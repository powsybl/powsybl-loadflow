# Modelling and equations

## Grid modelling

<<<<<<< HEAD
OpenLoadFlow computes power flows from IIDM grid model in bus/view topology. From the view, a very simple network, composed
of only buses and branches is created. 

### $\Pi$ model

In the graph vision, we rely on a $\Pi$ model for branches (lines, transformers, dangling lines, etc.):
=======
Open Load Flow computes power flows from IIDM grid model in bus/view topology. From the view, a very simple network, composed
of only buses and branches is created. In the graph vision, we rely on a $$\Pi$$ model for branches (lines, transformers, dangling lines, etc.):
>>>>>>> a455e09d

- $R$ and $X$ are respectively the real part (resistance) and the imaginary part (reactance) of the complex impedance ;  
- $G_1$ and $G_2$ are the real parts (conductance) on respectively side 1 and side 2 of the branch ;
- $B_1$ and $B_2$ are the imaginary parts (susceptance) on respectively side 1 and side 2 of the branch ;
- $A_1$ is the angle shifting on side 1, before the series impedance. For classical branches, the default value is zero ;
- $\rho_1$ is the ratio of voltages between side 2 and side 1, before the series impedance. For classical branches, the default value is $1$.

As the $\Pi$ model is created from IIDM grid modelling that locates its ratio and phase tap changers in side 1, $A_2$ and $\rho_2$ are always
equal to zero and $1$. In case of a branch with voltage or phase control, the $\Pi$ model becomes an array. See below our model:

![Pi model](pi-model.svg)

### HVDC line

A specific type of branch relying on a specific type of model is the HVDC line (High Voltage Direct Current). This line is connected to the rest of the AC network through HVDC converter stations, that can be either LCC (Line-Commutated Converter) or VSC (Voltage-source Converter).

(ac-flow-computing)=
## AC flows computing

AC flows computing in OpenLoadFLow relies on solving a system of non-linear squared equations, where the unknowns are voltage magnitude and phase angle at each bus of the network, implying that there are $2N$ unknowns where $N$ is the number of buses. There are two equations per network bus, resulting in $2N$ equations. The nature of these $2$ equations depends on the type of the bus:
- PQ-bus: active and reactive balance are fixed at the bus,
- PV-bus: active balance and voltage magnitude are fixed at the bus.

Moreover, at the slack bus, the active balance equation is removed and replaced by an equation fixing the voltage phase angle at 0.

Let $v_i$ be the unknown voltage magnitude at bus $i$. Let $\theta_i$ be the unknown voltage phase angle at bus $i$. Equation fixing voltage magnitude to a reference (also called target) is simply written $v_i = V^{ref}_i$. Equation fixing voltage phase angle at slack bus $i$ is: $\phi_i = 0$

To build the active and reactive balance equations, Open Load Flow first expresses active and reactive power flowing from a bus to another through a line:

$$p_{i,j}= \rho_iv_i(G_i\rho_iv_i + Y\rho_iv_i\text{sin}(\Xi) - Y\rho_jv_j\text{sin}(\theta))$$

$$q_{i,j}= \rho_iv_i(-B_i\rho_iv_i + Y\rho_iv_i\text{cos}(\Xi) - Y\rho_jv_j\text{cos}(\theta))$$

Where $Y$ is the magnitude of the line complex admittance $\frac{1}{R+jX}$, and $\Xi$ such that: $R+jX = \frac{1}{Y}e^{j(\frac{\pi}{2}-\Xi)}$. $\theta$ satisfies: $\theta= \Xi - A_i + A_j - \phi_i + \phi_j.$

Beware that $p_{i,j}$ is the power that goes out from the bus $i$.

Therefore, active and reactive balance equations are expressed as:

$$ P_i^{in} = \sum_{j \in \delta(i)} p_{i,j}$$

$$ Q_i^{in} = \sum_{j \in \delta(i)} q_{i,j}$$

where $\delta(i)$ is the set of buses linked to $i$ in the network graph.

The resulting non-linear system of equations is solved via the Newton-Raphson algorithm.
The underlying principle of the algorithm is the following:
- It starts at a certain point $x_0 = (v_0, \phi_0)$ as an approximate solution to the system of equations;
- Then, in an iterative fashion, it generates a series $x_1, x_2,.., x_k$ of better approximate solutions to the system of equations;
- These iterates $x_k$ are found by solving a system of equations using local Jacobian matrix $J(v,\phi)$ at the previous point $x_{k-1}$; 

See **acSolverType** below for more details.

### Other regulation modes

PQ-bus and PV-bus are used to model local voltage magnitude or local reactive power controls. Other controls are supported in OpenLoadFLow:
- Remote voltage control for generators, static var compensators and two and three windings transformers with ratio tap changer. Control shared over several controllers buses is supported ;
- Remote reactive power control for generators ;
- For static var compensator with a voltage set point, the support of a voltage per reactive power control, also called slope, that modifies a bit the local voltage at connection bus. We only support a local control. 

#### Remote voltage control

In our explanation, we have two buses. A generator or more is connected to bus $b_1$, that is called controller bus. The remote bus $b_2$, where voltage should reach the target, is called controlled bus. The bus $b_1$ is no longer a PQ-bus and becomes a P-bus: only active power balance is fixed for that bus. Bus $b_2$ becomes a PQV-bus, where the voltage magnitude is fixed at the value defined by the voltage control. To resume:
- At controller bus $b_1$:
    - ${b_1}^{in} = \sum_{j \in v(b_1)} p_{b_1,j}$.
- At controlled bus $b_2$:
    - $P_{b_2}^{in} = \sum_{j \in v(b_2)} p_{b_2,j}$.
    - $Q_{b_2}^{in} = \sum_{j \in v(b_2)} q_{b_2,j}$.
    - $v_{b_2} = V^{c}_{b_1}$.
    
#### Remote reactive power control

A bus $b_1$ has, through a generator, a remote reactive power control on a branch $(i,j)$. This controller bus is treated as a P-bus: only active power balance is fixed for that bus. The reactive power flowing at side i on line $(i,j)$ is fixed by the control (it could be at side j too). To resume:
- At controller bus $b_1$:
    - $P_{b_1}^{in} = \sum_{j \in v(b_1)} p_{b_1,j}$.
- At controlled branch $(i,j)$:
    - $q_{i,j} = Q^{c}_{b_1}$.
    
#### Local voltage control for a static var compensator with a slope 

We only support the simple case where:
- Only one generator controlling voltage is connected to a bus. If other generators are present, they should have a local reactive power control ;
- The control is local ;
- No other generators from other controller buses are controlling the bus where the static var compensator is connected. Let's call it $b_1$.

In that case only, the voltage equation at bus $b_1$ is replaced with:

$$v_{b_1} + s \cdot q_{svc} = V^{c}_{b_1}$$

Where $s$ is the slope of the static var compensator.

### Computing HVDC power transit

#### LCC converters

TODO

#### VSC converters

VSC converters are self commutated converters that can be assimilated as generators in the loadflow. 
There can be two main active power regulation mode:
- **Constant power flow:** When they are in active power set point, on one side of the line is the rectifier station, 
and on the other side of the line is the inverter station. The power transit from the rectifier station to the inverter 
station is fixed to a target value $P$. The active power transit at each station is given by:
  - $P_{rectifier}= P$
  - $P_{inverter}= (1 - loss_{inverter}) * ((1 - loss_{rectifier}) * (P - P_{LineLoss}))$

- **AC emulation:** The active power transit between both stations is given by: $P = P_0 + k~(\theta_1 - \theta_2)$ 
with $\theta_1$ and $\theta_2$ being the voltage angles at both converter stations, and $P_0$ and $k$ being fixed values for the HVDC line. 
These angles define the sign of the power transit and this sign defines which of the converter stations is the controller station. The active power transit at each station is given by:
  - $P_{controller} = P_0 + k~(\theta_1 - \theta_2)$
  - $P_{noncontroller} = (1 - loss_{noncontroller}) * ((1 - loss_{controller}) * (P_0 + k~(\theta_1 - \theta_2) - P_{LineLoss}))$

In both regulation modes, the power transits are impacted by losses of the converter stations. In addition, Joule effect (due to resistance in cable) implies line loss in the HVDC line.
This line loss is calculated with the nominal voltage: $P_{LineLoss} = Ri^2$ with $i = P_1 / V$ with $R$ being the cable resitance, $P_1$ beign the active power at the output of the controller
station and $V$ being the HVDC nominal voltage (equals 1 per unit).

In addition, in both cases the target value $P$ (either in constant power flow or in AC emulation) is bounded by a maximum power transit $P_{max}$ that can possibly be different from one direction to another.

## DC flows computing

The DC flows computing relies on several classical assumptions to build a model where the active power flowing through a line depends linearly on the voltage angles at its ends.
In this simple model, reactive power flows and active power losses are totally neglected. The following assumptions are made to ease and speed the computations:
- The voltage magnitude is equal to $1$ per unit at each bus,
- The series conductance $G_{i,j}$ of each line $(i,j)$ is neglected, only the series susceptance $B_{i,j}$ is considered,
- The voltage angle difference between two adjacent buses is considered as very small.

Therefore, the power flows from bus $i$ to bus $j$ following the linear expression:

$$ P_{i,j} = \frac{\theta_i-\theta_j+A_{i,j}}{X_{i,j}} $$

Where $X_{i,j}$ is the serial reactance of the line $(i,j)$, $\theta_i$ the voltage angle at bus $i$ and $A_{i,j}$ is the phase angle shifting on side $j$.

DC flows computing gives a linear grid constraints system.
The variables of the system are, for each bus, the voltage angle $\theta$.
The constraints of the system are the active power balance at each bus, except for the slack bus.
The voltage angle at slack bus is set to zero.
Therefore, the linear system is composed of $N$ variables and $N$ constraints, where $N$ is the number of buses in the network.

We introduce the linear matrix $J$ of this system that satisfies:

If $i$ is the slack bus,

$$J_{i,i} = 1$$

Else:

$$J_{i,i} = \sum_{j \in \delta(i)} \frac{1}{X_{i,j}}$$

$$J_{i,j} = - \frac{1}{X_{i,j}}, \quad \forall j \in \delta(i)$$ 

where $\delta(i)$ is the set of buses linked to bus $i$ in the network graph. All other entries of $J$ are zero. 

The right-hand-side $b$ of the system satisfied:

If $i$ is the slack bus,

$$b_{i} = 0$$

Else:

$$b_{i} = P_i - \sum_{j \in \delta(i)} \frac{A_{i,j}}{X_{i,j}}$$

where $\delta(i)$ is the set of buses linked to bus $i$ in the network graph.

Where $P_i$ is the injection at bus $i$.

This linear system is resumed by:

$$ J\theta = b $$

The grid constraints system takes as variables the voltage angles.
Note that the vector $b$ of right-hand sides is linearly computed from the given injections and phase-shifting angles.

To solve this system, we follow the classic approach of the LU matrices decomposition $J = LU$.
Hence, by solving the system using LU decomposition, you can compute the voltage angles by giving as data the injections and the phase-shifting angles.<|MERGE_RESOLUTION|>--- conflicted
+++ resolved
@@ -2,17 +2,8 @@
 
 ## Grid modelling
 
-<<<<<<< HEAD
-OpenLoadFlow computes power flows from IIDM grid model in bus/view topology. From the view, a very simple network, composed
-of only buses and branches is created. 
-
-### $\Pi$ model
-
-In the graph vision, we rely on a $\Pi$ model for branches (lines, transformers, dangling lines, etc.):
-=======
 Open Load Flow computes power flows from IIDM grid model in bus/view topology. From the view, a very simple network, composed
 of only buses and branches is created. In the graph vision, we rely on a $$\Pi$$ model for branches (lines, transformers, dangling lines, etc.):
->>>>>>> a455e09d
 
 - $R$ and $X$ are respectively the real part (resistance) and the imaginary part (reactance) of the complex impedance ;  
 - $G_1$ and $G_2$ are the real parts (conductance) on respectively side 1 and side 2 of the branch ;
