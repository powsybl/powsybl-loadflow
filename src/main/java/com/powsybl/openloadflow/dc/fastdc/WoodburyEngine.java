--- conflicted
+++ resolved
@@ -121,14 +121,9 @@
                     .forEach(column -> targetVectorArray[column] = 0);
 
             // set transformer phase shift to new shifting value
-<<<<<<< HEAD
             lfActions.stream()
-                    .map(LfAction::getTapPositionChange)
-=======
-            pstActions.stream()
                     .filter(AbstractLfTapChangerAction.class::isInstance)
                     .map(action -> ((AbstractLfTapChangerAction<?>) action).getChange())
->>>>>>> b1ae1ded
                     .filter(Objects::nonNull)
                     .forEach(tapPositionChange -> {
                         LfBranch lfBranch = tapPositionChange.getBranch();
