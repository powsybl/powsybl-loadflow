--- conflicted
+++ resolved
@@ -120,39 +120,6 @@
         }
     }
 
-<<<<<<< HEAD
-    public static void initTarget(Equation<DcVariableType, DcEquationType> equation, LfNetwork network, double[] targets) {
-        switch (equation.getType()) {
-            case BUS_TARGET_P:
-                targets[equation.getColumn()] = network.getBus(equation.getElementNum()).getTargetP();
-                break;
-
-            case BUS_TARGET_PHI:
-            case DUMMY_TARGET_P:
-                targets[equation.getColumn()] = 0;
-                break;
-
-            case BRANCH_TARGET_P:
-                targets[equation.getColumn()] = LfBranch.getDiscretePhaseControlTarget(network.getBranch(equation.getElementNum()), DiscretePhaseControl.Unit.MW);
-                break;
-
-            case BRANCH_TARGET_ALPHA1:
-                targets[equation.getColumn()] = network.getBranch(equation.getElementNum()).getPiModel().getA1();
-                break;
-
-            case ZERO_PHI:
-                targets[equation.getColumn()] = LfBranch.getA(network.getBranch(equation.getElementNum()));
-                break;
-
-            default:
-                throw new IllegalStateException("Unknown state variable type: " + equation.getType());
-        }
-
-        for (EquationTerm<DcVariableType, DcEquationType> term : equation.getTerms()) {
-            if (term.isActive() && term.hasRhs()) {
-                targets[equation.getColumn()] -= term.rhs();
-            }
-=======
     public static Pair<Boolean, double[]> run(LfNetwork network, DcLoadFlowParameters parameters,
                                                                             EquationSystem<DcVariableType, DcEquationType> equationSystem,
                                                                             JacobianMatrix<DcVariableType, DcEquationType> j,
@@ -160,7 +127,6 @@
                                                                             Reporter reporter) {
         try (var targetVector = new DcTargetVector(network, equationSystem)) {
             return run(network, parameters, equationSystem, j, targetVector, disabledBuses, disabledBranches, reporter);
->>>>>>> 582f022c
         }
     }
 
