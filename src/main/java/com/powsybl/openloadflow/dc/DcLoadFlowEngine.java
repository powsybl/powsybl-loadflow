/**
 * Copyright (c) 2019, RTE (http://www.rte-france.com)
 * This Source Code Form is subject to the terms of the Mozilla Public
 * License, v. 2.0. If a copy of the MPL was not distributed with this
 * file, You can obtain one at http://mozilla.org/MPL/2.0/.
 */
package com.powsybl.openloadflow.dc;

import com.powsybl.commons.reporter.Reporter;
import com.powsybl.loadflow.LoadFlowParameters;
import com.powsybl.math.matrix.MatrixException;
import com.powsybl.openloadflow.dc.equations.DcEquationType;
import com.powsybl.openloadflow.dc.equations.DcVariableType;
import com.powsybl.openloadflow.equations.EquationSystem;
import com.powsybl.openloadflow.equations.JacobianMatrix;
import com.powsybl.openloadflow.equations.TargetVector;
import com.powsybl.openloadflow.equations.Variable;
import com.powsybl.openloadflow.lf.LoadFlowEngine;
import com.powsybl.openloadflow.lf.outerloop.OuterLoopStatus;
import com.powsybl.openloadflow.network.LfBus;
import com.powsybl.openloadflow.network.LfNetwork;
import com.powsybl.openloadflow.network.LfNetworkLoader;
import com.powsybl.openloadflow.network.util.ActivePowerDistribution;
import com.powsybl.openloadflow.network.util.UniformValueVoltageInitializer;
import com.powsybl.openloadflow.network.util.VoltageInitializer;
import com.powsybl.openloadflow.util.Reports;
import org.slf4j.Logger;
import org.slf4j.LoggerFactory;

import java.util.Collection;
import java.util.List;
import java.util.Objects;
import java.util.stream.Collectors;

/**
 * @author Geoffroy Jamgotchian {@literal <geoffroy.jamgotchian at rte-france.com>}
 */
public class DcLoadFlowEngine implements LoadFlowEngine<DcVariableType, DcEquationType, DcLoadFlowParameters, DcLoadFlowResult> {

    private static final Logger LOGGER = LoggerFactory.getLogger(DcLoadFlowEngine.class);

    private final DcLoadFlowContext context;

    public DcLoadFlowEngine(DcLoadFlowContext context) {
        this.context = Objects.requireNonNull(context);
    }

    @Override
    public DcLoadFlowContext getContext() {
        return context;
    }

    public static void distributeSlack(Collection<LfBus> buses, LoadFlowParameters.BalanceType balanceType, boolean useActiveLimits) {
        double mismatch = getActivePowerMismatch(buses);
        ActivePowerDistribution activePowerDistribution = ActivePowerDistribution.create(balanceType, false, useActiveLimits);
        activePowerDistribution.run(buses, mismatch);
    }

    public static double getActivePowerMismatch(Collection<LfBus> buses) {
        double mismatch = 0;
        for (LfBus b : buses) {
            mismatch += b.getGenerationTargetP() - b.getLoadTargetP();
        }
        return -mismatch;
    }

    public static void initStateVector(LfNetwork network, EquationSystem<DcVariableType, DcEquationType> equationSystem, VoltageInitializer initializer) {
        double[] x = new double[equationSystem.getIndex().getSortedVariablesToFind().size()];
        for (Variable<DcVariableType> v : equationSystem.getIndex().getSortedVariablesToFind()) {
            switch (v.getType()) {
                case BUS_PHI:
                    x[v.getRow()] = initializer.getAngle(network.getBus(v.getElementNum()));
                    break;

                case BRANCH_ALPHA1:
                    x[v.getRow()] = network.getBranch(v.getElementNum()).getPiModel().getA1();
                    break;

                case DUMMY_P:
                    x[v.getRow()] = 0;
                    break;

                default:
                    throw new IllegalStateException("Unknown variable type " + v.getType());
            }
        }
        equationSystem.getStateVector().set(x);
    }

    public static void updateNetwork(LfNetwork network, EquationSystem<DcVariableType, DcEquationType> equationSystem, double[] x) {
        // update state variable
        for (Variable<DcVariableType> v : equationSystem.getIndex().getSortedVariablesToFind()) {
            switch (v.getType()) {
                case BUS_PHI:
                    network.getBus(v.getElementNum()).setAngle(x[v.getRow()]);
                    break;

                case BRANCH_ALPHA1:
                    network.getBranch(v.getElementNum()).getPiModel().setA1(x[v.getRow()]);
                    break;

                case DUMMY_P:
                    // nothing to do
                    break;

                default:
                    throw new IllegalStateException("Unknown variable type " + v.getType());
            }
        }
    }

    private boolean runPhaseControlOuterLoop(DcIncrementalPhaseControlOuterLoop outerLoop, DcOuterLoopContext outerLoopContext) {
        Reporter olReporter = Reports.createOuterLoopReporter(outerLoopContext.getNetwork().getReporter(), outerLoop.getName());
        OuterLoopStatus outerLoopStatus;
        int outerLoopIteration = 0;
        boolean success = true;

        // re-run linear system solving until stabilization
        do {
            // check outer loop status
            outerLoopContext.setIteration(outerLoopIteration);
            outerLoopContext.setLoadFlowContext(context);
            outerLoopStatus = outerLoop.check(outerLoopContext, olReporter);

            if (outerLoopStatus == OuterLoopStatus.UNSTABLE) {
                LOGGER.debug("Start outer loop '{}' iteration {}", outerLoop.getName(), outerLoopStatus);

                // if not yet stable, restart linear system solving
                double[] targetVectorArray = context.getTargetVector().getArray().clone();
                success = solve(targetVectorArray, context.getJacobianMatrix(), olReporter);

<<<<<<< HEAD
        // we need to copy the target array because:
        //  - in case of disabled buses or branches some elements could be overwritten to zero
        //  - JacobianMatrix.solveTransposed take as an input the second member and reuse the array
        //    to fill with the solution
        // so we need to copy to later the target as it is and reusable for next run
        var targetVectorArray = targetVector.getArray().clone();
=======
                if (success) {
                    context.getEquationSystem().getStateVector().set(targetVectorArray);
                    updateNetwork(outerLoopContext.getNetwork(), context.getEquationSystem(), targetVectorArray);
                }
>>>>>>> dd38a35c

                outerLoopIteration++;
            }
        } while (outerLoopStatus == OuterLoopStatus.UNSTABLE
                && success
                && outerLoopIteration < context.getParameters().getMaxOuterLoopIterations());

        return success;
    }

    public static boolean solve(double[] targetVectorArray,
                                JacobianMatrix<DcVariableType, DcEquationType> jacobianMatrix,
                                Reporter reporter) {
        try {
            jacobianMatrix.solveTransposed(targetVectorArray);
            return true;
        } catch (MatrixException e) {
            Reports.reportDcLfSolverFailure(reporter, e.getMessage());
            LOGGER.error("Failed to solve linear system for DC load flow", e);
            return false;
        }
    }

    public DcLoadFlowResult run() {
        LfNetwork network = context.getNetwork();
        Reporter reporter = network.getReporter();
        EquationSystem<DcVariableType, DcEquationType> equationSystem = context.getEquationSystem();
        DcLoadFlowParameters parameters = context.getParameters();
        TargetVector<DcVariableType, DcEquationType> targetVector = context.getTargetVector();

        // outer loop initialization
        DcIncrementalPhaseControlOuterLoop phaseShifterControlOuterLoop = new DcIncrementalPhaseControlOuterLoop();
        DcOuterLoopContext outerLoopContext = new DcOuterLoopContext(network);
        if (parameters.getNetworkParameters().isPhaseControl()) {
            phaseShifterControlOuterLoop.initialize(outerLoopContext);
        }

        initStateVector(network, equationSystem, new UniformValueVoltageInitializer());

        if (parameters.isDistributedSlack()) {
            distributeSlack(network.getBuses(), parameters.getBalanceType(), parameters.getNetworkParameters().isUseActiveLimits());
        }

        // we need to copy the target array because JacobianMatrix.solveTransposed take as an input the second member
        // and reuse the array to fill with the solution
        // so we need to copy to later the target as it is and reusable for next run
        var targetVectorArray = targetVector.getArray().clone();

        // First linear system solution
        boolean success = solve(targetVectorArray, context.getJacobianMatrix(), reporter);

        equationSystem.getStateVector().set(targetVectorArray);
        updateNetwork(network, equationSystem, targetVectorArray);

        // continue with PST active power control outer loop only if first linear system solution has succeeded
        if (success && parameters.getNetworkParameters().isPhaseControl()) {
            success = runPhaseControlOuterLoop(phaseShifterControlOuterLoop, outerLoopContext);
        }

        // set all calculated voltages to NaN
        if (parameters.isSetVToNan()) {
            for (LfBus bus : network.getBuses()) {
                bus.setV(Double.NaN);
            }
        }

        Reports.reportDcLfComplete(reporter, success);
        LOGGER.info("DC load flow completed (success={})", success);

        return new DcLoadFlowResult(context.getNetwork(), getActivePowerMismatch(context.getNetwork().getBuses()), success);
    }

    public static <T> List<DcLoadFlowResult> run(T network, LfNetworkLoader<T> networkLoader, DcLoadFlowParameters parameters, Reporter reporter) {
        return LfNetwork.load(network, networkLoader, parameters.getNetworkParameters(), reporter)
                .stream()
                .map(n -> {
                    if (n.isValid()) {
                        try (DcLoadFlowContext context = new DcLoadFlowContext(n, parameters)) {
                            return new DcLoadFlowEngine(context)
                                    .run();
                        }
                    }

                    return new DcLoadFlowResult(n, getActivePowerMismatch(n.getBuses()), false);
                })
                .collect(Collectors.toList());
    }
}<|MERGE_RESOLUTION|>--- conflicted
+++ resolved
@@ -129,19 +129,10 @@
                 double[] targetVectorArray = context.getTargetVector().getArray().clone();
                 success = solve(targetVectorArray, context.getJacobianMatrix(), olReporter);
 
-<<<<<<< HEAD
-        // we need to copy the target array because:
-        //  - in case of disabled buses or branches some elements could be overwritten to zero
-        //  - JacobianMatrix.solveTransposed take as an input the second member and reuse the array
-        //    to fill with the solution
-        // so we need to copy to later the target as it is and reusable for next run
-        var targetVectorArray = targetVector.getArray().clone();
-=======
                 if (success) {
                     context.getEquationSystem().getStateVector().set(targetVectorArray);
                     updateNetwork(outerLoopContext.getNetwork(), context.getEquationSystem(), targetVectorArray);
                 }
->>>>>>> dd38a35c
 
                 outerLoopIteration++;
             }
