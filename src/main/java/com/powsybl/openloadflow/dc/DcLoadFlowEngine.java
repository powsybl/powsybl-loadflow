--- conflicted
+++ resolved
@@ -11,14 +11,10 @@
 import com.powsybl.openloadflow.dc.equations.DcEquationSystem;
 import com.powsybl.openloadflow.dc.equations.DcEquationSystemCreationParameters;
 import com.powsybl.openloadflow.equations.*;
-<<<<<<< HEAD
-import com.powsybl.openloadflow.network.*;
-=======
 import com.powsybl.openloadflow.network.FirstSlackBusSelector;
 import com.powsybl.openloadflow.network.LfBus;
 import com.powsybl.openloadflow.network.LfNetwork;
 import com.powsybl.openloadflow.network.LfNetworkParameters;
->>>>>>> eb5e5483
 import com.powsybl.openloadflow.network.util.ActivePowerDistribution;
 import org.slf4j.Logger;
 import org.slf4j.LoggerFactory;
@@ -77,11 +73,7 @@
         LoadFlowResult.ComponentResult.Status status = LoadFlowResult.ComponentResult.Status.FAILED;
         try (JacobianMatrix j = new JacobianMatrix(equationSystem, parameters.getMatrixFactory())) {
 
-<<<<<<< HEAD
-            status = run(equationSystem, j, Collections.emptyList(), Collections.emptyList());
-=======
             status = run(equationSystem, j, Collections.emptyList());
->>>>>>> eb5e5483
         } catch (Exception e) {
             LOGGER.error("Failed to solve linear system for DC load flow", e);
         }
@@ -89,12 +81,7 @@
         return new DcLoadFlowResult(network, getActivePowerMismatch(network.getBuses()), status);
     }
 
-<<<<<<< HEAD
-    public LoadFlowResult.ComponentResult.Status run(EquationSystem equationSystem, JacobianMatrix j,
-                                                     Collection<LfBus> removedBuses, Collection<LfBranch> removedBranches) {
-=======
     public LoadFlowResult.ComponentResult.Status run(EquationSystem equationSystem, JacobianMatrix j, Collection<LfBus> disabledBuses) {
->>>>>>> eb5e5483
 
         double[] x = equationSystem.createStateVector(new UniformValueVoltageInitializer());
 
@@ -102,42 +89,11 @@
         LfNetwork network = networks.get(0);
 
         Collection<LfBus> remainingBuses = new HashSet<>(network.getBuses());
-<<<<<<< HEAD
-        remainingBuses.removeAll(removedBuses);
-=======
         remainingBuses.removeAll(disabledBuses);
->>>>>>> eb5e5483
 
         if (parameters.isDistributedSlack()) {
             distributeSlack(remainingBuses);
         }
-<<<<<<< HEAD
-
-        equationSystem.updateEquations(x);
-
-        this.targetVector = equationSystem.createTargetVector();
-
-        if (!removedBuses.isEmpty()) {
-            // set buses injections to 0
-            removedBuses.stream()
-                .map(lfBus -> equationSystem.getEquation(lfBus.getNum(), EquationType.BUS_P))
-                .filter(Optional::isPresent)
-                .map(Optional::get)
-                .map(Equation::getColumn)
-                .forEach(column -> targetVector[column] = 0);
-        }
-
-        if (!removedBranches.isEmpty()) {
-            // set transformer phase shift to 0
-            removedBranches.stream()
-                .map(lfBranch -> equationSystem.getEquation(lfBranch.getNum(), EquationType.BRANCH_ALPHA1))
-                .filter(Optional::isPresent)
-                .map(Optional::get)
-                .map(Equation::getColumn)
-                .forEach(column -> targetVector[column] = 0);
-        }
-
-=======
 
         equationSystem.updateEquations(x);
 
@@ -153,7 +109,6 @@
                 .forEach(column -> targetVector[column] = 0);
         }
 
->>>>>>> eb5e5483
         LoadFlowResult.ComponentResult.Status status;
         try {
             j.solveTransposed(targetVector);
