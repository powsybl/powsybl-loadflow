--- conflicted
+++ resolved
@@ -46,12 +46,8 @@
     public DcLoadFlowEngine(Object network, DcLoadFlowParameters parameters, Reporter reporter) {
         LfNetworkParameters lfNetworkParameters = new LfNetworkParameters(parameters.getSlackBusSelector(), false, false, false, false,
                 parameters.getPlausibleActivePowerLimit(), false, parameters.isComputeMainConnectedComponentOnly(), parameters.getCountriesToBalance(),
-<<<<<<< HEAD
-                parameters.isDistributedSlack() && parameters.getBalanceType() == LoadFlowParameters.BalanceType.PROPORTIONAL_TO_CONFORM_LOAD, false, false, false);
-=======
                 parameters.isDistributedSlack() && parameters.getBalanceType() == LoadFlowParameters.BalanceType.PROPORTIONAL_TO_CONFORM_LOAD,
-                false, false, false);
->>>>>>> 6ffbeedc
+                false, false, false, false);
         this.networks = LfNetwork.load(network, lfNetworkParameters, reporter);
         this.parameters = Objects.requireNonNull(parameters);
     }
