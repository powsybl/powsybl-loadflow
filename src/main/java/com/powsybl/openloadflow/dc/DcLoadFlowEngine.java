--- conflicted
+++ resolved
@@ -46,12 +46,8 @@
 
     public DcLoadFlowEngine(LfNetwork network, MatrixFactory matrixFactory) {
         this.networks = Collections.singletonList(network);
-<<<<<<< HEAD
-        parameters = new DcLoadFlowParameters(new FirstSlackBusSelector(), matrixFactory, false, true, false, LoadFlowParameters.BalanceType.PROPORTIONAL_TO_GENERATION_P_MAX,
+        parameters = new DcLoadFlowParameters(new FirstSlackBusSelector(), matrixFactory, false, true, false, LoadFlowParameters.BalanceType.PROPORTIONAL_TO_GENERATION_P_MAX, false,
                 ParameterConstants.PLAUSIBLE_ACTIVE_POWER_LIMIT_DEFAULT_VALUE);
-=======
-        parameters = new DcLoadFlowParameters(new FirstSlackBusSelector(), matrixFactory, false, true, false, LoadFlowParameters.BalanceType.PROPORTIONAL_TO_GENERATION_P_MAX, false);
->>>>>>> 872ac06e
     }
 
     public DcLoadFlowEngine(Object network, DcLoadFlowParameters parameters) {
