/**
 * Copyright (c) 2019, RTE (http://www.rte-france.com)
 * This Source Code Form is subject to the terms of the Mozilla Public
 * License, v. 2.0. If a copy of the MPL was not distributed with this
 * file, You can obtain one at http://mozilla.org/MPL/2.0/.
 */
package com.powsybl.openloadflow.dc;

import com.powsybl.commons.reporter.Reporter;
import com.powsybl.loadflow.LoadFlowParameters;
import com.powsybl.math.matrix.MatrixException;
import com.powsybl.openloadflow.dc.equations.DcEquationType;
import com.powsybl.openloadflow.dc.equations.DcVariableType;
import com.powsybl.openloadflow.equations.*;
import com.powsybl.openloadflow.lf.LoadFlowEngine;
import com.powsybl.openloadflow.lf.outerloop.OuterLoopStatus;
import com.powsybl.openloadflow.network.LfBranch;
import com.powsybl.openloadflow.network.LfBus;
import com.powsybl.openloadflow.network.LfNetwork;
import com.powsybl.openloadflow.network.LfNetworkLoader;
import com.powsybl.openloadflow.network.util.ActivePowerDistribution;
import com.powsybl.openloadflow.network.util.UniformValueVoltageInitializer;
import com.powsybl.openloadflow.network.util.VoltageInitializer;
import com.powsybl.openloadflow.util.Reports;
import org.apache.commons.lang3.tuple.Pair;
import org.slf4j.Logger;
import org.slf4j.LoggerFactory;

import java.util.*;
import java.util.stream.Collectors;

/**
 * @author Geoffroy Jamgotchian <geoffroy.jamgotchian at rte-france.com>
 */
public class DcLoadFlowEngine implements LoadFlowEngine<DcVariableType, DcEquationType, DcLoadFlowParameters, DcLoadFlowResult> {

    private static final Logger LOGGER = LoggerFactory.getLogger(DcLoadFlowEngine.class);

    private final DcLoadFlowContext context;

    public DcLoadFlowEngine(DcLoadFlowContext context) {
        this.context = Objects.requireNonNull(context);
    }

    @Override
    public DcLoadFlowContext getContext() {
        return context;
    }

    private static void distributeSlack(Collection<LfBus> buses, LoadFlowParameters.BalanceType balanceType) {
        double mismatch = getActivePowerMismatch(buses);
        ActivePowerDistribution activePowerDistribution = ActivePowerDistribution.create(balanceType, false);
        activePowerDistribution.run(buses, mismatch);
    }

    public static double getActivePowerMismatch(Collection<LfBus> buses) {
        double mismatch = 0;
        for (LfBus b : buses) {
            mismatch += b.getGenerationTargetP() - b.getLoadTargetP();
        }
        return -mismatch;
    }

    public static void initStateVector(LfNetwork network, EquationSystem<DcVariableType, DcEquationType> equationSystem, VoltageInitializer initializer) {
        double[] x = new double[equationSystem.getIndex().getSortedVariablesToFind().size()];
        for (Variable<DcVariableType> v : equationSystem.getIndex().getSortedVariablesToFind()) {
            switch (v.getType()) {
                case BUS_PHI:
                    x[v.getRow()] = initializer.getAngle(network.getBus(v.getElementNum()));
                    break;

                case BRANCH_ALPHA1:
                    x[v.getRow()] = network.getBranch(v.getElementNum()).getPiModel().getA1();
                    break;

                case DUMMY_P:
                    x[v.getRow()] = 0;
                    break;

                default:
                    throw new IllegalStateException("Unknown variable type " + v.getType());
            }
        }
        equationSystem.getStateVector().set(x);
    }

    public static void updateNetwork(LfNetwork network, EquationSystem<DcVariableType, DcEquationType> equationSystem, double[] x) {
        // update state variable
        for (Variable<DcVariableType> v : equationSystem.getIndex().getSortedVariablesToFind()) {
            switch (v.getType()) {
                case BUS_PHI:
                    network.getBus(v.getElementNum()).setAngle(x[v.getRow()]);
                    break;

                case BRANCH_ALPHA1:
                    network.getBranch(v.getElementNum()).getPiModel().setA1(x[v.getRow()]);
                    break;

                case DUMMY_P:
                    // nothing to do
                    break;

                default:
                    throw new IllegalStateException("Unknown variable type " + v.getType());
            }
        }
    }

<<<<<<< HEAD
    private boolean runPhaseShifterOuterLoop(DcIncrementalPhaseControlOuterLoop outerLoop, DcOuterLoopContext outerLoopContext) {
        Reporter olReporter = Reports.createOuterLoopReporter(outerLoopContext.getNetwork().getReporter(), outerLoop.getType());
        DcLoadFlowContext dcLoadFlowContext;
        OuterLoopStatus outerLoopStatus;
        int outerLoopIteration = 0;
        boolean succeeded = true;
        double[] targetVectorArray;

        // re-run linear system solving until stabilization
        do {
            // check outer loop status
            outerLoopContext.setIteration(outerLoopIteration);
            outerLoopContext.setLoadFlowContext(context);
            dcLoadFlowContext = outerLoopContext.getLoadFlowContext();
            outerLoopStatus = outerLoop.check(outerLoopContext, olReporter);

            if (outerLoopStatus == OuterLoopStatus.UNSTABLE) {
                LOGGER.debug("Start outer loop '{}' iteration {}", outerLoop.getType(), outerLoopStatus);

                // if not yet stable, restart linear system solving
                try {
                    targetVectorArray = dcLoadFlowContext.getTargetVector().getArray().clone();
                    dcLoadFlowContext.getJacobianMatrix().solveTransposed(targetVectorArray);
                    succeeded = true;
                    dcLoadFlowContext.getEquationSystem().getStateVector().set(targetVectorArray);
                    updateNetwork(outerLoopContext.getNetwork(), dcLoadFlowContext.getEquationSystem(), targetVectorArray);
                } catch (MatrixException e) {
                    Reports.reportDcLfSolverFailure(olReporter, e.getMessage());
                    succeeded = false;
                    LOGGER.error("Failed to solve linear system for DC load flow", e);
                }

                outerLoopIteration++;
            }
        } while (outerLoopStatus == OuterLoopStatus.UNSTABLE
                && succeeded
                && outerLoopIteration < dcLoadFlowContext.getParameters().getMaxOuterLoopIterations());
        return succeeded;
    }

    public Pair<Boolean, double[]> run(LfNetwork network, DcLoadFlowParameters parameters,
                                              EquationSystem<DcVariableType, DcEquationType> equationSystem,
                                              JacobianMatrix<DcVariableType, DcEquationType> j,
                                              Collection<LfBus> disabledBuses, Collection<LfBranch> disabledBranches,
                                              Reporter reporter) {
        try (var targetVector = new DcTargetVector(network, equationSystem)) {
            return this.run(network, parameters, equationSystem, j, targetVector, disabledBuses, disabledBranches, reporter);
        }
    }

    private Pair<Boolean, double[]> run(LfNetwork network, DcLoadFlowParameters parameters,
                                        EquationSystem<DcVariableType, DcEquationType> equationSystem,
                                        JacobianMatrix<DcVariableType, DcEquationType> j,
                                        TargetVector<DcVariableType, DcEquationType> targetVector,
                                        Collection<LfBus> disabledBuses, Collection<LfBranch> disabledBranches,
                                        Reporter reporter) {
        // outer loop initialization
        DcIncrementalPhaseControlOuterLoop dcPhaseShifterControlOuterLoop = new DcIncrementalPhaseControlOuterLoop();
        DcOuterLoopContext outerLoopContext = new DcOuterLoopContext(network);
        if (parameters.getNetworkParameters().isPhaseControl()) {
            dcPhaseShifterControlOuterLoop.initialize(outerLoopContext);
        }
=======
    @Override
    public DcLoadFlowResult run() {
        boolean succeeded = run(Collections.emptyList(), Collections.emptyList(), context.getNetwork().getReporter()).getLeft();
        return new DcLoadFlowResult(context.getNetwork(), getActivePowerMismatch(context.getNetwork().getBuses()), succeeded);
    }

    public Pair<Boolean, double[]> run(Collection<LfBus> disabledBuses, Collection<LfBranch> disabledBranches,
                                        Reporter reporter) {
        LfNetwork network = context.getNetwork();
        EquationSystem<DcVariableType, DcEquationType> equationSystem = context.getEquationSystem();
        DcLoadFlowParameters parameters = context.getParameters();
        TargetVector<DcVariableType, DcEquationType> targetVector = context.getTargetVector();
>>>>>>> 3e82821d

        initStateVector(network, equationSystem, new UniformValueVoltageInitializer());

        Collection<LfBus> remainingBuses = new LinkedHashSet<>(network.getBuses());
        remainingBuses.removeAll(disabledBuses);

        if (parameters.isDistributedSlack()) {
            distributeSlack(remainingBuses, parameters.getBalanceType());
        }

        // we need to copy the target array because:
        //  - in case of disabled buses or branches some elements could be overwriten to zero
        //  - JacobianMatrix.solveTransposed take as an input the second member and reuse the array
        //    to fill with the solution
        // so we need to copy to later the target as it is and reusable for next run
        var targetVectorArray = targetVector.getArray().clone();

        if (!disabledBuses.isEmpty()) {
            // set buses injections and transformers to 0
            disabledBuses.stream()
                .flatMap(lfBus -> equationSystem.getEquation(lfBus.getNum(), DcEquationType.BUS_TARGET_P).stream())
                .map(Equation::getColumn)
                .forEach(column -> targetVectorArray[column] = 0);
        }

        if (!disabledBranches.isEmpty()) {
            // set transformer phase shift to 0
            disabledBranches.stream()
                .flatMap(lfBranch -> equationSystem.getEquation(lfBranch.getNum(), DcEquationType.BRANCH_TARGET_ALPHA1).stream())
                .map(Equation::getColumn)
                .forEach(column -> targetVectorArray[column] = 0);
        }

        // First linear system solution
        boolean succeeded;
        try {
            context.getJacobianMatrix().solveTransposed(targetVectorArray);
            succeeded = true;
        } catch (MatrixException e) {
            succeeded = false;

            Reports.reportDcLfSolverFailure(reporter, e.getMessage());
            LOGGER.error("Failed to solve linear system for DC load flow", e);
        }

        equationSystem.getStateVector().set(targetVectorArray);
        updateNetwork(network, equationSystem, targetVectorArray);

        // continue with PST active power control outer loop only if first linear system solution has succeeded
        if (succeeded && parameters.getNetworkParameters().isPhaseControl()) {
            succeeded = this.runPhaseShifterOuterLoop(dcPhaseShifterControlOuterLoop, outerLoopContext);
        }

        // set all calculated voltages to NaN
        if (parameters.isSetVToNan()) {
            for (LfBus bus : network.getBuses()) {
                bus.setV(Double.NaN);
            }
        }

        Reports.reportDcLfComplete(reporter, succeeded);
        LOGGER.info("DC load flow completed (succeed={})", succeeded);

        return Pair.of(succeeded, targetVectorArray);
    }

    public static <T> List<DcLoadFlowResult> run(T network, LfNetworkLoader<T> networkLoader, DcLoadFlowParameters parameters, Reporter reporter) {
        return LfNetwork.load(network, networkLoader, parameters.getNetworkParameters(), reporter)
                .stream()
                .map(n -> {
                    if (n.isValid()) {
                        try (DcLoadFlowContext context = new DcLoadFlowContext(n, parameters)) {
                            return new DcLoadFlowEngine(context)
                                    .run();
                        }
                    }

                    return new DcLoadFlowResult(n, getActivePowerMismatch(n.getBuses()), false);
                })
                .collect(Collectors.toList());
    }
}<|MERGE_RESOLUTION|>--- conflicted
+++ resolved
@@ -106,7 +106,6 @@
         }
     }
 
-<<<<<<< HEAD
     private boolean runPhaseShifterOuterLoop(DcIncrementalPhaseControlOuterLoop outerLoop, DcOuterLoopContext outerLoopContext) {
         Reporter olReporter = Reports.createOuterLoopReporter(outerLoopContext.getNetwork().getReporter(), outerLoop.getType());
         DcLoadFlowContext dcLoadFlowContext;
@@ -147,42 +146,24 @@
         return succeeded;
     }
 
-    public Pair<Boolean, double[]> run(LfNetwork network, DcLoadFlowParameters parameters,
-                                              EquationSystem<DcVariableType, DcEquationType> equationSystem,
-                                              JacobianMatrix<DcVariableType, DcEquationType> j,
-                                              Collection<LfBus> disabledBuses, Collection<LfBranch> disabledBranches,
-                                              Reporter reporter) {
-        try (var targetVector = new DcTargetVector(network, equationSystem)) {
-            return this.run(network, parameters, equationSystem, j, targetVector, disabledBuses, disabledBranches, reporter);
-        }
-    }
-
-    private Pair<Boolean, double[]> run(LfNetwork network, DcLoadFlowParameters parameters,
-                                        EquationSystem<DcVariableType, DcEquationType> equationSystem,
-                                        JacobianMatrix<DcVariableType, DcEquationType> j,
-                                        TargetVector<DcVariableType, DcEquationType> targetVector,
-                                        Collection<LfBus> disabledBuses, Collection<LfBranch> disabledBranches,
-                                        Reporter reporter) {
+    public DcLoadFlowResult run() {
+        boolean succeeded = run(Collections.emptyList(), Collections.emptyList(), context.getNetwork().getReporter()).getLeft();
+        return new DcLoadFlowResult(context.getNetwork(), getActivePowerMismatch(context.getNetwork().getBuses()), succeeded);
+    }
+
+    public Pair<Boolean, double[]> run(Collection<LfBus> disabledBuses, Collection<LfBranch> disabledBranches,
+                                       Reporter reporter) {
+        LfNetwork network = context.getNetwork();
+        EquationSystem<DcVariableType, DcEquationType> equationSystem = context.getEquationSystem();
+        DcLoadFlowParameters parameters = context.getParameters();
+        TargetVector<DcVariableType, DcEquationType> targetVector = context.getTargetVector();
+
         // outer loop initialization
         DcIncrementalPhaseControlOuterLoop dcPhaseShifterControlOuterLoop = new DcIncrementalPhaseControlOuterLoop();
         DcOuterLoopContext outerLoopContext = new DcOuterLoopContext(network);
         if (parameters.getNetworkParameters().isPhaseControl()) {
             dcPhaseShifterControlOuterLoop.initialize(outerLoopContext);
         }
-=======
-    @Override
-    public DcLoadFlowResult run() {
-        boolean succeeded = run(Collections.emptyList(), Collections.emptyList(), context.getNetwork().getReporter()).getLeft();
-        return new DcLoadFlowResult(context.getNetwork(), getActivePowerMismatch(context.getNetwork().getBuses()), succeeded);
-    }
-
-    public Pair<Boolean, double[]> run(Collection<LfBus> disabledBuses, Collection<LfBranch> disabledBranches,
-                                        Reporter reporter) {
-        LfNetwork network = context.getNetwork();
-        EquationSystem<DcVariableType, DcEquationType> equationSystem = context.getEquationSystem();
-        DcLoadFlowParameters parameters = context.getParameters();
-        TargetVector<DcVariableType, DcEquationType> targetVector = context.getTargetVector();
->>>>>>> 3e82821d
 
         initStateVector(network, equationSystem, new UniformValueVoltageInitializer());
 
