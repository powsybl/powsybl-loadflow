--- conflicted
+++ resolved
@@ -49,13 +49,8 @@
         double ph1 = x[ph1Var.getRow()];
         double ph2 = x[ph2Var.getRow()];
         double a1 = getA1(x);
-<<<<<<< HEAD
-        p1 = calculate(ph1, ph2, a1);
+        p1 = calculateSensi(ph1, ph2, a1);
         if (a1Var != null) {
-=======
-        p1 = calculateSensi(ph1, ph2, a1);
-        if (a1Var != null && a1Var.isActive()) {
->>>>>>> ee0bcd76
             rhs = -power * A2;
         } else {
             rhs = -power * (A2 - a1);
