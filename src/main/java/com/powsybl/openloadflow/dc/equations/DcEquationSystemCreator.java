--- conflicted
+++ resolved
@@ -10,15 +10,7 @@
 import com.powsybl.openloadflow.equations.EquationSystem;
 import com.powsybl.openloadflow.equations.EquationSystemPostProcessor;
 import com.powsybl.openloadflow.equations.EquationTerm;
-<<<<<<< HEAD
-import com.powsybl.openloadflow.network.LfNetworkListenerTracer;
-import com.powsybl.openloadflow.network.LfBranch;
-import com.powsybl.openloadflow.network.LfBus;
-import com.powsybl.openloadflow.network.LfHvdc;
-import com.powsybl.openloadflow.network.LfNetwork;
-=======
 import com.powsybl.openloadflow.network.*;
->>>>>>> dd38a35c
 import com.powsybl.openloadflow.util.EvaluableConstants;
 
 import java.util.Objects;
@@ -126,7 +118,11 @@
         }
     }
 
-<<<<<<< HEAD
+    protected static boolean isDeriveA1(LfBranch branch, DcEquationSystemCreationParameters creationParameters) {
+        return branch.isPhaseController()
+                || creationParameters.isForcePhaseControlOffAndAddAngle1Var() && branch.hasPhaseControllerCapability() && branch.isConnectedAtBothSides();
+    }
+
     private static void createHvdcEquations(LfHvdc hvdc, EquationSystem<DcVariableType, DcEquationType> equationSystem) {
         EquationTerm<DcVariableType, DcEquationType> p1 = null;
         EquationTerm<DcVariableType, DcEquationType> p2 = null;
@@ -148,11 +144,6 @@
                     .addTerm(p2);
             hvdc.setP2(p2);
         }
-=======
-    protected static boolean isDeriveA1(LfBranch branch, DcEquationSystemCreationParameters creationParameters) {
-        return branch.isPhaseController()
-                || creationParameters.isForcePhaseControlOffAndAddAngle1Var() && branch.hasPhaseControllerCapability() && branch.isConnectedAtBothSides();
->>>>>>> dd38a35c
     }
 
     private void createBranches(EquationSystem<DcVariableType, DcEquationType> equationSystem) {
