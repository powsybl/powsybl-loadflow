/**
 * Copyright (c) 2019, RTE (http://www.rte-france.com)
 * This Source Code Form is subject to the terms of the Mozilla Public
 * License, v. 2.0. If a copy of the MPL was not distributed with this
 * file, You can obtain one at http://mozilla.org/MPL/2.0/.
 */
package com.powsybl.openloadflow.dc.equations;

<<<<<<< HEAD
import com.powsybl.openloadflow.equations.*;
=======
import com.powsybl.openloadflow.equations.EquationSystem;
import com.powsybl.openloadflow.equations.EquationSystemPostProcessor;
import com.powsybl.openloadflow.equations.EquationTerm;
import com.powsybl.openloadflow.network.LfNetworkListenerTracer;
>>>>>>> e9e839fe
import com.powsybl.openloadflow.network.LfBranch;
import com.powsybl.openloadflow.network.LfBus;
import com.powsybl.openloadflow.network.LfHvdc;
import com.powsybl.openloadflow.network.LfNetwork;
import com.powsybl.openloadflow.util.EvaluableConstants;

import java.util.Objects;

/**
 * @author Geoffroy Jamgotchian <geoffroy.jamgotchian at rte-france.com>
 */
public class DcEquationSystemCreator {

    private final LfNetwork network;

    private final DcEquationSystemCreationParameters creationParameters;

    public DcEquationSystemCreator(LfNetwork network, DcEquationSystemCreationParameters creationParameters) {
        this.network = Objects.requireNonNull(network);
        this.creationParameters = Objects.requireNonNull(creationParameters);
    }

    private void createBuses(EquationSystem<DcVariableType, DcEquationType> equationSystem) {
        for (LfBus bus : network.getBuses()) {
            var p = equationSystem.createEquation(bus, DcEquationType.BUS_TARGET_P);
            bus.setP(p);
            if (bus.isSlack()) {
                equationSystem.createEquation(bus, DcEquationType.BUS_TARGET_PHI)
                        .addTerm(equationSystem.getVariable(bus.getNum(), DcVariableType.BUS_PHI).createTerm());
                p.setActive(false);
            }
        }
    }

    public static void createNonImpedantBranch(EquationSystem<DcVariableType, DcEquationType> equationSystem,
                                               LfBranch branch, LfBus bus1, LfBus bus2, boolean spanningTree) {
        if (bus1 != null && bus2 != null) {
            boolean hasPhi1 = equationSystem.hasEquation(bus1.getNum(), DcEquationType.BUS_TARGET_PHI);
            boolean hasPhi2 = equationSystem.hasEquation(bus2.getNum(), DcEquationType.BUS_TARGET_PHI);
            if (!(hasPhi1 && hasPhi2)) {
                // create voltage angle coupling equation
                // alpha = phi1 - phi2
                equationSystem.createEquation(branch, DcEquationType.ZERO_PHI)
                        .addTerm(equationSystem.getVariable(bus1.getNum(), DcVariableType.BUS_PHI).createTerm())
                        .addTerm(equationSystem.getVariable(bus2.getNum(), DcVariableType.BUS_PHI).<DcEquationType>createTerm()
                                .minus())
                        .setActive(!branch.isDisabled() && spanningTree);

                // add a dummy active power variable to both sides of the non impedant branch and with an opposite sign
                // to ensure we have the same number of equation and variables
                var dummyP = equationSystem.getVariable(branch.getNum(), DcVariableType.DUMMY_P);
                equationSystem.getEquation(bus1.getNum(), DcEquationType.BUS_TARGET_P)
                        .orElseThrow()
                        .addTerm(dummyP.createTerm());

                equationSystem.getEquation(bus2.getNum(), DcEquationType.BUS_TARGET_P)
                        .orElseThrow()
                        .addTerm(dummyP.<DcEquationType>createTerm().minus());

                // create an inactive dummy active power target equation set to zero that could be activated
                // on case of switch opening
                equationSystem.createEquation(branch, DcEquationType.DUMMY_TARGET_P)
                        .addTerm(dummyP.createTerm())
                        .setActive(branch.isDisabled() || !spanningTree); // inverted logic
            } else {
                throw new IllegalStateException("Cannot happen because only there is one slack bus per model");
            }
        }
    }

    private static void createImpedantBranch(EquationSystem<DcVariableType, DcEquationType> equationSystem,
                                             DcEquationSystemCreationParameters creationParameters, LfBranch branch,
                                             LfBus bus1, LfBus bus2) {
        if (bus1 != null && bus2 != null) {
            boolean deriveA1 = creationParameters.isForcePhaseControlOffAndAddAngle1Var() && branch.hasPhaseControllerCapability(); //TODO: phase control outer loop
            ClosedBranchSide1DcFlowEquationTerm p1 = ClosedBranchSide1DcFlowEquationTerm.create(branch, bus1, bus2, equationSystem.getVariableSet(), deriveA1, creationParameters.isUseTransformerRatio());
            ClosedBranchSide2DcFlowEquationTerm p2 = ClosedBranchSide2DcFlowEquationTerm.create(branch, bus1, bus2, equationSystem.getVariableSet(), deriveA1, creationParameters.isUseTransformerRatio());
            equationSystem.getEquation(bus1.getNum(), DcEquationType.BUS_TARGET_P)
                    .orElseThrow()
                    .addTerm(p1);
            equationSystem.getEquation(bus2.getNum(), DcEquationType.BUS_TARGET_P)
                    .orElseThrow()
                    .addTerm(p2);
            if (deriveA1) {
                if (creationParameters.isForcePhaseControlOffAndAddAngle1Var()) {
                    // use for sensitiviy analysis only: with this equation term, we force the a1 variable to be constant.
                    EquationTerm<DcVariableType, DcEquationType> a1 = equationSystem.getVariable(branch.getNum(), DcVariableType.BRANCH_ALPHA1)
                            .createTerm();
                    branch.setA1(a1);
                    equationSystem.createEquation(branch, DcEquationType.BRANCH_TARGET_ALPHA1)
                            .addTerm(a1);
                } else {
                    //TODO
                }
            }
            if (creationParameters.isUpdateFlows()) {
                branch.setP1(p1);
                branch.setP2(p2);
            }
        } else if (bus1 != null && creationParameters.isUpdateFlows()) {
            branch.setP1(EvaluableConstants.ZERO);
        } else if (bus2 != null && creationParameters.isUpdateFlows()) {
            branch.setP2(EvaluableConstants.ZERO);
        }
    }

    private static void createHvdcAcEmulationEquations(LfHvdc hvdc, EquationSystem<DcVariableType, DcEquationType> equationSystem) {
        EquationTerm<DcVariableType, DcEquationType> p1 = null;
        EquationTerm<DcVariableType, DcEquationType> p2 = null;
        if (hvdc.getBus1() != null && hvdc.getBus2() != null) {
            p1 = new HvdcSide1ActiveFlowEquationTerm(hvdc);
            p2 = new HvdcSide2ActiveFlowEquationTerm(hvdc);
        } else {
            // nothing to do
        }

        if (p1 != null) {
            equationSystem.getEquation(hvdc.getBus1().getNum(), DcEquationType.BUS_TARGET_P)
                    .orElseThrow()
                    .addTerm(p1);
            hvdc.setP1(p1);
        }

        if (p2 != null) {
            equationSystem.getEquation(hvdc.getBus2().getNum(), DcEquationType.BUS_TARGET_P)
                    .orElseThrow()
                    .addTerm(p2);
            hvdc.setP2(p2);
        }
    }

    private void createBranches(EquationSystem<DcVariableType, DcEquationType> equationSystem) {
        for (LfBranch branch : network.getBranches()) {
            LfBus bus1 = branch.getBus1();
            LfBus bus2 = branch.getBus2();
            if (branch.isZeroImpedance(true)) {
                createNonImpedantBranch(equationSystem, branch, bus1, bus2, branch.isSpanningTreeEdge(true));
            } else {
                createImpedantBranch(equationSystem, creationParameters, branch, bus1, bus2);
            }
        }
    }

    public EquationSystem<DcVariableType, DcEquationType> create(boolean withListener) {
        EquationSystem<DcVariableType, DcEquationType> equationSystem = new EquationSystem<>();

        createBuses(equationSystem);
        createBranches(equationSystem);

        for (LfHvdc hvdc : network.getHvdcs()) {
            createHvdcAcEmulationEquations(hvdc, equationSystem);
        }

        EquationSystemPostProcessor.findAll().forEach(pp -> pp.onCreate(equationSystem));

        if (withListener) {
            network.addListener(LfNetworkListenerTracer.trace(new DcEquationSystemUpdater(equationSystem)));
        }

        return equationSystem;
    }
}<|MERGE_RESOLUTION|>--- conflicted
+++ resolved
@@ -6,14 +6,12 @@
  */
 package com.powsybl.openloadflow.dc.equations;
 
-<<<<<<< HEAD
-import com.powsybl.openloadflow.equations.*;
-=======
 import com.powsybl.openloadflow.equations.EquationSystem;
 import com.powsybl.openloadflow.equations.EquationSystemPostProcessor;
 import com.powsybl.openloadflow.equations.EquationTerm;
+import com.powsybl.openloadflow.equations.HvdcSide1ActiveFlowEquationTerm;
+import com.powsybl.openloadflow.equations.HvdcSide2ActiveFlowEquationTerm;
 import com.powsybl.openloadflow.network.LfNetworkListenerTracer;
->>>>>>> e9e839fe
 import com.powsybl.openloadflow.network.LfBranch;
 import com.powsybl.openloadflow.network.LfBus;
 import com.powsybl.openloadflow.network.LfHvdc;
@@ -120,7 +118,8 @@
         }
     }
 
-    private static void createHvdcAcEmulationEquations(LfHvdc hvdc, EquationSystem<DcVariableType, DcEquationType> equationSystem) {
+    private static void createHvdcEquations(LfHvdc hvdc, EquationSystem<DcVariableType, DcEquationType> equationSystem) {
+        // FIXME support of ac emulation?
         EquationTerm<DcVariableType, DcEquationType> p1 = null;
         EquationTerm<DcVariableType, DcEquationType> p2 = null;
         if (hvdc.getBus1() != null && hvdc.getBus2() != null) {
@@ -164,7 +163,7 @@
         createBranches(equationSystem);
 
         for (LfHvdc hvdc : network.getHvdcs()) {
-            createHvdcAcEmulationEquations(hvdc, equationSystem);
+            createHvdcEquations(hvdc, equationSystem);
         }
 
         EquationSystemPostProcessor.findAll().forEach(pp -> pp.onCreate(equationSystem));
