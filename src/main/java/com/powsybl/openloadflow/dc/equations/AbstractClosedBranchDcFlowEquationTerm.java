--- conflicted
+++ resolved
@@ -45,14 +45,10 @@
         ph1Var = variableSet.getVariable(bus1.getNum(), DcVariableType.BUS_PHI);
         ph2Var = variableSet.getVariable(bus2.getNum(), DcVariableType.BUS_PHI);
         a1Var = deriveA1 ? variableSet.getVariable(branch.getNum(), DcVariableType.BRANCH_ALPHA1) : null;
-<<<<<<< HEAD
         double ratio = useTransformerRatio
                 || branch.getBranchType() == LfBranch.BranchType.LINE // for lines with a different nominal voltage at both sides
                 ? piModel.getR1() * R2 : 1;
         power = 1 / piModel.getX() * ratio;
-=======
-        power = calculatePower(useTransformerRatio, piModel);
->>>>>>> 6d922154
         if (a1Var != null) {
             variables = List.of(ph1Var, ph2Var, a1Var);
         } else {
