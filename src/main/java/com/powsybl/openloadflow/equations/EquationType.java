--- conflicted
+++ resolved
@@ -12,26 +12,13 @@
  * @author Geoffroy Jamgotchian <geoffroy.jamgotchian at rte-france.com>
  */
 public enum EquationType {
-<<<<<<< HEAD
-    BUS_P("p", SubjectType.BUS),
-    BUS_Q("q", SubjectType.BUS),
-    BUS_V("v", SubjectType.BUS),
-    BUS_PHI("\u03C6", SubjectType.BUS),
-    BUS_YR("y_r", SubjectType.BUS),
-    BUS_YI("y_i", SubjectType.BUS),
-    BRANCH_P("t", SubjectType.BRANCH),
-    BRANCH_I("i", SubjectType.BRANCH),
-    BRANCH_ALPHA1("\u03B1" + "1", SubjectType.BRANCH),
-    ZERO_Q("z_q", SubjectType.BUS),
-    ZERO_V("z_v", SubjectType.BRANCH),
-    ZERO_PHI("z_\u03C6", SubjectType.BRANCH),
-    ZERO_RHO1("z_\u03C1", SubjectType.BRANCH);
-=======
     BUS_P("p", ElementType.BUS),
     BUS_I("b_i", ElementType.BUS),
     BUS_Q("q", ElementType.BUS),
     BUS_V("v", ElementType.BUS),
     BUS_PHI("\u03C6", ElementType.BUS),
+    BUS_YR("y_r", ElementType.BUS),
+    BUS_YI("y_i", ElementType.BUS),
     BRANCH_P("t", ElementType.BRANCH),
     BRANCH_I("i", ElementType.BRANCH),
     BRANCH_ALPHA1("\u03B1" + "1", ElementType.BRANCH),
@@ -40,7 +27,6 @@
     ZERO_V("z_v", ElementType.BRANCH),
     ZERO_PHI("z_\u03C6", ElementType.BRANCH),
     ZERO_RHO1("z_\u03C1", ElementType.BRANCH);
->>>>>>> 9f387d3e
 
     private final String symbol;
 
