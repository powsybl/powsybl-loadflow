--- conflicted
+++ resolved
@@ -15,12 +15,6 @@
 import org.slf4j.Logger;
 import org.slf4j.LoggerFactory;
 
-<<<<<<< HEAD
-=======
-import java.util.ArrayList;
-import java.util.List;
-import java.util.Map;
->>>>>>> d864b086
 import java.util.Objects;
 import java.util.concurrent.TimeUnit;
 
@@ -99,7 +93,6 @@
 
         for (Equation<V, E> eq : equationSystem.getIndex().getSortedEquationsToSolve()) {
             int column = eq.getColumn();
-<<<<<<< HEAD
             eq.der((variable, value, matrixElementIndex) -> {
                 int row = variable.getRow();
                 return matrix.addAndGetIndex(row, column, value);
@@ -136,68 +129,17 @@
     }
 
     private void updateLu(boolean allowIncrementalUpdate) {
-=======
-            for (Map.Entry<Variable<V>, List<EquationTerm<V, E>>> e : eq.getTermsByVariable().entrySet()) {
-                Variable<V> v = e.getKey();
-                int row = v.getRow();
-                if (row != -1) {
-                    for (EquationTerm<V, E> term : e.getValue()) {
-                        // create a derivative for all terms including de-activated ones because could be reactivated
-                        // at jacobian update stage without any equation or variable index change
-                        double value = term.isActive() ? term.der(v) : 0;
-                        int elementIndex = matrix.addAndGetIndex(row, column, value);
-                        partialDerivatives.add(new PartialDerivative<>(term, elementIndex, v));
-                    }
-                }
-            }
-        }
-
-        LOGGER.debug(PERFORMANCE_MARKER, "Jacobian matrix built in {} us", stopwatch.elapsed(TimeUnit.MICROSECONDS));
-    }
-
-    private void clearLu() {
->>>>>>> d864b086
         if (lu != null) {
             lu.close();
         }
         lu = null;
     }
 
-<<<<<<< HEAD
-=======
     private void initMatrix() {
         initDer();
         clearLu();
     }
 
-    private void updateDer() {
-        Stopwatch stopwatch = Stopwatch.createStarted();
-
-        matrix.reset();
-        for (PartialDerivative<V, E> partialDerivative : partialDerivatives) {
-            EquationTerm<V, E> term = partialDerivative.getEquationTerm();
-            if (term.isActive()) {
-                int elementIndex = partialDerivative.getElementIndex();
-                Variable<V> v = partialDerivative.getVariable();
-                double value = term.der(v);
-                matrix.addAtIndex(elementIndex, value);
-            }
-        }
-
-        LOGGER.debug(PERFORMANCE_MARKER, "Jacobian matrix values updated in {} us", stopwatch.elapsed(TimeUnit.MICROSECONDS));
-    }
-
-    private void updateLu(boolean allowIncrementalUpdate) {
-        if (lu != null) {
-            Stopwatch stopwatch = Stopwatch.createStarted();
-
-            lu.update(allowIncrementalUpdate);
-
-            LOGGER.debug(PERFORMANCE_MARKER, "LU decomposition updated in {} us", stopwatch.elapsed(TimeUnit.MICROSECONDS));
-        }
-    }
-
->>>>>>> d864b086
     private void updateValues(boolean allowIncrementalUpdate) {
         updateDer();
         updateLu(allowIncrementalUpdate);
