/**
 * Copyright (c) 2019, RTE (http://www.rte-france.com)
 * This Source Code Form is subject to the terms of the Mozilla Public
 * License, v. 2.0. If a copy of the MPL was not distributed with this
 * file, You can obtain one at http://mozilla.org/MPL/2.0/.
 */
package com.powsybl.openloadflow.equations;

import com.google.common.base.Stopwatch;
import com.powsybl.commons.PowsyblException;
import com.powsybl.math.matrix.DenseMatrix;
import com.powsybl.math.matrix.LUDecomposition;
import com.powsybl.math.matrix.Matrix;
import com.powsybl.math.matrix.MatrixFactory;
import org.slf4j.Logger;
import org.slf4j.LoggerFactory;

import java.util.*;
import java.util.concurrent.TimeUnit;

import static com.powsybl.openloadflow.util.Markers.PERFORMANCE_MARKER;

/**
 * @author Geoffroy Jamgotchian <geoffroy.jamgotchian at rte-france.com>
 */
public class JacobianMatrix<V extends Enum<V> & Quantity, E extends Enum<E> & Quantity>
        extends AbstractEquationSystemListener<V, E> implements StateVectorListener, AutoCloseable {

    private static final Logger LOGGER = LoggerFactory.getLogger(JacobianMatrix.class);

    static final class PartialDerivative<V extends Enum<V> & Quantity, E extends Enum<E> & Quantity> {

        private final EquationTerm<V, E> equationTerm;

        private final int elementIndex;

        private final Variable<V> variable;

        PartialDerivative(EquationTerm<V, E> equationTerm, int elementIndex, Variable<V> variable) {
            this.equationTerm = Objects.requireNonNull(equationTerm);
            this.elementIndex = elementIndex;
            this.variable = Objects.requireNonNull(variable);
        }

        EquationTerm<V, E> getEquationTerm() {
            return equationTerm;
        }

        public int getElementIndex() {
            return elementIndex;
        }

        Variable<V> getVariable() {
            return variable;
        }
    }

    private final EquationSystem<V, E> equationSystem;

    private final MatrixFactory matrixFactory;

    private Matrix matrix;

    private List<PartialDerivative<V, E>> partialDerivatives;

    private LUDecomposition lu;

    private enum Status {
        VALID,
        MATRIX_INVALID, // structure has changed
        VALUES_INVALID // same structure but values have to be updated
    }

    private Status status = Status.MATRIX_INVALID;

    public JacobianMatrix(EquationSystem<V, E> equationSystem, MatrixFactory matrixFactory) {
        this.equationSystem = Objects.requireNonNull(equationSystem);
        this.matrixFactory = Objects.requireNonNull(matrixFactory);
        equationSystem.addListener(this);
        equationSystem.getStateVector().addListener(this);
    }

    @Override
    public void onEquationChange(Equation<V, E> equation, EquationEventType eventType) {
        switch (eventType) {
            case EQUATION_CREATED:
            case EQUATION_REMOVED:
            case EQUATION_ACTIVATED:
            case EQUATION_DEACTIVATED:
                status = Status.MATRIX_INVALID;
                break;

            default:
                throw new IllegalStateException("Event type not supported: " + eventType);
        }
    }

    @Override
    public void onEquationTermChange(EquationTerm<V, E> term, EquationTermEventType eventType) {
        switch (eventType) {
            case EQUATION_TERM_ADDED:
            case EQUATION_TERM_ACTIVATED:
            case EQUATION_TERM_DEACTIVATED:
                // FIXME
                // Note for later, it might be possible in the future in case of a term change to not fully rebuild
                // the matrix as the structure has not changed (same equations and variables). But... we have for that
                // to handle the case where the invalidation of an equation term break the graph connectivity. This
                // is typically the case when the equation term is the active power flow of a branch which is also a
                // bridge (so necessary for the connectivity). Normally in that case a bus equation should also have been
                // deactivated and so it should work but for an unknown reason it fails with a KLU singular error (which
                // means most of the time we have created the matrix with a non fully connected network)
                status = Status.MATRIX_INVALID;
                break;

            default:
                throw new IllegalStateException("Event type not supported: " + eventType);
        }
    }

    @Override
    public void onStateUpdate() {
        if (status == Status.VALID) {
            status = Status.VALUES_INVALID;
        }
    }

    private void clearLu() {
        if (lu != null) {
            lu.close();
        }
        lu = null;
    }

    private void initMatrix() {
        Stopwatch stopwatch = Stopwatch.createStarted();

        int rowCount = equationSystem.getSortedEquationsToSolve().size();
        int columnCount = equationSystem.getSortedVariablesToFind().size();
        if (rowCount != columnCount) {
            throw new PowsyblException("Expected to have same number of equations (" + rowCount
                    + ") and variables (" + columnCount + ")");
        }

        int estimatedNonZeroValueCount = rowCount * 3;
        matrix = matrixFactory.create(rowCount, columnCount, estimatedNonZeroValueCount);
        partialDerivatives = new ArrayList<>(estimatedNonZeroValueCount);

        for (Map.Entry<Equation<V, E>, NavigableMap<Variable<V>, List<EquationTerm<V, E>>>> e : equationSystem.getSortedEquationsToSolve().entrySet()) {
            Equation<V, E> eq = e.getKey();
            int column = eq.getColumn();
            for (Map.Entry<Variable<V>, List<EquationTerm<V, E>>> e2 : e.getValue().entrySet()) {
                Variable<V> variable = e2.getKey();
                int row = variable.getRow();
                for (EquationTerm<V, E> equationTerm : e2.getValue()) {
                    double value = equationTerm.der(variable);
                    int elementIndex = matrix.addAndGetIndex(row, column, value);
                    partialDerivatives.add(new JacobianMatrix.PartialDerivative<>(equationTerm, elementIndex, variable));
                }
            }
        }

<<<<<<< HEAD
        stopwatch.stop();
        LOGGER.debug(PERFORMANCE_MARKER, "Jacobian matrix built in {} us", stopwatch.elapsed(TimeUnit.MICROSECONDS));
=======
        LOGGER.debug(PERFORMANCE_MARKER, "Jacobian matrix built in {} us", stopwatch.elapsed(TimeUnit.MICROSECONDS));

        clearLu();
    }

    private void updateLu() {
        if (lu != null) {
            Stopwatch stopwatch = Stopwatch.createStarted();

            lu.update();

            LOGGER.debug(PERFORMANCE_MARKER, "LU decomposition updated in {} us", stopwatch.elapsed(TimeUnit.MICROSECONDS));
        }
>>>>>>> 24a9e7c8
    }

    private void updateValues() {
        Stopwatch stopwatch = Stopwatch.createStarted();

        matrix.reset();
        for (PartialDerivative<V, E> partialDerivative : partialDerivatives) {
            EquationTerm<V, E> equationTerm = partialDerivative.getEquationTerm();
            int elementIndex = partialDerivative.getElementIndex();
            Variable<V> variable = partialDerivative.getVariable();
            double value = equationTerm.der(variable);
            matrix.addAtIndex(elementIndex, value);
        }

<<<<<<< HEAD
        if (lu != null) {
            lu.update();
        }

        stopwatch.stop();
        LOGGER.debug(PERFORMANCE_MARKER, "Jacobian matrix values updated in {} us", stopwatch.elapsed(TimeUnit.MICROSECONDS));
=======
        LOGGER.debug(PERFORMANCE_MARKER, "Jacobian matrix values updated in {} us", stopwatch.elapsed(TimeUnit.MICROSECONDS));

        updateLu();
>>>>>>> 24a9e7c8
    }

    public Matrix getMatrix() {
        if (status != Status.VALID) {
            switch (status) {
                case MATRIX_INVALID:
                    initMatrix();
                    break;

                case VALUES_INVALID:
                    updateValues();
                    break;

                default:
                    break;
            }
            status = Status.VALID;
        }
        return matrix;
    }

    private LUDecomposition getLUDecomposition() {
        Matrix m = getMatrix();
        if (lu == null) {
            Stopwatch stopwatch = Stopwatch.createStarted();

            lu = m.decomposeLU();

            LOGGER.debug(PERFORMANCE_MARKER, "LU decomposition done in {} us", stopwatch.elapsed(TimeUnit.MICROSECONDS));
        }
        return lu;
    }

    public void solve(double[] b) {
        getLUDecomposition().solve(b);
    }

    public void solveTransposed(double[] b) {
        getLUDecomposition().solveTransposed(b);
    }

    public void solve(DenseMatrix b) {
        getLUDecomposition().solve(b);
    }

    public void solveTransposed(DenseMatrix b) {
        getLUDecomposition().solveTransposed(b);
    }

    @Override
    public void close() {
        equationSystem.removeListener(this);
        equationSystem.getStateVector().removeListener(this);
        matrix = null;
        partialDerivatives = null;
        clearLu();
    }
}<|MERGE_RESOLUTION|>--- conflicted
+++ resolved
@@ -159,10 +159,6 @@
             }
         }
 
-<<<<<<< HEAD
-        stopwatch.stop();
-        LOGGER.debug(PERFORMANCE_MARKER, "Jacobian matrix built in {} us", stopwatch.elapsed(TimeUnit.MICROSECONDS));
-=======
         LOGGER.debug(PERFORMANCE_MARKER, "Jacobian matrix built in {} us", stopwatch.elapsed(TimeUnit.MICROSECONDS));
 
         clearLu();
@@ -176,7 +172,6 @@
 
             LOGGER.debug(PERFORMANCE_MARKER, "LU decomposition updated in {} us", stopwatch.elapsed(TimeUnit.MICROSECONDS));
         }
->>>>>>> 24a9e7c8
     }
 
     private void updateValues() {
@@ -191,18 +186,9 @@
             matrix.addAtIndex(elementIndex, value);
         }
 
-<<<<<<< HEAD
-        if (lu != null) {
-            lu.update();
-        }
-
-        stopwatch.stop();
         LOGGER.debug(PERFORMANCE_MARKER, "Jacobian matrix values updated in {} us", stopwatch.elapsed(TimeUnit.MICROSECONDS));
-=======
-        LOGGER.debug(PERFORMANCE_MARKER, "Jacobian matrix values updated in {} us", stopwatch.elapsed(TimeUnit.MICROSECONDS));
 
         updateLu();
->>>>>>> 24a9e7c8
     }
 
     public Matrix getMatrix() {
