--- conflicted
+++ resolved
@@ -27,11 +27,7 @@
 
         private final Variable<V> variable;
 
-<<<<<<< HEAD
-        PartialDerivative(EquationTerm equationTerm, int elementIndex, Variable variable) {
-=======
-        PartialDerivative(EquationTerm<V, E> equationTerm, Matrix.Element matrixElement, Variable<V> variable) {
->>>>>>> fa406917
+        PartialDerivative(EquationTerm<V, E> equationTerm, int elementIndex, Variable<V> variable) {
             this.equationTerm = Objects.requireNonNull(equationTerm);
             this.elementIndex = elementIndex;
             this.variable = Objects.requireNonNull(variable);
@@ -147,13 +143,8 @@
                 int row = var.getRow();
                 for (EquationTerm<V, E> equationTerm : e2.getValue()) {
                     double value = equationTerm.der(var);
-<<<<<<< HEAD
                     int elementIndex = matrix.addAndGetIndex(row, column, value);
-                    partialDerivatives.add(new JacobianMatrix.PartialDerivative(equationTerm, elementIndex, var));
-=======
-                    Matrix.Element element = matrix.addAndGetElement(row, column, value);
-                    partialDerivatives.add(new JacobianMatrix.PartialDerivative<>(equationTerm, element, var));
->>>>>>> fa406917
+                    partialDerivatives.add(new JacobianMatrix.PartialDerivative<>(equationTerm, elementIndex, var));
                 }
             }
         }
@@ -161,17 +152,10 @@
 
     private void updateValues() {
         matrix.reset();
-<<<<<<< HEAD
-        for (PartialDerivative partialDerivative : partialDerivatives) {
-            EquationTerm equationTerm = partialDerivative.getEquationTerm();
-            int elementIndex = partialDerivative.getElementIndex();
-            Variable var = partialDerivative.getVariable();
-=======
         for (PartialDerivative<V, E> partialDerivative : partialDerivatives) {
             EquationTerm<V, E> equationTerm = partialDerivative.getEquationTerm();
-            Matrix.Element element = partialDerivative.getMatrixElement();
+            int elementIndex = partialDerivative.getElementIndex();
             Variable<V> var = partialDerivative.getVariable();
->>>>>>> fa406917
             double value = equationTerm.der(var);
             matrix.addAtIndex(elementIndex, value);
         }
