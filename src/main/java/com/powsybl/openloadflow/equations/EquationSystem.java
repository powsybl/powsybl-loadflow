/**
 * Copyright (c) 2019, RTE (http://www.rte-france.com)
 * This Source Code Form is subject to the terms of the Mozilla Public
 * License, v. 2.0. If a copy of the MPL was not distributed with this
 * file, You can obtain one at http://mozilla.org/MPL/2.0/.
 */
package com.powsybl.openloadflow.equations;

import com.google.common.base.Stopwatch;
import com.powsybl.commons.PowsyblException;
import com.powsybl.openloadflow.network.LfNetwork;
import com.powsybl.openloadflow.util.Markers;
import org.apache.commons.lang3.tuple.Pair;
import org.slf4j.Logger;
import org.slf4j.LoggerFactory;

import java.io.IOException;
import java.io.UncheckedIOException;
import java.io.Writer;
import java.util.*;
import java.util.concurrent.TimeUnit;
import java.util.stream.Collectors;

/**
 * @author Geoffroy Jamgotchian <geoffroy.jamgotchian at rte-france.com>
 */
public class EquationSystem {

    private static final Logger LOGGER = LoggerFactory.getLogger(EquationSystem.class);

    private final LfNetwork network;

    private final boolean indexTerms;

    private final Map<Pair<Integer, EquationType>, Equation> equations = new HashMap<>();

    private final Map<Pair<SubjectType, Integer>, List<Equation>> equationsBySubject = new HashMap<>();

<<<<<<< HEAD
=======
    private final Map<Pair<SubjectType, Integer>, List<EquationTerm>> equationTermsBySubject = new HashMap<>();

>>>>>>> e7e9c861
    private class EquationCache implements EquationSystemListener {

        private boolean invalide = false;

        private final NavigableMap<Equation, NavigableMap<Variable, List<EquationTerm>>> sortedEquationsToSolve = new TreeMap<>();

        private final NavigableSet<Variable> sortedVariablesToFind = new TreeSet<>();

        private void update() {
            if (!invalide) {
                return;
            }

            Stopwatch stopwatch = Stopwatch.createStarted();

            // index derivatives per variable then per equation
            reIndex();

            int columnCount = 0;
            for (Equation equation : sortedEquationsToSolve.keySet()) {
                equation.setColumn(columnCount++);
            }

            int rowCount = 0;
            for (Variable variable : sortedVariablesToFind) {
                variable.setRow(rowCount++);
            }

            stopwatch.stop();
            LOGGER.debug(Markers.PERFORMANCE_MARKER, "Equation system ({} equations, {} variables) updated in {} ms",
                    columnCount, rowCount, stopwatch.elapsed(TimeUnit.MILLISECONDS));

            invalide = false;
        }

        private void reIndex() {
            sortedEquationsToSolve.clear();
            sortedVariablesToFind.clear();

            Set<Variable> variablesToFind = new HashSet<>();
            for (Equation equation : equations.values()) {
                if (equation.isActive()) {
                    NavigableMap<Variable, List<EquationTerm>> equationTermsByVariable = null;
                    for (EquationTerm equationTerm : equation.getTerms()) {
                        if (equationTerm.isActive()) {
                            if (equationTermsByVariable == null) {
                                equationTermsByVariable = sortedEquationsToSolve.computeIfAbsent(equation, k -> new TreeMap<>());
                            }
                            for (Variable variable : equationTerm.getVariables()) {
                                if (variable.isActive()) {
                                    equationTermsByVariable.computeIfAbsent(variable, k -> new ArrayList<>())
                                            .add(equationTerm);
                                    variablesToFind.add(variable);
                                }
                            }
                        }
                    }
                }
            }
            sortedVariablesToFind.addAll(variablesToFind);
        }

        private void invalidate() {
            invalide = true;
        }

        @Override
        public void equationListChanged(Equation equation, EquationEventType eventType) {
            invalidate();
        }

        private NavigableMap<Equation, NavigableMap<Variable, List<EquationTerm>>> getSortedEquationsToSolve() {
            update();
            return sortedEquationsToSolve;
        }

        private NavigableSet<Variable> getSortedVariablesToFind() {
            update();
            return sortedVariablesToFind;
        }
    }

    private final EquationCache equationCache = new EquationCache();

    private final List<EquationSystemListener> listeners = new ArrayList<>();

    public EquationSystem(LfNetwork network) {
        this(network, false);
    }

    public EquationSystem(LfNetwork network, boolean indexTerms) {
        this.network = Objects.requireNonNull(network);
        this.indexTerms = indexTerms;
        addListener(equationCache);
    }

    LfNetwork getNetwork() {
        return network;
    }

    void addEquationTerm(EquationTerm equationTerm) {
        if (indexTerms) {
            Objects.requireNonNull(equationTerm);
            Pair<SubjectType, Integer> subject = Pair.of(equationTerm.getSubjectType(), equationTerm.getSubjectNum());
            equationTermsBySubject.computeIfAbsent(subject, k -> new ArrayList<>())
                    .add(equationTerm);
        }
    }

    public List<EquationTerm> getEquationTerms(SubjectType subjectType, int subjectNum) {
        if (!indexTerms) {
            throw new PowsyblException("Equations terms have not been indexed");
        }
        Objects.requireNonNull(subjectType);
        Pair<SubjectType, Integer> subject = Pair.of(subjectType, subjectNum);
        return equationTermsBySubject.getOrDefault(subject, Collections.emptyList());
    }

    public Equation createEquation(int num, EquationType type) {
        Pair<Integer, EquationType> p = Pair.of(num, type);
        Equation equation = equations.get(p);
        if (equation == null) {
            equation = addEquation(p);
        }
        return equation;
    }

    public Optional<Equation> getEquation(int num, EquationType type) {
        Pair<Integer, EquationType> p = Pair.of(num, type);
        return Optional.ofNullable(equations.get(p));
    }

    public boolean hasEquation(int num, EquationType type) {
        Pair<Integer, EquationType> p = Pair.of(num, type);
        return equations.containsKey(p);
    }

    public Equation removeEquation(int num, EquationType type) {
        Pair<Integer, EquationType> p = Pair.of(num, type);
        Equation equation = equations.remove(p);
        if (equation != null) {
            Pair<SubjectType, Integer> subject = Pair.of(type.getSubjectType(), num);
            equationsBySubject.remove(subject);
            notifyListeners(equation, EquationEventType.EQUATION_REMOVED);
        }
        return equation;
    }

    private Equation addEquation(Pair<Integer, EquationType> p) {
        Equation equation = new Equation(p.getLeft(), p.getRight(), EquationSystem.this);
        equations.put(p, equation);
        Pair<SubjectType, Integer> subject = Pair.of(p.getRight().getSubjectType(), p.getLeft());
        equationsBySubject.computeIfAbsent(subject, k -> new ArrayList<>())
                .add(equation);
        notifyListeners(equation, EquationEventType.EQUATION_CREATED);
        return equation;
    }

    public List<Equation> getEquations(SubjectType subjectType, int subjectNum) {
        Objects.requireNonNull(subjectType);
        Pair<SubjectType, Integer> subject = Pair.of(subjectType, subjectNum);
        return equationsBySubject.getOrDefault(subject, Collections.emptyList());
    }

    public SortedSet<Variable> getSortedVariablesToFind() {
        return equationCache.getSortedVariablesToFind();
    }

    public NavigableMap<Equation, NavigableMap<Variable, List<EquationTerm>>> getSortedEquationsToSolve() {
        return equationCache.getSortedEquationsToSolve();
    }

    public List<String> getRowNames() {
        return getSortedVariablesToFind().stream()
                .map(eq -> network.getBus(eq.getNum()).getId() + "/" + eq.getType())
                .collect(Collectors.toList());
    }

    public List<String> getColumnNames() {
        return getSortedEquationsToSolve().navigableKeySet().stream()
                .map(v -> network.getBus(v.getNum()).getId() + "/" + v.getType())
                .collect(Collectors.toList());
    }

    public double[] createStateVector(VoltageInitializer initializer) {
        double[] x = new double[getSortedVariablesToFind().size()];
        for (Variable v : getSortedVariablesToFind()) {
            v.initState(initializer, network, x);
        }
        return x;
    }

    public double[] createTargetVector() {
        double[] targets = new double[equationCache.getSortedEquationsToSolve().size()];
        for (Equation equation : equationCache.getSortedEquationsToSolve().keySet()) {
            equation.initTarget(network, targets);
        }
        return targets;
    }

    public double[] createEquationVector() {
        double[] fx = new double[equationCache.getSortedEquationsToSolve().size()];
        updateEquationVector(fx);
        return fx;
    }

    public void updateEquationVector(double[] fx) {
        if (fx.length != equationCache.getSortedEquationsToSolve().size()) {
            throw new IllegalArgumentException("Bad equation vector length: " + fx.length);
        }
        Arrays.fill(fx, 0);
        for (Equation equation : equationCache.getSortedEquationsToSolve().keySet()) {
            fx[equation.getColumn()] = equation.eval();
        }
    }

    public void updateEquations(double[] x) {
        for (Equation equation : equations.values()) {
            equation.update(x);
        }
    }

    public void updateNetwork(double[] x) {
        // update state variable
        for (Variable v : getSortedVariablesToFind()) {
            v.updateState(network, x);
        }
    }

    public void addListener(EquationSystemListener listener) {
        Objects.requireNonNull(listener);
        listeners.add(listener);
    }

    void notifyListeners(Equation equation, EquationEventType eventType) {
        Objects.requireNonNull(equation);
        Objects.requireNonNull(eventType);
        if (!listeners.isEmpty()) {
            listeners.forEach(listener -> listener.equationListChanged(equation, eventType));
        }
    }

    public void write(Writer writer) {
        try {
            for (Equation equation : getSortedEquationsToSolve().navigableKeySet()) {
                if (equation.isActive()) {
                    equation.write(writer);
                    writer.write(System.lineSeparator());
                }
            }
            writer.flush();
        } catch (IOException e) {
            throw new UncheckedIOException(e);
        }
    }
}<|MERGE_RESOLUTION|>--- conflicted
+++ resolved
@@ -36,11 +36,8 @@
 
     private final Map<Pair<SubjectType, Integer>, List<Equation>> equationsBySubject = new HashMap<>();
 
-<<<<<<< HEAD
-=======
     private final Map<Pair<SubjectType, Integer>, List<EquationTerm>> equationTermsBySubject = new HashMap<>();
 
->>>>>>> e7e9c861
     private class EquationCache implements EquationSystemListener {
 
         private boolean invalide = false;
