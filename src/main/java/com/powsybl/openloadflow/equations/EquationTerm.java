/**
 * Copyright (c) 2019, RTE (http://www.rte-france.com)
 * This Source Code Form is subject to the terms of the Mozilla Public
 * License, v. 2.0. If a copy of the MPL was not distributed with this
 * file, You can obtain one at http://mozilla.org/MPL/2.0/.
 */
package com.powsybl.openloadflow.equations;

import com.powsybl.openloadflow.util.Evaluable;

import java.io.IOException;
import java.io.Writer;
import java.util.List;
import java.util.Objects;

/**
 * An equation term, i.e part of the equation sum.
 *
 * @author Geoffroy Jamgotchian <geoffroy.jamgotchian at rte-france.com>
 */
public interface EquationTerm extends Evaluable {

    class MinusEquationTerm implements EquationTerm {

        private final EquationTerm term;

        MinusEquationTerm(EquationTerm term) {
            this.term = Objects.requireNonNull(term);
        }

        @Override
        public List<Variable> getVariables() {
            return term.getVariables();
        }

        @Override
        public void update(double[] x) {
            term.update(x);
        }

        @Override
        public double eval() {
            return -term.eval();
        }

        @Override
        public double der(Variable variable) {
            return -term.der(variable);
        }

        @Override
        public boolean hasRhs() {
            return term.hasRhs();
        }

        @Override
        public double rhs(Variable variable) {
            return -term.rhs(variable);
        }

        @Override
        public void print(StringBuilder builder) {
            builder.append("-");
            term.print(builder);
        }
    }

    static EquationTerm minus(EquationTerm term) {
        return new MinusEquationTerm(term);
    }

    /**
     * Get the list of variable this equation term depends on.
     * @return the list of variable this equation term depends on.
     */
    List<Variable> getVariables();

    /**
     * Update equation term using {@code x} variable values.
     * @param x variables values vector
     */
    void update(double[] x);

    /**
     * Evaluate equation term.
     * @return value of the equation term
     */
    double eval();

    /**
     * Get partial derivative.
     *
     * @param variable the variable the partial derivative is with respect to
     * @return value of the partial derivative
     */
    double der(Variable variable);

    /**
     * Check {@link #rhs(Variable)} can return a value different from zero.
     *
     * @return true if {@link #rhs(Variable)} can return a value different from zero, false otherwise
     */
    boolean hasRhs();

    /**
     * Get part of the partial derivative that has to be moved to right hand side.
     * @param variable the variable the partial derivative is with respect to
     * @return value of part of the partial derivative that has to be moved to right hand side
     */
    double rhs(Variable variable);

<<<<<<< HEAD
    void print(StringBuilder builder);
=======
    void write(Writer writer) throws IOException;
>>>>>>> c762b9db
}<|MERGE_RESOLUTION|>--- conflicted
+++ resolved
@@ -11,7 +11,6 @@
 import java.io.IOException;
 import java.io.Writer;
 import java.util.List;
-import java.util.Objects;
 
 /**
  * An equation term, i.e part of the equation sum.
@@ -19,55 +18,6 @@
  * @author Geoffroy Jamgotchian <geoffroy.jamgotchian at rte-france.com>
  */
 public interface EquationTerm extends Evaluable {
-
-    class MinusEquationTerm implements EquationTerm {
-
-        private final EquationTerm term;
-
-        MinusEquationTerm(EquationTerm term) {
-            this.term = Objects.requireNonNull(term);
-        }
-
-        @Override
-        public List<Variable> getVariables() {
-            return term.getVariables();
-        }
-
-        @Override
-        public void update(double[] x) {
-            term.update(x);
-        }
-
-        @Override
-        public double eval() {
-            return -term.eval();
-        }
-
-        @Override
-        public double der(Variable variable) {
-            return -term.der(variable);
-        }
-
-        @Override
-        public boolean hasRhs() {
-            return term.hasRhs();
-        }
-
-        @Override
-        public double rhs(Variable variable) {
-            return -term.rhs(variable);
-        }
-
-        @Override
-        public void print(StringBuilder builder) {
-            builder.append("-");
-            term.print(builder);
-        }
-    }
-
-    static EquationTerm minus(EquationTerm term) {
-        return new MinusEquationTerm(term);
-    }
 
     /**
      * Get the list of variable this equation term depends on.
@@ -109,9 +59,5 @@
      */
     double rhs(Variable variable);
 
-<<<<<<< HEAD
-    void print(StringBuilder builder);
-=======
     void write(Writer writer) throws IOException;
->>>>>>> c762b9db
 }