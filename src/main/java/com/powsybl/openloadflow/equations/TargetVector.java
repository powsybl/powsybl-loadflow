--- conflicted
+++ resolved
@@ -89,11 +89,7 @@
     }
 
     @Override
-<<<<<<< HEAD
-    public void onElementAddedButNoVariableOrEquationAdded(Equation<V, E> equation, Variable<V> variable) {
-=======
     public void onEquationTermChange(EquationTerm<V, E> term) {
->>>>>>> b8ac5447
         // nothing to do
     }
 
