--- conflicted
+++ resolved
@@ -22,10 +22,6 @@
 
     protected StateVector sv;
 
-<<<<<<< HEAD
-=======
-    protected EquationTerm<V, E> self = this;
-
     protected AbstractEquationTerm() {
         this(true);
     }
@@ -34,7 +30,6 @@
         this.active = active;
     }
 
->>>>>>> 2e8528df
     @Override
     public void setStateVector(StateVector sv) {
         this.sv = sv;
