--- conflicted
+++ resolved
@@ -45,22 +45,13 @@
         LfBus controlledBus = bus.getControlledBus().orElse(null);
         if (controlledBus != null) {
             // clean reactive power distribution equations
-            controlledBus.getControllerBuses().forEach(b -> equationSystem.removeEquation(b.getNum(), EquationType.ZERO));
+            controlledBus.getControllerBuses().forEach(b -> equationSystem.removeEquation(b.getNum(), EquationType.ZERO_Q));
 
             // controlled bus has a voltage equation only if one of the controller bus has voltage control on
             List<LfBus> controllerBusesWithVoltageControlOn = controlledBus.getControllerBuses().stream()
                     .filter(LfBus::hasVoltageControl)
                     .collect(Collectors.toList());
-<<<<<<< HEAD
-            equationSystem.createEquation(remoteControltargetBus.getNum(), EquationType.BUS_V).setActive(!sourceBusesControllingVoltage.isEmpty());
-
-            // clean reactive power distribution equations
-            for (LfBus remoteControlSourceBus : remoteControltargetBus.getRemoteControlSourceBuses()) {
-                equationSystem.removeEquation(remoteControlSourceBus.getNum(), EquationType.ZERO_Q);
-            }
-=======
             equationSystem.createEquation(controlledBus.getNum(), EquationType.BUS_V).setActive(!controllerBusesWithVoltageControlOn.isEmpty());
->>>>>>> bb8075d0
 
             // create reactive power equations on controller buses that have voltage control on
             if (!controllerBusesWithVoltageControlOn.isEmpty()) {
