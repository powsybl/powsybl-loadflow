--- conflicted
+++ resolved
@@ -9,11 +9,7 @@
 import com.powsybl.commons.reporter.Reporter;
 import com.powsybl.openloadflow.ac.outerloop.OuterLoopContext;
 import com.powsybl.openloadflow.ac.outerloop.OuterLoopStatus;
-<<<<<<< HEAD
-import com.powsybl.openloadflow.network.LfNetwork;
-=======
 import com.powsybl.openloadflow.network.LfBranch;
->>>>>>> ef0e8bf1
 
 /**
  * @author Anne Tilloy <anne.tilloy at rte-france.com>
@@ -26,15 +22,11 @@
     }
 
     @Override
-<<<<<<< HEAD
-    public void initialize(LfNetwork network) {
-        checkControl(network);
-=======
     public void initialize(OuterLoopContext context) {
         for (LfBranch controllerBranch : getControllerBranches(context.getNetwork())) {
             controllerBranch.setVoltageControlEnabled(true);
         }
->>>>>>> ef0e8bf1
+        checkControl(context.getNetwork());
     }
 
     @Override
