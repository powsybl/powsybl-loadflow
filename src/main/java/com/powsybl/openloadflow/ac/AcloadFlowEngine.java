--- conflicted
+++ resolved
@@ -93,11 +93,7 @@
                             outerLoopIteration.toInteger() + 1, outerLoop.getName());
                 }
 
-<<<<<<< HEAD
-                // if not yet stable, restart Newton-Raphson
-=======
                 // if not yet stable, restart solver
->>>>>>> de5134c6
                 runningContext.lastSolverResult = solver.run(new PreviousValueVoltageInitializer(), nrReporter);
 
                 runningContext.nrTotalIterations.add(runningContext.lastSolverResult.getIterations());
@@ -147,20 +143,12 @@
                     context.getNetwork().getNumCC(),
                     context.getNetwork().getNumSC());
         }
-<<<<<<< HEAD
-        // run initial Newton-Raphson
-=======
         // initial solver run
->>>>>>> de5134c6
         runningContext.lastSolverResult = solver.run(voltageInitializer, nrReporter);
 
         runningContext.nrTotalIterations.add(runningContext.lastSolverResult.getIterations());
 
-<<<<<<< HEAD
-        // continue with outer loops only if initial Newton-Raphson succeed
-=======
         // continue with outer loops only if solver succeed
->>>>>>> de5134c6
         if (runningContext.lastSolverResult.getStatus() == AcSolverStatus.CONVERGED) {
 
             // re-run all outer loops until solver failed or no more solver iterations are needed
