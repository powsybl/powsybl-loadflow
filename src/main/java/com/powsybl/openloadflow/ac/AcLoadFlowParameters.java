/**
 * Copyright (c) 2019, RTE (http://www.rte-france.com)
 * This Source Code Form is subject to the terms of the Mozilla Public
 * License, v. 2.0. If a copy of the MPL was not distributed with this
 * file, You can obtain one at http://mozilla.org/MPL/2.0/.
 */
package com.powsybl.openloadflow.ac;

import com.powsybl.openloadflow.OpenLoadFlowParameters;
import com.powsybl.openloadflow.ac.equations.AcEquationSystemCreationParameters;
<<<<<<< HEAD
import com.powsybl.openloadflow.ac.solver.NewtonRaphsonFactory;
import com.powsybl.openloadflow.ac.solver.NewtonRaphsonParameters;
import com.powsybl.openloadflow.ac.solver.AcSolverFactory;
=======
>>>>>>> de5134c6
import com.powsybl.openloadflow.ac.outerloop.AcOuterLoop;
import com.powsybl.openloadflow.ac.solver.AcSolverFactory;
import com.powsybl.openloadflow.ac.solver.NewtonRaphsonFactory;
import com.powsybl.openloadflow.ac.solver.NewtonRaphsonParameters;
import com.powsybl.openloadflow.lf.AbstractLoadFlowParameters;
import com.powsybl.openloadflow.network.util.UniformValueVoltageInitializer;
import com.powsybl.openloadflow.network.util.VoltageInitializer;

import java.util.Collections;
import java.util.List;
import java.util.Objects;

/**
 * @author Geoffroy Jamgotchian {@literal <geoffroy.jamgotchian at rte-france.com>}
 */
public class AcLoadFlowParameters extends AbstractLoadFlowParameters<AcLoadFlowParameters> {

    private AcEquationSystemCreationParameters equationSystemCreationParameters = new AcEquationSystemCreationParameters();

    private NewtonRaphsonParameters newtonRaphsonParameters = new NewtonRaphsonParameters();

    private List<AcOuterLoop> outerLoops = Collections.emptyList();

    private int maxOuterLoopIterations = DEFAULT_MAX_OUTER_LOOP_ITERATIONS;

    private VoltageInitializer voltageInitializer = new UniformValueVoltageInitializer();

    private boolean asymmetrical = false;

    private OpenLoadFlowParameters.SlackDistributionFailureBehavior slackDistributionFailureBehavior = OpenLoadFlowParameters.SlackDistributionFailureBehavior.LEAVE_ON_SLACK_BUS;

    private AcSolverFactory solverFactory = new NewtonRaphsonFactory();

<<<<<<< HEAD
    private AcSolverFactory solverFactory;

    public AcLoadFlowParameters(LfNetworkParameters networkParameters, AcEquationSystemCreationParameters equationSystemCreationParameters,
                                NewtonRaphsonParameters newtonRaphsonParameters, List<AcOuterLoop> outerLoops, int maxOuterLoopIterations,
                                MatrixFactory matrixFactory, VoltageInitializer voltageInitializer, boolean asymmetrical,
                                OpenLoadFlowParameters.SlackDistributionFailureBehavior slackDistributionFailureBehavior) {
        this(networkParameters, equationSystemCreationParameters, newtonRaphsonParameters, outerLoops, maxOuterLoopIterations,
                matrixFactory, voltageInitializer, asymmetrical, slackDistributionFailureBehavior, new NewtonRaphsonFactory());
    }

    public AcLoadFlowParameters(LfNetworkParameters networkParameters, AcEquationSystemCreationParameters equationSystemCreationParameters,
                                NewtonRaphsonParameters newtonRaphsonParameters, List<AcOuterLoop> outerLoops, int maxOuterLoopIterations,
                                MatrixFactory matrixFactory, VoltageInitializer voltageInitializer, boolean asymmetrical,
                                OpenLoadFlowParameters.SlackDistributionFailureBehavior slackDistributionFailureBehavior,
                                AcSolverFactory solverFactory) {
        super(networkParameters, matrixFactory);
        this.equationSystemCreationParameters = Objects.requireNonNull(equationSystemCreationParameters);
        this.newtonRaphsonParameters = Objects.requireNonNull(newtonRaphsonParameters);
        this.outerLoops = Objects.requireNonNull(outerLoops);
        this.maxOuterLoopIterations = maxOuterLoopIterations;
        this.voltageInitializer = Objects.requireNonNull(voltageInitializer);
        this.asymmetrical = asymmetrical;
        this.slackDistributionFailureBehavior = Objects.requireNonNull(slackDistributionFailureBehavior);
        this.solverFactory = Objects.requireNonNull(solverFactory);
    }
=======
    private boolean detailedReport = false;
>>>>>>> de5134c6

    public AcEquationSystemCreationParameters getEquationSystemCreationParameters() {
        return equationSystemCreationParameters;
    }

    public AcLoadFlowParameters setEquationSystemCreationParameters(AcEquationSystemCreationParameters equationSystemCreationParameters) {
        this.equationSystemCreationParameters = Objects.requireNonNull(equationSystemCreationParameters);
        return this;
    }

    public NewtonRaphsonParameters getNewtonRaphsonParameters() {
        return newtonRaphsonParameters;
    }

    public AcLoadFlowParameters setNewtonRaphsonParameters(NewtonRaphsonParameters newtonRaphsonParameters) {
        this.newtonRaphsonParameters = Objects.requireNonNull(newtonRaphsonParameters);
        return this;
    }

    public List<AcOuterLoop> getOuterLoops() {
        return outerLoops;
    }

    public AcLoadFlowParameters setOuterLoops(List<AcOuterLoop> outerLoops) {
        this.outerLoops = Objects.requireNonNull(outerLoops);
        return this;
    }

    public int getMaxOuterLoopIterations() {
        return maxOuterLoopIterations;
    }

    public AcLoadFlowParameters setMaxOuterLoopIterations(int maxOuterLoopIterations) {
        this.maxOuterLoopIterations = maxOuterLoopIterations;
        return this;
    }

    public VoltageInitializer getVoltageInitializer() {
        return voltageInitializer;
    }

    public AcLoadFlowParameters setVoltageInitializer(VoltageInitializer voltageInitializer) {
        this.voltageInitializer = Objects.requireNonNull(voltageInitializer);
        return this;
    }

    public boolean isAsymmetrical() {
        return asymmetrical;
    }

    public AcLoadFlowParameters setAsymmetrical(boolean asymmetrical) {
        this.asymmetrical = asymmetrical;
        return this;
    }

    public OpenLoadFlowParameters.SlackDistributionFailureBehavior getSlackDistributionFailureBehavior() {
        return slackDistributionFailureBehavior;
    }

    public AcLoadFlowParameters setSlackDistributionFailureBehavior(OpenLoadFlowParameters.SlackDistributionFailureBehavior slackDistributionFailureBehavior) {
        this.slackDistributionFailureBehavior = Objects.requireNonNull(slackDistributionFailureBehavior);
        return this;
    }

    public AcSolverFactory getSolverFactory() {
        return solverFactory;
    }

    public AcLoadFlowParameters setSolverFactory(AcSolverFactory solverFactory) {
        this.solverFactory = Objects.requireNonNull(solverFactory);
        return this;
    }

    public boolean isDetailedReport() {
        return detailedReport;
    }

    public AcLoadFlowParameters setDetailedReport(boolean detailedReport) {
        this.detailedReport = detailedReport;
        return this;
    }

    public AcSolverFactory getSolverFactory() {
        return solverFactory;
    }

    public void setSolverFactory(AcSolverFactory solverFactory) {
        this.solverFactory = Objects.requireNonNull(solverFactory);
    }

    @Override
    public String toString() {
        return "AcLoadFlowParameters(" +
                "networkParameters=" + networkParameters +
                ", equationSystemCreationParameters=" + equationSystemCreationParameters +
                ", newtonRaphsonParameters=" + newtonRaphsonParameters +
                ", outerLoops=" + outerLoops.stream().map(outerLoop -> outerLoop.getClass().getSimpleName()).toList() +
                ", maxOuterLoopIterations=" + maxOuterLoopIterations +
                ", matrixFactory=" + matrixFactory.getClass().getSimpleName() +
                ", voltageInitializer=" + voltageInitializer.getClass().getSimpleName() +
                ", asymmetrical=" + asymmetrical +
                ", slackDistributionFailureBehavior=" + slackDistributionFailureBehavior.name() +
                ", solverFactory=" + solverFactory.getClass().getSimpleName() +
<<<<<<< HEAD
=======
                ", detailedReport=" + detailedReport +
>>>>>>> de5134c6
                ')';
    }
}<|MERGE_RESOLUTION|>--- conflicted
+++ resolved
@@ -8,12 +8,9 @@
 
 import com.powsybl.openloadflow.OpenLoadFlowParameters;
 import com.powsybl.openloadflow.ac.equations.AcEquationSystemCreationParameters;
-<<<<<<< HEAD
 import com.powsybl.openloadflow.ac.solver.NewtonRaphsonFactory;
 import com.powsybl.openloadflow.ac.solver.NewtonRaphsonParameters;
 import com.powsybl.openloadflow.ac.solver.AcSolverFactory;
-=======
->>>>>>> de5134c6
 import com.powsybl.openloadflow.ac.outerloop.AcOuterLoop;
 import com.powsybl.openloadflow.ac.solver.AcSolverFactory;
 import com.powsybl.openloadflow.ac.solver.NewtonRaphsonFactory;
@@ -47,35 +44,7 @@
 
     private AcSolverFactory solverFactory = new NewtonRaphsonFactory();
 
-<<<<<<< HEAD
-    private AcSolverFactory solverFactory;
-
-    public AcLoadFlowParameters(LfNetworkParameters networkParameters, AcEquationSystemCreationParameters equationSystemCreationParameters,
-                                NewtonRaphsonParameters newtonRaphsonParameters, List<AcOuterLoop> outerLoops, int maxOuterLoopIterations,
-                                MatrixFactory matrixFactory, VoltageInitializer voltageInitializer, boolean asymmetrical,
-                                OpenLoadFlowParameters.SlackDistributionFailureBehavior slackDistributionFailureBehavior) {
-        this(networkParameters, equationSystemCreationParameters, newtonRaphsonParameters, outerLoops, maxOuterLoopIterations,
-                matrixFactory, voltageInitializer, asymmetrical, slackDistributionFailureBehavior, new NewtonRaphsonFactory());
-    }
-
-    public AcLoadFlowParameters(LfNetworkParameters networkParameters, AcEquationSystemCreationParameters equationSystemCreationParameters,
-                                NewtonRaphsonParameters newtonRaphsonParameters, List<AcOuterLoop> outerLoops, int maxOuterLoopIterations,
-                                MatrixFactory matrixFactory, VoltageInitializer voltageInitializer, boolean asymmetrical,
-                                OpenLoadFlowParameters.SlackDistributionFailureBehavior slackDistributionFailureBehavior,
-                                AcSolverFactory solverFactory) {
-        super(networkParameters, matrixFactory);
-        this.equationSystemCreationParameters = Objects.requireNonNull(equationSystemCreationParameters);
-        this.newtonRaphsonParameters = Objects.requireNonNull(newtonRaphsonParameters);
-        this.outerLoops = Objects.requireNonNull(outerLoops);
-        this.maxOuterLoopIterations = maxOuterLoopIterations;
-        this.voltageInitializer = Objects.requireNonNull(voltageInitializer);
-        this.asymmetrical = asymmetrical;
-        this.slackDistributionFailureBehavior = Objects.requireNonNull(slackDistributionFailureBehavior);
-        this.solverFactory = Objects.requireNonNull(solverFactory);
-    }
-=======
     private boolean detailedReport = false;
->>>>>>> de5134c6
 
     public AcEquationSystemCreationParameters getEquationSystemCreationParameters() {
         return equationSystemCreationParameters;
@@ -179,10 +148,7 @@
                 ", asymmetrical=" + asymmetrical +
                 ", slackDistributionFailureBehavior=" + slackDistributionFailureBehavior.name() +
                 ", solverFactory=" + solverFactory.getClass().getSimpleName() +
-<<<<<<< HEAD
-=======
                 ", detailedReport=" + detailedReport +
->>>>>>> de5134c6
                 ')';
     }
 }