/*
 * Copyright (c) 2019-2025, RTE (http://www.rte-france.com)
 * This Source Code Form is subject to the terms of the Mozilla Public
 * License, v. 2.0. If a copy of the MPL was not distributed with this
 * file, You can obtain one at http://mozilla.org/MPL/2.0/.
 * SPDX-License-Identifier: MPL-2.0
 */
package com.powsybl.openloadflow.ac;

import com.powsybl.loadflow.LoadFlowParameters;
import com.powsybl.openloadflow.ac.equations.AcEquationSystemCreationParameters;
import com.powsybl.openloadflow.ac.outerloop.AcOuterLoop;
import com.powsybl.openloadflow.ac.solver.AcSolverFactory;
import com.powsybl.openloadflow.ac.solver.AcSolverParameters;
import com.powsybl.openloadflow.ac.solver.NewtonRaphsonFactory;
import com.powsybl.openloadflow.ac.solver.NewtonRaphsonParameters;
import com.powsybl.openloadflow.lf.AbstractLoadFlowParameters;
import com.powsybl.openloadflow.network.LfNetworkParameters;
import com.powsybl.openloadflow.network.util.UniformValueVoltageInitializer;
import com.powsybl.openloadflow.network.util.VoltageInitializer;

import java.util.Collections;
import java.util.List;
import java.util.Objects;

/**
 * @author Geoffroy Jamgotchian {@literal <geoffroy.jamgotchian at rte-france.com>}
 */
public class AcLoadFlowParameters extends AbstractLoadFlowParameters<AcLoadFlowParameters> {

    public static final double DEFAULT_MIN_REALISTIC_VOLTAGE = 0.5;
    public static final double DEFAULT_MAX_REALISTIC_VOLTAGE = 2;

    private AcEquationSystemCreationParameters equationSystemCreationParameters = new AcEquationSystemCreationParameters();

    private AcSolverParameters acSolverParameters = new NewtonRaphsonParameters();

    private List<AcOuterLoop> outerLoops = Collections.emptyList();

    private int maxOuterLoopIterations = DEFAULT_MAX_OUTER_LOOP_ITERATIONS;

    private VoltageInitializer voltageInitializer = new UniformValueVoltageInitializer();

    private boolean asymmetrical = LfNetworkParameters.ASYMMETRICAL_DEFAULT_VALUE;

    private AcSolverFactory solverFactory = new NewtonRaphsonFactory();

    private boolean detailedReport = false;

<<<<<<< HEAD
    private boolean remoteControlRobustMode = true;
=======
    private double minRealisticVoltage = DEFAULT_MIN_REALISTIC_VOLTAGE;

    private double maxRealisticVoltage = DEFAULT_MAX_REALISTIC_VOLTAGE;
>>>>>>> e2f3a803

    public AcEquationSystemCreationParameters getEquationSystemCreationParameters() {
        return equationSystemCreationParameters;
    }

    public AcLoadFlowParameters setEquationSystemCreationParameters(AcEquationSystemCreationParameters equationSystemCreationParameters) {
        this.equationSystemCreationParameters = Objects.requireNonNull(equationSystemCreationParameters);
        return this;
    }

    public AcSolverParameters getAcSolverParameters() {
        return acSolverParameters;
    }

    public List<AcOuterLoop> getOuterLoops() {
        return outerLoops;
    }

    public AcLoadFlowParameters setOuterLoops(List<AcOuterLoop> outerLoops) {
        this.outerLoops = Objects.requireNonNull(outerLoops);
        return this;
    }

    public int getMaxOuterLoopIterations() {
        return maxOuterLoopIterations;
    }

    public AcLoadFlowParameters setMaxOuterLoopIterations(int maxOuterLoopIterations) {
        this.maxOuterLoopIterations = maxOuterLoopIterations;
        return this;
    }

    public VoltageInitializer getVoltageInitializer() {
        return voltageInitializer;
    }

    public AcLoadFlowParameters setVoltageInitializer(VoltageInitializer voltageInitializer) {
        this.voltageInitializer = Objects.requireNonNull(voltageInitializer);
        return this;
    }

    public boolean isAsymmetrical() {
        return asymmetrical;
    }

    public AcLoadFlowParameters setAsymmetrical(boolean asymmetrical) {
        this.asymmetrical = asymmetrical;
        return this;
    }

    public AcSolverFactory getSolverFactory() {
        return solverFactory;
    }

    public AcLoadFlowParameters setSolverFactory(AcSolverFactory solverFactory, LoadFlowParameters parameters) {
        this.solverFactory = Objects.requireNonNull(solverFactory);
        this.acSolverParameters = solverFactory.createParameters(parameters);
        return this;
    }

    public boolean isDetailedReport() {
        return detailedReport;
    }

    public AcLoadFlowParameters setDetailedReport(boolean detailedReport) {
        this.detailedReport = detailedReport;
        return this;
    }

<<<<<<< HEAD
    public boolean isRemoteControlRobustMode() {
        return remoteControlRobustMode;
    }

    public AcLoadFlowParameters setRemoteControlRobustMode(boolean remoteControlRobustMode) {
        this.remoteControlRobustMode = remoteControlRobustMode;
=======
    public double getMinRealisticVoltage() {
        return minRealisticVoltage;
    }

    public AcLoadFlowParameters setMinRealisticVoltage(double minRealisticVoltage) {
        this.minRealisticVoltage = minRealisticVoltage;
        return this;
    }

    public double getMaxRealisticVoltage() {
        return maxRealisticVoltage;
    }

    public AcLoadFlowParameters setMaxRealisticVoltage(double maxRealisticVoltage) {
        this.maxRealisticVoltage = maxRealisticVoltage;
>>>>>>> e2f3a803
        return this;
    }

    @Override
    public String toString() {
        return "AcLoadFlowParameters(" +
                "networkParameters=" + networkParameters +
                ", equationSystemCreationParameters=" + equationSystemCreationParameters +
                ", acSolverParameters=" + acSolverParameters +
                ", outerLoops=" + outerLoops.stream().map(outerLoop -> outerLoop.getClass().getSimpleName()).toList() +
                ", maxOuterLoopIterations=" + maxOuterLoopIterations +
                ", matrixFactory=" + matrixFactory.getClass().getSimpleName() +
                ", voltageInitializer=" + voltageInitializer.getClass().getSimpleName() +
                ", asymmetrical=" + asymmetrical +
                ", slackDistributionFailureBehavior=" + slackDistributionFailureBehavior.name() +
                ", solverFactory=" + solverFactory.getClass().getSimpleName() +
                ", detailedReport=" + detailedReport +
<<<<<<< HEAD
                ", remoteControlRobustMode=" + remoteControlRobustMode +
=======
                ", minRealisticVoltage=" + minRealisticVoltage +
                ", maxRealisticVoltage=" + maxRealisticVoltage +
>>>>>>> e2f3a803
                ')';
    }
}<|MERGE_RESOLUTION|>--- conflicted
+++ resolved
@@ -47,13 +47,11 @@
 
     private boolean detailedReport = false;
 
-<<<<<<< HEAD
     private boolean remoteControlRobustMode = true;
-=======
+
     private double minRealisticVoltage = DEFAULT_MIN_REALISTIC_VOLTAGE;
 
     private double maxRealisticVoltage = DEFAULT_MAX_REALISTIC_VOLTAGE;
->>>>>>> e2f3a803
 
     public AcEquationSystemCreationParameters getEquationSystemCreationParameters() {
         return equationSystemCreationParameters;
@@ -123,14 +121,15 @@
         return this;
     }
 
-<<<<<<< HEAD
     public boolean isRemoteControlRobustMode() {
         return remoteControlRobustMode;
     }
 
     public AcLoadFlowParameters setRemoteControlRobustMode(boolean remoteControlRobustMode) {
         this.remoteControlRobustMode = remoteControlRobustMode;
-=======
+        return this;
+    }
+
     public double getMinRealisticVoltage() {
         return minRealisticVoltage;
     }
@@ -146,7 +145,6 @@
 
     public AcLoadFlowParameters setMaxRealisticVoltage(double maxRealisticVoltage) {
         this.maxRealisticVoltage = maxRealisticVoltage;
->>>>>>> e2f3a803
         return this;
     }
 
@@ -164,12 +162,9 @@
                 ", slackDistributionFailureBehavior=" + slackDistributionFailureBehavior.name() +
                 ", solverFactory=" + solverFactory.getClass().getSimpleName() +
                 ", detailedReport=" + detailedReport +
-<<<<<<< HEAD
                 ", remoteControlRobustMode=" + remoteControlRobustMode +
-=======
                 ", minRealisticVoltage=" + minRealisticVoltage +
                 ", maxRealisticVoltage=" + maxRealisticVoltage +
->>>>>>> e2f3a803
                 ')';
     }
 }