/**
 * Copyright (c) 2019, RTE (http://www.rte-france.com)
 * This Source Code Form is subject to the terms of the Mozilla Public
 * License, v. 2.0. If a copy of the MPL was not distributed with this
 * file, You can obtain one at http://mozilla.org/MPL/2.0/.
 */
package com.powsybl.openloadflow.ac.equations;

import com.powsybl.openloadflow.equations.Variable;
import com.powsybl.openloadflow.equations.VariableSet;
import com.powsybl.openloadflow.network.LfBus;
import net.jafama.FastMath;

import java.util.Objects;

import static com.powsybl.openloadflow.network.PiModel.A2;
import static com.powsybl.openloadflow.network.PiModel.R2;

/**
 * @author Geoffroy Jamgotchian <geoffroy.jamgotchian at rte-france.com>
 */
public class ClosedBranchSide2ActiveFlowEquationTerm extends AbstractClosedBranchAcFlowEquationTerm {

    public ClosedBranchSide2ActiveFlowEquationTerm(BranchVector branches, int num, LfBus bus1, LfBus bus2, VariableSet<AcVariableType> variableSet,
                                                   boolean deriveA1, boolean deriveR1) {
        super(branches, num, bus1, bus2, variableSet, deriveA1, deriveR1);
    }

    protected double calculateSensi(double dph1, double dph2, double dv1, double dv2, double a1, double r1) {
        return dp2dph1() * dph1 + dp2dph2() * dph2 + dp2dv1() * dv1 + dp2dv2() * dv2;
    }

    private double theta() {
<<<<<<< HEAD
        return branchVec.ksi(num) + (a1Var != null ? stateVector.get(a1Var.getRow()) : branchVec.a1(num)) - A2 + ph1() - ph2();
=======
        return ksi + a1() - A2 + ph1() - ph2();
>>>>>>> 0fd6ee54
    }

    private double p2() {
        return R2 * v2() * (branchVec.g2(num) * R2 * v2() - branchVec.y(num) * r1() * v1() * FastMath.sin(theta()) + branchVec.y(num) * R2 * v2() * FastMath.sin(branchVec.ksi(num)));
    }

    private double dp2dv1() {
        return -branchVec.y(num) * r1() * R2 * v2() * FastMath.sin(theta());
    }

    private double dp2dv2() {
        return R2 * (2 * branchVec.g2(num) * R2 * v2() - branchVec.y(num) * r1() * v1() * FastMath.sin(theta()) + 2 * branchVec.y(num) * R2 * v2() * FastMath.sin(branchVec.ksi(num)));
    }

    private double dp2dph1() {
        return -branchVec.y(num) * r1() * R2 * v1() * v2() * FastMath.cos(theta());
    }

    private double dp2dph2() {
        return -dp2dph1();
    }

    private double dp2da1() {
        return dp2dph1();
    }

    private double dp2dr1() {
        return -branchVec.y(num) * R2 * v1() * v2() * FastMath.sin(theta());
    }

    @Override
    public double eval() {
        return p2();
    }

    @Override
    public double der(Variable<AcVariableType> variable) {
        Objects.requireNonNull(variable);
        if (variable.equals(v1Var)) {
            return dp2dv1();
        } else if (variable.equals(v2Var)) {
            return dp2dv2();
        } else if (variable.equals(ph1Var)) {
            return dp2dph1();
        } else if (variable.equals(ph2Var)) {
            return dp2dph2();
        } else if (variable.equals(a1Var)) {
            return dp2da1();
        } else if (variable.equals(r1Var)) {
            return dp2dr1();
        } else {
            throw new IllegalStateException("Unknown variable: " + variable);
        }
    }

    @Override
    protected String getName() {
        return "ac_p_closed_2";
    }
}<|MERGE_RESOLUTION|>--- conflicted
+++ resolved
@@ -31,11 +31,7 @@
     }
 
     private double theta() {
-<<<<<<< HEAD
-        return branchVec.ksi(num) + (a1Var != null ? stateVector.get(a1Var.getRow()) : branchVec.a1(num)) - A2 + ph1() - ph2();
-=======
         return ksi + a1() - A2 + ph1() - ph2();
->>>>>>> 0fd6ee54
     }
 
     private double p2() {
