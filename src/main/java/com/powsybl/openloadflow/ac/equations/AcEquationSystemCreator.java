/**
 * Copyright (c) 2019, RTE (http://www.rte-france.com)
 * This Source Code Form is subject to the terms of the Mozilla Public
 * License, v. 2.0. If a copy of the MPL was not distributed with this
 * file, You can obtain one at http://mozilla.org/MPL/2.0/.
 */
package com.powsybl.openloadflow.ac.equations;

import com.powsybl.commons.PowsyblException;
import com.powsybl.openloadflow.equations.*;
import com.powsybl.openloadflow.network.*;
import com.powsybl.openloadflow.network.TransformerPhaseControl.Mode;

import java.util.ArrayList;
import java.util.List;
import java.util.Objects;
import java.util.Optional;
import java.util.function.Predicate;
import java.util.stream.Collectors;

/**
 * @author Geoffroy Jamgotchian <geoffroy.jamgotchian at rte-france.com>
 */
public class AcEquationSystemCreator {

    protected final LfNetwork network;

    protected final AcEquationSystemCreationParameters creationParameters;

    public AcEquationSystemCreator(LfNetwork network) {
        this(network, new AcEquationSystemCreationParameters());
    }

    public AcEquationSystemCreator(LfNetwork network, AcEquationSystemCreationParameters creationParameters) {
        this.network = Objects.requireNonNull(network);
        this.creationParameters = Objects.requireNonNull(creationParameters);
    }

    protected void createBusEquation(LfBus bus,
                                   EquationSystem<AcVariableType, AcEquationType> equationSystem) {
        var p = equationSystem.createEquation(bus, AcEquationType.BUS_TARGET_P);
        bus.setP(p);
        var q = equationSystem.createEquation(bus, AcEquationType.BUS_TARGET_Q);
        bus.setQ(q);

        if (bus.isReference()) {
            equationSystem.createEquation(bus, AcEquationType.BUS_TARGET_PHI)
                    .addTerm(equationSystem.getVariable(bus.getNum(), AcVariableType.BUS_PHI)
                            .createTerm());
        }
        if (bus.isSlack()) {
            p.setActive(false);
        }

        // maybe to fix later, but there is so part of OLF (like sensitivity) that needs a voltage target equation
        // deactivated
        EquationTerm<AcVariableType, AcEquationType> vTerm = equationSystem.getVariable(bus.getNum(), AcVariableType.BUS_V).createTerm();
        equationSystem.createEquation(bus, AcEquationType.BUS_TARGET_V)
                .addTerm(vTerm)
                .setActive(false);
        bus.setCalculatedV(vTerm);

        createShuntEquations(bus, equationSystem);
    }

    private void createVoltageControlEquations(AcEquationSystemCreationContext creationContext) {
        for (LfBus bus : network.getBuses()) {
            createGeneratorVoltageControlEquations(bus, creationContext);
            createTransformerVoltageControlEquations(bus, creationContext.getEquationSystem());
            createShuntVoltageControlEquations(bus, creationContext.getEquationSystem());
        }
    }

    private void createBusesEquations(EquationSystem<AcVariableType, AcEquationType> equationSystem) {
        for (LfBus bus : network.getBuses()) {
            createBusEquation(bus, equationSystem);
        }
    }

    private void createGeneratorVoltageControlEquations(LfBus bus, AcEquationSystemCreationContext creationContext) {
        bus.getGeneratorVoltageControl()
                .filter(voltageControl -> voltageControl.getMergeStatus() == VoltageControl.MergeStatus.MAIN)
                .ifPresent(voltageControl -> {
                    if (bus.isGeneratorVoltageControlled()) {
                        if (voltageControl.isLocalControl()) {
                            createGeneratorLocalVoltageControlEquation(bus, creationContext);
                        } else {
                            createGeneratorRemoteVoltageControlEquations(voltageControl, creationContext);
                        }
                        updateGeneratorVoltageControl(voltageControl, creationContext.getEquationSystem());
                    }
                });
    }

    private void createGeneratorLocalVoltageControlEquation(LfBus bus, AcEquationSystemCreationContext creationContext) {
        var equationSystem = creationContext.getEquationSystem();
        if (bus.hasGeneratorsWithSlope()) {
            // take first generator with slope: network loading ensures that there's only one generator with slope
            double slope = bus.getGeneratorsControllingVoltageWithSlope().get(0).getSlope();

            // we only support one generator controlling voltage with a non zero slope at a bus.
            // equation is: V + slope * qSVC = targetV
            // which is modeled here with: V + slope * (sum_branch qBranch) = TargetV - slope * qLoads + slope * qGenerators
            equationSystem.getEquation(bus.getNum(), AcEquationType.BUS_TARGET_V).orElseThrow()
                    .addTerms(createReactiveTerms(bus, creationContext, creationParameters)
                            .stream()
                            .map(term -> term.multiply(slope))
                            .collect(Collectors.toList()));
        }

        equationSystem.createEquation(bus, AcEquationType.BUS_TARGET_Q);
    }

<<<<<<< HEAD
    private static void createReactivePowerControlBranchEquation(LfBranch branch, LfBus bus1, LfBus bus2, AcBranchVector branchVector,
=======
    protected static void createReactivePowerControlBranchEquation(LfBranch branch, LfBus bus1, LfBus bus2, AcBranchVector branchVector,
>>>>>>> f75ae54d
                                                                 EquationSystem<AcVariableType, AcEquationType> equationSystem, boolean deriveA1, boolean deriveR1) {
        if (bus1 != null && bus2 != null) {
            branch.getReactivePowerControl().ifPresent(rpc -> {
                EquationTerm<AcVariableType, AcEquationType> q = rpc.getControlledSide() == ControlledSide.ONE
                        ? new ClosedBranchSide1ReactiveFlowEquationTerm(branchVector, branch.getNum(), bus1.getNum(), bus2.getNum(), equationSystem.getVariableSet(), deriveA1, deriveR1)
                        : new ClosedBranchSide2ReactiveFlowEquationTerm(branchVector, branch.getNum(), bus1.getNum(), bus2.getNum(), equationSystem.getVariableSet(), deriveA1, deriveR1);
                equationSystem.createEquation(branch, AcEquationType.BRANCH_TARGET_Q)
                        .addTerm(q);

                // if bus has both voltage and remote reactive power controls, then only voltage control has been kept
                equationSystem.createEquation(rpc.getControllerBus(), AcEquationType.BUS_TARGET_Q);

                updateReactivePowerControlBranchEquations(rpc, equationSystem);
            });
        }
    }

    public static void updateReactivePowerControlBranchEquations(ReactivePowerControl reactivePowerControl, EquationSystem<AcVariableType, AcEquationType> equationSystem) {
        equationSystem.getEquation(reactivePowerControl.getControlledBranch().getNum(), AcEquationType.BRANCH_TARGET_Q)
                .orElseThrow()
                .setActive(!reactivePowerControl.getControllerBus().isDisabled()
                        && !reactivePowerControl.getControlledBranch().isDisabled());
        equationSystem.getEquation(reactivePowerControl.getControllerBus().getNum(), AcEquationType.BUS_TARGET_Q)
                .orElseThrow()
                .setActive(false);
    }

    private static void createShuntEquation(LfShunt shunt, LfBus bus, EquationSystem<AcVariableType, AcEquationType> equationSystem, boolean deriveB) {
        ShuntCompensatorReactiveFlowEquationTerm q = new ShuntCompensatorReactiveFlowEquationTerm(shunt, bus, equationSystem.getVariableSet(), deriveB);
        equationSystem.createEquation(bus, AcEquationType.BUS_TARGET_Q).addTerm(q);
        shunt.setQ(q);
        ShuntCompensatorActiveFlowEquationTerm p = new ShuntCompensatorActiveFlowEquationTerm(shunt, bus, equationSystem.getVariableSet());
        equationSystem.createEquation(bus, AcEquationType.BUS_TARGET_P).addTerm(p);
    }

    private static void createShuntEquations(LfBus bus, EquationSystem<AcVariableType, AcEquationType> equationSystem) {
        bus.getShunt().ifPresent(shunt -> createShuntEquation(shunt, bus, equationSystem, false));
        bus.getControllerShunt().ifPresent(shunt -> createShuntEquation(shunt, bus, equationSystem, shunt.hasVoltageControlCapability()));
        bus.getSvcShunt().ifPresent(shunt -> createShuntEquation(shunt, bus, equationSystem, false));
    }

    private static void createReactivePowerDistributionEquations(GeneratorVoltageControl voltageControl,
                                                                 AcEquationSystemCreationContext creationContext,
                                                                 AcEquationSystemCreationParameters creationParameters) {
        List<LfBus> controllerBuses = voltageControl.getMergedControllerElements();
        for (LfBus controllerBus : controllerBuses) {
            // reactive power at controller bus i (supposing this voltage control is enabled)
            // q_i = qPercent_i * sum_j(q_j) where j are all the voltage controller buses
            // 0 = qPercent_i * sum_j(q_j) - q_i
            // which can be rewritten in a more simple way
            // 0 = (qPercent_i - 1) * q_i + qPercent_i * sum_j(q_j) where j are all the voltage controller buses except i
            Equation<AcVariableType, AcEquationType> zero = creationContext.getEquationSystem().createEquation(controllerBus, AcEquationType.DISTR_Q)
                    .addTerms(createReactiveTerms(controllerBus, creationContext, creationParameters).stream()
                            .map(term -> term.multiply(() -> controllerBus.getRemoteVoltageControlReactivePercent() - 1))
                            .collect(Collectors.toList()));
            for (LfBus otherControllerBus : controllerBuses) {
                if (otherControllerBus != controllerBus) {
                    zero.addTerms(createReactiveTerms(otherControllerBus, creationContext, creationParameters).stream()
                            .map(term -> term.multiply(controllerBus::getRemoteVoltageControlReactivePercent))
                            .collect(Collectors.toList()));
                }
            }
        }
    }

    public static void recreateReactivePowerDistributionEquations(GeneratorVoltageControl voltageControl,
                                                                  AcEquationSystemCreationContext creationContext,
                                                                  AcEquationSystemCreationParameters parameters) {
        var equationSystem = creationContext.getEquationSystem();
        for (LfBus controllerBus : voltageControl.getMergedControllerElements()) {
            equationSystem.removeEquation(controllerBus.getNum(), AcEquationType.DISTR_Q);
        }
        if (!voltageControl.isLocalControl()) {
            createReactivePowerDistributionEquations(voltageControl, creationContext, parameters);
        }
        updateGeneratorVoltageControl(voltageControl, equationSystem);
    }

    private void createGeneratorRemoteVoltageControlEquations(GeneratorVoltageControl voltageControl,
                                                              AcEquationSystemCreationContext creationContext) {
        for (LfBus controllerBus : voltageControl.getMergedControllerElements()) {
            creationContext.getEquationSystem().createEquation(controllerBus, AcEquationType.BUS_TARGET_Q);
        }

        // create reactive power distribution equations at voltage controller buses
        createReactivePowerDistributionEquations(voltageControl, creationContext, creationParameters);
    }

    static <T extends LfElement> void updateRemoteVoltageControlEquations(VoltageControl<T> voltageControl,
                                                                          EquationSystem<AcVariableType, AcEquationType> equationSystem,
                                                                          AcEquationType distrEqType, AcEquationType ctrlEqType) {
        checkNotDependentVoltageControl(voltageControl);

        LfBus controlledBus = voltageControl.getControlledBus();

        List<T> controllerElements = voltageControl.getMergedControllerElements()
                .stream()
                .filter(b -> !b.isDisabled()) // discard disabled controller elements
                .collect(Collectors.toList());

        Equation<AcVariableType, AcEquationType> vEq = equationSystem.getEquation(controlledBus.getNum(), AcEquationType.BUS_TARGET_V)
                .orElseThrow();

        List<Equation<AcVariableType, AcEquationType>> vEqMergedList = voltageControl.getMergedDependentVoltageControls().stream()
                .map(vc -> equationSystem.getEquation(vc.getControlledBus().getNum(), AcEquationType.BUS_TARGET_V).orElseThrow())
                .collect(Collectors.toList());

        if (controlledBus.isDisabled() || voltageControl.isDisabledAndAlsoAllItsDependentVoltageControls()) {
            // we disable all voltage control equations
            vEq.setActive(false);
            for (T controllerElement : controllerElements) {
                equationSystem.getEquation(controllerElement.getNum(), distrEqType)
                        .orElseThrow()
                        .setActive(false);
                equationSystem.getEquation(controllerElement.getNum(), ctrlEqType)
                        .orElseThrow()
                        .setActive(true);
            }
        } else {
            if (voltageControl.isHidden()) {
                for (T controllerElement : controllerElements) {
                    equationSystem.getEquation(controllerElement.getNum(), distrEqType)
                            .orElseThrow()
                            .setActive(false);
                    equationSystem.getEquation(controllerElement.getNum(), ctrlEqType)
                            .orElseThrow()
                            .setActive(true);
                }
            } else {
                List<T> enabledControllerElements = controllerElements.stream()
                        .filter(voltageControl::isControllerEnabled).collect(Collectors.toList());
                List<T> disabledControllerElements = controllerElements.stream()
                        .filter(Predicate.not(voltageControl::isControllerEnabled)).collect(Collectors.toList());

                // activate voltage control at controlled bus only if at least one controller element is enabled
                vEq.setActive(!enabledControllerElements.isEmpty());

                // deactivate voltage control for merged controlled buses
                for (var vEqMerged : vEqMergedList) {
                    vEqMerged.setActive(false);
                }

                // deactivate distribution equations and reactivate control equations
                for (T controllerElement : disabledControllerElements) {
                    equationSystem.getEquation(controllerElement.getNum(), distrEqType)
                            .orElseThrow()
                            .setActive(false);
                    equationSystem.getEquation(controllerElement.getNum(), ctrlEqType)
                            .orElseThrow()
                            .setActive(true);
                }

                // activate distribution equation and deactivate control equation at all enabled controller buses except one (first)
                for (int i = 0; i < enabledControllerElements.size(); i++) {
                    boolean active = i != 0;
                    T controllerElement = enabledControllerElements.get(i);
                    equationSystem.getEquation(controllerElement.getNum(), distrEqType)
                            .orElseThrow()
                            .setActive(active);
                    equationSystem.getEquation(controllerElement.getNum(), ctrlEqType)
                            .orElseThrow()
                            .setActive(false);
                }
            }
        }
    }

    static void updateRemoteGeneratorVoltageControlEquations(GeneratorVoltageControl voltageControl, EquationSystem<AcVariableType, AcEquationType> equationSystem) {
        // ensure reactive keys are up-to-date
        voltageControl.updateReactiveKeys();

        updateRemoteVoltageControlEquations(voltageControl, equationSystem, AcEquationType.DISTR_Q, AcEquationType.BUS_TARGET_Q);
    }

    private static List<EquationTerm<AcVariableType, AcEquationType>> createReactiveTerms(LfBus controllerBus,
                                                                                          AcEquationSystemCreationContext creationContext,
                                                                                          AcEquationSystemCreationParameters creationParameters) {
        var variableSet = creationContext.getEquationSystem().getVariableSet();
        var branchVector = creationContext.getNetworkVector().getBranchVector();
        List<EquationTerm<AcVariableType, AcEquationType>> terms = new ArrayList<>();
        for (LfBranch branch : controllerBus.getBranches()) {
            EquationTerm<AcVariableType, AcEquationType> q;
            if (branch.isZeroImpedance(LoadFlowModel.AC)) {
                if (!branch.isSpanningTreeEdge(LoadFlowModel.AC)) {
                    continue;
                }
                if (branch.getBus1() == controllerBus) {
                    q = variableSet.getVariable(branch.getNum(), AcVariableType.DUMMY_Q).createTerm();
                } else {
                    q = variableSet.getVariable(branch.getNum(), AcVariableType.DUMMY_Q).<AcEquationType>createTerm()
                                    .minus();
                }
            } else {
                boolean deriveA1 = isDeriveA1(branch, creationParameters);
                boolean deriveR1 = isDeriveR1(branch);
                if (branch.getBus1() == controllerBus) {
                    LfBus otherSideBus = branch.getBus2();
                    q = otherSideBus != null ? new ClosedBranchSide1ReactiveFlowEquationTerm(branchVector, branch.getNum(), controllerBus.getNum(), otherSideBus.getNum(), variableSet, deriveA1, deriveR1)
                                             : new OpenBranchSide2ReactiveFlowEquationTerm(branchVector, branch.getNum(), controllerBus.getNum(), variableSet, deriveA1, deriveR1);
                } else {
                    LfBus otherSideBus = branch.getBus1();
                    q = otherSideBus != null ? new ClosedBranchSide2ReactiveFlowEquationTerm(branchVector, branch.getNum(), otherSideBus.getNum(), controllerBus.getNum(), variableSet, deriveA1, deriveR1)
                                             : new OpenBranchSide1ReactiveFlowEquationTerm(branchVector, branch.getNum(), controllerBus.getNum(), variableSet, deriveA1, deriveR1);
                }
            }
            terms.add(q);
        }
        controllerBus.getShunt().ifPresent(shunt -> {
            ShuntCompensatorReactiveFlowEquationTerm q = new ShuntCompensatorReactiveFlowEquationTerm(shunt, controllerBus, variableSet, false);
            terms.add(q);
        });
        controllerBus.getControllerShunt().ifPresent(shunt -> {
            ShuntCompensatorReactiveFlowEquationTerm q = new ShuntCompensatorReactiveFlowEquationTerm(shunt, controllerBus, variableSet, false);
            terms.add(q);
        });
        return terms;
    }

    public static void updateGeneratorVoltageControl(GeneratorVoltageControl voltageControl, EquationSystem<AcVariableType, AcEquationType> equationSystem) {
        checkNotDependentVoltageControl(voltageControl);
        LfBus controlledBus = voltageControl.getControlledBus();
        if (voltageControl.isLocalControl()) {
            if (voltageControl.isHidden()) {
                // FIXME: a hidden generator voltage control means a disabled controller(/ed) bus for the moment.
                equationSystem.getEquation(controlledBus.getNum(), AcEquationType.BUS_TARGET_V)
                        .orElseThrow()
                        .setActive(false);
                equationSystem.getEquation(controlledBus.getNum(), AcEquationType.BUS_TARGET_Q)
                        .orElseThrow()
                        .setActive(false);
            } else {
                equationSystem.getEquation(controlledBus.getNum(), AcEquationType.BUS_TARGET_V)
                        .orElseThrow()
                        .setActive(controlledBus.isGeneratorVoltageControlEnabled());
                equationSystem.getEquation(controlledBus.getNum(), AcEquationType.BUS_TARGET_Q)
                        .orElseThrow()
                        .setActive(!controlledBus.isGeneratorVoltageControlEnabled());
            }
        } else {
            updateRemoteGeneratorVoltageControlEquations(voltageControl, equationSystem);
        }
    }

    private static <T extends LfElement> void checkNotDependentVoltageControl(VoltageControl<T> voltageControl) {
        if (voltageControl.getMergeStatus() == VoltageControl.MergeStatus.DEPENDENT) {
            throw new IllegalArgumentException("Cannot update a merged dependent voltage control");
        }
    }

    private static void createNonImpedantBranch(LfBranch branch, LfBus bus1, LfBus bus2,
                                                EquationSystem<AcVariableType, AcEquationType> equationSystem,
                                                boolean spanningTreeEdge) {
        if (bus1 != null && bus2 != null) {
            Optional<Equation<AcVariableType, AcEquationType>> v1 = equationSystem.getEquation(bus1.getNum(), AcEquationType.BUS_TARGET_V);
            Optional<Equation<AcVariableType, AcEquationType>> v2 = equationSystem.getEquation(bus2.getNum(), AcEquationType.BUS_TARGET_V);
            boolean hasV1 = v1.isPresent() && v1.get().isActive(); // may be inactive if the equation has been created for sensitivity
            boolean hasV2 = v2.isPresent() && v2.get().isActive(); // may be inactive if the equation has been created for sensitivity
            boolean enabled = !branch.isDisabled() && spanningTreeEdge;
            if (!(hasV1 && hasV2)) {
                // create voltage magnitude coupling equation
                // 0 = v1 - v2 * rho
                PiModel piModel = branch.getPiModel();
                double rho = PiModel.R2 / piModel.getR1();
                EquationTerm<AcVariableType, AcEquationType> vTerm = equationSystem.getVariable(bus1.getNum(), AcVariableType.BUS_V)
                        .createTerm();
                EquationTerm<AcVariableType, AcEquationType> bus2vTerm = equationSystem.getVariable(bus2.getNum(), AcVariableType.BUS_V)
                        .createTerm();
                equationSystem.createEquation(branch, AcEquationType.ZERO_V)
                        .addTerm(vTerm)
                        .addTerm(bus2vTerm.multiply(-rho))
                        .setActive(enabled);

                // add a dummy reactive power variable to both sides of the non impedant branch and with an opposite sign
                // to ensure we have the same number of equation and variables
                var dummyQ = equationSystem.getVariable(branch.getNum(), AcVariableType.DUMMY_Q);
                equationSystem.getEquation(bus1.getNum(), AcEquationType.BUS_TARGET_Q)
                        .orElseThrow()
                        .addTerm(dummyQ.createTerm());

                equationSystem.getEquation(bus2.getNum(), AcEquationType.BUS_TARGET_Q)
                        .orElseThrow()
                        .addTerm(dummyQ.<AcEquationType>createTerm()
                                .minus());

                // create an inactive dummy reactive power target equation set to zero that could be activated
                // on case of switch opening
                equationSystem.createEquation(branch, AcEquationType.DUMMY_TARGET_Q)
                        .addTerm(dummyQ.createTerm())
                        .setActive(!enabled); // inverted logic
            } else {
                // nothing to do in case of v1 and v2 are found, we just have to ensure
                // target v are equals.
            }

            boolean hasPhi1 = equationSystem.hasEquation(bus1.getNum(), AcEquationType.BUS_TARGET_PHI);
            boolean hasPhi2 = equationSystem.hasEquation(bus2.getNum(), AcEquationType.BUS_TARGET_PHI);
            if (!(hasPhi1 && hasPhi2)) {
                // create voltage angle coupling equation
                // alpha = phi1 - phi2
                equationSystem.createEquation(branch, AcEquationType.ZERO_PHI)
                        .addTerm(equationSystem.getVariable(bus1.getNum(), AcVariableType.BUS_PHI).createTerm())
                        .addTerm(equationSystem.getVariable(bus2.getNum(), AcVariableType.BUS_PHI).<AcEquationType>createTerm()
                                .minus())
                        .setActive(enabled);

                // add a dummy active power variable to both sides of the non impedant branch and with an opposite sign
                // to ensure we have the same number of equation and variables
                var dummyP = equationSystem.getVariable(branch.getNum(), AcVariableType.DUMMY_P);
                equationSystem.getEquation(bus1.getNum(), AcEquationType.BUS_TARGET_P)
                        .orElseThrow()
                        .addTerm(dummyP.createTerm());

                equationSystem.getEquation(bus2.getNum(), AcEquationType.BUS_TARGET_P)
                        .orElseThrow()
                        .addTerm(dummyP.<AcEquationType>createTerm()
                                .minus());

                // create an inactive dummy active power target equation set to zero that could be activated
                // on case of switch opening
                equationSystem.createEquation(branch, AcEquationType.DUMMY_TARGET_P)
                        .addTerm(dummyP.createTerm())
                        .setActive(!enabled); // inverted logic
            } else {
                throw new IllegalStateException("Cannot happen because only there is one slack bus per model");
            }
        }
    }

<<<<<<< HEAD
    private static void createTransformerPhaseControlEquations(LfBranch branch, LfBus bus1, LfBus bus2, AcBranchVector branchVector,
=======
    protected static void createTransformerPhaseControlEquations(LfBranch branch, LfBus bus1, LfBus bus2, AcBranchVector branchVector,
>>>>>>> f75ae54d
                                                               EquationSystem<AcVariableType, AcEquationType> equationSystem, boolean deriveA1, boolean deriveR1) {
        if (deriveA1) {
            EquationTerm<AcVariableType, AcEquationType> a1 = equationSystem.getVariable(branch.getNum(), AcVariableType.BRANCH_ALPHA1)
                    .createTerm();
            branch.setA1(a1);
            equationSystem.createEquation(branch, AcEquationType.BRANCH_TARGET_ALPHA1)
                    .addTerm(a1);
        }

        if (branch.isPhaseControlled()) {
            TransformerPhaseControl phaseControl = branch.getPhaseControl().orElseThrow();
            if (phaseControl.getMode() == Mode.CONTROLLER) {
                if (phaseControl.getUnit() == TransformerPhaseControl.Unit.A) {
                    throw new PowsyblException("Phase control in A is not yet supported");
                }

                EquationTerm<AcVariableType, AcEquationType> p = phaseControl.getControlledSide() == ControlledSide.ONE
                        ? new ClosedBranchSide1ActiveFlowEquationTerm(branchVector, branch.getNum(), bus1.getNum(), bus2.getNum(), equationSystem.getVariableSet(), deriveA1, deriveR1)
                        : new ClosedBranchSide2ActiveFlowEquationTerm(branchVector, branch.getNum(), bus1.getNum(), bus2.getNum(), equationSystem.getVariableSet(), deriveA1, deriveR1);
                equationSystem.createEquation(branch, AcEquationType.BRANCH_TARGET_P)
                        .addTerm(p)
                        .setActive(false); // by default BRANCH_TARGET_ALPHA1 is active and BRANCH_TARGET_P inactive
            }
        }
    }

    public static void updateTransformerPhaseControlEquations(TransformerPhaseControl phaseControl, EquationSystem<AcVariableType, AcEquationType> equationSystem) {
        LfBranch controllerBranch = phaseControl.getControllerBranch();
        LfBranch controlledBranch = phaseControl.getControlledBranch();

        if (phaseControl.getMode() == Mode.CONTROLLER) {
            boolean enabled = !controllerBranch.isDisabled() && !controlledBranch.isDisabled();

            // activate/de-activate phase control equation
            equationSystem.getEquation(controlledBranch.getNum(), AcEquationType.BRANCH_TARGET_P)
                    .orElseThrow()
                    .setActive(enabled && controllerBranch.isPhaseControlEnabled());

            // de-activate/activate constant A1 equation
            equationSystem.getEquation(controllerBranch.getNum(), AcEquationType.BRANCH_TARGET_ALPHA1)
                    .orElseThrow()
                    .setActive(enabled && !controllerBranch.isPhaseControlEnabled());
        } else {
            equationSystem.getEquation(controllerBranch.getNum(), AcEquationType.BRANCH_TARGET_ALPHA1)
                    .orElseThrow()
                    .setActive(!controllerBranch.isDisabled());
        }
    }

    private static void createTransformerVoltageControlEquations(LfBus bus, EquationSystem<AcVariableType, AcEquationType> equationSystem) {
        bus.getTransformerVoltageControl()
                .filter(voltageControl -> voltageControl.getMergeStatus() == VoltageControl.MergeStatus.MAIN)
                .ifPresent(voltageControl -> {
                    // add transformer ratio distribution equations
                    createR1DistributionEquations(voltageControl, equationSystem);

                    // we also create an equation per controller that will be used later to maintain R1 variable constant
                    for (LfBranch controllerBranch : voltageControl.getMergedControllerElements()) {
                        equationSystem.createEquation(controllerBranch, AcEquationType.BRANCH_TARGET_RHO1)
                                .addTerm(equationSystem.getVariable(controllerBranch.getNum(), AcVariableType.BRANCH_RHO1).createTerm());
                    }

                    updateTransformerVoltageControlEquations(voltageControl, equationSystem);
                });
    }

    public static void createR1DistributionEquations(TransformerVoltageControl voltageControl,
                                                     EquationSystem<AcVariableType, AcEquationType> equationSystem) {
        var controllerBranches = voltageControl.getMergedControllerElements();
        for (int i = 0; i < controllerBranches.size(); i++) {
            LfBranch controllerBranch = controllerBranches.get(i);
            // r1 at controller branch i
            // r1_i = sum_j(r1_j) / controller_count where j are all the controller branches
            // 0 = sum_j(r1_j) / controller_count - r1_i
            // which can be rewritten in a more simple way
            // 0 = (1 / controller_count - 1) * r1_i + sum_j(r1_j) / controller_count where j are all the controller branches except i
            EquationTerm<AcVariableType, AcEquationType> r1 = equationSystem.getVariable(controllerBranch.getNum(), AcVariableType.BRANCH_RHO1)
                    .createTerm();
            Equation<AcVariableType, AcEquationType> zero = equationSystem.createEquation(controllerBranch, AcEquationType.DISTR_RHO)
                    .addTerm(r1.multiply(() -> 1d / controllerBranches.stream().filter(b -> !b.isDisabled()).count() - 1));
            for (LfBranch otherControllerBranch : controllerBranches) {
                if (otherControllerBranch != controllerBranch) {
                    EquationTerm<AcVariableType, AcEquationType> otherR1 = equationSystem.getVariable(otherControllerBranch.getNum(), AcVariableType.BRANCH_RHO1)
                            .createTerm();
                    zero.addTerm(otherR1.multiply(() -> 1d / controllerBranches.stream().filter(b -> !b.isDisabled()).count()));
                }
            }
        }
    }

    static void updateTransformerVoltageControlEquations(TransformerVoltageControl voltageControl, EquationSystem<AcVariableType, AcEquationType> equationSystem) {
        updateRemoteVoltageControlEquations(voltageControl, equationSystem, AcEquationType.DISTR_RHO, AcEquationType.BRANCH_TARGET_RHO1);
    }

    public static void recreateR1DistributionEquations(TransformerVoltageControl voltageControl,
                                                       EquationSystem<AcVariableType, AcEquationType> equationSystem) {
        for (LfBranch controllerBranch : voltageControl.getMergedControllerElements()) {
            equationSystem.removeEquation(controllerBranch.getNum(), AcEquationType.DISTR_RHO);
        }
        createR1DistributionEquations(voltageControl, equationSystem);
        updateTransformerVoltageControlEquations(voltageControl, equationSystem);
    }

    private static void createShuntVoltageControlEquations(LfBus bus, EquationSystem<AcVariableType, AcEquationType> equationSystem) {
        bus.getShuntVoltageControl()
                .filter(voltageControl -> voltageControl.getMergeStatus() == VoltageControl.MergeStatus.MAIN)
                .ifPresent(voltageControl -> {
                    // add shunt distribution equations
                    createShuntSusceptanceDistributionEquations(voltageControl, equationSystem);

                    for (LfShunt controllerShunt : voltageControl.getMergedControllerElements()) {
                        // we also create an equation that will be used later to maintain B variable constant
                        // this equation is now inactive
                        equationSystem.createEquation(controllerShunt, AcEquationType.SHUNT_TARGET_B)
                                .addTerm(equationSystem.getVariable(controllerShunt.getNum(), AcVariableType.SHUNT_B).createTerm());
                    }

                    updateShuntVoltageControlEquations(voltageControl, equationSystem);
                });
    }

    public static void createShuntSusceptanceDistributionEquations(ShuntVoltageControl voltageControl,
                                                                   EquationSystem<AcVariableType, AcEquationType> equationSystem) {
        var controllerShunts = voltageControl.getMergedControllerElements();
        for (LfShunt controllerShunt : controllerShunts) {
            // shunt b at controller bus i
            // b_i = sum_j(b_j) / controller_count where j are all the controller buses
            // 0 = sum_j(b_j) / controller_count - b_i
            // which can be rewritten in a more simple way
            // 0 = (1 / controller_count - 1) * b_i + sum_j(b_j) / controller_count where j are all the controller buses except i
            EquationTerm<AcVariableType, AcEquationType> shuntB = equationSystem.getVariable(controllerShunt.getNum(), AcVariableType.SHUNT_B)
                    .createTerm();
            Equation<AcVariableType, AcEquationType> zero = equationSystem.createEquation(controllerShunt, AcEquationType.DISTR_SHUNT_B)
                    .addTerm(shuntB.multiply(() -> 1d / controllerShunts.stream().filter(b -> !b.isDisabled()).count() - 1));
            for (LfShunt otherControllerShunt : controllerShunts) {
                if (otherControllerShunt != controllerShunt) {
                    EquationTerm<AcVariableType, AcEquationType> otherShuntB = equationSystem.getVariable(otherControllerShunt.getNum(), AcVariableType.SHUNT_B)
                            .createTerm();
                    zero.addTerm(otherShuntB.multiply(() -> 1d / controllerShunts.stream().filter(b -> !b.isDisabled()).count()));
                }
            }
        }
    }

    static void updateShuntVoltageControlEquations(ShuntVoltageControl voltageControl, EquationSystem<AcVariableType, AcEquationType> equationSystem) {
        updateRemoteVoltageControlEquations(voltageControl, equationSystem, AcEquationType.DISTR_SHUNT_B, AcEquationType.SHUNT_TARGET_B);
    }

    public static void recreateShuntSusceptanceDistributionEquations(ShuntVoltageControl voltageControl,
                                                                     EquationSystem<AcVariableType, AcEquationType> equationSystem) {
        for (LfShunt controllerShunt : voltageControl.getMergedControllerElements()) {
            equationSystem.removeEquation(controllerShunt.getNum(), AcEquationType.DISTR_SHUNT_B);
        }
        createShuntSusceptanceDistributionEquations(voltageControl, equationSystem);
        updateShuntVoltageControlEquations(voltageControl, equationSystem);
    }

<<<<<<< HEAD
    static boolean isDeriveA1(LfBranch branch, AcEquationSystemCreationParameters creationParameters) {
=======
    protected static boolean isDeriveA1(LfBranch branch, AcEquationSystemCreationParameters creationParameters) {
>>>>>>> f75ae54d
        return branch.isPhaseController()
                || (creationParameters.isForceA1Var() && branch.hasPhaseControllerCapability() && branch.isConnectedAtBothSides());
    }

<<<<<<< HEAD
    static boolean isDeriveR1(LfBranch branch) {
        return branch.isVoltageController();
    }

    private void createImpedantBranch(LfBranch branch, LfBus bus1, LfBus bus2, AcEquationSystemCreationContext creationContext) {
=======
    protected static boolean isDeriveR1(LfBranch branch) {
        return branch.isVoltageController();
    }

    protected void createImpedantBranch(LfBranch branch, LfBus bus1, LfBus bus2, AcEquationSystemCreationContext creationContext) {
>>>>>>> f75ae54d
        var equationSystem = creationContext.getEquationSystem();
        var branchVector = creationContext.getNetworkVector().getBranchVector();
        EquationTerm<AcVariableType, AcEquationType> p1 = null;
        EquationTerm<AcVariableType, AcEquationType> q1 = null;
        EquationTerm<AcVariableType, AcEquationType> p2 = null;
        EquationTerm<AcVariableType, AcEquationType> q2 = null;
        EquationTerm<AcVariableType, AcEquationType> i1 = null;
        EquationTerm<AcVariableType, AcEquationType> i2 = null;
        boolean deriveA1 = isDeriveA1(branch, creationParameters);
        boolean deriveR1 = isDeriveR1(branch);
        if (bus1 != null && bus2 != null) {
            p1 = new ClosedBranchSide1ActiveFlowEquationTerm(branchVector, branch.getNum(), bus1.getNum(), bus2.getNum(), equationSystem.getVariableSet(), deriveA1, deriveR1);
            q1 = new ClosedBranchSide1ReactiveFlowEquationTerm(branchVector, branch.getNum(), bus1.getNum(), bus2.getNum(), equationSystem.getVariableSet(), deriveA1, deriveR1);
            p2 = new ClosedBranchSide2ActiveFlowEquationTerm(branchVector, branch.getNum(), bus1.getNum(), bus2.getNum(), equationSystem.getVariableSet(), deriveA1, deriveR1);
            q2 = new ClosedBranchSide2ReactiveFlowEquationTerm(branchVector, branch.getNum(), bus1.getNum(), bus2.getNum(), equationSystem.getVariableSet(), deriveA1, deriveR1);
            i1 = new ClosedBranchSide1CurrentMagnitudeEquationTerm(branchVector, branch.getNum(), bus1.getNum(), bus2.getNum(), equationSystem.getVariableSet(), deriveA1, deriveR1);
            i2 = new ClosedBranchSide2CurrentMagnitudeEquationTerm(branchVector, branch.getNum(), bus1.getNum(), bus2.getNum(), equationSystem.getVariableSet(), deriveA1, deriveR1);
        } else if (bus1 != null) {
            p1 = new OpenBranchSide2ActiveFlowEquationTerm(branchVector, branch.getNum(), bus1.getNum(), equationSystem.getVariableSet(), deriveA1, deriveR1);
            q1 = new OpenBranchSide2ReactiveFlowEquationTerm(branchVector, branch.getNum(), bus1.getNum(), equationSystem.getVariableSet(), deriveA1, deriveR1);
            i1 = new OpenBranchSide2CurrentMagnitudeEquationTerm(branchVector, branch.getNum(), bus1.getNum(), equationSystem.getVariableSet(), deriveA1, deriveR1);
        } else if (bus2 != null) {
            p2 = new OpenBranchSide1ActiveFlowEquationTerm(branchVector, branch.getNum(), bus2.getNum(), equationSystem.getVariableSet(), deriveA1, deriveR1);
            q2 = new OpenBranchSide1ReactiveFlowEquationTerm(branchVector, branch.getNum(), bus2.getNum(), equationSystem.getVariableSet(), deriveA1, deriveR1);
            i2 = new OpenBranchSide1CurrentMagnitudeEquationTerm(branchVector, branch.getNum(), bus2.getNum(), equationSystem.getVariableSet(), deriveA1, deriveR1);
        }

        createBranchEquations(branch, bus1, bus2, equationSystem, p1, q1, p2, q2, i1, i2);

        createReactivePowerControlBranchEquation(branch, bus1, bus2, branchVector, equationSystem, deriveA1, deriveR1);

        createTransformerPhaseControlEquations(branch, bus1, bus2, branchVector, equationSystem, deriveA1, deriveR1);
    }

    protected static void createBranchEquations(LfBranch branch, LfBus bus1, LfBus bus2, EquationSystem<AcVariableType, AcEquationType> equationSystem,
                                                EquationTerm<AcVariableType, AcEquationType> p1, EquationTerm<AcVariableType, AcEquationType> q1,
                                                EquationTerm<AcVariableType, AcEquationType> p2, EquationTerm<AcVariableType, AcEquationType> q2,
                                                EquationTerm<AcVariableType, AcEquationType> i1, EquationTerm<AcVariableType, AcEquationType> i2) {
        if (p1 != null) {
            equationSystem.getEquation(bus1.getNum(), AcEquationType.BUS_TARGET_P)
                    .orElseThrow()
                    .addTerm(p1);
            branch.setP1(p1);
        }
        if (q1 != null) {
            equationSystem.getEquation(bus1.getNum(), AcEquationType.BUS_TARGET_Q)
                    .orElseThrow()
                    .addTerm(q1);
            branch.setQ1(q1);
        }
        if (p2 != null) {
            equationSystem.getEquation(bus2.getNum(), AcEquationType.BUS_TARGET_P)
                    .orElseThrow()
                    .addTerm(p2);
            branch.setP2(p2);
        }
        if (q2 != null) {
            equationSystem.getEquation(bus2.getNum(), AcEquationType.BUS_TARGET_Q)
                    .orElseThrow()
                    .addTerm(q2);
            branch.setQ2(q2);
        }

        if (i1 != null) {
            equationSystem.attach(i1);
            branch.setI1(i1);
        }

        if (i2 != null) {
            equationSystem.attach(i2);
            branch.setI2(i2);
        }
<<<<<<< HEAD

        createReactivePowerControlBranchEquation(branch, bus1, bus2, branchVector, equationSystem, deriveA1, deriveR1);

        createTransformerPhaseControlEquations(branch, bus1, bus2, branchVector, equationSystem, deriveA1, deriveR1);
=======
>>>>>>> f75ae54d
    }

    private static void createHvdcAcEmulationEquations(LfHvdc hvdc, EquationSystem<AcVariableType, AcEquationType> equationSystem) {
        EquationTerm<AcVariableType, AcEquationType> p1 = null;
        EquationTerm<AcVariableType, AcEquationType> p2 = null;
        if (hvdc.getBus1() != null && hvdc.getBus2() != null) {
            p1 = new HvdcAcEmulationSide1ActiveFlowEquationTerm(hvdc, hvdc.getBus1(), hvdc.getBus2(), equationSystem.getVariableSet());
            p2 = new HvdcAcEmulationSide2ActiveFlowEquationTerm(hvdc, hvdc.getBus1(), hvdc.getBus2(), equationSystem.getVariableSet());
        } else {
            // nothing to do
        }

        if (p1 != null) {
            equationSystem.getEquation(hvdc.getBus1().getNum(), AcEquationType.BUS_TARGET_P)
                    .orElseThrow()
                    .addTerm(p1);
            hvdc.setP1(p1);
        }
        if (p2 != null) {
            equationSystem.getEquation(hvdc.getBus2().getNum(), AcEquationType.BUS_TARGET_P)
                    .orElseThrow()
                    .addTerm(p2);
            hvdc.setP2(p2);
        }
    }

    private void createBranchEquations(LfBranch branch, AcEquationSystemCreationContext creationContext) {
        // create zero and non zero impedance branch equations
        if (branch.isZeroImpedance(LoadFlowModel.AC)) {
            createNonImpedantBranch(branch, branch.getBus1(), branch.getBus2(), creationContext.getEquationSystem(), branch.isSpanningTreeEdge(LoadFlowModel.AC));
        } else {
            createImpedantBranch(branch, branch.getBus1(), branch.getBus2(), creationContext);
        }
    }

    private void createBranchesEquations(AcEquationSystemCreationContext creationContext) {
        for (LfBranch branch : network.getBranches()) {
            createBranchEquations(branch, creationContext);
        }
    }

    private List<EquationTerm<AcVariableType, AcEquationType>> createActiveInjectionTerms(LfBus bus, AcBranchVector branchVector,
                                                                                          VariableSet<AcVariableType> variableSet) {
        List<EquationTerm<AcVariableType, AcEquationType>> terms = new ArrayList<>();
        for (LfBranch branch : bus.getBranches()) {
            if (branch.isZeroImpedance(LoadFlowModel.AC)) {
                if (branch.isSpanningTreeEdge(LoadFlowModel.AC)) {
                    EquationTerm<AcVariableType, AcEquationType> p = variableSet.getVariable(branch.getNum(), AcVariableType.DUMMY_P).createTerm();
                    if (branch.getBus2() == bus) {
                        p = p.minus();
                    }
                    terms.add(p);
                }
            } else {
                boolean deriveA1 = isDeriveA1(branch, creationParameters);
                boolean deriveR1 = isDeriveR1(branch);
                if (branch.getBus1() == bus) {
                    LfBus otherSideBus = branch.getBus2();
                    var p = otherSideBus != null ? new ClosedBranchSide1ActiveFlowEquationTerm(branchVector, branch.getNum(), bus.getNum(), otherSideBus.getNum(), variableSet, deriveA1, deriveR1)
                                                 : new OpenBranchSide2ActiveFlowEquationTerm(branchVector, branch.getNum(), bus.getNum(), variableSet, deriveA1, deriveR1);
                    terms.add(p);
                } else {
                    LfBus otherSideBus = branch.getBus1();
                    var p = otherSideBus != null ? new ClosedBranchSide2ActiveFlowEquationTerm(branchVector, branch.getNum(), otherSideBus.getNum(), bus.getNum(), variableSet, deriveA1, deriveR1)
                                                 : new OpenBranchSide1ActiveFlowEquationTerm(branchVector, branch.getNum(), bus.getNum(), variableSet, deriveA1, deriveR1);
                    terms.add(p);
                }
            }
        }
        return terms;
    }

    private void createMultipleSlackBusesEquations(AcEquationSystemCreationContext creationContext) {
        var equationSystem = creationContext.getEquationSystem();
        var branchVector = creationContext.getNetworkVector().getBranchVector();
        List<LfBus> slackBuses = network.getSlackBuses();
        if (slackBuses.size() > 1) {
            LfBus firstSlackBus = slackBuses.get(0);
            for (int i = 1; i < slackBuses.size(); i++) {
                LfBus slackBus = slackBuses.get(i);
                // example for 2 slack buses
                // 0 = slack_p1 - slack_p2
                // 0 = slack_p1 - slack_p3
                equationSystem.createEquation(slackBus, AcEquationType.BUS_DISTR_SLACK_P)
                        .addTerms(createActiveInjectionTerms(firstSlackBus, branchVector, equationSystem.getVariableSet()))
                        .addTerms(createActiveInjectionTerms(slackBus, branchVector, equationSystem.getVariableSet()).stream()
                                .map(EquationTerm::minus)
                                .collect(Collectors.toList()));
            }
        }
    }

    public EquationSystem<AcVariableType, AcEquationType> create() {
<<<<<<< HEAD
        EquationSystem<AcVariableType, AcEquationType> equationSystem = new EquationSystem<>(AcEquationType.class, network);

        AcNetworkVector networkVector = new AcNetworkVector(network, equationSystem, creationParameters);
        AcEquationSystemCreationContext creationContext = new AcEquationSystemCreationContext(equationSystem, networkVector);
=======
        EquationSystem<AcVariableType, AcEquationType> equationSystem = new EquationSystem<>();
>>>>>>> f75ae54d

        AcNetworkVector networkVector = new AcNetworkVector(network, equationSystem, creationParameters);
        AcEquationSystemCreationContext creationContext = new AcEquationSystemCreationContext(equationSystem, networkVector);

        createBusesEquations(equationSystem);
        createMultipleSlackBusesEquations(creationContext);
        createBranchesEquations(creationContext);

        for (LfHvdc hvdc : network.getHvdcs()) {
            createHvdcAcEmulationEquations(hvdc, equationSystem);
        }

        createVoltageControlEquations(creationContext);

        EquationSystemPostProcessor.findAll().forEach(pp -> pp.onCreate(equationSystem));

        network.addListener(LfNetworkListenerTracer.trace(new AcEquationSystemUpdater(networkVector, equationSystem, creationParameters)));

        networkVector.startListening();

        return equationSystem;
    }
}<|MERGE_RESOLUTION|>--- conflicted
+++ resolved
@@ -111,11 +111,7 @@
         equationSystem.createEquation(bus, AcEquationType.BUS_TARGET_Q);
     }
 
-<<<<<<< HEAD
-    private static void createReactivePowerControlBranchEquation(LfBranch branch, LfBus bus1, LfBus bus2, AcBranchVector branchVector,
-=======
     protected static void createReactivePowerControlBranchEquation(LfBranch branch, LfBus bus1, LfBus bus2, AcBranchVector branchVector,
->>>>>>> f75ae54d
                                                                  EquationSystem<AcVariableType, AcEquationType> equationSystem, boolean deriveA1, boolean deriveR1) {
         if (bus1 != null && bus2 != null) {
             branch.getReactivePowerControl().ifPresent(rpc -> {
@@ -444,11 +440,7 @@
         }
     }
 
-<<<<<<< HEAD
-    private static void createTransformerPhaseControlEquations(LfBranch branch, LfBus bus1, LfBus bus2, AcBranchVector branchVector,
-=======
     protected static void createTransformerPhaseControlEquations(LfBranch branch, LfBus bus1, LfBus bus2, AcBranchVector branchVector,
->>>>>>> f75ae54d
                                                                EquationSystem<AcVariableType, AcEquationType> equationSystem, boolean deriveA1, boolean deriveR1) {
         if (deriveA1) {
             EquationTerm<AcVariableType, AcEquationType> a1 = equationSystem.getVariable(branch.getNum(), AcVariableType.BRANCH_ALPHA1)
@@ -606,28 +598,16 @@
         updateShuntVoltageControlEquations(voltageControl, equationSystem);
     }
 
-<<<<<<< HEAD
-    static boolean isDeriveA1(LfBranch branch, AcEquationSystemCreationParameters creationParameters) {
-=======
     protected static boolean isDeriveA1(LfBranch branch, AcEquationSystemCreationParameters creationParameters) {
->>>>>>> f75ae54d
         return branch.isPhaseController()
                 || (creationParameters.isForceA1Var() && branch.hasPhaseControllerCapability() && branch.isConnectedAtBothSides());
     }
 
-<<<<<<< HEAD
-    static boolean isDeriveR1(LfBranch branch) {
-        return branch.isVoltageController();
-    }
-
-    private void createImpedantBranch(LfBranch branch, LfBus bus1, LfBus bus2, AcEquationSystemCreationContext creationContext) {
-=======
     protected static boolean isDeriveR1(LfBranch branch) {
         return branch.isVoltageController();
     }
 
     protected void createImpedantBranch(LfBranch branch, LfBus bus1, LfBus bus2, AcEquationSystemCreationContext creationContext) {
->>>>>>> f75ae54d
         var equationSystem = creationContext.getEquationSystem();
         var branchVector = creationContext.getNetworkVector().getBranchVector();
         EquationTerm<AcVariableType, AcEquationType> p1 = null;
@@ -700,13 +680,6 @@
             equationSystem.attach(i2);
             branch.setI2(i2);
         }
-<<<<<<< HEAD
-
-        createReactivePowerControlBranchEquation(branch, bus1, bus2, branchVector, equationSystem, deriveA1, deriveR1);
-
-        createTransformerPhaseControlEquations(branch, bus1, bus2, branchVector, equationSystem, deriveA1, deriveR1);
-=======
->>>>>>> f75ae54d
     }
 
     private static void createHvdcAcEmulationEquations(LfHvdc hvdc, EquationSystem<AcVariableType, AcEquationType> equationSystem) {
@@ -800,14 +773,7 @@
     }
 
     public EquationSystem<AcVariableType, AcEquationType> create() {
-<<<<<<< HEAD
         EquationSystem<AcVariableType, AcEquationType> equationSystem = new EquationSystem<>(AcEquationType.class, network);
-
-        AcNetworkVector networkVector = new AcNetworkVector(network, equationSystem, creationParameters);
-        AcEquationSystemCreationContext creationContext = new AcEquationSystemCreationContext(equationSystem, networkVector);
-=======
-        EquationSystem<AcVariableType, AcEquationType> equationSystem = new EquationSystem<>();
->>>>>>> f75ae54d
 
         AcNetworkVector networkVector = new AcNetworkVector(network, equationSystem, creationParameters);
         AcEquationSystemCreationContext creationContext = new AcEquationSystemCreationContext(equationSystem, networkVector);
