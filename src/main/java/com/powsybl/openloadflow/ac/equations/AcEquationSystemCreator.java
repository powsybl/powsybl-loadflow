--- conflicted
+++ resolved
@@ -582,9 +582,6 @@
         updateRemoteVoltageControlEquations(voltageControl, equationSystem, AcEquationType.DISTR_SHUNT_B, AcEquationType.SHUNT_TARGET_B);
     }
 
-<<<<<<< HEAD
-    protected boolean isDeriveA1(LfBranch branch) {
-=======
     public static void recreateShuntSusceptanceDistributionEquations(ShuntVoltageControl voltageControl,
                                                                      EquationSystem<AcVariableType, AcEquationType> equationSystem) {
         for (LfShunt controllerShunt : voltageControl.getMergedControllerElements()) {
@@ -594,8 +591,7 @@
         updateShuntVoltageControlEquations(voltageControl, equationSystem);
     }
 
-    private static boolean isDeriveA1(LfBranch branch, AcEquationSystemCreationParameters creationParameters) {
->>>>>>> f6bdb822
+    protected static boolean isDeriveA1(LfBranch branch, AcEquationSystemCreationParameters creationParameters) {
         return branch.isPhaseController()
                 || (creationParameters.isForceA1Var() && branch.hasPhaseControllerCapability() && branch.isConnectedAtBothSides());
     }
