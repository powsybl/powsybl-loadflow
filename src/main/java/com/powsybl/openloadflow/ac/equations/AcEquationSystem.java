/**
 * Copyright (c) 2019, RTE (http://www.rte-france.com)
 * This Source Code Form is subject to the terms of the Mozilla Public
 * License, v. 2.0. If a copy of the MPL was not distributed with this
 * file, You can obtain one at http://mozilla.org/MPL/2.0/.
 */
package com.powsybl.openloadflow.ac.equations;

import com.powsybl.commons.PowsyblException;
import com.powsybl.openloadflow.equations.*;
import com.powsybl.openloadflow.network.*;
import com.powsybl.openloadflow.network.DiscretePhaseControl.Mode;
import org.slf4j.Logger;
import org.slf4j.LoggerFactory;

import java.util.ArrayList;
import java.util.List;
import java.util.Objects;
import java.util.Optional;
import java.util.stream.Collectors;

/**
 * @author Geoffroy Jamgotchian <geoffroy.jamgotchian at rte-france.com>
 */
public final class AcEquationSystem {

    private static final Logger LOGGER = LoggerFactory.getLogger(AcEquationSystem.class);

    private AcEquationSystem() {
    }

    private static void createBusEquations(LfNetwork network, VariableSet<AcVariableType> variableSet, AcEquationSystemCreationParameters creationParameters,
                                           EquationSystem<AcVariableType, AcEquationType> equationSystem) {
        for (LfBus bus : network.getBuses()) {
            if (bus.isSlack()) {
                equationSystem.createEquation(bus.getNum(), AcEquationType.BUS_PHI).addTerm(EquationTerm.createVariableTerm(bus, AcVariableType.BUS_PHI, variableSet));
                equationSystem.createEquation(bus.getNum(), AcEquationType.BUS_P).setActive(false);
            }

            bus.getVoltageControl().ifPresent(vc -> createVoltageControlEquations(vc, bus, variableSet, equationSystem, creationParameters));

            createShuntEquations(variableSet, equationSystem, bus);

            if (creationParameters.isTransformerVoltageControl()) {
                createDiscreteVoltageControlEquation(bus, variableSet, equationSystem);
            }
<<<<<<< HEAD
            if (creationParameters.isReactivePowerControl()) {
                bus.getReactivePowerControl().ifPresent(vc -> equationSystem.createEquation(vc.getControllerBus().getNum(), EquationType.BUS_Q).setActive(false));
            }
            Equation v = equationSystem.createEquation(bus.getNum(), EquationType.BUS_V);
=======
            Equation<AcVariableType, AcEquationType> v = equationSystem.createEquation(bus.getNum(), AcEquationType.BUS_V);
>>>>>>> eacf02d5
            if (v.getTerms().isEmpty()) {
                v.setActive(false);
                EquationTerm<AcVariableType, AcEquationType> vTerm = EquationTerm.createVariableTerm(bus, AcVariableType.BUS_V, variableSet, bus.getV().eval());
                v.addTerm(vTerm);
                bus.setV(vTerm);
                v.setUpdateType(EquationSystem.EquationUpdateType.AFTER_NR);
            }
        }
    }

    private static void createVoltageControlEquations(VoltageControl voltageControl, LfBus bus, VariableSet<AcVariableType> variableSet,
                                                      EquationSystem<AcVariableType, AcEquationType> equationSystem, AcEquationSystemCreationParameters creationParameters) {
        if (voltageControl.isVoltageControlLocal()) {
            createLocalVoltageControlEquation(bus, variableSet, equationSystem, creationParameters);
        } else if (bus.isVoltageControlled()) {
            // remote controlled: set voltage equation on this controlled bus
            createVoltageControlledBusEquations(voltageControl, equationSystem, variableSet, creationParameters);
        }

        if (bus.isVoltageControllerEnabled()) {
            equationSystem.createEquation(bus.getNum(), AcEquationType.BUS_Q).setActive(false);
        }
    }

    private static void createLocalVoltageControlEquation(LfBus bus, VariableSet<AcVariableType> variableSet, EquationSystem<AcVariableType, AcEquationType> equationSystem, AcEquationSystemCreationParameters creationParameters) {
        EquationTerm<AcVariableType, AcEquationType> vTerm = EquationTerm.createVariableTerm(bus, AcVariableType.BUS_V, variableSet, bus.getV().eval());
        bus.setV(vTerm);
        if (bus.hasGeneratorsWithSlope()) {
            // take first generator with slope: network loading ensures that there's only one generator with slope
            double slope = bus.getGeneratorsControllingVoltageWithSlope().get(0).getSlope();
            createBusWithSlopeEquation(bus, slope, creationParameters, variableSet, equationSystem, vTerm);
            return;
        }
        equationSystem.createEquation(bus.getNum(), AcEquationType.BUS_V).addTerm(vTerm);
    }

<<<<<<< HEAD
    private static void createReactivePowerControlBranchEquation(LfBranch branch, ReactivePowerControl.ControlledSide controlledSide, EquationSystem equationSystem, EquationTerm q) {
        branch.getReactivePowerControl().ifPresent(reactivePowerControl -> {
            if (reactivePowerControl.getControlledSide() == controlledSide) {
                Equation equation = equationSystem.createEquation(branch.getNum(), EquationType.BRANCH_Q);
                equation.addTerm(q);
            }
        });
    }

    private static void createShuntEquations(VariableSet variableSet, EquationSystem equationSystem, LfBus bus) {
=======
    private static void createShuntEquations(VariableSet<AcVariableType> variableSet, EquationSystem<AcVariableType, AcEquationType> equationSystem, LfBus bus) {
>>>>>>> eacf02d5
        for (LfShunt shunt : bus.getShunts()) {
            ShuntCompensatorReactiveFlowEquationTerm q = new ShuntCompensatorReactiveFlowEquationTerm(shunt, bus, variableSet);
            equationSystem.createEquation(bus.getNum(), AcEquationType.BUS_Q).addTerm(q);
            shunt.setQ(q);
        }
    }

    private static void createVoltageControlledBusEquations(VoltageControl voltageControl, EquationSystem<AcVariableType, AcEquationType> equationSystem, VariableSet<AcVariableType> variableSet,
                                                            AcEquationSystemCreationParameters creationParameters) {
        LfBus controlledBus = voltageControl.getControlledBus();

        // create voltage equation at voltage controlled bus
        EquationTerm<AcVariableType, AcEquationType> vTerm = EquationTerm.createVariableTerm(controlledBus, AcVariableType.BUS_V, variableSet, controlledBus.getV().eval());
        Equation<AcVariableType, AcEquationType> vEq = equationSystem.createEquation(controlledBus.getNum(), AcEquationType.BUS_V)
                .addTerm(vTerm);
        controlledBus.setV(vTerm);

        List<LfBus> controllerBuses = voltageControl.getControllerBuses().stream()
                .filter(LfBus::isVoltageControllerEnabled)
                .collect(Collectors.toList());
        if (controllerBuses.isEmpty()) {
            vEq.setActive(false);
        } else {
            // create reactive power distribution equations at voltage controller buses (except one)
            createReactivePowerDistributionEquations(equationSystem, variableSet, creationParameters, controllerBuses);
        }
    }

    private static List<EquationTerm<AcVariableType, AcEquationType>> createReactiveTerms(LfBus controllerBus, VariableSet<AcVariableType> variableSet, AcEquationSystemCreationParameters creationParameters) {
        List<EquationTerm<AcVariableType, AcEquationType>> terms = new ArrayList<>();
        for (LfBranch branch : controllerBus.getBranches()) {
            EquationTerm<AcVariableType, AcEquationType> q;
            if (LfNetwork.isZeroImpedanceBranch(branch)) {
                if (!branch.isSpanningTreeEdge()) {
                    continue;
                }
                if (branch.getBus1() == controllerBus) {
                    q = EquationTerm.createVariableTerm(branch, AcVariableType.DUMMY_Q, variableSet);
                } else {
                    q = EquationTerm.multiply(EquationTerm.<AcVariableType, AcEquationType>createVariableTerm(branch, AcVariableType.DUMMY_Q, variableSet), -1);
                }
            } else {
                boolean deriveA1 = creationParameters.isPhaseControl() && branch.isPhaseController()
                    && branch.getDiscretePhaseControl().filter(dpc -> dpc.getMode() == Mode.CONTROLLER).isPresent();
                boolean deriveR1 = creationParameters.isTransformerVoltageControl() && branch.isVoltageController();
                if (branch.getBus1() == controllerBus) {
                    LfBus otherSideBus = branch.getBus2();
                    q = otherSideBus != null ? new ClosedBranchSide1ReactiveFlowEquationTerm(branch, controllerBus, otherSideBus, variableSet, deriveA1, deriveR1)
                                             : new OpenBranchSide2ReactiveFlowEquationTerm(branch, controllerBus, variableSet, deriveA1, deriveR1);
                } else {
                    LfBus otherSideBus = branch.getBus1();
                    q = otherSideBus != null ? new ClosedBranchSide2ReactiveFlowEquationTerm(branch, otherSideBus, controllerBus, variableSet, deriveA1, deriveR1)
                                             : new OpenBranchSide1ReactiveFlowEquationTerm(branch, controllerBus, variableSet, deriveA1, deriveR1);
                }
            }
            terms.add(q);
        }
        for (LfShunt shunt : controllerBus.getShunts()) {
            ShuntCompensatorReactiveFlowEquationTerm q = new ShuntCompensatorReactiveFlowEquationTerm(shunt, controllerBus, variableSet);
            terms.add(q);
        }
        return terms;
    }

    public static void createReactivePowerDistributionEquations(EquationSystem<AcVariableType, AcEquationType> equationSystem, VariableSet<AcVariableType> variableSet,
                                                                AcEquationSystemCreationParameters creationParameters,
                                                                List<LfBus> controllerBuses) {
        double[] qKeys = createReactiveKeys(controllerBuses);

        // we choose first controller bus as reference for reactive power
        LfBus firstControllerBus = controllerBuses.get(0);
        List<EquationTerm<AcVariableType, AcEquationType>> firstControllerBusReactiveTerms = createReactiveTerms(firstControllerBus, variableSet, creationParameters);

        // create a reactive power distribution equation for all the other controller buses
        for (int i = 1; i < controllerBuses.size(); i++) {
            LfBus controllerBus = controllerBuses.get(i);
            double c = qKeys[0] / qKeys[i];

            // l0 - c * li = q0 - c * qi
            Equation<AcVariableType, AcEquationType> zero = equationSystem.createEquation(controllerBus.getNum(), AcEquationType.ZERO_Q);
            zero.setData(new DistributionData(firstControllerBus.getNum(), c)); // for later use
            zero.addTerms(firstControllerBusReactiveTerms);
            zero.addTerms(createReactiveTerms(controllerBus, variableSet, creationParameters).stream().map(term -> EquationTerm.multiply(term, -c)).collect(Collectors.toList()));
        }
    }

    private static double[] createUniformReactiveKeys(List<LfBus> controllerBuses) {
        double[] qKeys = new double[controllerBuses.size()];
        for (int i = 0; i < controllerBuses.size(); i++) {
            LfBus controllerBus = controllerBuses.get(i);
            qKeys[i] = controllerBus.getGenerators().stream().filter(LfGenerator::hasVoltageControl).count();
        }
        return qKeys;
    }

    private static double[] createReactiveKeysFromMaxReactivePowerRange(List<LfBus> controllerBuses) {
        double[] qKeys = new double[controllerBuses.size()];
        // try to build keys from reactive power range
        for (int i = 0; i < controllerBuses.size(); i++) {
            LfBus controllerBus = controllerBuses.get(i);
            for (LfGenerator generator : controllerBus.getGenerators()) {
                double maxRangeQ = generator.getMaxRangeQ();
                // if one reactive range is not plausible, we fallback to uniform keys
                if (maxRangeQ < PlausibleValues.MIN_REACTIVE_RANGE / PerUnit.SB || maxRangeQ > PlausibleValues.MAX_REACTIVE_RANGE / PerUnit.SB) {
                    return createUniformReactiveKeys(controllerBuses);
                } else {
                    qKeys[i] += maxRangeQ;
                }
            }
        }
        return qKeys;
    }

    private static double[] createReactiveKeys(List<LfBus> controllerBuses) {
        double[] qKeys = new double[controllerBuses.size()];
        for (int i = 0; i < controllerBuses.size(); i++) {
            LfBus controllerBus = controllerBuses.get(i);
            for (LfGenerator generator : controllerBus.getGenerators()) {
                double qKey = generator.getRemoteControlReactiveKey().orElse(Double.NaN);
                if (Double.isNaN(qKey) || qKey == 0) {
                    if (qKey == 0) {
                        LOGGER.error("Generator '{}' remote control reactive key value is zero", generator.getId());
                    }
                    // in case of one missing key, we fallback to keys based on reactive power range
                    return createReactiveKeysFromMaxReactivePowerRange(controllerBuses);
                } else {
                    qKeys[i] += qKey;
                }
            }
        }
        return qKeys;
    }

    private static void createNonImpedantBranch(VariableSet<AcVariableType> variableSet, EquationSystem<AcVariableType, AcEquationType> equationSystem,
                                                LfBranch branch, LfBus bus1, LfBus bus2) {
        Optional<Equation<AcVariableType, AcEquationType>> v1 = equationSystem.getEquation(bus1.getNum(), AcEquationType.BUS_V);
        Optional<Equation<AcVariableType, AcEquationType>> v2 = equationSystem.getEquation(bus2.getNum(), AcEquationType.BUS_V);
        boolean hasV1 = v1.isPresent() && v1.get().isActive(); // may be inactive if the equation has been created for sensitivity
        boolean hasV2 = v2.isPresent() && v2.get().isActive(); // may be inactive if the equation has been created for sensitivity
        if (!(hasV1 && hasV2)) {
            // create voltage magnitude coupling equation
            // 0 = v1 - v2 * rho
            PiModel piModel = branch.getPiModel();
            double rho = PiModel.R2 / piModel.getR1();
            EquationTerm<AcVariableType, AcEquationType> vTerm = EquationTerm.createVariableTerm(bus1, AcVariableType.BUS_V, variableSet, bus1.getV().eval());
            EquationTerm<AcVariableType, AcEquationType> bus2vTerm = EquationTerm.createVariableTerm(bus2, AcVariableType.BUS_V, variableSet, bus2.getV().eval());
            equationSystem.createEquation(branch.getNum(), AcEquationType.ZERO_V)
                    .addTerm(vTerm)
                    .addTerm(EquationTerm.multiply(bus2vTerm, -1 * rho));
            bus1.setV(vTerm);
            // add a dummy reactive power variable to both sides of the non impedant branch and with an opposite sign
            // to ensure we have the same number of equation and variables
            Equation<AcVariableType, AcEquationType> sq1 = equationSystem.createEquation(bus1.getNum(), AcEquationType.BUS_Q);
            if (sq1.getTerms().isEmpty()) {
                bus1.setQ(sq1);
            }
            sq1.addTerm(EquationTerm.createVariableTerm(branch, AcVariableType.DUMMY_Q, variableSet));

            Equation<AcVariableType, AcEquationType> sq2 = equationSystem.createEquation(bus2.getNum(), AcEquationType.BUS_Q);
            if (sq2.getTerms().isEmpty()) {
                bus2.setQ(sq2);
            }
            sq2.addTerm(EquationTerm.multiply(EquationTerm.<AcVariableType, AcEquationType>createVariableTerm(branch, AcVariableType.DUMMY_Q, variableSet), -1));
        } else {
            // nothing to do in case of v1 and v2 are found, we just have to ensure
            // target v are equals.
        }

        boolean hasPhi1 = equationSystem.hasEquation(bus1.getNum(), AcEquationType.BUS_PHI);
        boolean hasPhi2 = equationSystem.hasEquation(bus2.getNum(), AcEquationType.BUS_PHI);
        if (!(hasPhi1 && hasPhi2)) {
            // create voltage angle coupling equation
            // alpha = phi1 - phi2
            equationSystem.createEquation(branch.getNum(), AcEquationType.ZERO_PHI)
                    .addTerm(EquationTerm.createVariableTerm(bus1, AcVariableType.BUS_PHI, variableSet))
                    .addTerm(EquationTerm.multiply(EquationTerm.<AcVariableType, AcEquationType>createVariableTerm(bus2, AcVariableType.BUS_PHI, variableSet), -1));

            // add a dummy active power variable to both sides of the non impedant branch and with an opposite sign
            // to ensure we have the same number of equation and variables
            Equation<AcVariableType, AcEquationType> sp1 = equationSystem.createEquation(bus1.getNum(), AcEquationType.BUS_P);
            if (sp1.getTerms().isEmpty()) {
                bus1.setP(sp1);
            }
            sp1.addTerm(EquationTerm.createVariableTerm(branch, AcVariableType.DUMMY_P, variableSet));

            Equation<AcVariableType, AcEquationType> sp2 = equationSystem.createEquation(bus2.getNum(), AcEquationType.BUS_P);
            if (sp2.getTerms().isEmpty()) {
                bus2.setP(sp2);
            }
            sp2.addTerm(EquationTerm.multiply(EquationTerm.<AcVariableType, AcEquationType>createVariableTerm(branch, AcVariableType.DUMMY_P, variableSet), -1));
        } else {
            throw new IllegalStateException("Cannot happen because only there is one slack bus per model");
        }
    }

    private static void createBranchActivePowerTargetEquation(LfBranch branch, DiscretePhaseControl.ControlledSide controlledSide,
                                                              EquationSystem<AcVariableType, AcEquationType> equationSystem, VariableSet<AcVariableType> variableSet, EquationTerm<AcVariableType, AcEquationType> p) {
        branch.getDiscretePhaseControl()
            .filter(dpc -> branch.isPhaseControlled(controlledSide) && dpc.getMode() == Mode.CONTROLLER)
            .ifPresent(dpc -> {
                if (dpc.getUnit() == DiscretePhaseControl.Unit.A) {
                    throw new PowsyblException("Phase control in A is not yet supported");
                }
                equationSystem.createEquation(branch.getNum(), AcEquationType.BRANCH_P).addTerm(p);

                // we also create an equation that will be used later to maintain A1 variable constant
                // this equation is now inactive
                LfBranch controller = dpc.getController();
                EquationTerm.VariableEquationTerm<AcVariableType, AcEquationType> a1 = EquationTerm.createVariableTerm(controller, AcVariableType.BRANCH_ALPHA1, variableSet);
                branch.setA1(a1);
                equationSystem.createEquation(controller.getNum(), AcEquationType.BRANCH_ALPHA1)
                        .addTerm(a1)
                        .setActive(false);
            });
    }

    private static void createDiscreteVoltageControlEquation(LfBus bus,  VariableSet<AcVariableType> variableSet, EquationSystem<AcVariableType, AcEquationType> equationSystem) {
        bus.getDiscreteVoltageControl()
            .filter(dvc -> bus.isDiscreteVoltageControlled())
            .map(DiscreteVoltageControl::getControllers)
            .ifPresent(controllers -> {
                EquationTerm<AcVariableType, AcEquationType> vTerm = EquationTerm.createVariableTerm(bus, AcVariableType.BUS_V, variableSet, bus.getV().eval());
                equationSystem.createEquation(bus.getNum(), AcEquationType.BUS_V).addTerm(vTerm);
                bus.setV(vTerm);

                // add transformer distribution equations
                createR1DistributionEquations(equationSystem, variableSet, controllers);

                for (LfBranch controllerBranch : controllers) {
                    // we also create an equation that will be used later to maintain R1 variable constant
                    // this equation is now inactive
                    equationSystem.createEquation(controllerBranch.getNum(), AcEquationType.BRANCH_RHO1)
                        .addTerm(EquationTerm.createVariableTerm(controllerBranch, AcVariableType.BRANCH_RHO1, variableSet))
                        .setActive(false);
                }
            });
    }

    private static void createBusWithSlopeEquation(LfBus bus, double slope, AcEquationSystemCreationParameters creationParameters, VariableSet<AcVariableType> variableSet,
                                                   EquationSystem<AcVariableType, AcEquationType> equationSystem, EquationTerm<AcVariableType, AcEquationType> vTerm) {
        // we only support one generator controlling voltage with a non zero slope at a bus.
        // equation is: V + slope * qSVC = targetV
        // which is modeled here with: V + slope * (sum_branch qBranch) = TargetV - slope * qLoads + slope * qGenerators
        Equation<AcVariableType, AcEquationType> eq = equationSystem.createEquation(bus.getNum(), AcEquationType.BUS_V_SLOPE);
        eq.addTerm(vTerm);
        List<EquationTerm<AcVariableType, AcEquationType>> controllerBusReactiveTerms = createReactiveTerms(bus, variableSet, creationParameters);
        eq.setData(new DistributionData(bus.getNum(), slope)); // for later use
        for (EquationTerm<AcVariableType, AcEquationType> eqTerm : controllerBusReactiveTerms) {
            eq.addTerm(EquationTerm.multiply(eqTerm, slope));
        }
    }

    public static void createR1DistributionEquations(EquationSystem<AcVariableType, AcEquationType> equationSystem, VariableSet<AcVariableType> variableSet,
                                                     List<LfBranch> controllerBranches) {
        if (controllerBranches.size() > 1) {
            // we choose first controller bus as reference for reactive power
            LfBranch firstControllerBranch = controllerBranches.get(0);

            // create a R1 distribution equation for all the other controller branches
            for (int i = 1; i < controllerBranches.size(); i++) {
                LfBranch controllerBranch = controllerBranches.get(i);
                Equation<AcVariableType, AcEquationType> zero = equationSystem.createEquation(controllerBranch.getNum(), AcEquationType.ZERO_RHO1)
                        .addTerm(EquationTerm.createVariableTerm(controllerBranch, AcVariableType.BRANCH_RHO1, variableSet))
                        .addTerm(EquationTerm.multiply(EquationTerm.<AcVariableType, AcEquationType>createVariableTerm(firstControllerBranch, AcVariableType.BRANCH_RHO1, variableSet), -1));
                zero.setData(new DistributionData(firstControllerBranch.getNum(), 1)); // for later use
            }
        }
    }

    private static void createImpedantBranch(LfBranch branch, LfBus bus1, LfBus bus2, VariableSet<AcVariableType> variableSet,
                                             AcEquationSystemCreationParameters creationParameters,
                                             EquationSystem<AcVariableType, AcEquationType> equationSystem) {
        EquationTerm<AcVariableType, AcEquationType> p1 = null;
        EquationTerm<AcVariableType, AcEquationType> q1 = null;
        EquationTerm<AcVariableType, AcEquationType> p2 = null;
        EquationTerm<AcVariableType, AcEquationType> q2 = null;
        EquationTerm<AcVariableType, AcEquationType> i1 = null;
        EquationTerm<AcVariableType, AcEquationType> i2 = null;
        boolean deriveA1 = creationParameters.isPhaseControl() && branch.isPhaseController()
                && branch.getDiscretePhaseControl().filter(dpc -> dpc.getMode() != DiscretePhaseControl.Mode.OFF).isPresent();
        deriveA1 = deriveA1 || (creationParameters.isForceA1Var() && branch.hasPhaseControlCapability());
        boolean createCurrent = creationParameters.getBranchesWithCurrent() == null || creationParameters.getBranchesWithCurrent().contains(branch.getId());
        boolean deriveR1 = creationParameters.isTransformerVoltageControl() && branch.isVoltageController();
        if (bus1 != null && bus2 != null) {
            p1 = new ClosedBranchSide1ActiveFlowEquationTerm(branch, bus1, bus2, variableSet, deriveA1, deriveR1);
            q1 = new ClosedBranchSide1ReactiveFlowEquationTerm(branch, bus1, bus2, variableSet, deriveA1, deriveR1);
            p2 = new ClosedBranchSide2ActiveFlowEquationTerm(branch, bus1, bus2, variableSet, deriveA1, deriveR1);
            q2 = new ClosedBranchSide2ReactiveFlowEquationTerm(branch, bus1, bus2, variableSet, deriveA1, deriveR1);
            if (createCurrent) {
                i1 = new ClosedBranchSide1CurrentMagnitudeEquationTerm(branch, bus1, bus2, variableSet, deriveA1, deriveR1);
                i2 = new ClosedBranchSide2CurrentMagnitudeEquationTerm(branch, bus1, bus2, variableSet, deriveA1, deriveR1);
            }
        } else if (bus1 != null) {
            p1 = new OpenBranchSide2ActiveFlowEquationTerm(branch, bus1, variableSet, deriveA1, deriveR1);
            q1 = new OpenBranchSide2ReactiveFlowEquationTerm(branch, bus1, variableSet, deriveA1, deriveR1);
            if (createCurrent) {
                i1 = new OpenBranchSide2CurrentMagnitudeEquationTerm(branch, bus1, variableSet, deriveA1, deriveR1);
            }
        } else if (bus2 != null) {
            p2 = new OpenBranchSide1ActiveFlowEquationTerm(branch, bus2, variableSet, deriveA1, deriveR1);
            q2 = new OpenBranchSide1ReactiveFlowEquationTerm(branch, bus2, variableSet, deriveA1, deriveR1);
            if (createCurrent) {
                i2 = new OpenBranchSide1CurrentMagnitudeEquationTerm(branch, bus2, variableSet, deriveA1, deriveR1);
            }
        }

        if (p1 != null) {
            Equation<AcVariableType, AcEquationType> sp1 = equationSystem.createEquation(bus1.getNum(), AcEquationType.BUS_P);
            if (sp1.getTerms().isEmpty()) {
                bus1.setP(sp1);
            }
            sp1.addTerm(p1);
            branch.setP1(p1);
            if (creationParameters.isPhaseControl()) {
                createBranchActivePowerTargetEquation(branch, DiscretePhaseControl.ControlledSide.ONE, equationSystem, variableSet, p1);
            }
        }
        if (q1 != null) {
            Equation<AcVariableType, AcEquationType> sq1 = equationSystem.createEquation(bus1.getNum(), AcEquationType.BUS_Q);
            if (sq1.getTerms().isEmpty()) {
                bus1.setQ(sq1);
            }
            sq1.addTerm(q1);
            branch.setQ1(q1);
            if (creationParameters.isReactivePowerControl()) {
                createReactivePowerControlBranchEquation(branch, ReactivePowerControl.ControlledSide.ONE, equationSystem, q1);
            }
        }
        if (p2 != null) {
            Equation<AcVariableType, AcEquationType> sp2 = equationSystem.createEquation(bus2.getNum(), AcEquationType.BUS_P);
            if (sp2.getTerms().isEmpty()) {
                bus2.setP(sp2);
            }
            sp2.addTerm(p2);
            branch.setP2(p2);
            if (creationParameters.isPhaseControl()) {
                createBranchActivePowerTargetEquation(branch, DiscretePhaseControl.ControlledSide.TWO, equationSystem, variableSet, p2);
            }
        }
        if (q2 != null) {
            Equation<AcVariableType, AcEquationType> sq2 = equationSystem.createEquation(bus2.getNum(), AcEquationType.BUS_Q);
            if (sq2.getTerms().isEmpty()) {
                bus2.setQ(sq2);
            }
            sq2.addTerm(q2);
            branch.setQ2(q2);
            if (creationParameters.isReactivePowerControl()) {
                createReactivePowerControlBranchEquation(branch, ReactivePowerControl.ControlledSide.TWO, equationSystem, q2);
            }
        }

        if ((creationParameters.isForceA1Var() && branch.hasPhaseControlCapability()) || (creationParameters.isPhaseControl() && branch.isPhaseController()
                && branch.getDiscretePhaseControl().filter(dpc -> dpc.getMode() == Mode.LIMITER).isPresent())) {
            EquationTerm.VariableEquationTerm<AcVariableType, AcEquationType> a1 = EquationTerm.createVariableTerm(branch, AcVariableType.BRANCH_ALPHA1, variableSet);
            branch.setA1(a1);
            equationSystem.createEquation(branch.getNum(), AcEquationType.BRANCH_ALPHA1)
                    .addTerm(a1);
        }

        if (i1 != null) {
            Equation<AcVariableType, AcEquationType> i =  equationSystem.createEquation(bus1.getNum(), AcEquationType.BUS_I).addTerm(i1);
            i.setUpdateType(EquationSystem.EquationUpdateType.AFTER_NR); // only update those equations after the newton raphson
            branch.setI1(i1);
        }

        if (i2 != null) {
            Equation<AcVariableType, AcEquationType> i =  equationSystem.createEquation(bus2.getNum(), AcEquationType.BUS_I).addTerm(i2);
            i.setUpdateType(EquationSystem.EquationUpdateType.AFTER_NR); // only update those equations after the newton raphson
            branch.setI2(i2);
        }
    }

    private static void createBranchEquations(LfNetwork network, VariableSet<AcVariableType> variableSet, AcEquationSystemCreationParameters creationParameters,
                                              EquationSystem<AcVariableType, AcEquationType> equationSystem) {

        // create zero and non zero impedance branch equations
        network.getBranches().stream()
            .filter(b -> !LfNetwork.isZeroImpedanceBranch(b))
            .forEach(b -> createImpedantBranch(b, b.getBus1(), b.getBus2(), variableSet, creationParameters, equationSystem));

        // create zero and non zero impedance branch equations
        network.getBranches().stream()
                .filter(b -> LfNetwork.isZeroImpedanceBranch(b) && b.isSpanningTreeEdge())
                .forEach(b -> createNonImpedantBranch(variableSet, equationSystem, b, b.getBus1(), b.getBus2()));
    }

    public static EquationSystem<AcVariableType, AcEquationType> create(LfNetwork network) {
        return create(network, new VariableSet<>());
    }

    public static EquationSystem<AcVariableType, AcEquationType> create(LfNetwork network, VariableSet<AcVariableType> variableSet) {
        return create(network, variableSet, new AcEquationSystemCreationParameters(false, false));
    }

    public static EquationSystem<AcVariableType, AcEquationType> create(LfNetwork network, VariableSet<AcVariableType> variableSet, AcEquationSystemCreationParameters creationParameters) {
        Objects.requireNonNull(network);
        Objects.requireNonNull(variableSet);
        Objects.requireNonNull(creationParameters);

        EquationSystem<AcVariableType, AcEquationType> equationSystem = new EquationSystem<>(true);

        createBusEquations(network, variableSet, creationParameters, equationSystem);
        createBranchEquations(network, variableSet, creationParameters, equationSystem);

        network.addListener(new AcEquationSystemUpdater(equationSystem, variableSet, creationParameters));

        return equationSystem;
    }
}<|MERGE_RESOLUTION|>--- conflicted
+++ resolved
@@ -44,14 +44,10 @@
             if (creationParameters.isTransformerVoltageControl()) {
                 createDiscreteVoltageControlEquation(bus, variableSet, equationSystem);
             }
-<<<<<<< HEAD
+            Equation<AcVariableType, AcEquationType> v = equationSystem.createEquation(bus.getNum(), AcEquationType.BUS_V);
             if (creationParameters.isReactivePowerControl()) {
-                bus.getReactivePowerControl().ifPresent(vc -> equationSystem.createEquation(vc.getControllerBus().getNum(), EquationType.BUS_Q).setActive(false));
-            }
-            Equation v = equationSystem.createEquation(bus.getNum(), EquationType.BUS_V);
-=======
-            Equation<AcVariableType, AcEquationType> v = equationSystem.createEquation(bus.getNum(), AcEquationType.BUS_V);
->>>>>>> eacf02d5
+                bus.getReactivePowerControl().ifPresent(vc -> equationSystem.createEquation(vc.getControllerBus().getNum(), AcEquationType.BUS_Q).setActive(false));
+            }
             if (v.getTerms().isEmpty()) {
                 v.setActive(false);
                 EquationTerm<AcVariableType, AcEquationType> vTerm = EquationTerm.createVariableTerm(bus, AcVariableType.BUS_V, variableSet, bus.getV().eval());
@@ -88,7 +84,6 @@
         equationSystem.createEquation(bus.getNum(), AcEquationType.BUS_V).addTerm(vTerm);
     }
 
-<<<<<<< HEAD
     private static void createReactivePowerControlBranchEquation(LfBranch branch, ReactivePowerControl.ControlledSide controlledSide, EquationSystem equationSystem, EquationTerm q) {
         branch.getReactivePowerControl().ifPresent(reactivePowerControl -> {
             if (reactivePowerControl.getControlledSide() == controlledSide) {
@@ -99,9 +94,6 @@
     }
 
     private static void createShuntEquations(VariableSet variableSet, EquationSystem equationSystem, LfBus bus) {
-=======
-    private static void createShuntEquations(VariableSet<AcVariableType> variableSet, EquationSystem<AcVariableType, AcEquationType> equationSystem, LfBus bus) {
->>>>>>> eacf02d5
         for (LfShunt shunt : bus.getShunts()) {
             ShuntCompensatorReactiveFlowEquationTerm q = new ShuntCompensatorReactiveFlowEquationTerm(shunt, bus, variableSet);
             equationSystem.createEquation(bus.getNum(), AcEquationType.BUS_Q).addTerm(q);
