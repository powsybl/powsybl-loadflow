/**
 * Copyright (c) 2019, RTE (http://www.rte-france.com)
 * This Source Code Form is subject to the terms of the Mozilla Public
 * License, v. 2.0. If a copy of the MPL was not distributed with this
 * file, You can obtain one at http://mozilla.org/MPL/2.0/.
 */
package com.powsybl.openloadflow.ac.equations;

import com.powsybl.commons.PowsyblException;
import com.powsybl.openloadflow.dc.equations.DcEquationSystem;
import com.powsybl.openloadflow.equations.*;
import com.powsybl.openloadflow.network.*;
import org.jgrapht.Graph;
import org.jgrapht.alg.connectivity.ConnectivityInspector;
import org.jgrapht.alg.interfaces.SpanningTreeAlgorithm;
import org.jgrapht.alg.spanning.KruskalMinimumSpanningTree;
import org.slf4j.Logger;
import org.slf4j.LoggerFactory;

import java.util.ArrayList;
import java.util.List;
import java.util.Objects;
import java.util.Set;
import java.util.stream.Collectors;

/**
 * @author Geoffroy Jamgotchian <geoffroy.jamgotchian at rte-france.com>
 */
public final class AcEquationSystem {

    private static final Logger LOGGER = LoggerFactory.getLogger(AcEquationSystem.class);

    private AcEquationSystem() {
    }

    private static void createBusEquations(LfNetwork network, VariableSet variableSet, AcEquationSystemCreationParameters creationParameters,
                                           EquationSystem equationSystem) {
        for (LfBus bus : network.getBuses()) {
            if (bus.isSlack()) {
                equationSystem.createEquation(bus.getNum(), EquationType.BUS_PHI).addTerm(EquationTerm.createVariableTerm(bus, VariableType.BUS_PHI, variableSet));
                equationSystem.createEquation(bus.getNum(), EquationType.BUS_P).setActive(false);
            }

            bus.getVoltageControl().ifPresent(vc -> createVoltageControlEquations(vc, bus, variableSet, equationSystem, creationParameters));

            createShuntEquations(variableSet, equationSystem, bus, creationParameters);

            if (creationParameters.isTransformerVoltageControl() || creationParameters.isShuntVoltageControl()) {
                createDiscreteVoltageControlEquation(bus, variableSet, equationSystem);
            }
        }
    }

    private static void createVoltageControlEquations(VoltageControl voltageControl, LfBus bus, VariableSet variableSet,
                                                      EquationSystem equationSystem, AcEquationSystemCreationParameters creationParameters) {
        if (voltageControl.isVoltageControlLocal()) {
            equationSystem.createEquation(bus.getNum(), EquationType.BUS_V).addTerm(EquationTerm.createVariableTerm(bus, VariableType.BUS_V, variableSet));
        } else if (bus.isVoltageControlled()) {
            // remote controlled: set voltage equation on this controlled bus
            createVoltageControlledBusEquations(voltageControl, equationSystem, variableSet, creationParameters);
        }

        if (bus.isVoltageControllerEnabled()) {
            equationSystem.createEquation(bus.getNum(), EquationType.BUS_Q).setActive(false);
        }
    }

    private static void createShuntEquations(VariableSet variableSet, EquationSystem equationSystem, LfBus bus,
                                             AcEquationSystemCreationParameters creationParameters) {
        for (LfShunt shunt : bus.getShunts()) {
            boolean deriveB = creationParameters.isShuntVoltageControl() && bus.getDiscreteVoltageControl() != null
                    && bus.getDiscreteVoltageControl().getControllerBuses().contains(bus); // local control only for the moment
            ShuntCompensatorReactiveFlowEquationTerm q = new ShuntCompensatorReactiveFlowEquationTerm(shunt, bus, variableSet, deriveB);
            equationSystem.createEquation(bus.getNum(), EquationType.BUS_Q).addTerm(q);
            shunt.setQ(q);
        }
    }

    private static void createVoltageControlledBusEquations(VoltageControl voltageControl, EquationSystem equationSystem, VariableSet variableSet,
                                                            AcEquationSystemCreationParameters creationParameters) {
        LfBus controlledBus = voltageControl.getControlledBus();

        // create voltage equation at voltage controlled bus
        Equation vEq = equationSystem.createEquation(controlledBus.getNum(), EquationType.BUS_V)
                .addTerm(EquationTerm.createVariableTerm(controlledBus, VariableType.BUS_V, variableSet));

        List<LfBus> controllerBuses = voltageControl.getControllerBuses().stream()
                .filter(LfBus::isVoltageControllerEnabled)
                .collect(Collectors.toList());
        if (controllerBuses.isEmpty()) {
            vEq.setActive(false);
        } else {
            // create reactive power distribution equations at voltage controller buses (except one)
            createReactivePowerDistributionEquations(equationSystem, variableSet, creationParameters, controllerBuses);
        }
    }

    private static List<EquationTerm> createReactiveTerms(LfBus controllerBus, VariableSet variableSet, AcEquationSystemCreationParameters creationParameters) {
        List<EquationTerm> terms = new ArrayList<>();
        for (LfBranch branch : controllerBus.getBranches()) {
            EquationTerm q;
            if (LfNetwork.isZeroImpedanceBranch(branch)) {
                if (branch.getBus1() == controllerBus) {
                    q = EquationTerm.createVariableTerm(branch, VariableType.DUMMY_Q, variableSet);
                } else {
                    q = EquationTerm.multiply(EquationTerm.createVariableTerm(branch, VariableType.DUMMY_Q, variableSet), -1);
                }
            } else {
                boolean deriveA1 = creationParameters.isPhaseControl() && branch.isPhaseController()
                    && branch.getDiscretePhaseControl().getMode() == DiscretePhaseControl.Mode.CONTROLLER;
                boolean deriveR1 = creationParameters.isTransformerVoltageControl() && branch.isVoltageController();
                if (branch.getBus1() == controllerBus) {
                    LfBus otherSideBus = branch.getBus2();
                    q = otherSideBus != null ? new ClosedBranchSide1ReactiveFlowEquationTerm(branch, controllerBus, otherSideBus, variableSet, deriveA1, deriveR1)
                                             : new OpenBranchSide2ReactiveFlowEquationTerm(branch, controllerBus, variableSet, deriveA1, deriveR1);
                } else {
                    LfBus otherSideBus = branch.getBus1();
                    q = otherSideBus != null ? new ClosedBranchSide2ReactiveFlowEquationTerm(branch, otherSideBus, controllerBus, variableSet, deriveA1, deriveR1)
                                             : new OpenBranchSide1ReactiveFlowEquationTerm(branch, controllerBus, variableSet, deriveA1, deriveR1);
                }
            }
            terms.add(q);
        }
        for (LfShunt shunt : controllerBus.getShunts()) {
            //TODO: ask for clarifications
            ShuntCompensatorReactiveFlowEquationTerm q = new ShuntCompensatorReactiveFlowEquationTerm(shunt, controllerBus, variableSet, false);
            terms.add(q);
        }
        return terms;
    }

    public static void createReactivePowerDistributionEquations(EquationSystem equationSystem, VariableSet variableSet,
                                                                AcEquationSystemCreationParameters creationParameters,
                                                                List<LfBus> controllerBuses) {
        double[] qKeys = createReactiveKeys(controllerBuses);

        // we choose first controller bus as reference for reactive power
        LfBus firstControllerBus = controllerBuses.get(0);
<<<<<<< HEAD
        AcEquationSystemCreationParameters creationParameters = new AcEquationSystemCreationParameters(false, false, false); // TODO could not be the right parameters
=======
>>>>>>> 575d2b82
        List<EquationTerm> firstControllerBusReactiveTerms = createReactiveTerms(firstControllerBus, variableSet, creationParameters);

        // create a reactive power distribution equation for all the other controller buses
        for (int i = 1; i < controllerBuses.size(); i++) {
            LfBus controllerBus = controllerBuses.get(i);
            double c = qKeys[0] / qKeys[i];

            // l0 - c * li = q0 - c * qi
            Equation zero = equationSystem.createEquation(controllerBus.getNum(), EquationType.ZERO_Q);
            zero.setData(new DistributionData(firstControllerBus.getNum(), c)); // for later use
            zero.addTerms(firstControllerBusReactiveTerms);
            zero.addTerms(createReactiveTerms(controllerBus, variableSet, creationParameters).stream().map(term -> EquationTerm.multiply(term, -c)).collect(Collectors.toList()));
        }
    }

    private static double[] createUniformReactiveKeys(List<LfBus> controllerBuses) {
        double[] qKeys = new double[controllerBuses.size()];
        for (int i = 0; i < controllerBuses.size(); i++) {
            LfBus controllerBus = controllerBuses.get(i);
            qKeys[i] = controllerBus.getGenerators().stream().filter(LfGenerator::hasVoltageControl).count();
        }
        return qKeys;
    }

    private static double[] createReactiveKeysFromMaxReactivePowerRange(List<LfBus> controllerBuses) {
        double[] qKeys = new double[controllerBuses.size()];
        // try to build keys from reactive power range
        for (int i = 0; i < controllerBuses.size(); i++) {
            LfBus controllerBus = controllerBuses.get(i);
            for (LfGenerator generator : controllerBus.getGenerators()) {
                double maxRangeQ = generator.getMaxRangeQ();
                // if one reactive range is not plausible, we fallback to uniform keys
                if (maxRangeQ < PlausibleValues.MIN_REACTIVE_RANGE / PerUnit.SB || maxRangeQ > PlausibleValues.MAX_REACTIVE_RANGE / PerUnit.SB) {
                    return createUniformReactiveKeys(controllerBuses);
                } else {
                    qKeys[i] += maxRangeQ;
                }
            }
        }
        return qKeys;
    }

    private static double[] createReactiveKeys(List<LfBus> controllerBuses) {
        double[] qKeys = new double[controllerBuses.size()];
        for (int i = 0; i < controllerBuses.size(); i++) {
            LfBus controllerBus = controllerBuses.get(i);
            for (LfGenerator generator : controllerBus.getGenerators()) {
                double qKey = generator.getRemoteControlReactiveKey().orElse(Double.NaN);
                if (Double.isNaN(qKey) || qKey == 0) {
                    if (qKey == 0) {
                        LOGGER.error("Generator '{}' remote control reactive key value is zero", generator.getId());
                    }
                    // in case of one missing key, we fallback to keys based on reactive power range
                    return createReactiveKeysFromMaxReactivePowerRange(controllerBuses);
                } else {
                    qKeys[i] += qKey;
                }
            }
        }
        return qKeys;
    }

    private static void createNonImpedantBranch(VariableSet variableSet, EquationSystem equationSystem,
                                                LfBranch branch, LfBus bus1, LfBus bus2) {
        boolean hasV1 = equationSystem.hasEquation(bus1.getNum(), EquationType.BUS_V);
        boolean hasV2 = equationSystem.hasEquation(bus2.getNum(), EquationType.BUS_V);
        if (!(hasV1 && hasV2)) {
            // create voltage magnitude coupling equation
            // 0 = v1 - v2 * rho
            PiModel piModel = branch.getPiModel();
            double rho = PiModel.R2 / piModel.getR1();
            equationSystem.createEquation(branch.getNum(), EquationType.ZERO_V)
                    .addTerm(EquationTerm.createVariableTerm(bus1, VariableType.BUS_V, variableSet))
                    .addTerm(EquationTerm.multiply(EquationTerm.createVariableTerm(bus2, VariableType.BUS_V, variableSet), -1 * rho));

            // add a dummy reactive power variable to both sides of the non impedant branch and with an opposite sign
            // to ensure we have the same number of equation and variables
            Equation sq1 = equationSystem.createEquation(bus1.getNum(), EquationType.BUS_Q);
            if (sq1.getTerms().isEmpty()) {
                bus1.setQ(sq1);
            }
            sq1.addTerm(EquationTerm.createVariableTerm(branch, VariableType.DUMMY_Q, variableSet));

            Equation sq2 = equationSystem.createEquation(bus2.getNum(), EquationType.BUS_Q);
            if (sq2.getTerms().isEmpty()) {
                bus2.setQ(sq2);
            }
            sq2.addTerm(EquationTerm.multiply(EquationTerm.createVariableTerm(branch, VariableType.DUMMY_Q, variableSet), -1));
        } else {
            // nothing to do in case of v1 and v2 are found, we just have to ensure
            // target v are equals.
        }

        // voltage angle coupling equation creation is shared with DC loadflow
        DcEquationSystem.createNonImpedantBranch(variableSet, equationSystem, branch, bus1, bus2);
    }

    private static void createBranchActivePowerTargetEquation(LfBranch branch, DiscretePhaseControl.ControlledSide controlledSide,
                                                              EquationSystem equationSystem, VariableSet variableSet, EquationTerm p) {
        if (branch.isPhaseControlled(controlledSide)) {
            DiscretePhaseControl phaseControl = branch.getDiscretePhaseControl();
            if (phaseControl.getMode() == DiscretePhaseControl.Mode.CONTROLLER) {
                if (phaseControl.getUnit() == DiscretePhaseControl.Unit.A) {
                    throw new PowsyblException("Phase control in A is not yet supported");
                }
                equationSystem.createEquation(branch.getNum(), EquationType.BRANCH_P).addTerm(p);

                // we also create an equation that will be used later to maintain A1 variable constant
                // this equation is now inactive
                LfBranch controller = phaseControl.getController();
                equationSystem.createEquation(controller.getNum(), EquationType.BRANCH_ALPHA1)
                        .addTerm(EquationTerm.createVariableTerm(controller, VariableType.BRANCH_ALPHA1, variableSet))
                        .setActive(false);
            }
        }
    }

    private static void createDiscreteVoltageControlEquation(LfBus bus,  VariableSet variableSet, EquationSystem equationSystem) {
        if (bus.isDiscreteVoltageControlled()) {
<<<<<<< HEAD
            equationSystem.createEquation(bus.getNum(), EquationType.BUS_V).addTerm(new BusVoltageEquationTerm(bus, variableSet));
            if (bus.getDiscreteVoltageControl().getControllerBranches().size() > 1) {
                createR1DistributionEquations(equationSystem, variableSet, bus.getDiscreteVoltageControl().getControllerBranches());
=======
            equationSystem.createEquation(bus.getNum(), EquationType.BUS_V).addTerm(EquationTerm.createVariableTerm(bus, VariableType.BUS_V, variableSet));
            if (bus.getDiscreteVoltageControl().getControllers().size() > 1) {
                createR1DistributionEquations(equationSystem, variableSet, bus.getDiscreteVoltageControl().getControllers());
>>>>>>> 575d2b82
            }

            for (LfBranch controllerBranch : bus.getDiscreteVoltageControl().getControllers()) {
                // we also create an equation that will be used later to maintain R1 variable constant
                // this equation is now inactive
                equationSystem.createEquation(controllerBranch.getNum(), EquationType.BRANCH_RHO1)
                        .addTerm(EquationTerm.createVariableTerm(controllerBranch, VariableType.BRANCH_RHO1, variableSet))
                        .setActive(false);
            }
        }
    }

    public static void createR1DistributionEquations(EquationSystem equationSystem, VariableSet variableSet,
                                                     List<LfBranch> controllerBranches) {
        // we choose first controller bus as reference for reactive power
        LfBranch firstControllerBranch = controllerBranches.get(0);

        // create a R1 distribution equation for all the other controller branches
        for (int i = 1; i < controllerBranches.size(); i++) {
            LfBranch controllerBranch = controllerBranches.get(i);
            Equation zero = equationSystem.createEquation(controllerBranch.getNum(), EquationType.ZERO_RHO1)
                    .addTerm(EquationTerm.createVariableTerm(controllerBranch, VariableType.BRANCH_RHO1, variableSet))
                    .addTerm(EquationTerm.multiply(EquationTerm.createVariableTerm(firstControllerBranch, VariableType.BRANCH_RHO1, variableSet), -1));
            zero.setData(new DistributionData(firstControllerBranch.getNum(), 1)); // for later use
        }
    }

    private static void createImpedantBranch(LfBranch branch, LfBus bus1, LfBus bus2, VariableSet variableSet,
                                             AcEquationSystemCreationParameters creationParameters,
                                             EquationSystem equationSystem) {
        EquationTerm p1 = null;
        EquationTerm q1 = null;
        EquationTerm p2 = null;
        EquationTerm q2 = null;
        EquationTerm i1 = null;
        EquationTerm i2 = null;
        boolean deriveA1 = creationParameters.isPhaseControl() && branch.isPhaseController()
                && branch.getDiscretePhaseControl().getMode() == DiscretePhaseControl.Mode.CONTROLLER;
        deriveA1 = deriveA1 || (creationParameters.isForceA1Var() && branch.hasPhaseControlCapability());
        boolean createCurrent = creationParameters.getBranchesWithCurrent() == null || creationParameters.getBranchesWithCurrent().contains(branch.getId());
        boolean deriveR1 = creationParameters.isTransformerVoltageControl() && branch.isVoltageController();
        if (bus1 != null && bus2 != null) {
            p1 = new ClosedBranchSide1ActiveFlowEquationTerm(branch, bus1, bus2, variableSet, deriveA1, deriveR1);
            q1 = new ClosedBranchSide1ReactiveFlowEquationTerm(branch, bus1, bus2, variableSet, deriveA1, deriveR1);
            p2 = new ClosedBranchSide2ActiveFlowEquationTerm(branch, bus1, bus2, variableSet, deriveA1, deriveR1);
            q2 = new ClosedBranchSide2ReactiveFlowEquationTerm(branch, bus1, bus2, variableSet, deriveA1, deriveR1);
            if (createCurrent) {
                i1 = new ClosedBranchSide1CurrentMagnitudeEquationTerm(branch, bus1, bus2, variableSet, deriveA1, deriveR1);
                i2 = new ClosedBranchSide2CurrentMagnitudeEquationTerm(branch, bus1, bus2, variableSet, deriveA1, deriveR1);
            }
        } else if (bus1 != null) {
            p1 = new OpenBranchSide2ActiveFlowEquationTerm(branch, bus1, variableSet, deriveA1, deriveR1);
            q1 = new OpenBranchSide2ReactiveFlowEquationTerm(branch, bus1, variableSet, deriveA1, deriveR1);
            if (createCurrent) {
                i1 = new OpenBranchSide2CurrentMagnitudeEquationTerm(branch, bus1, variableSet, deriveA1, deriveR1);
            }
        } else if (bus2 != null) {
            p2 = new OpenBranchSide1ActiveFlowEquationTerm(branch, bus2, variableSet, deriveA1, deriveR1);
            q2 = new OpenBranchSide1ReactiveFlowEquationTerm(branch, bus2, variableSet, deriveA1, deriveR1);
            if (createCurrent) {
                i2 = new OpenBranchSide1CurrentMagnitudeEquationTerm(branch, bus2, variableSet, deriveA1, deriveR1);
            }
        }

        if (p1 != null) {
            Equation sp1 = equationSystem.createEquation(bus1.getNum(), EquationType.BUS_P);
            if (sp1.getTerms().isEmpty()) {
                bus1.setP(sp1);
            }
            sp1.addTerm(p1);
            branch.setP1(p1);
            if (creationParameters.isPhaseControl()) {
                createBranchActivePowerTargetEquation(branch, DiscretePhaseControl.ControlledSide.ONE, equationSystem, variableSet, p1);
            }
        }
        if (q1 != null) {
            Equation sq1 = equationSystem.createEquation(bus1.getNum(), EquationType.BUS_Q);
            if (sq1.getTerms().isEmpty()) {
                bus1.setQ(sq1);
            }
            sq1.addTerm(q1);
            branch.setQ1(q1);
        }
        if (p2 != null) {
            Equation sp2 = equationSystem.createEquation(bus2.getNum(), EquationType.BUS_P);
            if (sp2.getTerms().isEmpty()) {
                bus2.setP(sp2);
            }
            sp2.addTerm(p2);
            branch.setP2(p2);
            if (creationParameters.isPhaseControl()) {
                createBranchActivePowerTargetEquation(branch, DiscretePhaseControl.ControlledSide.TWO, equationSystem, variableSet, p2);
            }
        }
        if (q2 != null) {
            Equation sq2 = equationSystem.createEquation(bus2.getNum(), EquationType.BUS_Q);
            if (sq2.getTerms().isEmpty()) {
                bus2.setQ(sq2);
            }
            sq2.addTerm(q2);
            branch.setQ2(q2);
        }

        if (creationParameters.isForceA1Var() && branch.hasPhaseControlCapability()) {
            equationSystem.createEquation(branch.getNum(), EquationType.BRANCH_ALPHA1)
                .addTerm(EquationTerm.createVariableTerm(branch, VariableType.BRANCH_ALPHA1, variableSet));
        }

        if (i1 != null) {
            Equation i =  equationSystem.createEquation(bus1.getNum(), EquationType.BUS_I).addTerm(i1);
            i.setUpdateType(EquationSystem.EquationUpdateType.AFTER_NR); // only update those equations after the newton raphson
            branch.setI1(i1);
        }

        if (i2 != null) {
            Equation i =  equationSystem.createEquation(bus2.getNum(), EquationType.BUS_I).addTerm(i2);
            i.setUpdateType(EquationSystem.EquationUpdateType.AFTER_NR); // only update those equations after the newton raphson
            branch.setI2(i2);
        }
    }

    private static void createBranchEquations(LfNetwork network, VariableSet variableSet, AcEquationSystemCreationParameters creationParameters,
                                              EquationSystem equationSystem) {

        // create zero and non zero impedance branch equations
        network.getBranches().stream()
            .filter(b -> !LfNetwork.isZeroImpedanceBranch(b))
            .forEach(b -> createImpedantBranch(b, b.getBus1(), b.getBus2(), variableSet, creationParameters, equationSystem));

        // create zero impedance equations only on minimum spanning forest calculated from zero impedance sub graph
        Graph<LfBus, LfBranch> zeroImpedanceSubGraph = network.createZeroImpedanceSubGraph();
        if (!zeroImpedanceSubGraph.vertexSet().isEmpty()) {
            List<Set<LfBus>> connectedSets = new ConnectivityInspector<>(zeroImpedanceSubGraph).connectedSets();
            for (Set<LfBus> connectedSet : connectedSets) {
                if (connectedSet.size() > 2 && connectedSet.stream().filter(LfBus::isVoltageControllerEnabled).count() > 1) {
                    String problBuses = connectedSet.stream().map(LfBus::getId).collect(Collectors.joining(", "));
                    throw new PowsyblException(
                        "Zero impedance branches that connect at least two buses with voltage control (buses: " + problBuses + ")");
                }
            }

            SpanningTreeAlgorithm.SpanningTree<LfBranch> spanningTree = new KruskalMinimumSpanningTree<>(zeroImpedanceSubGraph).getSpanningTree();
            for (LfBranch branch : spanningTree.getEdges()) {
                createNonImpedantBranch(variableSet, equationSystem, branch, branch.getBus1(), branch.getBus2());
            }
        }
    }

    public static EquationSystem create(LfNetwork network) {
        return create(network, new VariableSet());
    }

    public static EquationSystem create(LfNetwork network, VariableSet variableSet) {
        return create(network, variableSet, new AcEquationSystemCreationParameters(false, false, false));
    }

    public static EquationSystem create(LfNetwork network, VariableSet variableSet, AcEquationSystemCreationParameters creationParameters) {
        Objects.requireNonNull(network);
        Objects.requireNonNull(variableSet);
        Objects.requireNonNull(creationParameters);

        EquationSystem equationSystem = new EquationSystem(network, true);

        createBusEquations(network, variableSet, creationParameters, equationSystem);
        createBranchEquations(network, variableSet, creationParameters, equationSystem);

        network.addListener(new AcEquationSystemUpdater(equationSystem, variableSet, creationParameters));

        return equationSystem;
    }
}<|MERGE_RESOLUTION|>--- conflicted
+++ resolved
@@ -136,10 +136,6 @@
 
         // we choose first controller bus as reference for reactive power
         LfBus firstControllerBus = controllerBuses.get(0);
-<<<<<<< HEAD
-        AcEquationSystemCreationParameters creationParameters = new AcEquationSystemCreationParameters(false, false, false); // TODO could not be the right parameters
-=======
->>>>>>> 575d2b82
         List<EquationTerm> firstControllerBusReactiveTerms = createReactiveTerms(firstControllerBus, variableSet, creationParameters);
 
         // create a reactive power distribution equation for all the other controller buses
@@ -259,22 +255,23 @@
 
     private static void createDiscreteVoltageControlEquation(LfBus bus,  VariableSet variableSet, EquationSystem equationSystem) {
         if (bus.isDiscreteVoltageControlled()) {
-<<<<<<< HEAD
-            equationSystem.createEquation(bus.getNum(), EquationType.BUS_V).addTerm(new BusVoltageEquationTerm(bus, variableSet));
+            equationSystem.createEquation(bus.getNum(), EquationType.BUS_V).addTerm(EquationTerm.createVariableTerm(bus, VariableType.BUS_V, variableSet));
             if (bus.getDiscreteVoltageControl().getControllerBranches().size() > 1) {
                 createR1DistributionEquations(equationSystem, variableSet, bus.getDiscreteVoltageControl().getControllerBranches());
-=======
-            equationSystem.createEquation(bus.getNum(), EquationType.BUS_V).addTerm(EquationTerm.createVariableTerm(bus, VariableType.BUS_V, variableSet));
-            if (bus.getDiscreteVoltageControl().getControllers().size() > 1) {
-                createR1DistributionEquations(equationSystem, variableSet, bus.getDiscreteVoltageControl().getControllers());
->>>>>>> 575d2b82
-            }
-
-            for (LfBranch controllerBranch : bus.getDiscreteVoltageControl().getControllers()) {
+            }
+
+            for (LfBranch controllerBranch : bus.getDiscreteVoltageControl().getControllerBranches()) {
                 // we also create an equation that will be used later to maintain R1 variable constant
                 // this equation is now inactive
                 equationSystem.createEquation(controllerBranch.getNum(), EquationType.BRANCH_RHO1)
                         .addTerm(EquationTerm.createVariableTerm(controllerBranch, VariableType.BRANCH_RHO1, variableSet))
+                        .setActive(false);
+            }
+            for (LfBus controllerBus : bus.getDiscreteVoltageControl().getControllerBuses()) {
+                // we also create an equation that will be used later to maintain B variable constant
+                // this equation is now inactive
+                equationSystem.createEquation(controllerBus.getNum(), EquationType.BUS_B)
+                        .addTerm(EquationTerm.createVariableTerm(controllerBus, VariableType.BUS_B, variableSet))
                         .setActive(false);
             }
         }
