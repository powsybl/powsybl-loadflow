/**
 * Copyright (c) 2019, RTE (http://www.rte-france.com)
 * This Source Code Form is subject to the terms of the Mozilla Public
 * License, v. 2.0. If a copy of the MPL was not distributed with this
 * file, You can obtain one at http://mozilla.org/MPL/2.0/.
 */
package com.powsybl.openloadflow.ac.equations;

import com.powsybl.commons.PowsyblException;
import com.powsybl.openloadflow.equations.*;
import com.powsybl.openloadflow.network.*;
import com.powsybl.openloadflow.network.DiscretePhaseControl.Mode;

import java.util.*;
import java.util.stream.Collectors;

/**
 * @author Geoffroy Jamgotchian <geoffroy.jamgotchian at rte-france.com>
 */
public final class AcEquationSystem {

    private AcEquationSystem() {
    }

    private static void createBusEquation(LfBus bus, LfNetworkParameters networkParameters,
                                          EquationSystem<AcVariableType, AcEquationType> equationSystem,
                                          AcEquationSystemCreationParameters creationParameters) {
        if (bus.isSlack()) {
            equationSystem.createEquation(bus.getNum(), AcEquationType.BUS_TARGET_PHI)
                    .addTerm(equationSystem.getVariable(bus.getNum(), AcVariableType.BUS_PHI)
                                           .createTerm());
            equationSystem.createEquation(bus.getNum(), AcEquationType.BUS_TARGET_P).setActive(false);
        }

        createGeneratorControlEquations(bus, networkParameters, equationSystem, creationParameters);

        createShuntEquations(bus, equationSystem);

        if (networkParameters.isTransformerVoltageControl()) {
            createTransformerVoltageControlEquations(bus, equationSystem);
        }
        if (networkParameters.isShuntVoltageControl()) {
            createShuntVoltageControlEquations(bus, equationSystem);
        }
        Equation<AcVariableType, AcEquationType> v = equationSystem.createEquation(bus.getNum(), AcEquationType.BUS_TARGET_V);
        if (v.getTerms().isEmpty()) {
            v.setActive(false);
            EquationTerm<AcVariableType, AcEquationType> vTerm = equationSystem.getVariable(bus.getNum(), AcVariableType.BUS_V).createTerm();
            v.addTerm(vTerm);
            bus.setCalculatedV(vTerm);
        }
    }

    private static void createBusesEquations(LfNetwork network, LfNetworkParameters networkParameters,
                                             EquationSystem<AcVariableType, AcEquationType> equationSystem,
                                             AcEquationSystemCreationParameters creationParameters) {
        for (LfBus bus : network.getBuses()) {
            createBusEquation(bus, networkParameters, equationSystem, creationParameters);
        }
    }

    private static void createGeneratorControlEquations(LfBus bus, LfNetworkParameters networkParameters,
                                                        EquationSystem<AcVariableType, AcEquationType> equationSystem,
                                                        AcEquationSystemCreationParameters creationParameters) {
        Optional<VoltageControl> optVoltageControl = bus.getVoltageControl();
        if (optVoltageControl.isPresent()) {
            VoltageControl voltageControl = optVoltageControl.get();
            if (voltageControl.isVoltageControlLocal()) {
                createLocalVoltageControlEquation(bus, networkParameters, equationSystem, creationParameters);
            } else if (bus.isVoltageControlled()) {
                createRemoteVoltageControlEquations(voltageControl, networkParameters, equationSystem, creationParameters);
            }

            if (bus.isVoltageControlEnabled()) {
                equationSystem.createEquation(bus.getNum(), AcEquationType.BUS_TARGET_Q).setActive(false);
            }
        } else { // If bus has both voltage and remote reactive power controls, then only voltage control has been kept
            bus.getReactivePowerControl()
                .ifPresent(rpc -> equationSystem.createEquation(rpc.getControllerBus().getNum(), AcEquationType.BUS_TARGET_Q).setActive(false));
        }
    }

    private static void createLocalVoltageControlEquation(LfBus bus, LfNetworkParameters networkParameters,
                                                          EquationSystem<AcVariableType, AcEquationType> equationSystem,
                                                          AcEquationSystemCreationParameters creationParameters) {
        EquationTerm<AcVariableType, AcEquationType> vTerm = equationSystem.getVariable(bus.getNum(), AcVariableType.BUS_V)
                .createTerm();
        bus.setCalculatedV(vTerm);
        if (bus.hasGeneratorsWithSlope()) {
            // take first generator with slope: network loading ensures that there's only one generator with slope
            double slope = bus.getGeneratorsControllingVoltageWithSlope().get(0).getSlope();
            createBusWithSlopeEquation(bus, slope, networkParameters, equationSystem, vTerm, creationParameters);
        } else {
            equationSystem.createEquation(bus.getNum(), AcEquationType.BUS_TARGET_V).addTerm(vTerm);
        }
    }

    private static void createReactivePowerControlBranchEquation(LfBranch branch, ReactivePowerControl.ControlledSide controlledSide,
                                                                 EquationSystem<AcVariableType, AcEquationType> equationSystem, EquationTerm<AcVariableType, AcEquationType> q) {
        branch.getReactivePowerControl().ifPresent(reactivePowerControl -> {
            if (reactivePowerControl.getControlledSide() == controlledSide) {
                equationSystem.createEquation(branch.getNum(), AcEquationType.BRANCH_TARGET_Q).addTerm(q);
            }
        });
    }

    private static void createShuntEquations(LfBus bus, EquationSystem<AcVariableType, AcEquationType> equationSystem) {
        bus.getShunt().ifPresent(shunt -> {
            ShuntCompensatorReactiveFlowEquationTerm q = new ShuntCompensatorReactiveFlowEquationTerm(shunt, bus, equationSystem.getVariableSet(), false);
            equationSystem.createEquation(bus.getNum(), AcEquationType.BUS_TARGET_Q).addTerm(q);
        });
        bus.getControllerShunt().ifPresent(shunt -> {
            ShuntCompensatorReactiveFlowEquationTerm q = new ShuntCompensatorReactiveFlowEquationTerm(shunt, bus, equationSystem.getVariableSet(), shunt.hasVoltageControl());
            equationSystem.createEquation(bus.getNum(), AcEquationType.BUS_TARGET_Q).addTerm(q);
        });
    }

    private static void createRemoteVoltageControlEquations(VoltageControl voltageControl, LfNetworkParameters networkParameters,
                                                            EquationSystem<AcVariableType, AcEquationType> equationSystem,
                                                            AcEquationSystemCreationParameters creationParameters) {
        LfBus controlledBus = voltageControl.getControlledBus();

        // create voltage equation at voltage controlled bus
        EquationTerm<AcVariableType, AcEquationType> vTerm = equationSystem.getVariable(controlledBus.getNum(), AcVariableType.BUS_V).createTerm();
        equationSystem.createEquation(controlledBus.getNum(), AcEquationType.BUS_TARGET_V)
                .addTerm(vTerm);
        controlledBus.setCalculatedV(vTerm);

        // create reactive power distribution equations at voltage controller buses
        createReactivePowerDistributionEquations(voltageControl.getControllerBuses(), networkParameters, equationSystem, creationParameters);

        updateRemoteVoltageControlEquations(voltageControl, equationSystem);
    }

    static void updateRemoteVoltageControlEquations(VoltageControl voltageControl, EquationSystem<AcVariableType, AcEquationType> equationSystem) {
        // ensure reactive keys are up-to-date
        voltageControl.updateReactiveKeys();

<<<<<<< HEAD
        List<LfBus> controllerBuses = voltageControl.getControllerBuses()
                .stream()
                .filter(b -> !b.isDisabled()) // discard disabled controller buses
                .collect(Collectors.toList());
=======
        Set<LfBus> controllerBuses = voltageControl.getControllerBuses();
        List<LfBus> enabledControllerBuses = new ArrayList<>(controllerBuses.size());
        List<LfBus> disabledControllerBuses = new ArrayList<>(controllerBuses.size());
        for (LfBus controllerBus : controllerBuses) {
            if (controllerBus.isVoltageControlEnabled()) {
                enabledControllerBuses.add(controllerBus);
            } else {
                disabledControllerBuses.add(controllerBus);
            }
        }
>>>>>>> bf83e257

        Equation<AcVariableType, AcEquationType> vEq = equationSystem.getEquation(voltageControl.getControlledBus().getNum(), AcEquationType.BUS_TARGET_V)
                .orElseThrow();

        if (voltageControl.getControlledBus().isDisabled()) {
            // if controlled bus is disabled, we disable all voltage control equations
            vEq.setActive(false);
            for (LfBus controllerBus : controllerBuses) {
                equationSystem.getEquation(controllerBus.getNum(), AcEquationType.DISTR_Q)
                        .orElseThrow()
                        .setActive(false);
            }
        } else {
            List<LfBus> enabledControllerBuses = new ArrayList<>(controllerBuses.size());
            List<LfBus> disabledControllerBuses = new ArrayList<>(controllerBuses.size());
            for (LfBus controllerBus : controllerBuses) {
                if (controllerBus.isVoltageControllerEnabled()) {
                    enabledControllerBuses.add(controllerBus);
                } else {
                    disabledControllerBuses.add(controllerBus);
                }
            }

            // activate voltage control at controlled bus only if at least one controller bus is enabled
            vEq.setActive(!enabledControllerBuses.isEmpty());

            // deactivate reactive power distribution equation on all disabled (PQ) buses
            for (LfBus controllerBus : disabledControllerBuses) {
                equationSystem.getEquation(controllerBus.getNum(), AcEquationType.DISTR_Q)
                        .orElseThrow()
                        .setActive(false);
            }

            // activate reactive power distribution equation at all enabled controller buses except one (first)
            for (int i = 0; i < enabledControllerBuses.size(); i++) {
                boolean active = i != 0;
                LfBus controllerBus = enabledControllerBuses.get(i);
                equationSystem.getEquation(controllerBus.getNum(), AcEquationType.DISTR_Q)
                        .ifPresent(qDistrEq -> qDistrEq.setActive(active));
            }
        }
    }

    private static List<EquationTerm<AcVariableType, AcEquationType>> createReactiveTerms(LfBus controllerBus, LfNetworkParameters networkParameters,
                                                                                          VariableSet<AcVariableType> variableSet, AcEquationSystemCreationParameters creationParameters) {
        List<EquationTerm<AcVariableType, AcEquationType>> terms = new ArrayList<>();
        for (LfBranch branch : controllerBus.getBranches()) {
            EquationTerm<AcVariableType, AcEquationType> q;
            if (LfNetwork.isZeroImpedanceBranch(branch)) {
                if (!branch.isSpanningTreeEdge()) {
                    continue;
                }
                if (branch.getBus1() == controllerBus) {
                    q = variableSet.getVariable(branch.getNum(), AcVariableType.DUMMY_Q).createTerm();
                } else {
                    q = variableSet.getVariable(branch.getNum(), AcVariableType.DUMMY_Q).<AcEquationType>createTerm()
                                    .minus();
                }
            } else {
                boolean deriveA1 = isDeriveA1(branch, networkParameters, creationParameters);
                boolean deriveR1 = isDeriveR1(branch, networkParameters);
                if (branch.getBus1() == controllerBus) {
                    LfBus otherSideBus = branch.getBus2();
                    q = otherSideBus != null ? new ClosedBranchSide1ReactiveFlowEquationTerm(branch, controllerBus, otherSideBus, variableSet, deriveA1, deriveR1)
                                             : new OpenBranchSide2ReactiveFlowEquationTerm(branch, controllerBus, variableSet, deriveA1, deriveR1);
                } else {
                    LfBus otherSideBus = branch.getBus1();
                    q = otherSideBus != null ? new ClosedBranchSide2ReactiveFlowEquationTerm(branch, otherSideBus, controllerBus, variableSet, deriveA1, deriveR1)
                                             : new OpenBranchSide1ReactiveFlowEquationTerm(branch, controllerBus, variableSet, deriveA1, deriveR1);
                }
            }
            terms.add(q);
        }
        controllerBus.getShunt().ifPresent(shunt -> {
            ShuntCompensatorReactiveFlowEquationTerm q = new ShuntCompensatorReactiveFlowEquationTerm(shunt, controllerBus, variableSet, false);
            terms.add(q);
        });
        controllerBus.getControllerShunt().ifPresent(shunt -> {
            ShuntCompensatorReactiveFlowEquationTerm q = new ShuntCompensatorReactiveFlowEquationTerm(shunt, controllerBus, variableSet, false);
            terms.add(q);
        });
        return terms;
    }

    private static void createReactivePowerDistributionEquations(Collection<LfBus> controllerBuses, LfNetworkParameters networkParameters,
                                                                 EquationSystem<AcVariableType, AcEquationType> equationSystem,
                                                                 AcEquationSystemCreationParameters creationParameters) {
        for (LfBus controllerBus : controllerBuses) {
            // reactive power at controller bus i (supposing this voltage control is enabled)
            // q_i = qPercent_i * sum_j(q_j) where j are all the voltage controller buses
            // 0 = qPercent_i * sum_j(q_j) - q_i
            // which can be rewritten in a more simple way
            // 0 = (qPercent_i - 1) * q_i + qPercent_i * sum_j(q_j) where j are all the voltage controller buses except i
            Equation<AcVariableType, AcEquationType> zero = equationSystem.createEquation(controllerBus.getNum(), AcEquationType.DISTR_Q)
                    .addTerms(createReactiveTerms(controllerBus, networkParameters, equationSystem.getVariableSet(), creationParameters).stream()
                                .map(term -> term.multiply(() -> controllerBus.getRemoteVoltageControlReactivePercent() - 1))
                                .collect(Collectors.toList()));
            for (LfBus otherControllerBus : controllerBuses) {
                if (otherControllerBus != controllerBus) {
                    zero.addTerms(createReactiveTerms(otherControllerBus, networkParameters, equationSystem.getVariableSet(), creationParameters).stream()
                            .map(term -> term.multiply(controllerBus::getRemoteVoltageControlReactivePercent))
                            .collect(Collectors.toList()));
                }
            }
        }
    }

    private static void createBusWithSlopeEquation(LfBus bus, double slope, LfNetworkParameters networkParameters,
                                                   EquationSystem<AcVariableType, AcEquationType> equationSystem,
                                                   EquationTerm<AcVariableType, AcEquationType> vTerm, AcEquationSystemCreationParameters creationParameters) {
        // we only support one generator controlling voltage with a non zero slope at a bus.
        // equation is: V + slope * qSVC = targetV
        // which is modeled here with: V + slope * (sum_branch qBranch) = TargetV - slope * qLoads + slope * qGenerators
        equationSystem.createEquation(bus.getNum(), AcEquationType.BUS_TARGET_V_WITH_SLOPE)
                .addTerm(vTerm)
                .addTerms(createReactiveTerms(bus, networkParameters, equationSystem.getVariableSet(), creationParameters)
                        .stream()
                        .map(term -> term.multiply(slope))
                        .collect(Collectors.toList()));
    }

    private static void createNonImpedantBranch(LfBranch branch, LfBus bus1, LfBus bus2,
                                                EquationSystem<AcVariableType, AcEquationType> equationSystem) {
        Optional<Equation<AcVariableType, AcEquationType>> v1 = equationSystem.getEquation(bus1.getNum(), AcEquationType.BUS_TARGET_V);
        Optional<Equation<AcVariableType, AcEquationType>> v2 = equationSystem.getEquation(bus2.getNum(), AcEquationType.BUS_TARGET_V);
        boolean hasV1 = v1.isPresent() && v1.get().isActive(); // may be inactive if the equation has been created for sensitivity
        boolean hasV2 = v2.isPresent() && v2.get().isActive(); // may be inactive if the equation has been created for sensitivity
        if (!(hasV1 && hasV2)) {
            // create voltage magnitude coupling equation
            // 0 = v1 - v2 * rho
            PiModel piModel = branch.getPiModel();
            double rho = PiModel.R2 / piModel.getR1();
            EquationTerm<AcVariableType, AcEquationType> vTerm = equationSystem.getVariable(bus1.getNum(), AcVariableType.BUS_V)
                    .createTerm();
            EquationTerm<AcVariableType, AcEquationType> bus2vTerm = equationSystem.getVariable(bus2.getNum(), AcVariableType.BUS_V)
                    .createTerm();
            equationSystem.createEquation(branch.getNum(), AcEquationType.ZERO_V)
                    .addTerm(vTerm)
                    .addTerm(bus2vTerm.multiply(-rho));
            bus1.setCalculatedV(vTerm);
            // add a dummy reactive power variable to both sides of the non impedant branch and with an opposite sign
            // to ensure we have the same number of equation and variables
            Equation<AcVariableType, AcEquationType> sq1 = equationSystem.createEquation(bus1.getNum(), AcEquationType.BUS_TARGET_Q);
            if (sq1.getTerms().isEmpty()) {
                bus1.setQ(sq1);
            }
            sq1.addTerm(equationSystem.getVariable(branch.getNum(), AcVariableType.DUMMY_Q).createTerm());

            Equation<AcVariableType, AcEquationType> sq2 = equationSystem.createEquation(bus2.getNum(), AcEquationType.BUS_TARGET_Q);
            if (sq2.getTerms().isEmpty()) {
                bus2.setQ(sq2);
            }
            sq2.addTerm(equationSystem.getVariable(branch.getNum(), AcVariableType.DUMMY_Q).<AcEquationType>createTerm()
                                    .minus());
        } else {
            // nothing to do in case of v1 and v2 are found, we just have to ensure
            // target v are equals.
        }

        boolean hasPhi1 = equationSystem.hasEquation(bus1.getNum(), AcEquationType.BUS_TARGET_PHI);
        boolean hasPhi2 = equationSystem.hasEquation(bus2.getNum(), AcEquationType.BUS_TARGET_PHI);
        if (!(hasPhi1 && hasPhi2)) {
            // create voltage angle coupling equation
            // alpha = phi1 - phi2
            equationSystem.createEquation(branch.getNum(), AcEquationType.ZERO_PHI)
                    .addTerm(equationSystem.getVariable(bus1.getNum(), AcVariableType.BUS_PHI).createTerm())
                    .addTerm(equationSystem.getVariable(bus2.getNum(), AcVariableType.BUS_PHI).<AcEquationType>createTerm()
                                         .minus());

            // add a dummy active power variable to both sides of the non impedant branch and with an opposite sign
            // to ensure we have the same number of equation and variables
            Equation<AcVariableType, AcEquationType> sp1 = equationSystem.createEquation(bus1.getNum(), AcEquationType.BUS_TARGET_P);
            if (sp1.getTerms().isEmpty()) {
                bus1.setP(sp1);
            }
            sp1.addTerm(equationSystem.getVariable(branch.getNum(), AcVariableType.DUMMY_P).createTerm());

            Equation<AcVariableType, AcEquationType> sp2 = equationSystem.createEquation(bus2.getNum(), AcEquationType.BUS_TARGET_P);
            if (sp2.getTerms().isEmpty()) {
                bus2.setP(sp2);
            }
            sp2.addTerm(equationSystem.getVariable(branch.getNum(), AcVariableType.DUMMY_P).<AcEquationType>createTerm()
                                    .minus());
        } else {
            throw new IllegalStateException("Cannot happen because only there is one slack bus per model");
        }
    }

    private static void createBranchActivePowerTargetEquation(LfBranch branch, DiscretePhaseControl.ControlledSide controlledSide,
                                                              EquationSystem<AcVariableType, AcEquationType> equationSystem, EquationTerm<AcVariableType, AcEquationType> p) {
        branch.getDiscretePhaseControl()
            .filter(dpc -> branch.isPhaseControlled(controlledSide) && dpc.getMode() == Mode.CONTROLLER)
            .ifPresent(dpc -> {
                if (dpc.getUnit() == DiscretePhaseControl.Unit.A) {
                    throw new PowsyblException("Phase control in A is not yet supported");
                }
                equationSystem.createEquation(branch.getNum(), AcEquationType.BRANCH_TARGET_P).addTerm(p);

                // we also create an equation that will be used later to maintain A1 variable constant
                // this equation is now inactive
                LfBranch controller = dpc.getController();
                EquationTerm<AcVariableType, AcEquationType> a1 = equationSystem.getVariable(controller.getNum(), AcVariableType.BRANCH_ALPHA1)
                        .createTerm();
                branch.setA1(a1);
                equationSystem.createEquation(controller.getNum(), AcEquationType.BRANCH_TARGET_ALPHA1)
                        .addTerm(a1)
                        .setActive(false);
            });
    }

    private static void createTransformerVoltageControlEquations(LfBus bus, EquationSystem<AcVariableType, AcEquationType> equationSystem) {
        bus.getTransformerVoltageControl()
                .filter(voltageControl -> bus.isTransformerVoltageControlled())
                .ifPresent(voltageControl -> {
                    // create voltage target equation at controlled bus
                    EquationTerm<AcVariableType, AcEquationType> vTerm = equationSystem.getVariable(bus.getNum(), AcVariableType.BUS_V)
                            .createTerm();
                    equationSystem.createEquation(bus.getNum(), AcEquationType.BUS_TARGET_V).addTerm(vTerm);
                    bus.setCalculatedV(vTerm);

                    // add transformer ratio distribution equations
                    createR1DistributionEquations(voltageControl.getControllers(), equationSystem);

                    // we also create an equation per controller that will be used later to maintain R1 variable constant
                    for (LfBranch controllerBranch : voltageControl.getControllers()) {
                        equationSystem.createEquation(controllerBranch.getNum(), AcEquationType.BRANCH_TARGET_RHO1)
                                .addTerm(equationSystem.getVariable(controllerBranch.getNum(), AcVariableType.BRANCH_RHO1).createTerm());
                    }

                    updateTransformerVoltageControlEquations(voltageControl, equationSystem);
                });
    }

    public static void createR1DistributionEquations(List<LfBranch> controllerBranches,
                                                     EquationSystem<AcVariableType, AcEquationType> equationSystem) {
        for (int i = 0; i < controllerBranches.size(); i++) {
            LfBranch controllerBranch = controllerBranches.get(i);
            // r1 at controller branch i
            // r1_i = sum_j(r1_j) / controller_count where j are all the controller branches
            // 0 = sum_j(r1_j) / controller_count - r1_i
            // which can be rewritten in a more simple way
            // 0 = (1 / controller_count - 1) * r1_i + sum_j(r1_j) / controller_count where j are all the controller branches except i
            EquationTerm<AcVariableType, AcEquationType> r1 = equationSystem.getVariable(controllerBranch.getNum(), AcVariableType.BRANCH_RHO1)
                    .createTerm();
            Equation<AcVariableType, AcEquationType> zero = equationSystem.createEquation(controllerBranch.getNum(), AcEquationType.DISTR_RHO)
                    .addTerm(r1.multiply(() -> 1d / controllerBranches.size() - 1));
            for (LfBranch otherControllerBranch : controllerBranches) {
                if (otherControllerBranch != controllerBranch) {
                    EquationTerm<AcVariableType, AcEquationType> otherR1 = equationSystem.getVariable(otherControllerBranch.getNum(), AcVariableType.BRANCH_RHO1)
                            .createTerm();
                    zero.addTerm(otherR1.multiply(() -> 1d / controllerBranches.size()));
                }
            }
        }
    }

    static void updateTransformerVoltageControlEquations(TransformerVoltageControl voltageControl, EquationSystem<AcVariableType, AcEquationType> equationSystem) {
        boolean on = voltageControl.getMode() == DiscreteVoltageControl.Mode.VOLTAGE;

        // activate voltage target equation if control is on
        equationSystem.getEquation(voltageControl.getControlled().getNum(), AcEquationType.BUS_TARGET_V)
                .orElseThrow()
                .setActive(on);

        List<LfBranch> controllerBranches = voltageControl.getControllers();
        for (int i = 0; i < controllerBranches.size(); i++) {
            LfBranch controllerBranch = controllerBranches.get(i);

            // activate all rho1 equations if voltage control is off
            equationSystem.getEquation(controllerBranch.getNum(), AcEquationType.BRANCH_TARGET_RHO1)
                    .orElseThrow()
                    .setActive(!on);

            // activate rho1 distribution equations except one if control is on
            equationSystem.getEquation(controllerBranch.getNum(), AcEquationType.DISTR_RHO)
                    .orElseThrow()
                    .setActive(on && i < controllerBranches.size() - 1);
        }
    }

    private static void createShuntVoltageControlEquations(LfBus bus, EquationSystem<AcVariableType, AcEquationType> equationSystem) {
        bus.getShuntVoltageControl()
                .filter(voltageControl -> bus.isShuntVoltageControlled())
                .ifPresent(voltageControl -> {
                    EquationTerm<AcVariableType, AcEquationType> vTerm = equationSystem.getVariable(bus.getNum(), AcVariableType.BUS_V)
                            .createTerm();
                    equationSystem.createEquation(bus.getNum(), AcEquationType.BUS_TARGET_V).addTerm(vTerm);
                    bus.setCalculatedV(vTerm);

                    // add shunt distribution equations
                    createShuntSusceptanceDistributionEquations(voltageControl.getControllers(), equationSystem);

                    for (LfBus controllerBus : voltageControl.getControllers()) {
                        // we also create an equation that will be used later to maintain B variable constant
                        // this equation is now inactive
                        controllerBus.getControllerShunt()
                            .ifPresent(shunt ->
                                equationSystem.createEquation(shunt.getNum(), AcEquationType.SHUNT_TARGET_B)
                                        .addTerm(equationSystem.getVariable(shunt.getNum(), AcVariableType.SHUNT_B).createTerm())
                            );
                    }

                    updateShuntVoltageControlEquations(voltageControl, equationSystem);
                });
    }

    public static void createShuntSusceptanceDistributionEquations(List<LfBus> controllerBuses,
                                                                   EquationSystem<AcVariableType, AcEquationType> equationSystem) {
        for (int i = 0; i < controllerBuses.size(); i++) {
            LfBus controllerBus = controllerBuses.get(i);
            controllerBus.getControllerShunt()
                .ifPresent(shunt -> {
                    // shunt b at controller bus i
                    // b_i = sum_j(b_j) / controller_count where j are all the controller buses
                    // 0 = sum_j(b_j) / controller_count - b_i
                    // which can be rewritten in a more simple way
                    // 0 = (1 / controller_count - 1) * b_i + sum_j(b_j) / controller_count where j are all the controller buses except i
                    EquationTerm<AcVariableType, AcEquationType> shuntB = equationSystem.getVariable(shunt.getNum(), AcVariableType.SHUNT_B)
                            .createTerm();
                    Equation<AcVariableType, AcEquationType> zero = equationSystem.createEquation(controllerBus.getNum(), AcEquationType.DISTR_SHUNT_B)
                            .addTerm(shuntB.multiply(() -> 1d / controllerBuses.size() - 1));
                    for (LfBus otherControllerBus : controllerBuses) {
                        if (otherControllerBus != controllerBus) {
                            otherControllerBus.getControllerShunt()
                                .ifPresent(otherShunt -> {
                                    EquationTerm<AcVariableType, AcEquationType> otherShuntB = equationSystem.getVariable(otherShunt.getNum(), AcVariableType.SHUNT_B)
                                            .createTerm();
                                    zero.addTerm(otherShuntB.multiply(() -> 1d / controllerBuses.size()));
                                });
                        }
                    }
                });
        }
    }

    static void updateShuntVoltageControlEquations(ShuntVoltageControl voltageControl, EquationSystem<AcVariableType, AcEquationType> equationSystem) {
        boolean on = voltageControl.getMode() == DiscreteVoltageControl.Mode.VOLTAGE;

        // activate voltage target equation if control is on
        equationSystem.getEquation(voltageControl.getControlled().getNum(), AcEquationType.BUS_TARGET_V)
                .orElseThrow()
                .setActive(on);

        List<LfBus> controllerBuses = voltageControl.getControllers();
        for (int i = 0; i < controllerBuses.size(); i++) {
            LfBus controllerBus = controllerBuses.get(i);

            // activate all b target equations if voltage control is off
            controllerBus.getControllerShunt().ifPresent(shunt ->
                equationSystem.getEquation(shunt.getNum(), AcEquationType.SHUNT_TARGET_B)
                        .orElseThrow()
                        .setActive(!on)
            );

            // activate shunt b distribution equations except one if control is on
            equationSystem.getEquation(controllerBus.getNum(), AcEquationType.DISTR_SHUNT_B)
                    .orElseThrow()
                    .setActive(on && i < controllerBuses.size() - 1);
        }
    }

    private static boolean isDeriveA1(LfBranch branch, LfNetworkParameters networkParameters, AcEquationSystemCreationParameters creationParameters) {
        return (networkParameters.isPhaseControl()
                && branch.isPhaseController()
                && branch.getDiscretePhaseControl().filter(dpc -> dpc.getMode() != DiscretePhaseControl.Mode.OFF).isPresent())
                || (creationParameters.isForceA1Var() && branch.hasPhaseControlCapability() && branch.isConnectedAtBothSides());
    }

    private static boolean isDeriveR1(LfBranch branch, LfNetworkParameters networkParameters) {
        return networkParameters.isTransformerVoltageControl() && branch.isVoltageController();
    }

    private static void createImpedantBranch(LfBranch branch, LfBus bus1, LfBus bus2, LfNetworkParameters networkParameters,
                                             EquationSystem<AcVariableType, AcEquationType> equationSystem,
                                             AcEquationSystemCreationParameters creationParameters) {
        EquationTerm<AcVariableType, AcEquationType> p1 = null;
        EquationTerm<AcVariableType, AcEquationType> q1 = null;
        EquationTerm<AcVariableType, AcEquationType> p2 = null;
        EquationTerm<AcVariableType, AcEquationType> q2 = null;
        EquationTerm<AcVariableType, AcEquationType> i1 = null;
        EquationTerm<AcVariableType, AcEquationType> i2 = null;
        boolean deriveA1 = isDeriveA1(branch, networkParameters, creationParameters);
        boolean deriveR1 = isDeriveR1(branch, networkParameters);
        boolean createCurrent = creationParameters.getBranchesWithCurrent() == null || creationParameters.getBranchesWithCurrent().contains(branch.getId());
        if (bus1 != null && bus2 != null) {
            p1 = new ClosedBranchSide1ActiveFlowEquationTerm(branch, bus1, bus2, equationSystem.getVariableSet(), deriveA1, deriveR1);
            q1 = new ClosedBranchSide1ReactiveFlowEquationTerm(branch, bus1, bus2, equationSystem.getVariableSet(), deriveA1, deriveR1);
            p2 = new ClosedBranchSide2ActiveFlowEquationTerm(branch, bus1, bus2, equationSystem.getVariableSet(), deriveA1, deriveR1);
            q2 = new ClosedBranchSide2ReactiveFlowEquationTerm(branch, bus1, bus2, equationSystem.getVariableSet(), deriveA1, deriveR1);
            if (createCurrent) {
                i1 = new ClosedBranchSide1CurrentMagnitudeEquationTerm(branch, bus1, bus2, equationSystem.getVariableSet(), deriveA1, deriveR1);
                i2 = new ClosedBranchSide2CurrentMagnitudeEquationTerm(branch, bus1, bus2, equationSystem.getVariableSet(), deriveA1, deriveR1);
            }
        } else if (bus1 != null) {
            p1 = new OpenBranchSide2ActiveFlowEquationTerm(branch, bus1, equationSystem.getVariableSet(), deriveA1, deriveR1);
            q1 = new OpenBranchSide2ReactiveFlowEquationTerm(branch, bus1, equationSystem.getVariableSet(), deriveA1, deriveR1);
            if (createCurrent) {
                i1 = new OpenBranchSide2CurrentMagnitudeEquationTerm(branch, bus1, equationSystem.getVariableSet(), deriveA1, deriveR1);
            }
        } else if (bus2 != null) {
            p2 = new OpenBranchSide1ActiveFlowEquationTerm(branch, bus2, equationSystem.getVariableSet(), deriveA1, deriveR1);
            q2 = new OpenBranchSide1ReactiveFlowEquationTerm(branch, bus2, equationSystem.getVariableSet(), deriveA1, deriveR1);
            if (createCurrent) {
                i2 = new OpenBranchSide1CurrentMagnitudeEquationTerm(branch, bus2, equationSystem.getVariableSet(), deriveA1, deriveR1);
            }
        }

        if (p1 != null) {
            Equation<AcVariableType, AcEquationType> sp1 = equationSystem.createEquation(bus1.getNum(), AcEquationType.BUS_TARGET_P);
            if (sp1.getTerms().isEmpty()) {
                bus1.setP(sp1);
            }
            sp1.addTerm(p1);
            branch.setP1(p1);
            if (networkParameters.isPhaseControl()) {
                createBranchActivePowerTargetEquation(branch, DiscretePhaseControl.ControlledSide.ONE, equationSystem, p1);
            }
        }
        if (q1 != null) {
            Equation<AcVariableType, AcEquationType> sq1 = equationSystem.createEquation(bus1.getNum(), AcEquationType.BUS_TARGET_Q);
            if (sq1.getTerms().isEmpty()) {
                bus1.setQ(sq1);
            }
            sq1.addTerm(q1);
            branch.setQ1(q1);
            createReactivePowerControlBranchEquation(branch, ReactivePowerControl.ControlledSide.ONE, equationSystem, q1);
        }
        if (p2 != null) {
            Equation<AcVariableType, AcEquationType> sp2 = equationSystem.createEquation(bus2.getNum(), AcEquationType.BUS_TARGET_P);
            if (sp2.getTerms().isEmpty()) {
                bus2.setP(sp2);
            }
            sp2.addTerm(p2);
            branch.setP2(p2);
            if (networkParameters.isPhaseControl()) {
                createBranchActivePowerTargetEquation(branch, DiscretePhaseControl.ControlledSide.TWO, equationSystem, p2);
            }
        }
        if (q2 != null) {
            Equation<AcVariableType, AcEquationType> sq2 = equationSystem.createEquation(bus2.getNum(), AcEquationType.BUS_TARGET_Q);
            if (sq2.getTerms().isEmpty()) {
                bus2.setQ(sq2);
            }
            sq2.addTerm(q2);
            branch.setQ2(q2);
            createReactivePowerControlBranchEquation(branch, ReactivePowerControl.ControlledSide.TWO, equationSystem, q2);
        }

        if ((creationParameters.isForceA1Var() && branch.hasPhaseControlCapability()) || (networkParameters.isPhaseControl() && branch.isPhaseController()
                && branch.getDiscretePhaseControl().filter(dpc -> dpc.getMode() == Mode.LIMITER).isPresent())) {
            EquationTerm<AcVariableType, AcEquationType> a1 = equationSystem.getVariable(branch.getNum(), AcVariableType.BRANCH_ALPHA1)
                    .createTerm();
            branch.setA1(a1);
            equationSystem.createEquation(branch.getNum(), AcEquationType.BRANCH_TARGET_ALPHA1)
                    .addTerm(a1);
        }

        if (i1 != null) {
            equationSystem.attach(i1);
            branch.setI1(i1);
        }

        if (i2 != null) {
            equationSystem.attach(i2);
            branch.setI2(i2);
        }
    }

    private static void createBranchEquations(LfBranch branch, LfNetworkParameters networkParameters,
                                                EquationSystem<AcVariableType, AcEquationType> equationSystem,
                                                AcEquationSystemCreationParameters creationParameters) {
        // create zero and non zero impedance branch equations
        if (LfNetwork.isZeroImpedanceBranch(branch)) {
            if (branch.isSpanningTreeEdge()) {
                createNonImpedantBranch(branch, branch.getBus1(), branch.getBus2(), equationSystem);
            }
        } else {
            createImpedantBranch(branch, branch.getBus1(), branch.getBus2(), networkParameters, equationSystem, creationParameters);
        }
    }

    private static void createBranchesEquations(LfNetwork network, LfNetworkParameters networkParameters,
                                                EquationSystem<AcVariableType, AcEquationType> equationSystem,
                                                AcEquationSystemCreationParameters creationParameters) {
        for (LfBranch branch : network.getBranches()) {
            createBranchEquations(branch, networkParameters, equationSystem, creationParameters);
        }
    }

    public static EquationSystem<AcVariableType, AcEquationType> create(LfNetwork network) {
        return create(network, new LfNetworkParameters());
    }

    public static EquationSystem<AcVariableType, AcEquationType> create(LfNetwork network, LfNetworkParameters networkParameters) {
        return create(network, networkParameters, new AcEquationSystemCreationParameters());
    }

    public static EquationSystem<AcVariableType, AcEquationType> create(LfNetwork network, LfNetworkParameters networkParameters,
                                                                        AcEquationSystemCreationParameters creationParameters) {
        Objects.requireNonNull(network);
        Objects.requireNonNull(creationParameters);

        EquationSystem<AcVariableType, AcEquationType> equationSystem = new EquationSystem<>(true);

        createBusesEquations(network, networkParameters, equationSystem, creationParameters);
        createBranchesEquations(network, networkParameters, equationSystem, creationParameters);

        EquationSystemPostProcessor.findAll().forEach(pp -> pp.onCreate(equationSystem));

        network.addListener(new AcEquationSystemUpdater(equationSystem));

        return equationSystem;
    }
}<|MERGE_RESOLUTION|>--- conflicted
+++ resolved
@@ -136,23 +136,10 @@
         // ensure reactive keys are up-to-date
         voltageControl.updateReactiveKeys();
 
-<<<<<<< HEAD
         List<LfBus> controllerBuses = voltageControl.getControllerBuses()
                 .stream()
                 .filter(b -> !b.isDisabled()) // discard disabled controller buses
                 .collect(Collectors.toList());
-=======
-        Set<LfBus> controllerBuses = voltageControl.getControllerBuses();
-        List<LfBus> enabledControllerBuses = new ArrayList<>(controllerBuses.size());
-        List<LfBus> disabledControllerBuses = new ArrayList<>(controllerBuses.size());
-        for (LfBus controllerBus : controllerBuses) {
-            if (controllerBus.isVoltageControlEnabled()) {
-                enabledControllerBuses.add(controllerBus);
-            } else {
-                disabledControllerBuses.add(controllerBus);
-            }
-        }
->>>>>>> bf83e257
 
         Equation<AcVariableType, AcEquationType> vEq = equationSystem.getEquation(voltageControl.getControlledBus().getNum(), AcEquationType.BUS_TARGET_V)
                 .orElseThrow();
