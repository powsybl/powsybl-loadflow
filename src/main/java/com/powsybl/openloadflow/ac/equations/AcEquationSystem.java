/**
 * Copyright (c) 2019, RTE (http://www.rte-france.com)
 * This Source Code Form is subject to the terms of the Mozilla Public
 * License, v. 2.0. If a copy of the MPL was not distributed with this
 * file, You can obtain one at http://mozilla.org/MPL/2.0/.
 */
package com.powsybl.openloadflow.ac.equations;

import com.powsybl.commons.PowsyblException;
import com.powsybl.openloadflow.equations.*;
import com.powsybl.openloadflow.network.*;
import com.powsybl.openloadflow.network.DiscretePhaseControl.Mode;
import org.slf4j.Logger;
import org.slf4j.LoggerFactory;

import java.util.ArrayList;
import java.util.List;
import java.util.Objects;
import java.util.Optional;
import java.util.stream.Collectors;

/**
 * @author Geoffroy Jamgotchian <geoffroy.jamgotchian at rte-france.com>
 */
public final class AcEquationSystem {

    private static final Logger LOGGER = LoggerFactory.getLogger(AcEquationSystem.class);

    private AcEquationSystem() {
    }

    private static void createBusEquations(LfNetwork network, VariableSet<AcVariableType> variableSet, AcEquationSystemCreationParameters creationParameters,
                                           EquationSystem<AcVariableType, AcEquationType> equationSystem) {
        for (LfBus bus : network.getBuses()) {
            if (bus.isSlack()) {
                equationSystem.createEquation(bus.getNum(), AcEquationType.BUS_PHI).addTerm(EquationTerm.createVariableTerm(bus, AcVariableType.BUS_PHI, variableSet));
                equationSystem.createEquation(bus.getNum(), AcEquationType.BUS_P).setActive(false);
            }

            bus.getVoltageControl().ifPresent(vc -> createVoltageControlEquations(vc, bus, variableSet, equationSystem, creationParameters));

            createShuntEquations(variableSet, equationSystem, bus);

            if (creationParameters.isTransformerVoltageControl()) {
                createDiscreteVoltageControlEquation(bus, variableSet, equationSystem);
            }
            Equation<AcVariableType, AcEquationType> v = equationSystem.createEquation(bus.getNum(), AcEquationType.BUS_V);
            if (v.getTerms().isEmpty()) {
                v.setActive(false);
                EquationTerm<AcVariableType, AcEquationType> vTerm = EquationTerm.createVariableTerm(bus, AcVariableType.BUS_V, variableSet, bus.getV().eval());
                v.addTerm(vTerm);
                bus.setV(vTerm);
                v.setUpdateType(EquationSystem.EquationUpdateType.AFTER_NR);
            }
        }
    }

    private static void createVoltageControlEquations(VoltageControl voltageControl, LfBus bus, VariableSet<AcVariableType> variableSet,
                                                      EquationSystem<AcVariableType, AcEquationType> equationSystem, AcEquationSystemCreationParameters creationParameters) {
        if (voltageControl.isVoltageControlLocal()) {
            createLocalVoltageControlEquation(bus, variableSet, equationSystem, creationParameters);
        } else if (bus.isVoltageControlled()) {
            // remote controlled: set voltage equation on this controlled bus
            createVoltageControlledBusEquations(voltageControl, equationSystem, variableSet, creationParameters);
        }

        if (bus.isVoltageControllerEnabled()) {
            equationSystem.createEquation(bus.getNum(), AcEquationType.BUS_Q).setActive(false);
        }
    }

    private static void createLocalVoltageControlEquation(LfBus bus, VariableSet<AcVariableType> variableSet, EquationSystem<AcVariableType, AcEquationType> equationSystem, AcEquationSystemCreationParameters creationParameters) {
        EquationTerm<AcVariableType, AcEquationType> vTerm = EquationTerm.createVariableTerm(bus, AcVariableType.BUS_V, variableSet, bus.getV().eval());
        bus.setV(vTerm);
        if (bus.hasGeneratorsWithSlope()) {
            // take first generator with slope: network loading ensures that there's only one generator with slope
            double slope = bus.getGeneratorsControllingVoltageWithSlope().get(0).getSlope();
            createBusWithSlopeEquation(bus, slope, creationParameters, variableSet, equationSystem, vTerm);
            return;
        }
        equationSystem.createEquation(bus.getNum(), AcEquationType.BUS_V).addTerm(vTerm);
    }

    private static void createShuntEquations(VariableSet<AcVariableType> variableSet, EquationSystem<AcVariableType, AcEquationType> equationSystem, LfBus bus) {
        for (LfShunt shunt : bus.getShunts()) {
            ShuntCompensatorReactiveFlowEquationTerm q = new ShuntCompensatorReactiveFlowEquationTerm(shunt, bus, variableSet);
            equationSystem.createEquation(bus.getNum(), AcEquationType.BUS_Q).addTerm(q);
            shunt.setQ(q);
        }
    }

    private static void createVoltageControlledBusEquations(VoltageControl voltageControl, EquationSystem<AcVariableType, AcEquationType> equationSystem, VariableSet<AcVariableType> variableSet,
                                                            AcEquationSystemCreationParameters creationParameters) {
        LfBus controlledBus = voltageControl.getControlledBus();

        // create voltage equation at voltage controlled bus
        EquationTerm<AcVariableType, AcEquationType> vTerm = EquationTerm.createVariableTerm(controlledBus, AcVariableType.BUS_V, variableSet, controlledBus.getV().eval());
        Equation<AcVariableType, AcEquationType> vEq = equationSystem.createEquation(controlledBus.getNum(), AcEquationType.BUS_V)
                .addTerm(vTerm);
        controlledBus.setV(vTerm);

        List<LfBus> controllerBuses = voltageControl.getControllerBuses().stream()
                .filter(LfBus::isVoltageControllerEnabled)
                .collect(Collectors.toList());
        if (controllerBuses.isEmpty()) {
            vEq.setActive(false);
        } else {
            // create reactive power distribution equations at voltage controller buses (except one)
            createReactivePowerDistributionEquations(equationSystem, variableSet, creationParameters, controllerBuses);
        }
    }

    private static List<EquationTerm<AcVariableType, AcEquationType>> createReactiveTerms(LfBus controllerBus, VariableSet<AcVariableType> variableSet, AcEquationSystemCreationParameters creationParameters) {
        List<EquationTerm<AcVariableType, AcEquationType>> terms = new ArrayList<>();
        for (LfBranch branch : controllerBus.getBranches()) {
            EquationTerm<AcVariableType, AcEquationType> q;
            if (LfNetwork.isZeroImpedanceBranch(branch)) {
                if (!branch.isSpanningTreeEdge()) {
                    continue;
                }
                if (branch.getBus1() == controllerBus) {
                    q = EquationTerm.createVariableTerm(branch, AcVariableType.DUMMY_Q, variableSet);
                } else {
                    q = EquationTerm.multiply(EquationTerm.<AcVariableType, AcEquationType>createVariableTerm(branch, AcVariableType.DUMMY_Q, variableSet), -1);
                }
            } else {
                boolean deriveA1 = creationParameters.isPhaseControl() && branch.isPhaseController()
                    && branch.getDiscretePhaseControl().filter(dpc -> dpc.getMode() == Mode.CONTROLLER).isPresent();
                boolean deriveR1 = creationParameters.isTransformerVoltageControl() && branch.isVoltageController();
                if (branch.getBus1() == controllerBus) {
                    LfBus otherSideBus = branch.getBus2();
                    q = otherSideBus != null ? new ClosedBranchSide1ReactiveFlowEquationTerm(branch, controllerBus, otherSideBus, variableSet, deriveA1, deriveR1)
                                             : new OpenBranchSide2ReactiveFlowEquationTerm(branch, controllerBus, variableSet, deriveA1, deriveR1);
                } else {
                    LfBus otherSideBus = branch.getBus1();
                    q = otherSideBus != null ? new ClosedBranchSide2ReactiveFlowEquationTerm(branch, otherSideBus, controllerBus, variableSet, deriveA1, deriveR1)
                                             : new OpenBranchSide1ReactiveFlowEquationTerm(branch, controllerBus, variableSet, deriveA1, deriveR1);
                }
            }
            terms.add(q);
        }
        for (LfShunt shunt : controllerBus.getShunts()) {
            ShuntCompensatorReactiveFlowEquationTerm q = new ShuntCompensatorReactiveFlowEquationTerm(shunt, controllerBus, variableSet);
            terms.add(q);
        }
        return terms;
    }

    public static void createReactivePowerDistributionEquations(EquationSystem<AcVariableType, AcEquationType> equationSystem, VariableSet<AcVariableType> variableSet,
                                                                AcEquationSystemCreationParameters creationParameters,
                                                                List<LfBus> controllerBuses) {
        double[] qKeys = createReactiveKeys(controllerBuses);

        // we choose first controller bus as reference for reactive power
        LfBus firstControllerBus = controllerBuses.get(0);
        List<EquationTerm<AcVariableType, AcEquationType>> firstControllerBusReactiveTerms = createReactiveTerms(firstControllerBus, variableSet, creationParameters);

        // create a reactive power distribution equation for all the other controller buses
        for (int i = 1; i < controllerBuses.size(); i++) {
            LfBus controllerBus = controllerBuses.get(i);
            double c = qKeys[0] / qKeys[i];

            // l0 - c * li = q0 - c * qi
            Equation<AcVariableType, AcEquationType> zero = equationSystem.createEquation(controllerBus.getNum(), AcEquationType.ZERO_Q);
            zero.setData(new DistributionData(firstControllerBus.getNum(), c)); // for later use
            zero.addTerms(firstControllerBusReactiveTerms);
            zero.addTerms(createReactiveTerms(controllerBus, variableSet, creationParameters).stream().map(term -> EquationTerm.multiply(term, -c)).collect(Collectors.toList()));
        }
    }

    private static double[] createUniformReactiveKeys(List<LfBus> controllerBuses) {
        double[] qKeys = new double[controllerBuses.size()];
        for (int i = 0; i < controllerBuses.size(); i++) {
            LfBus controllerBus = controllerBuses.get(i);
            qKeys[i] = controllerBus.getGenerators().stream().filter(LfGenerator::hasVoltageControl).count();
        }
        return qKeys;
    }

    private static double[] createReactiveKeysFromMaxReactivePowerRange(List<LfBus> controllerBuses) {
        double[] qKeys = new double[controllerBuses.size()];
        // try to build keys from reactive power range
        for (int i = 0; i < controllerBuses.size(); i++) {
            LfBus controllerBus = controllerBuses.get(i);
            for (LfGenerator generator : controllerBus.getGenerators()) {
                double maxRangeQ = generator.getMaxRangeQ();
                // if one reactive range is not plausible, we fallback to uniform keys
                if (maxRangeQ < PlausibleValues.MIN_REACTIVE_RANGE / PerUnit.SB || maxRangeQ > PlausibleValues.MAX_REACTIVE_RANGE / PerUnit.SB) {
                    return createUniformReactiveKeys(controllerBuses);
                } else {
                    qKeys[i] += maxRangeQ;
                }
            }
        }
        return qKeys;
    }

    private static double[] createReactiveKeys(List<LfBus> controllerBuses) {
        double[] qKeys = new double[controllerBuses.size()];
        for (int i = 0; i < controllerBuses.size(); i++) {
            LfBus controllerBus = controllerBuses.get(i);
            for (LfGenerator generator : controllerBus.getGenerators()) {
                double qKey = generator.getRemoteControlReactiveKey().orElse(Double.NaN);
                if (Double.isNaN(qKey) || qKey == 0) {
                    if (qKey == 0) {
                        LOGGER.error("Generator '{}' remote control reactive key value is zero", generator.getId());
                    }
                    // in case of one missing key, we fallback to keys based on reactive power range
                    return createReactiveKeysFromMaxReactivePowerRange(controllerBuses);
                } else {
                    qKeys[i] += qKey;
                }
            }
        }
        return qKeys;
    }

    private static void createNonImpedantBranch(VariableSet<AcVariableType> variableSet, EquationSystem<AcVariableType, AcEquationType> equationSystem,
                                                LfBranch branch, LfBus bus1, LfBus bus2) {
        Optional<Equation<AcVariableType, AcEquationType>> v1 = equationSystem.getEquation(bus1.getNum(), AcEquationType.BUS_V);
        Optional<Equation<AcVariableType, AcEquationType>> v2 = equationSystem.getEquation(bus2.getNum(), AcEquationType.BUS_V);
        boolean hasV1 = v1.isPresent() && v1.get().isActive(); // may be inactive if the equation has been created for sensitivity
        boolean hasV2 = v2.isPresent() && v2.get().isActive(); // may be inactive if the equation has been created for sensitivity
        if (!(hasV1 && hasV2)) {
            // create voltage magnitude coupling equation
            // 0 = v1 - v2 * rho
            PiModel piModel = branch.getPiModel();
            double rho = PiModel.R2 / piModel.getR1();
            EquationTerm<AcVariableType, AcEquationType> vTerm = EquationTerm.createVariableTerm(bus1, AcVariableType.BUS_V, variableSet, bus1.getV().eval());
            EquationTerm<AcVariableType, AcEquationType> bus2vTerm = EquationTerm.createVariableTerm(bus2, AcVariableType.BUS_V, variableSet, bus2.getV().eval());
            equationSystem.createEquation(branch.getNum(), AcEquationType.ZERO_V)
                    .addTerm(vTerm)
                    .addTerm(EquationTerm.multiply(bus2vTerm, -1 * rho));
            bus1.setV(vTerm);
            // add a dummy reactive power variable to both sides of the non impedant branch and with an opposite sign
            // to ensure we have the same number of equation and variables
            Equation<AcVariableType, AcEquationType> sq1 = equationSystem.createEquation(bus1.getNum(), AcEquationType.BUS_Q);
            if (sq1.getTerms().isEmpty()) {
                bus1.setQ(sq1);
            }
            sq1.addTerm(EquationTerm.createVariableTerm(branch, AcVariableType.DUMMY_Q, variableSet));

            Equation<AcVariableType, AcEquationType> sq2 = equationSystem.createEquation(bus2.getNum(), AcEquationType.BUS_Q);
            if (sq2.getTerms().isEmpty()) {
                bus2.setQ(sq2);
            }
            sq2.addTerm(EquationTerm.multiply(EquationTerm.<AcVariableType, AcEquationType>createVariableTerm(branch, AcVariableType.DUMMY_Q, variableSet), -1));
        } else {
            // nothing to do in case of v1 and v2 are found, we just have to ensure
            // target v are equals.
        }

        boolean hasPhi1 = equationSystem.hasEquation(bus1.getNum(), AcEquationType.BUS_PHI);
        boolean hasPhi2 = equationSystem.hasEquation(bus2.getNum(), AcEquationType.BUS_PHI);
        if (!(hasPhi1 && hasPhi2)) {
            // create voltage angle coupling equation
            // alpha = phi1 - phi2
            equationSystem.createEquation(branch.getNum(), AcEquationType.ZERO_PHI)
                    .addTerm(EquationTerm.createVariableTerm(bus1, AcVariableType.BUS_PHI, variableSet))
                    .addTerm(EquationTerm.multiply(EquationTerm.<AcVariableType, AcEquationType>createVariableTerm(bus2, AcVariableType.BUS_PHI, variableSet), -1));

            // add a dummy active power variable to both sides of the non impedant branch and with an opposite sign
            // to ensure we have the same number of equation and variables
            Equation<AcVariableType, AcEquationType> sp1 = equationSystem.createEquation(bus1.getNum(), AcEquationType.BUS_P);
            if (sp1.getTerms().isEmpty()) {
                bus1.setP(sp1);
            }
            sp1.addTerm(EquationTerm.createVariableTerm(branch, AcVariableType.DUMMY_P, variableSet));

            Equation<AcVariableType, AcEquationType> sp2 = equationSystem.createEquation(bus2.getNum(), AcEquationType.BUS_P);
            if (sp2.getTerms().isEmpty()) {
                bus2.setP(sp2);
            }
            sp2.addTerm(EquationTerm.multiply(EquationTerm.<AcVariableType, AcEquationType>createVariableTerm(branch, AcVariableType.DUMMY_P, variableSet), -1));
        } else {
            throw new IllegalStateException("Cannot happen because only there is one slack bus per model");
        }
    }

    private static void createBranchActivePowerTargetEquation(LfBranch branch, DiscretePhaseControl.ControlledSide controlledSide,
                                                              EquationSystem<AcVariableType, AcEquationType> equationSystem, VariableSet<AcVariableType> variableSet, EquationTerm<AcVariableType, AcEquationType> p) {
        branch.getDiscretePhaseControl()
            .filter(dpc -> branch.isPhaseControlled(controlledSide) && dpc.getMode() == Mode.CONTROLLER)
            .ifPresent(dpc -> {
                if (dpc.getUnit() == DiscretePhaseControl.Unit.A) {
                    throw new PowsyblException("Phase control in A is not yet supported");
                }
                equationSystem.createEquation(branch.getNum(), AcEquationType.BRANCH_P).addTerm(p);

                // we also create an equation that will be used later to maintain A1 variable constant
                // this equation is now inactive
                LfBranch controller = dpc.getController();
                EquationTerm.VariableEquationTerm<AcVariableType, AcEquationType> a1 = EquationTerm.createVariableTerm(controller, AcVariableType.BRANCH_ALPHA1, variableSet);
                branch.setA1(a1);
                equationSystem.createEquation(controller.getNum(), AcEquationType.BRANCH_ALPHA1)
                        .addTerm(a1)
                        .setActive(false);
            });
    }

    private static void createDiscreteVoltageControlEquation(LfBus bus,  VariableSet<AcVariableType> variableSet, EquationSystem<AcVariableType, AcEquationType> equationSystem) {
        bus.getDiscreteVoltageControl()
            .filter(dvc -> bus.isDiscreteVoltageControlled())
            .map(DiscreteVoltageControl::getControllers)
            .ifPresent(controllers -> {
                EquationTerm<AcVariableType, AcEquationType> vTerm = EquationTerm.createVariableTerm(bus, AcVariableType.BUS_V, variableSet, bus.getV().eval());
                equationSystem.createEquation(bus.getNum(), AcEquationType.BUS_V).addTerm(vTerm);
                bus.setV(vTerm);

                // add transformer distribution equations
                createR1DistributionEquations(equationSystem, variableSet, controllers);

                for (LfBranch controllerBranch : controllers) {
                    // we also create an equation that will be used later to maintain R1 variable constant
                    // this equation is now inactive
                    equationSystem.createEquation(controllerBranch.getNum(), AcEquationType.BRANCH_RHO1)
                        .addTerm(EquationTerm.createVariableTerm(controllerBranch, AcVariableType.BRANCH_RHO1, variableSet))
                        .setActive(false);
                }
            });
    }

    private static void createBusWithSlopeEquation(LfBus bus, double slope, AcEquationSystemCreationParameters creationParameters, VariableSet<AcVariableType> variableSet,
                                                   EquationSystem<AcVariableType, AcEquationType> equationSystem, EquationTerm<AcVariableType, AcEquationType> vTerm) {
        // we only support one generator controlling voltage with a non zero slope at a bus.
        // equation is: V + slope * qSVC = targetV
        // which is modeled here with: V + slope * (sum_branch qBranch) = TargetV - slope * qLoads + slope * qGenerators
        Equation<AcVariableType, AcEquationType> eq = equationSystem.createEquation(bus.getNum(), AcEquationType.BUS_V_SLOPE);
        eq.addTerm(vTerm);
        List<EquationTerm<AcVariableType, AcEquationType>> controllerBusReactiveTerms = createReactiveTerms(bus, variableSet, creationParameters);
        eq.setData(new DistributionData(bus.getNum(), slope)); // for later use
        for (EquationTerm<AcVariableType, AcEquationType> eqTerm : controllerBusReactiveTerms) {
            eq.addTerm(EquationTerm.multiply(eqTerm, slope));
        }
    }

    public static void createR1DistributionEquations(EquationSystem<AcVariableType, AcEquationType> equationSystem, VariableSet<AcVariableType> variableSet,
                                                     List<LfBranch> controllerBranches) {
        if (controllerBranches.size() > 1) {
            // we choose first controller bus as reference for reactive power
            LfBranch firstControllerBranch = controllerBranches.get(0);

            // create a R1 distribution equation for all the other controller branches
            for (int i = 1; i < controllerBranches.size(); i++) {
                LfBranch controllerBranch = controllerBranches.get(i);
                Equation<AcVariableType, AcEquationType> zero = equationSystem.createEquation(controllerBranch.getNum(), AcEquationType.ZERO_RHO1)
                        .addTerm(EquationTerm.createVariableTerm(controllerBranch, AcVariableType.BRANCH_RHO1, variableSet))
                        .addTerm(EquationTerm.multiply(EquationTerm.<AcVariableType, AcEquationType>createVariableTerm(firstControllerBranch, AcVariableType.BRANCH_RHO1, variableSet), -1));
                zero.setData(new DistributionData(firstControllerBranch.getNum(), 1)); // for later use
            }
        }
    }

    private static void createImpedantBranch(LfBranch branch, LfBus bus1, LfBus bus2, VariableSet<AcVariableType> variableSet,
                                             AcEquationSystemCreationParameters creationParameters,
                                             EquationSystem<AcVariableType, AcEquationType> equationSystem) {
        EquationTerm<AcVariableType, AcEquationType> p1 = null;
        EquationTerm<AcVariableType, AcEquationType> q1 = null;
        EquationTerm<AcVariableType, AcEquationType> p2 = null;
        EquationTerm<AcVariableType, AcEquationType> q2 = null;
        EquationTerm<AcVariableType, AcEquationType> i1 = null;
        EquationTerm<AcVariableType, AcEquationType> i2 = null;
        boolean deriveA1 = creationParameters.isPhaseControl() && branch.isPhaseController()
                && branch.getDiscretePhaseControl().filter(dpc -> dpc.getMode() != DiscretePhaseControl.Mode.OFF).isPresent();
        deriveA1 = deriveA1 || (creationParameters.isForceA1Var() && branch.hasPhaseControlCapability());
        boolean createCurrent = creationParameters.getBranchesWithCurrent() == null || creationParameters.getBranchesWithCurrent().contains(branch.getId());
        boolean deriveR1 = creationParameters.isTransformerVoltageControl() && branch.isVoltageController();
        if (bus1 != null && bus2 != null) {
            p1 = new ClosedBranchSide1ActiveFlowEquationTerm(branch, bus1, bus2, variableSet, deriveA1, deriveR1);
            q1 = new ClosedBranchSide1ReactiveFlowEquationTerm(branch, bus1, bus2, variableSet, deriveA1, deriveR1);
            p2 = new ClosedBranchSide2ActiveFlowEquationTerm(branch, bus1, bus2, variableSet, deriveA1, deriveR1);
            q2 = new ClosedBranchSide2ReactiveFlowEquationTerm(branch, bus1, bus2, variableSet, deriveA1, deriveR1);
            if (createCurrent) {
                i1 = new ClosedBranchSide1CurrentMagnitudeEquationTerm(branch, bus1, bus2, variableSet, deriveA1, deriveR1);
                i2 = new ClosedBranchSide2CurrentMagnitudeEquationTerm(branch, bus1, bus2, variableSet, deriveA1, deriveR1);
            }
        } else if (bus1 != null) {
            p1 = new OpenBranchSide2ActiveFlowEquationTerm(branch, bus1, variableSet, deriveA1, deriveR1);
            q1 = new OpenBranchSide2ReactiveFlowEquationTerm(branch, bus1, variableSet, deriveA1, deriveR1);
            if (createCurrent) {
                i1 = new OpenBranchSide2CurrentMagnitudeEquationTerm(branch, bus1, variableSet, deriveA1, deriveR1);
            }
        } else if (bus2 != null) {
            p2 = new OpenBranchSide1ActiveFlowEquationTerm(branch, bus2, variableSet, deriveA1, deriveR1);
            q2 = new OpenBranchSide1ReactiveFlowEquationTerm(branch, bus2, variableSet, deriveA1, deriveR1);
            if (createCurrent) {
                i2 = new OpenBranchSide1CurrentMagnitudeEquationTerm(branch, bus2, variableSet, deriveA1, deriveR1);
            }
        }

        if (p1 != null) {
            Equation<AcVariableType, AcEquationType> sp1 = equationSystem.createEquation(bus1.getNum(), AcEquationType.BUS_P);
            if (sp1.getTerms().isEmpty()) {
                bus1.setP(sp1);
            }
            sp1.addTerm(p1);
            branch.setP1(p1);
            if (creationParameters.isPhaseControl()) {
                createBranchActivePowerTargetEquation(branch, DiscretePhaseControl.ControlledSide.ONE, equationSystem, variableSet, p1);
            }
        }
        if (q1 != null) {
            Equation<AcVariableType, AcEquationType> sq1 = equationSystem.createEquation(bus1.getNum(), AcEquationType.BUS_Q);
            if (sq1.getTerms().isEmpty()) {
                bus1.setQ(sq1);
            }
            sq1.addTerm(q1);
            branch.setQ1(q1);
        }
        if (p2 != null) {
            Equation<AcVariableType, AcEquationType> sp2 = equationSystem.createEquation(bus2.getNum(), AcEquationType.BUS_P);
            if (sp2.getTerms().isEmpty()) {
                bus2.setP(sp2);
            }
            sp2.addTerm(p2);
            branch.setP2(p2);
            if (creationParameters.isPhaseControl()) {
                createBranchActivePowerTargetEquation(branch, DiscretePhaseControl.ControlledSide.TWO, equationSystem, variableSet, p2);
            }
        }
        if (q2 != null) {
            Equation<AcVariableType, AcEquationType> sq2 = equationSystem.createEquation(bus2.getNum(), AcEquationType.BUS_Q);
            if (sq2.getTerms().isEmpty()) {
                bus2.setQ(sq2);
            }
            sq2.addTerm(q2);
            branch.setQ2(q2);
        }

<<<<<<< HEAD
        if (creationParameters.isForceA1Var() && branch.hasPhaseControlCapability()) {
            EquationTerm.VariableEquationTerm<AcVariableType, AcEquationType> a1 = EquationTerm.createVariableTerm(branch, AcVariableType.BRANCH_ALPHA1, variableSet);
            branch.setA1(a1);
            equationSystem.createEquation(branch.getNum(), AcEquationType.BRANCH_ALPHA1)
                .addTerm(a1);
=======
        if ((creationParameters.isForceA1Var() && branch.hasPhaseControlCapability()) || (creationParameters.isPhaseControl() && branch.isPhaseController()
                && branch.getDiscretePhaseControl().filter(dpc -> dpc.getMode() == Mode.LIMITER).isPresent())) {
            equationSystem.createEquation(branch.getNum(), EquationType.BRANCH_ALPHA1)
                .addTerm(EquationTerm.createVariableTerm(branch, VariableType.BRANCH_ALPHA1, variableSet));
>>>>>>> f11733c2
        }

        if (i1 != null) {
            Equation<AcVariableType, AcEquationType> i =  equationSystem.createEquation(bus1.getNum(), AcEquationType.BUS_I).addTerm(i1);
            i.setUpdateType(EquationSystem.EquationUpdateType.AFTER_NR); // only update those equations after the newton raphson
            branch.setI1(i1);
        }

        if (i2 != null) {
            Equation<AcVariableType, AcEquationType> i =  equationSystem.createEquation(bus2.getNum(), AcEquationType.BUS_I).addTerm(i2);
            i.setUpdateType(EquationSystem.EquationUpdateType.AFTER_NR); // only update those equations after the newton raphson
            branch.setI2(i2);
        }
    }

    private static void createBranchEquations(LfNetwork network, VariableSet<AcVariableType> variableSet, AcEquationSystemCreationParameters creationParameters,
                                              EquationSystem<AcVariableType, AcEquationType> equationSystem) {

        // create zero and non zero impedance branch equations
        network.getBranches().stream()
            .filter(b -> !LfNetwork.isZeroImpedanceBranch(b))
            .forEach(b -> createImpedantBranch(b, b.getBus1(), b.getBus2(), variableSet, creationParameters, equationSystem));

        // create zero and non zero impedance branch equations
        network.getBranches().stream()
                .filter(b -> LfNetwork.isZeroImpedanceBranch(b) && b.isSpanningTreeEdge())
                .forEach(b -> createNonImpedantBranch(variableSet, equationSystem, b, b.getBus1(), b.getBus2()));
    }

    public static EquationSystem<AcVariableType, AcEquationType> create(LfNetwork network) {
        return create(network, new VariableSet<>());
    }

    public static EquationSystem<AcVariableType, AcEquationType> create(LfNetwork network, VariableSet<AcVariableType> variableSet) {
        return create(network, variableSet, new AcEquationSystemCreationParameters(false, false));
    }

    public static EquationSystem<AcVariableType, AcEquationType> create(LfNetwork network, VariableSet<AcVariableType> variableSet, AcEquationSystemCreationParameters creationParameters) {
        Objects.requireNonNull(network);
        Objects.requireNonNull(variableSet);
        Objects.requireNonNull(creationParameters);

        EquationSystem<AcVariableType, AcEquationType> equationSystem = new EquationSystem<>(true);

        createBusEquations(network, variableSet, creationParameters, equationSystem);
        createBranchEquations(network, variableSet, creationParameters, equationSystem);

        network.addListener(new AcEquationSystemUpdater(equationSystem, variableSet, creationParameters));

        return equationSystem;
    }
}<|MERGE_RESOLUTION|>--- conflicted
+++ resolved
@@ -427,19 +427,12 @@
             branch.setQ2(q2);
         }
 
-<<<<<<< HEAD
-        if (creationParameters.isForceA1Var() && branch.hasPhaseControlCapability()) {
+        if ((creationParameters.isForceA1Var() && branch.hasPhaseControlCapability()) || (creationParameters.isPhaseControl() && branch.isPhaseController()
+                && branch.getDiscretePhaseControl().filter(dpc -> dpc.getMode() == Mode.LIMITER).isPresent())) {
             EquationTerm.VariableEquationTerm<AcVariableType, AcEquationType> a1 = EquationTerm.createVariableTerm(branch, AcVariableType.BRANCH_ALPHA1, variableSet);
             branch.setA1(a1);
             equationSystem.createEquation(branch.getNum(), AcEquationType.BRANCH_ALPHA1)
-                .addTerm(a1);
-=======
-        if ((creationParameters.isForceA1Var() && branch.hasPhaseControlCapability()) || (creationParameters.isPhaseControl() && branch.isPhaseController()
-                && branch.getDiscretePhaseControl().filter(dpc -> dpc.getMode() == Mode.LIMITER).isPresent())) {
-            equationSystem.createEquation(branch.getNum(), EquationType.BRANCH_ALPHA1)
-                .addTerm(EquationTerm.createVariableTerm(branch, VariableType.BRANCH_ALPHA1, variableSet));
->>>>>>> f11733c2
-        }
+                    .addTerm(a1);        }
 
         if (i1 != null) {
             Equation<AcVariableType, AcEquationType> i =  equationSystem.createEquation(bus1.getNum(), AcEquationType.BUS_I).addTerm(i1);
