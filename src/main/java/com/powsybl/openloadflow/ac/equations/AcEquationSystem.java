--- conflicted
+++ resolved
@@ -96,13 +96,9 @@
                     q = EquationTerm.multiply(new DummyReactivePowerEquationTerm(branch, variableSet), -1);
                 }
             } else {
-<<<<<<< HEAD
-                boolean deriveA1 = creationParameters.isPhaseControl() && branch.isPhaseController() && branch.getPhaseControl().getMode() == PhaseControl.Mode.CONTROLLER;
-                boolean deriveR1 = creationParameters.isVoltageRemoteControl() && branch.isVoltageController();
-=======
                 boolean deriveA1 = creationParameters.isPhaseControl() && branch.isPhaseController()
                     && branch.getDiscretePhaseControl().getMode() == DiscretePhaseControl.Mode.CONTROLLER;
->>>>>>> 016ac2d0
+                boolean deriveR1 = creationParameters.isVoltageRemoteControl() && branch.isVoltageController();
                 if (branch.getBus1() == controllerBus) {
                     LfBus otherSideBus = branch.getBus2();
                     q = otherSideBus != null ? new ClosedBranchSide1ReactiveFlowEquationTerm(branch, controllerBus, otherSideBus, variableSet, deriveA1, deriveR1)
@@ -222,20 +218,13 @@
     private static void createBranchActivePowerTargetEquation(LfBranch branch, DiscretePhaseControl.ControlledSide controlledSide,
                                                               EquationSystem equationSystem, EquationTerm p) {
         if (branch.isPhaseControlled(controlledSide)) {
-<<<<<<< HEAD
-            PhaseControl phaseControl = branch.getPhaseControl();
-            if (phaseControl.getMode() == PhaseControl.Mode.CONTROLLER) {
-                if (phaseControl.getUnit() == PhaseControl.Unit.A) {
-=======
             DiscretePhaseControl phaseControl = branch.getDiscretePhaseControl();
             if (phaseControl.getMode() == DiscretePhaseControl.Mode.CONTROLLER) {
                 if (phaseControl.getUnit() == DiscretePhaseControl.Unit.A) {
->>>>>>> 016ac2d0
                     throw new PowsyblException("Phase control in A is not yet supported");
                 }
                 equationSystem.createEquation(branch.getNum(), EquationType.BRANCH_P).addTerm(p);
             }
-<<<<<<< HEAD
         }
     }
 
@@ -243,8 +232,6 @@
         if (branch.isVoltageController()) {
             LfBus controlledBus = branch.getVoltageControl().getControlledBus();
             equationSystem.createEquation(branch.getNum(), EquationType.BUS_TRANSFO_V).addTerm(new BusVoltageEquationTerm(controlledBus, variableSet));
-=======
->>>>>>> 016ac2d0
         }
     }
 
@@ -256,21 +243,13 @@
         EquationTerm p2 = null;
         EquationTerm q2 = null;
         if (bus1 != null && bus2 != null) {
-<<<<<<< HEAD
-            boolean deriveA1 = creationParameters.isPhaseControl() && branch.isPhaseController() && branch.getPhaseControl().getMode() == PhaseControl.Mode.CONTROLLER;
+            boolean deriveA1 = creationParameters.isPhaseControl() && branch.isPhaseController()
+                && branch.getDiscretePhaseControl().getMode() == DiscretePhaseControl.Mode.CONTROLLER;
             boolean deriveR1 = creationParameters.isTransformerVoltageControl() && branch.isVoltageController();
             p1 = new ClosedBranchSide1ActiveFlowEquationTerm(branch, bus1, bus2, variableSet, deriveA1, deriveR1);
             q1 = new ClosedBranchSide1ReactiveFlowEquationTerm(branch, bus1, bus2, variableSet, deriveA1, deriveR1);
             p2 = new ClosedBranchSide2ActiveFlowEquationTerm(branch, bus1, bus2, variableSet, deriveA1, deriveR1);
             q2 = new ClosedBranchSide2ReactiveFlowEquationTerm(branch, bus1, bus2, variableSet, deriveA1, deriveR1);
-=======
-            boolean deriveA1 = creationParameters.isPhaseControl() && branch.isPhaseController()
-                && branch.getDiscretePhaseControl().getMode() == DiscretePhaseControl.Mode.CONTROLLER;
-            p1 = new ClosedBranchSide1ActiveFlowEquationTerm(branch, bus1, bus2, variableSet, deriveA1);
-            q1 = new ClosedBranchSide1ReactiveFlowEquationTerm(branch, bus1, bus2, variableSet, deriveA1);
-            p2 = new ClosedBranchSide2ActiveFlowEquationTerm(branch, bus1, bus2, variableSet, deriveA1);
-            q2 = new ClosedBranchSide2ReactiveFlowEquationTerm(branch, bus1, bus2, variableSet, deriveA1);
->>>>>>> 016ac2d0
         } else if (bus1 != null) {
             p1 = new OpenBranchSide2ActiveFlowEquationTerm(branch, bus1, variableSet);
             q1 = new OpenBranchSide2ReactiveFlowEquationTerm(branch, bus1, variableSet);
