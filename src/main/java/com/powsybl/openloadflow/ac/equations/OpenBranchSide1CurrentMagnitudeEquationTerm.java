--- conflicted
+++ resolved
@@ -88,15 +88,11 @@
         Objects.requireNonNull(variable);
         if (variable.equals(v2Var)) {
             return di2dv2(y, FastMath.cos(ksi), FastMath.sin(ksi), g1, b1, g2, b2, v2(), ph2());
-<<<<<<< HEAD
-=======
         } else if (variable.equals(ph2Var)) {
             throw new IllegalArgumentException("Derivative with respect to ph2 not implemented");
         } else {
             throw new IllegalStateException("Unknown variable: " + variable);
->>>>>>> b330dadd
         }
-        return 0;
     }
 
     @Override
