/**
 * Copyright (c) 2022, RTE (http://www.rte-france.com)
 * This Source Code Form is subject to the terms of the Mozilla Public
 * License, v. 2.0. If a copy of the MPL was not distributed with this
 * file, You can obtain one at http://mozilla.org/MPL/2.0/.
 */
package com.powsybl.openloadflow.ac.equations;

import com.powsybl.openloadflow.equations.Variable;
import com.powsybl.openloadflow.equations.VariableSet;
import com.powsybl.openloadflow.network.LfBus;
import com.powsybl.openloadflow.network.LfHvdc;

import java.util.Objects;

/**
 * @author Anne Tilloy <anne.tilloy at rte-france.com>
 */
public class HvdcAcEmulationSide2ActiveFlowEquationTerm extends AbstractHvdcAcEmulationFlowEquationTerm {

    public HvdcAcEmulationSide2ActiveFlowEquationTerm(LfHvdc hvdc, LfBus bus1, LfBus bus2, VariableSet<AcVariableType> variableSet) {
        super(hvdc, bus1, bus2, variableSet);
    }

    private static double p2(double p0, double k, double lossFactor1, double lossFactor2, double ph1, double ph2) {
        return -(isController(ph1, ph2) ? 1 : getLossMultiplier(lossFactor1, lossFactor2)) * (p0 + k * (ph1 - ph2));
    }

    private static boolean isController(double ph1, double ph2) {
        return (ph1 - ph2) < 0;
    }

    private static double dp2dph1(double k, double lossFactor1, double lossFactor2, double ph1, double ph2) {
        return -(isController(ph1, ph2) ? 1 : getLossMultiplier(lossFactor1, lossFactor2)) * k;
    }

    private static double dp2dph2(double k, double lossFactor1, double lossFactor2, double ph1, double ph2) {
        return -dp2dph1(k, lossFactor1, lossFactor2, ph1, ph2);
    }

    @Override
    public double eval() {
        return p2(p0, k, lossFactor1, lossFactor2, ph1(), ph2());
    }

    @Override
    public double der(Variable<AcVariableType> variable) {
        Objects.requireNonNull(variable);
        if (variable.equals(ph1Var)) {
            return dp2dph1(k, lossFactor1, lossFactor2, ph1(), ph2());
        } else if (variable.equals(ph2Var)) {
<<<<<<< HEAD
            return dp2dph2(k, ph1(), ph2());
=======
            return dp2dph2(k, lossFactor1, lossFactor2, ph1(), ph2());
        } else {
            throw new IllegalStateException("Unknown variable: " + variable);
>>>>>>> b330dadd
        }
        return 0;
    }

    @Override
    protected String getName() {
        return "ac_emulation_p_2";
    }
}<|MERGE_RESOLUTION|>--- conflicted
+++ resolved
@@ -49,15 +49,10 @@
         if (variable.equals(ph1Var)) {
             return dp2dph1(k, lossFactor1, lossFactor2, ph1(), ph2());
         } else if (variable.equals(ph2Var)) {
-<<<<<<< HEAD
-            return dp2dph2(k, ph1(), ph2());
-=======
             return dp2dph2(k, lossFactor1, lossFactor2, ph1(), ph2());
         } else {
             throw new IllegalStateException("Unknown variable: " + variable);
->>>>>>> b330dadd
         }
-        return 0;
     }
 
     @Override
