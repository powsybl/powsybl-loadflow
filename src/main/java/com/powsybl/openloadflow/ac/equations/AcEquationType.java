--- conflicted
+++ resolved
@@ -30,14 +30,11 @@
     DISTR_SHUNT_B("distr_b", ElementType.SHUNT_COMPENSATOR), // shunt remote voltage control susceptance distribution
     DUMMY_TARGET_P("dummy_target_p", ElementType.BRANCH),
     DUMMY_TARGET_Q("dummy_target_q", ElementType.BRANCH),
-<<<<<<< HEAD
+    BUS_DISTR_SLACK_P("bus_distr_slack_p", ElementType.BUS); // multiple slack buses distribution
     BUS_TARGET_P_HOMOPOLAR("bus_target_p_homopolar", ElementType.BUS), // bus active power target
     BUS_TARGET_Q_HOMOPOLAR("bus_target_q_homopolar", ElementType.BUS), // bus reactive power target
     BUS_TARGET_P_INVERSE("bus_target_p_inverse", ElementType.BUS), // bus active power target
     BUS_TARGET_Q_INVERSE("bus_target_q_inverse", ElementType.BUS); // bus reactive power target
-=======
-    BUS_DISTR_SLACK_P("bus_distr_slack_p", ElementType.BUS); // multiple slack buses distribution
->>>>>>> dad34e92
 
     private final String symbol;
 
