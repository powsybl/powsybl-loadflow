--- conflicted
+++ resolved
@@ -92,18 +92,17 @@
     @Override
     public void onVoltageControlModeChange(DiscreteVoltageControl voltageControl, DiscreteVoltageControl.Mode oldMode, DiscreteVoltageControl.Mode newMode) {
         if (newMode == DiscreteVoltageControl.Mode.OFF) {
-<<<<<<< HEAD
             if (oldMode == DiscreteVoltageControl.Mode.VOLTAGE_TRANSFORMER) {
                 LfBus bus = voltageControl.getControlled();
 
                 // de-activate transformer voltage control equation
-                Equation t = equationSystem.createEquation(bus.getNum(), EquationType.BUS_V);
-                t.setActive(false);
+                equationSystem.createEquation(bus.getNum(), EquationType.BUS_V)
+                        .setActive(false);
 
                 for (LfBranch controllerBranch : bus.getDiscreteVoltageControl().getControllerBranches()) {
-                    // de-activate r1 variable
-                    Variable r1 = variableSet.getVariable(controllerBranch.getNum(), VariableType.BRANCH_RHO1);
-                    r1.setActive(false);
+                    // activate constant R1 equation
+                    equationSystem.createEquation(controllerBranch.getNum(), EquationType.BRANCH_RHO1)
+                            .setActive(true);
 
                     // clean transformer distribution equations
                     equationSystem.removeEquation(controllerBranch.getNum(), EquationType.ZERO_RHO1);
@@ -112,33 +111,18 @@
                 LfBus bus = voltageControl.getControlled();
 
                 // de-activate transformer voltage control equation
-                Equation t = equationSystem.createEquation(bus.getNum(), EquationType.BUS_V);
-                t.setActive(false);
+                equationSystem.createEquation(bus.getNum(), EquationType.BUS_V)
+                        .setActive(false);
 
                 for (LfBus controllerBus : bus.getDiscreteVoltageControl().getControllerBuses()) {
-                    // de-activate b variable for next outer loop run
-                    Variable b = variableSet.getVariable(controllerBus.getNum(), VariableType.BUS_B);
-                    b.setActive(false);
+                    // activate constant B equation
+                    equationSystem.createEquation(controllerBus.getNum(), EquationType.BUS_B)
+                            .setActive(true);
 
-                    // TODO: clean shunt distribution equations
+                    // TODO: clean shunt distribution equations in case of remote control.
                 }
             } else {
                 throw new UnsupportedOperationException("Not supported mode");
-=======
-            LfBus bus = voltageControl.getControlled();
-
-            // de-activate transformer voltage control equation
-            equationSystem.createEquation(bus.getNum(), EquationType.BUS_V)
-                    .setActive(false);
-
-            for (LfBranch controllerBranch : bus.getDiscreteVoltageControl().getControllers()) {
-                // activate constant R1 equation
-                equationSystem.createEquation(controllerBranch.getNum(), EquationType.BRANCH_RHO1)
-                        .setActive(true);
-
-                // clean transformer distribution equations
-                equationSystem.removeEquation(controllerBranch.getNum(), EquationType.ZERO_RHO1);
->>>>>>> 575d2b82
             }
         } else {
             throw new UnsupportedOperationException("TODO");
