/**
 * Copyright (c) 2021, RTE (http://www.rte-france.com)
 * This Source Code Form is subject to the terms of the Mozilla Public
 * License, v. 2.0. If a copy of the MPL was not distributed with this
 * file, You can obtain one at http://mozilla.org/MPL/2.0/.
 */
package com.powsybl.openloadflow.ac.equations;

import com.powsybl.openloadflow.equations.Equation;
import com.powsybl.openloadflow.equations.EquationSystem;
import com.powsybl.openloadflow.equations.VariableSet;
import com.powsybl.openloadflow.network.*;

import java.util.List;
import java.util.Objects;
import java.util.Set;
import java.util.stream.Collectors;

/**
 * @author Geoffroy Jamgotchian <geoffroy.jamgotchian at rte-france.com>
 */
public class AcEquationSystemUpdater extends AbstractLfNetworkListener {

    private final EquationSystem<AcVariableType, AcEquationType> equationSystem;

    private final VariableSet<AcVariableType> variableSet;

    private final AcEquationSystemCreationParameters creationParameters;

    private final LfNetworkParameters networkParameters;

    public AcEquationSystemUpdater(EquationSystem<AcVariableType, AcEquationType> equationSystem, VariableSet<AcVariableType> variableSet,
                                   AcEquationSystemCreationParameters creationParameters, LfNetworkParameters networkParameters) {
        this.equationSystem = Objects.requireNonNull(equationSystem);
        this.variableSet = Objects.requireNonNull(variableSet);
        this.creationParameters = Objects.requireNonNull(creationParameters);
        this.networkParameters = Objects.requireNonNull(networkParameters);
    }

    private void updateVoltageControl(VoltageControl voltageControl) {

        LfBus controlledBus = voltageControl.getControlledBus();
        Set<LfBus> controllerBuses = voltageControl.getControllerBuses();

        LfBus firstControllerBus = controllerBuses.iterator().next();
        if (firstControllerBus.hasGeneratorsWithSlope()) {
            // we only support one controlling static var compensator without any other controlling generators
            // we don't support controller bus that wants to control back voltage with slope.
            if (!firstControllerBus.isVoltageControllerEnabled()) {
                equationSystem.createEquation(controlledBus.getNum(), AcEquationType.BUS_V_SLOPE).setActive(false);
            }
        } else {
            // controlled bus has a voltage equation only if one of the controller bus has voltage control on
            List<LfBus> controllerBusesWithVoltageControlOn = controllerBuses.stream()
                    .filter(LfBus::isVoltageControllerEnabled)
                    .collect(Collectors.toList());
            // clean reactive power distribution equations
            controllerBuses.forEach(b -> equationSystem.removeEquation(b.getNum(), AcEquationType.ZERO_Q));
            // is there one static var compensator with a non-zero slope
            equationSystem.createEquation(controlledBus.getNum(), AcEquationType.BUS_V).setActive(!controllerBusesWithVoltageControlOn.isEmpty());
            // create reactive power equations on controller buses that have voltage control on
            if (!controllerBusesWithVoltageControlOn.isEmpty()) {
                AcEquationSystem.createReactivePowerDistributionEquations(controllerBusesWithVoltageControlOn, networkParameters, equationSystem, variableSet, creationParameters);
            }
        }
    }

    private void updateVoltageControl(LfBus controllerBus, boolean newVoltageControllerEnabled) {
        Equation<AcVariableType, AcEquationType> qEq = equationSystem.createEquation(controllerBus.getNum(), AcEquationType.BUS_Q);
        if (newVoltageControllerEnabled) { // switch PQ/PV
            qEq.setActive(false);

            controllerBus.getVoltageControl()
                    .filter(bus -> controllerBus.isVoltageControllerEnabled())
                    .ifPresent(this::updateVoltageControl);
        } else { // switch PV/PQ
            qEq.setActive(true);

            controllerBus.getVoltageControl()
                    .filter(bus -> controllerBus.hasVoltageControllerCapability())
                    .ifPresent(this::updateVoltageControl);
        }
    }

    @Override
    public void onVoltageControlChange(LfBus controllerBus, boolean newVoltageControllerEnabled) {
        updateVoltageControl(controllerBus, newVoltageControllerEnabled);
    }

    private void updateDiscretePhaseControl(DiscretePhaseControl phaseControl, DiscretePhaseControl.Mode newMode) {
        boolean on = newMode != DiscretePhaseControl.Mode.OFF;

        // activate/de-activate phase control equation
        equationSystem.createEquation(phaseControl.getControlled().getNum(), AcEquationType.BRANCH_P)
                .setActive(on);

        // de-activate/activate constant A1 equation
        equationSystem.createEquation(phaseControl.getController().getNum(), AcEquationType.BRANCH_ALPHA1)
                .setActive(!on);
    }

    @Override
    public void onDiscretePhaseControlModeChange(DiscretePhaseControl phaseControl, DiscretePhaseControl.Mode oldMode, DiscretePhaseControl.Mode newMode) {
        updateDiscretePhaseControl(phaseControl, newMode);
    }

    private void updateDiscreteVoltageControl(DiscreteVoltageControl voltageControl, DiscreteVoltageControl.Mode newMode) {
        LfBus controlledBus = voltageControl.getControlled();
        if (newMode == DiscreteVoltageControl.Mode.OFF) {

            // de-activate transformer voltage control equation
            equationSystem.createEquation(controlledBus.getNum(), AcEquationType.BUS_V)
                    .setActive(false);

            for (LfBranch controllerBranch : voltageControl.getControllers()) {
                // activate constant R1 equation
                equationSystem.createEquation(controllerBranch.getNum(), AcEquationType.BRANCH_RHO1)
                        .setActive(true);

                // clean transformer distribution equations
                equationSystem.removeEquation(controllerBranch.getNum(), AcEquationType.ZERO_RHO1);
            }
        } else { // newMode == DiscreteVoltageControl.Mode.VOLTAGE

            // activate transformer voltage control equation
            equationSystem.createEquation(controlledBus.getNum(), AcEquationType.BUS_V)
                    .setActive(true);

            // add transformer distribution equations
            AcEquationSystem.createR1DistributionEquations(voltageControl.getControllers(), equationSystem, variableSet);

            for (LfBranch controllerBranch : voltageControl.getControllers()) {
                // de-activate constant R1 equation
                equationSystem.createEquation(controllerBranch.getNum(), AcEquationType.BRANCH_RHO1)
                        .setActive(false);
            }
        }
    }

    @Override
    public void onDiscreteVoltageControlModeChange(DiscreteVoltageControl voltageControl, DiscreteVoltageControl.Mode oldMode, DiscreteVoltageControl.Mode newMode) {
        updateDiscreteVoltageControl(voltageControl, newMode);
    }
<<<<<<< HEAD

    @Override
    public void onDisableChange(LfElement element, boolean disabled) {
        switch (element.getType()) {
            case BUS:
                // TODO
                break;
            case BRANCH:
                // TODO
                break;
            case SHUNT_COMPENSATOR:
                // TODO
                break;
        }
    }
=======
>>>>>>> c38c4bd8
}<|MERGE_RESOLUTION|>--- conflicted
+++ resolved
@@ -141,22 +141,4 @@
     public void onDiscreteVoltageControlModeChange(DiscreteVoltageControl voltageControl, DiscreteVoltageControl.Mode oldMode, DiscreteVoltageControl.Mode newMode) {
         updateDiscreteVoltageControl(voltageControl, newMode);
     }
-<<<<<<< HEAD
-
-    @Override
-    public void onDisableChange(LfElement element, boolean disabled) {
-        switch (element.getType()) {
-            case BUS:
-                // TODO
-                break;
-            case BRANCH:
-                // TODO
-                break;
-            case SHUNT_COMPENSATOR:
-                // TODO
-                break;
-        }
-    }
-=======
->>>>>>> c38c4bd8
 }