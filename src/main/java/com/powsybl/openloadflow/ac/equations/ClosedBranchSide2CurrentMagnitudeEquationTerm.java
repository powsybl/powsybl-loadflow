--- conflicted
+++ resolved
@@ -66,15 +66,9 @@
         double interReI2 = g2 * cosPh2 - b2 * sinPh2 + y * sinPh2Ksi;
         double interImI2 = g2 * sinPh2 + b2 * cosPh2 - y * cosPh2Ksi;
 
-<<<<<<< HEAD
-        double reI2 = R2 * (w2 * interReI2 - w1 * sinTheta) * CURRENT_NORMALIZATION_FACTOR;
-        double imI2 = R2 * (w2 * interImI2 + w1 * cosTheta) * CURRENT_NORMALIZATION_FACTOR;
-        i2 = FastMath.hypot(reI2, imI2);
-=======
         double reI2 = R2 * (w2 * interReI2 - w1 * sinTheta);
         double imI2 = R2 * (w2 * interImI2 + w1 * cosTheta);
-        i2 = Math.hypot(reI2, imI2);
->>>>>>> 9a245edb
+        i2 = FastMath.hypot(reI2, imI2);
 
         double dreI2dv2 = R2 * R2 * interReI2;
         double dreI2dv1 = R2 * (-y * r1 * sinTheta);
