/**
 * Copyright (c) 2023, Jean-Baptiste Heyberger <jbheyberger at gmail.com>
 * Copyright (c) 2023, Geoffroy Jamgotchian <geoffroy.jamgotchian at gmail.com>
 * This Source Code Form is subject to the terms of the Mozilla Public
 * License, v. 2.0. If a copy of the MPL was not distributed with this
 * file, You can obtain one at http://mozilla.org/MPL/2.0/.
 * SPDX-License-Identifier: MPL-2.0
 */
package com.powsybl.openloadflow.ac.equations.asym;

import com.powsybl.iidm.network.TwoSides;
import com.powsybl.openloadflow.ac.equations.*;
import com.powsybl.openloadflow.equations.EquationSystem;
import com.powsybl.openloadflow.equations.EquationTerm;
import com.powsybl.openloadflow.equations.VariableSet;
import com.powsybl.openloadflow.network.*;
import com.powsybl.openloadflow.network.extensions.AsymBusLoadType;
import com.powsybl.openloadflow.network.extensions.AsymBusVariableType;
import com.powsybl.openloadflow.network.extensions.LegConnectionType;
import com.powsybl.openloadflow.util.ComplexPart;
import com.powsybl.openloadflow.util.Fortescue;
import com.powsybl.openloadflow.util.Fortescue.SequenceType;

/**
 * @author Geoffroy Jamgotchian {@literal <geoffroy.jamgotchian at gmail.com>}
 * @author Jean-Baptiste Heyberger {@literal <jbheyberger at gmail.com>}
 */
public class AsymmetricalAcEquationSystemCreator extends AcEquationSystemCreator {

    private static final double EPSILON = 0.00001;

    public AsymmetricalAcEquationSystemCreator(LfNetwork network, AcEquationSystemCreationParameters creationParameters) {
        super(network, creationParameters);
    }

    @Override
    protected void createBusEquation(LfBus bus, EquationSystem<AcVariableType, AcEquationType> equationSystem) {
        super.createBusEquation(bus, equationSystem);

        // addition of asymmetric equations, supposing that existing v, theta, p and q are linked to the positive sequence
        LfAsymBus asymBus = bus.getAsym();

        if (asymBus.getAsymBusVariableType() == AsymBusVariableType.WYE) {
            if (asymBus.getNbMissingPhases() == 0) {
                asymBus.setIxN(equationSystem.createEquation(bus, AcEquationType.BUS_TARGET_IX_NEGATIVE));
                asymBus.setIyN(equationSystem.createEquation(bus, AcEquationType.BUS_TARGET_IY_NEGATIVE));
            }

            if (asymBus.getNbMissingPhases() <= 1) {
                asymBus.setIxZ(equationSystem.createEquation(bus, AcEquationType.BUS_TARGET_IX_ZERO));
                asymBus.setIyZ(equationSystem.createEquation(bus, AcEquationType.BUS_TARGET_IY_ZERO));
            }

        } else {
            if (asymBus.getNbMissingPhases() > 0) {
                throw new IllegalStateException(" Delta config with missing phases not yet handled at bus : " + bus.getId());
            }
            // delta connection
            asymBus.setIxN(equationSystem.createEquation(bus, AcEquationType.BUS_TARGET_IX_NEGATIVE));
            asymBus.setIyN(equationSystem.createEquation(bus, AcEquationType.BUS_TARGET_IY_NEGATIVE));
        }

        // Handle generators at bus for homopolar and inverse
        for (LfGenerator gen : bus.getGenerators()) {
            // if there is at least one generating unit that is voltage controlling we model the equivalent in inverse and homopolar
            // with a large admittance yg = g +jb to model a close connection of the bus to the ground (E_homopolar = 0 E_Inverse = 0)
            if (gen.getGeneratorControlType() == LfGenerator.GeneratorControlType.REMOTE_REACTIVE_POWER
                    || gen.getGeneratorControlType() == LfGenerator.GeneratorControlType.MONITORING_VOLTAGE) {
                throw new IllegalStateException("Generator with control type " + gen.getGeneratorControlType()
                        + " not yet supported in asymmetric load flow: " + gen.getId());
            }

            if (gen.getAsym() != null && (gen.getGeneratorControlType() == LfGenerator.GeneratorControlType.VOLTAGE
                    || gen.getGeneratorControlType() == LfGenerator.GeneratorControlType.MONITORING_VOLTAGE)) {
                asymBus.setBzEquiv(asymBus.getBzEquiv() + gen.getAsym().getBz());
                asymBus.setGzEquiv(asymBus.getGzEquiv() + gen.getAsym().getGz());
                asymBus.setBnEquiv(asymBus.getBnEquiv() + gen.getAsym().getBn());
                asymBus.setGnEquiv(asymBus.getGnEquiv() + gen.getAsym().getGn());
            }
        }

        if (asymBus.getAsymBusVariableType() == AsymBusVariableType.WYE
                && (Math.abs(asymBus.getBzEquiv()) > EPSILON || Math.abs(asymBus.getGzEquiv()) > EPSILON)) {
            equationSystem.createEquation(bus, AcEquationType.BUS_TARGET_IX_ZERO)
                    .addTerm(new ShuntFortescueIxEquationTerm(bus, equationSystem.getVariableSet(), SequenceType.ZERO));
            equationSystem.createEquation(bus, AcEquationType.BUS_TARGET_IY_ZERO)
                    .addTerm(new ShuntFortescueIyEquationTerm(bus, equationSystem.getVariableSet(), SequenceType.ZERO));
        }

        if (Math.abs(asymBus.getGnEquiv()) > EPSILON || Math.abs(asymBus.getBnEquiv()) > EPSILON) {
            ShuntFortescueIxEquationTerm ixShuntNegative = new ShuntFortescueIxEquationTerm(bus, equationSystem.getVariableSet(), SequenceType.NEGATIVE);
            equationSystem.createEquation(bus, AcEquationType.BUS_TARGET_IX_NEGATIVE).addTerm(ixShuntNegative);
            ShuntFortescueIyEquationTerm iyShuntNegative = new ShuntFortescueIyEquationTerm(bus, equationSystem.getVariableSet(), SequenceType.NEGATIVE);
            equationSystem.createEquation(bus, AcEquationType.BUS_TARGET_IY_NEGATIVE).addTerm(iyShuntNegative);
        }

        addTermsForLoad(bus, asymBus, equationSystem, asymBus.getLoadWye0());
        addTermsForLoad(bus, asymBus, equationSystem, asymBus.getLoadDelta0());
        addTermsForLoad(bus, asymBus, equationSystem, asymBus.getLoadWye2());
        addTermsForLoad(bus, asymBus, equationSystem, asymBus.getLoadDelta2());
    }

    @Override
    protected void createImpedantBranch(LfBranch branch, LfBus bus1, LfBus bus2, EquationSystem<AcVariableType, AcEquationType> equationSystem) {
        // positive sequence
        EquationTerm<AcVariableType, AcEquationType> p1;
        EquationTerm<AcVariableType, AcEquationType> q1;
        EquationTerm<AcVariableType, AcEquationType> p2;
        EquationTerm<AcVariableType, AcEquationType> q2;
        EquationTerm<AcVariableType, AcEquationType> i1 = null;
        EquationTerm<AcVariableType, AcEquationType> i2 = null;

        // zero sequence
        EquationTerm<AcVariableType, AcEquationType> ixz1 = null;
        EquationTerm<AcVariableType, AcEquationType> iyz1 = null;
        EquationTerm<AcVariableType, AcEquationType> ixz2 = null;
        EquationTerm<AcVariableType, AcEquationType> iyz2 = null;

        // negative sequence
        EquationTerm<AcVariableType, AcEquationType> ixn1 = null;
        EquationTerm<AcVariableType, AcEquationType> iyn1 = null;
        EquationTerm<AcVariableType, AcEquationType> ixn2 = null;
        EquationTerm<AcVariableType, AcEquationType> iyn2 = null;

        boolean deriveA1 = isDeriveA1(branch, creationParameters);
        boolean deriveR1 = isDeriveR1(branch);

        if (bus1 == null) {
            throw new IllegalStateException("Line open at one side not yet supported in asymmetric load flow at bus 1 of branch: " + branch.getId());
        }

        if (bus2 == null) {
            throw new IllegalStateException("Line open at one side not yet supported in asymmetric load flow at bus 2 of branch: " + branch.getId());
        }

        LfAsymBus asymBus1 = bus1.getAsym();
        LfAsymBus asymBus2 = bus2.getAsym();

        boolean isBus1Wye = true;
        if (asymBus1.getAsymBusVariableType() == AsymBusVariableType.DELTA) {
            isBus1Wye = false;
        }
        int nbPhases1 = asymBus1.getNbExistingPhases();

        boolean isBus2Wye = true;
        if (asymBus2.getAsymBusVariableType() == AsymBusVariableType.DELTA) {
            isBus2Wye = false;
        }
        int nbPhases2 = asymBus2.getNbExistingPhases();

        if (!hasBranchAsymmetry(branch)) {

            if (nbPhases1 < 3 || nbPhases2 < 3) {
                throw new IllegalStateException("Branch with a missing phase cannot be handled as a fortescue balanced model at branch : " + branch.getId());
            }

            // no assymmetry is detected with this line, we handle the equations as Fortescue and decoupled
            if (asymBus1.isPositiveSequenceAsCurrent()) {
                p1 = new ClosedBranchI1xFlowEquationTerm(branch, bus1, bus2, equationSystem.getVariableSet(), deriveA1, deriveR1, SequenceType.POSITIVE);
                q1 = new ClosedBranchI1yFlowEquationTerm(branch, bus1, bus2, equationSystem.getVariableSet(), deriveA1, deriveR1, SequenceType.POSITIVE);
            } else {
                p1 = new ClosedBranchSide1ActiveFlowEquationTerm(branch, bus1, bus2, equationSystem.getVariableSet(), deriveA1, deriveR1, SequenceType.POSITIVE);
                q1 = new ClosedBranchSide1ReactiveFlowEquationTerm(branch, bus1, bus2, equationSystem.getVariableSet(), deriveA1, deriveR1, SequenceType.POSITIVE);
            }

            if (asymBus2.isPositiveSequenceAsCurrent()) {
                p2 = new ClosedBranchI2xFlowEquationTerm(branch, bus1, bus2, equationSystem.getVariableSet(), deriveA1, deriveR1, SequenceType.POSITIVE);
                q2 = new ClosedBranchI2yFlowEquationTerm(branch, bus1, bus2, equationSystem.getVariableSet(), deriveA1, deriveR1, SequenceType.POSITIVE);
            } else {
                p2 = new ClosedBranchSide2ActiveFlowEquationTerm(branch, bus1, bus2, equationSystem.getVariableSet(), deriveA1, deriveR1, SequenceType.POSITIVE);
                q2 = new ClosedBranchSide2ReactiveFlowEquationTerm(branch, bus1, bus2, equationSystem.getVariableSet(), deriveA1, deriveR1, SequenceType.POSITIVE);
            }

            i1 = new ClosedBranchSide1CurrentMagnitudeEquationTerm(branch, bus1, bus2, equationSystem.getVariableSet(), deriveA1, deriveR1);
            i2 = new ClosedBranchSide2CurrentMagnitudeEquationTerm(branch, bus1, bus2, equationSystem.getVariableSet(), deriveA1, deriveR1);

            if (branch.getBranchType() == LfBranch.BranchType.LINE) {
                // zero
                if (isBus2Wye) {
                    ixz2 = new ClosedBranchI2xFlowEquationTerm(branch, bus1, bus2, equationSystem.getVariableSet(), deriveA1, deriveR1, SequenceType.ZERO);
                    iyz2 = new ClosedBranchI2yFlowEquationTerm(branch, bus1, bus2, equationSystem.getVariableSet(), deriveA1, deriveR1, SequenceType.ZERO);
                }

                if (isBus1Wye) {
                    ixz1 = new ClosedBranchI1xFlowEquationTerm(branch, bus1, bus2, equationSystem.getVariableSet(), deriveA1, deriveR1, SequenceType.ZERO);
                    iyz1 = new ClosedBranchI1yFlowEquationTerm(branch, bus1, bus2, equationSystem.getVariableSet(), deriveA1, deriveR1, SequenceType.ZERO);
                }

                // negative
                ixn1 = new ClosedBranchI1xFlowEquationTerm(branch, bus1, bus2, equationSystem.getVariableSet(), deriveA1, deriveR1, SequenceType.NEGATIVE);
                iyn1 = new ClosedBranchI1yFlowEquationTerm(branch, bus1, bus2, equationSystem.getVariableSet(), deriveA1, deriveR1, SequenceType.NEGATIVE);
                ixn2 = new ClosedBranchI2xFlowEquationTerm(branch, bus1, bus2, equationSystem.getVariableSet(), deriveA1, deriveR1, SequenceType.NEGATIVE);
                iyn2 = new ClosedBranchI2yFlowEquationTerm(branch, bus1, bus2, equationSystem.getVariableSet(), deriveA1, deriveR1, SequenceType.NEGATIVE);
            } else {
                // this must be a fortescue transformer
                // zero
                if (isBus2Wye) {
                    ixz2 = new ClosedBranchTfoZeroIflowEquationTerm(branch, bus1, bus2, equationSystem.getVariableSet(), deriveA1, deriveR1, FlowType.I2X);
                    iyz2 = new ClosedBranchTfoZeroIflowEquationTerm(branch, bus1, bus2, equationSystem.getVariableSet(), deriveA1, deriveR1, FlowType.I2Y);
                }

                if (isBus1Wye) {
                    ixz1 = new ClosedBranchTfoZeroIflowEquationTerm(branch, bus1, bus2, equationSystem.getVariableSet(), deriveA1, deriveR1, FlowType.I1X);
                    iyz1 = new ClosedBranchTfoZeroIflowEquationTerm(branch, bus1, bus2, equationSystem.getVariableSet(), deriveA1, deriveR1, FlowType.I1Y);
                }

                // negative
                ixn1 = new ClosedBranchTfoNegativeIflowEquationTerm(branch, bus1, bus2, equationSystem.getVariableSet(), deriveA1, deriveR1, FlowType.I1X);
                iyn1 = new ClosedBranchTfoNegativeIflowEquationTerm(branch, bus1, bus2, equationSystem.getVariableSet(), deriveA1, deriveR1, FlowType.I1Y);
                ixn2 = new ClosedBranchTfoNegativeIflowEquationTerm(branch, bus1, bus2, equationSystem.getVariableSet(), deriveA1, deriveR1, FlowType.I2X);
                iyn2 = new ClosedBranchTfoNegativeIflowEquationTerm(branch, bus1, bus2, equationSystem.getVariableSet(), deriveA1, deriveR1, FlowType.I2Y);
            }

        } else {
            // assymmetry is detected with this line, we handle the equations as coupled between the different sequences
            // positive
            if (asymBus1.isPositiveSequenceAsCurrent()) {
                // in this case we try to model the positive sequence as current balances
                p1 = new AsymmetricalClosedBranchCoupledCurrentEquationTerm(branch, bus1, bus2, equationSystem.getVariableSet(), ComplexPart.REAL, TwoSides.ONE, SequenceType.POSITIVE);
                q1 = new AsymmetricalClosedBranchCoupledCurrentEquationTerm(branch, bus1, bus2, equationSystem.getVariableSet(), ComplexPart.IMAGINARY, TwoSides.ONE, SequenceType.POSITIVE);
            } else {
                p1 = new AsymmetricalClosedBranchCoupledPowerEquationTerm(branch, bus1, bus2, equationSystem.getVariableSet(), ComplexPart.REAL, TwoSides.ONE, SequenceType.POSITIVE);
                q1 = new AsymmetricalClosedBranchCoupledPowerEquationTerm(branch, bus1, bus2, equationSystem.getVariableSet(), ComplexPart.IMAGINARY, TwoSides.ONE, SequenceType.POSITIVE);
            }

            if (isBus1Wye) {
                if (nbPhases1 == 3) {
                    ixn1 = new AsymmetricalClosedBranchCoupledCurrentEquationTerm(branch, bus1, bus2, equationSystem.getVariableSet(), ComplexPart.REAL, TwoSides.ONE, SequenceType.NEGATIVE);
                    iyn1 = new AsymmetricalClosedBranchCoupledCurrentEquationTerm(branch, bus1, bus2, equationSystem.getVariableSet(), ComplexPart.IMAGINARY, TwoSides.ONE, SequenceType.NEGATIVE);
                }
                if (nbPhases1 > 1) {
                    ixz1 = new AsymmetricalClosedBranchCoupledCurrentEquationTerm(branch, bus1, bus2, equationSystem.getVariableSet(), ComplexPart.REAL, TwoSides.ONE, SequenceType.ZERO);
                    iyz1 = new AsymmetricalClosedBranchCoupledCurrentEquationTerm(branch, bus1, bus2, equationSystem.getVariableSet(), ComplexPart.IMAGINARY, TwoSides.ONE, SequenceType.ZERO);
                }

            } else {
                ixn1 = new AsymmetricalClosedBranchCoupledCurrentEquationTerm(branch, bus1, bus2, equationSystem.getVariableSet(), ComplexPart.REAL, TwoSides.ONE, SequenceType.NEGATIVE);
                iyn1 = new AsymmetricalClosedBranchCoupledCurrentEquationTerm(branch, bus1, bus2, equationSystem.getVariableSet(), ComplexPart.IMAGINARY, TwoSides.ONE, SequenceType.NEGATIVE);
            }

            if (asymBus2.isPositiveSequenceAsCurrent()) {
                p2 = new AsymmetricalClosedBranchCoupledCurrentEquationTerm(branch, bus1, bus2, equationSystem.getVariableSet(), ComplexPart.REAL, TwoSides.TWO, SequenceType.POSITIVE);
                q2 = new AsymmetricalClosedBranchCoupledCurrentEquationTerm(branch, bus1, bus2, equationSystem.getVariableSet(), ComplexPart.IMAGINARY, TwoSides.TWO, SequenceType.POSITIVE);
            } else {
                p2 = new AsymmetricalClosedBranchCoupledPowerEquationTerm(branch, bus1, bus2, equationSystem.getVariableSet(), ComplexPart.REAL, TwoSides.TWO, SequenceType.POSITIVE);
                q2 = new AsymmetricalClosedBranchCoupledPowerEquationTerm(branch, bus1, bus2, equationSystem.getVariableSet(), ComplexPart.IMAGINARY, TwoSides.TWO, SequenceType.POSITIVE);
            }

            if (isBus2Wye) {
                if (nbPhases2 == 3) {
                    ixn2 = new AsymmetricalClosedBranchCoupledCurrentEquationTerm(branch, bus1, bus2, equationSystem.getVariableSet(), ComplexPart.REAL, TwoSides.TWO, SequenceType.NEGATIVE);
                    iyn2 = new AsymmetricalClosedBranchCoupledCurrentEquationTerm(branch, bus1, bus2, equationSystem.getVariableSet(), ComplexPart.IMAGINARY, TwoSides.TWO, SequenceType.NEGATIVE);
                }
                if (nbPhases2 > 1) {
                    ixz2 = new AsymmetricalClosedBranchCoupledCurrentEquationTerm(branch, bus1, bus2, equationSystem.getVariableSet(), ComplexPart.REAL, TwoSides.TWO, SequenceType.ZERO);
                    iyz2 = new AsymmetricalClosedBranchCoupledCurrentEquationTerm(branch, bus1, bus2, equationSystem.getVariableSet(), ComplexPart.IMAGINARY, TwoSides.TWO, SequenceType.ZERO);
                }
            } else {
                ixn2 = new AsymmetricalClosedBranchCoupledCurrentEquationTerm(branch, bus1, bus2, equationSystem.getVariableSet(), ComplexPart.REAL, TwoSides.TWO, SequenceType.NEGATIVE);
                iyn2 = new AsymmetricalClosedBranchCoupledCurrentEquationTerm(branch, bus1, bus2, equationSystem.getVariableSet(), ComplexPart.IMAGINARY, TwoSides.TWO, SequenceType.NEGATIVE);
            }
        }

        // positive
        if (p1 != null) {
            equationSystem.getEquation(bus1.getNum(), AcEquationType.BUS_TARGET_P)
                    .orElseThrow()
                    .addTerm(p1);
            branch.setP1(p1);
        }
        if (q1 != null) {
            equationSystem.getEquation(bus1.getNum(), AcEquationType.BUS_TARGET_Q)
                    .orElseThrow()
                    .addTerm(q1);
            branch.setQ1(q1);
        }
        if (p2 != null) {
            equationSystem.getEquation(bus2.getNum(), AcEquationType.BUS_TARGET_P)
                    .orElseThrow()
                    .addTerm(p2);
            branch.setP2(p2);
        }
        if (q2 != null) {
            equationSystem.getEquation(bus2.getNum(), AcEquationType.BUS_TARGET_Q)
                    .orElseThrow()
                    .addTerm(q2);
            branch.setQ2(q2);
        }

        if (i1 != null) {
            equationSystem.attach(i1);
            branch.setI1(i1);
        }

        if (i2 != null) {
            equationSystem.attach(i2);
            branch.setI2(i2);
        }

        // zero
        if (ixz1 != null) {
            equationSystem.getEquation(bus1.getNum(), AcEquationType.BUS_TARGET_IX_ZERO)
                    .orElseThrow()
                    .addTerm(ixz1);
        }
        if (iyz1 != null) {
            equationSystem.getEquation(bus1.getNum(), AcEquationType.BUS_TARGET_IY_ZERO)
                    .orElseThrow()
                    .addTerm(iyz1);
        }
        if (ixz2 != null) {
            equationSystem.getEquation(bus2.getNum(), AcEquationType.BUS_TARGET_IX_ZERO)
                    .orElseThrow()
                    .addTerm(ixz2);
        }
        if (iyz2 != null) {
            equationSystem.getEquation(bus2.getNum(), AcEquationType.BUS_TARGET_IY_ZERO)
                    .orElseThrow()
                    .addTerm(iyz2);
        }

        // negative
        if (ixn1 != null) {
            equationSystem.getEquation(bus1.getNum(), AcEquationType.BUS_TARGET_IX_NEGATIVE)
                    .orElseThrow()
                    .addTerm(ixn1);
        }
        if (iyn1 != null) {
            equationSystem.getEquation(bus1.getNum(), AcEquationType.BUS_TARGET_IY_NEGATIVE)
                    .orElseThrow()
                    .addTerm(iyn1);
        }
        if (ixn2 != null) {
            equationSystem.getEquation(bus2.getNum(), AcEquationType.BUS_TARGET_IX_NEGATIVE)
                    .orElseThrow()
                    .addTerm(ixn2);
        }
        if (iyn2 != null) {
            equationSystem.getEquation(bus2.getNum(), AcEquationType.BUS_TARGET_IY_NEGATIVE)
                    .orElseThrow()
                    .addTerm(iyn2);
        }

        createGeneratorReactivePowerControlBranchEquation(branch, bus1, bus2, equationSystem, deriveA1, deriveR1);

        createTransformerPhaseControlEquations(branch, bus1, bus2, equationSystem, deriveA1, deriveR1);

<<<<<<< HEAD
    }

    public boolean hasBranchAsymmetry(LfBranch branch) {
        boolean asymmetry = false;
        // check the existence of an extension
        if (branch.getBranchType() == LfBranch.BranchType.LINE || branch.getBranchType() == LfBranch.BranchType.TRANSFO_2) {
            LfAsymLine asymBranch = branch.getAsymLine();
            if (asymBranch != null) {
                boolean asymmetryCoupling = asymBranch.getAdmittanceMatrix().isCoupled();
                boolean asymmetryMissingPhase = !(asymBranch.isHasPhaseA1() && asymBranch.isHasPhaseA2()
                        && asymBranch.isHasPhaseB1() && asymBranch.isHasPhaseB2()
                        && asymBranch.isHasPhaseC1() && asymBranch.isHasPhaseC2());
                return asymmetryCoupling || asymmetryMissingPhase;
            }
            return asymmetry;
        }
        return false;

    }

    public void addTermForLoadEquation(LfBus bus, EquationSystem<AcVariableType, AcEquationType> equationSystem, AcEquationType acEquationType, AsymmetricalLoadTerm asymmetricalLoadTerm) {
        if (asymmetricalLoadTerm != null) {
            equationSystem.createEquation(bus, acEquationType).addTerm(asymmetricalLoadTerm);
        }

    }

    public AsymmetricalLoadTerm createAbcLoadEquationTerm(LfBus bus, VariableSet<AcVariableType> variableSet, ComplexPart complexPart, Fortescue.SequenceType sequenceType, LegConnectionType loadConnectionType, AsymBusLoadType asymBusLoadType) {
        if (asymBusLoadType == AsymBusLoadType.CONSTANT_POWER) {
            return new LoadAbcPowerEquationTerm(bus, variableSet, complexPart, sequenceType, loadConnectionType);
        } else if (asymBusLoadType == AsymBusLoadType.CONSTANT_IMPEDANCE) {
            return new LoadAbcImpedantEquationTerm(bus, variableSet, complexPart, sequenceType, loadConnectionType);
        } else {
            throw new IllegalStateException("Load abc has no supported type at bus : " + bus.getId());
        }
    }

    public void addTermsForLoad(LfBus bus, LfAsymBus asymBus, EquationSystem<AcVariableType, AcEquationType> equationSystem, LfAsymLoad lfAsymLoad) {

        if (lfAsymLoad == null) {
            return;
        }

        AsymBusLoadType lfAsymLoadType = lfAsymLoad.getLoadType();
        AsymmetricalLoadTerm pLoadPositive;
        AsymmetricalLoadTerm qLoadPositive;
        AsymmetricalLoadTerm ixLoadNegative = null;
        AsymmetricalLoadTerm iyLoadNegative = null;
        AsymmetricalLoadTerm ixLoadZero = null;
        AsymmetricalLoadTerm iyLoadZero = null;

        if (asymBus.isFortescueRepresentation()) {

            if (lfAsymLoadType == AsymBusLoadType.CONSTANT_CURRENT || lfAsymLoadType == AsymBusLoadType.CONSTANT_IMPEDANCE) {
                throw new IllegalStateException("Load with fortescue representation other than constant Power not yet handled at bus : " + bus.getId());
            }

            // load modelled as a constant power load in abc phase representation leading to a model depending on vd, vi, vo in fortescue representation
            pLoadPositive = new LoadFortescuePowerEquationTerm(bus, equationSystem.getVariableSet(), ComplexPart.REAL, SequenceType.POSITIVE, lfAsymLoad.getLoadConnectionType());
            qLoadPositive = new LoadFortescuePowerEquationTerm(bus, equationSystem.getVariableSet(), ComplexPart.IMAGINARY, SequenceType.POSITIVE, lfAsymLoad.getLoadConnectionType());

            ixLoadNegative = new LoadFortescuePowerEquationTerm(bus, equationSystem.getVariableSet(), ComplexPart.REAL, SequenceType.NEGATIVE, lfAsymLoad.getLoadConnectionType());
            iyLoadNegative = new LoadFortescuePowerEquationTerm(bus, equationSystem.getVariableSet(), ComplexPart.IMAGINARY, SequenceType.NEGATIVE, lfAsymLoad.getLoadConnectionType());

            if (asymBus.getAsymBusVariableType() == AsymBusVariableType.WYE) {
                ixLoadZero = new LoadFortescuePowerEquationTerm(bus, equationSystem.getVariableSet(), ComplexPart.REAL, SequenceType.ZERO, lfAsymLoad.getLoadConnectionType());
                iyLoadZero = new LoadFortescuePowerEquationTerm(bus, equationSystem.getVariableSet(), ComplexPart.IMAGINARY, SequenceType.ZERO, lfAsymLoad.getLoadConnectionType());
            }
        } else {
            // use of load in ABC sequences
            // for now only S with current moddeling provided
            int nbPhases = asymBus.getNbExistingPhases();
            pLoadPositive = createAbcLoadEquationTerm(bus, equationSystem.getVariableSet(), ComplexPart.REAL, SequenceType.POSITIVE, lfAsymLoad.getLoadConnectionType(), lfAsymLoadType);
            qLoadPositive = createAbcLoadEquationTerm(bus, equationSystem.getVariableSet(), ComplexPart.IMAGINARY, SequenceType.POSITIVE, lfAsymLoad.getLoadConnectionType(), lfAsymLoadType);

            if (nbPhases == 3) {
                ixLoadNegative = createAbcLoadEquationTerm(bus, equationSystem.getVariableSet(), ComplexPart.REAL, SequenceType.NEGATIVE, lfAsymLoad.getLoadConnectionType(), lfAsymLoadType);
                iyLoadNegative = createAbcLoadEquationTerm(bus, equationSystem.getVariableSet(), ComplexPart.IMAGINARY, SequenceType.NEGATIVE, lfAsymLoad.getLoadConnectionType(), lfAsymLoadType);
            }

            if (nbPhases > 1) {
                ixLoadZero = createAbcLoadEquationTerm(bus, equationSystem.getVariableSet(), ComplexPart.REAL, SequenceType.ZERO, lfAsymLoad.getLoadConnectionType(), lfAsymLoadType);
                iyLoadZero = createAbcLoadEquationTerm(bus, equationSystem.getVariableSet(), ComplexPart.IMAGINARY, SequenceType.ZERO, lfAsymLoad.getLoadConnectionType(), lfAsymLoadType);
            }
        }
        // only terms that are not null are added :
        addTermForLoadEquation(bus, equationSystem, AcEquationType.BUS_TARGET_P, pLoadPositive);
        addTermForLoadEquation(bus, equationSystem, AcEquationType.BUS_TARGET_Q, qLoadPositive);
        addTermForLoadEquation(bus, equationSystem, AcEquationType.BUS_TARGET_IX_NEGATIVE, ixLoadNegative);
        addTermForLoadEquation(bus, equationSystem, AcEquationType.BUS_TARGET_IY_NEGATIVE, iyLoadNegative);
        addTermForLoadEquation(bus, equationSystem, AcEquationType.BUS_TARGET_IX_ZERO, ixLoadZero);
        addTermForLoadEquation(bus, equationSystem, AcEquationType.BUS_TARGET_IY_ZERO, iyLoadZero);

=======
        createTransformerReactivePowerControlEquations(branch, equationSystem);
>>>>>>> b19fa477
    }
}<|MERGE_RESOLUTION|>--- conflicted
+++ resolved
@@ -345,7 +345,8 @@
 
         createTransformerPhaseControlEquations(branch, bus1, bus2, equationSystem, deriveA1, deriveR1);
 
-<<<<<<< HEAD
+        createTransformerReactivePowerControlEquations(branch, equationSystem);
+
     }
 
     public boolean hasBranchAsymmetry(LfBranch branch) {
@@ -439,8 +440,5 @@
         addTermForLoadEquation(bus, equationSystem, AcEquationType.BUS_TARGET_IX_ZERO, ixLoadZero);
         addTermForLoadEquation(bus, equationSystem, AcEquationType.BUS_TARGET_IY_ZERO, iyLoadZero);
 
-=======
-        createTransformerReactivePowerControlEquations(branch, equationSystem);
->>>>>>> b19fa477
     }
 }