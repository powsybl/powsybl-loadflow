/**
 * Copyright (c) 2023, Jean-Baptiste Heyberger <jbheyberger at gmail.com>
 * Copyright (c) 2023, Geoffroy Jamgotchian <geoffroy.jamgotchian at gmail.com>
 * This Source Code Form is subject to the terms of the Mozilla Public
 * License, v. 2.0. If a copy of the MPL was not distributed with this
 * file, You can obtain one at http://mozilla.org/MPL/2.0/.
 * SPDX-License-Identifier: MPL-2.0
 */
package com.powsybl.openloadflow.ac.equations.asym;

import com.powsybl.iidm.network.TwoSides;
import com.powsybl.openloadflow.ac.equations.*;
import com.powsybl.openloadflow.equations.EquationSystem;
import com.powsybl.openloadflow.equations.EquationTerm;
import com.powsybl.openloadflow.equations.VariableSet;
import com.powsybl.openloadflow.network.*;
import com.powsybl.openloadflow.network.extensions.*;
import com.powsybl.openloadflow.util.ComplexPart;
import com.powsybl.openloadflow.util.Fortescue;
import com.powsybl.openloadflow.util.Fortescue.SequenceType;

/**
 * @author Geoffroy Jamgotchian {@literal <geoffroy.jamgotchian at gmail.com>}
 * @author Jean-Baptiste Heyberger {@literal <jbheyberger at gmail.com>}
 */
public class AsymmetricalAcEquationSystemCreator extends AcEquationSystemCreator {

    private static final double EPSILON = 0.00001;

    public AsymmetricalAcEquationSystemCreator(LfNetwork network, AcEquationSystemCreationParameters creationParameters) {
        super(network, creationParameters);
    }

    @Override
    protected void createBusEquation(LfBus bus, EquationSystem<AcVariableType, AcEquationType> equationSystem) {
        super.createBusEquation(bus, equationSystem);

        // addition of asymmetric equations, supposing that existing v, theta, p and q are linked to the positive sequence
        LfAsymBus asymBus = bus.getAsym();

        if (asymBus.getAsymBusVariableType() == AsymBusVariableType.WYE) {
            if (asymBus.getNbMissingPhases() == 0) {
                asymBus.setIxN(equationSystem.createEquation(bus, AcEquationType.BUS_TARGET_IX_NEGATIVE));
                asymBus.setIyN(equationSystem.createEquation(bus, AcEquationType.BUS_TARGET_IY_NEGATIVE));
            }

            if (asymBus.getNbMissingPhases() <= 1) {
                asymBus.setIxZ(equationSystem.createEquation(bus, AcEquationType.BUS_TARGET_IX_ZERO));
                asymBus.setIyZ(equationSystem.createEquation(bus, AcEquationType.BUS_TARGET_IY_ZERO));
            }

        } else {
            if (asymBus.getNbMissingPhases() > 0) {
                throw new IllegalStateException(" Delta config with missing phases not yet handled at bus : " + bus.getId());
            }
            // delta connection
            asymBus.setIxN(equationSystem.createEquation(bus, AcEquationType.BUS_TARGET_IX_NEGATIVE));
            asymBus.setIyN(equationSystem.createEquation(bus, AcEquationType.BUS_TARGET_IY_NEGATIVE));
        }

        // Handle generators at bus for homopolar and inverse
        for (LfGenerator gen : bus.getGenerators()) {
            // if there is at least one generating unit that is voltage controlling we model the equivalent in inverse and homopolar
            // with a large admittance yg = g +jb to model a close connection of the bus to the ground (E_homopolar = 0 E_Inverse = 0)
            if (gen.getGeneratorControlType() == LfGenerator.GeneratorControlType.REMOTE_REACTIVE_POWER
                    || gen.getGeneratorControlType() == LfGenerator.GeneratorControlType.MONITORING_VOLTAGE) {
                throw new IllegalStateException("Generator with control type " + gen.getGeneratorControlType()
                        + " not yet supported in asymmetric load flow: " + gen.getId());
            }

            if (gen.getAsym() != null && (gen.getGeneratorControlType() == LfGenerator.GeneratorControlType.VOLTAGE
                    || gen.getGeneratorControlType() == LfGenerator.GeneratorControlType.MONITORING_VOLTAGE)) {
                asymBus.setBzEquiv(asymBus.getBzEquiv() + gen.getAsym().getBz());
                asymBus.setGzEquiv(asymBus.getGzEquiv() + gen.getAsym().getGz());
                asymBus.setBnEquiv(asymBus.getBnEquiv() + gen.getAsym().getBn());
                asymBus.setGnEquiv(asymBus.getGnEquiv() + gen.getAsym().getGn());
            }
        }

        if (asymBus.getAsymBusVariableType() == AsymBusVariableType.WYE
                && (Math.abs(asymBus.getBzEquiv()) > EPSILON || Math.abs(asymBus.getGzEquiv()) > EPSILON)) {
            equationSystem.createEquation(bus, AcEquationType.BUS_TARGET_IX_ZERO)
                    .addTerm(new ShuntFortescueIxEquationTerm(bus, equationSystem.getVariableSet(), SequenceType.ZERO));
            equationSystem.createEquation(bus, AcEquationType.BUS_TARGET_IY_ZERO)
                    .addTerm(new ShuntFortescueIyEquationTerm(bus, equationSystem.getVariableSet(), SequenceType.ZERO));
        }

        if (Math.abs(asymBus.getGnEquiv()) > EPSILON || Math.abs(asymBus.getBnEquiv()) > EPSILON) {
            ShuntFortescueIxEquationTerm ixShuntNegative = new ShuntFortescueIxEquationTerm(bus, equationSystem.getVariableSet(), SequenceType.NEGATIVE);
            equationSystem.createEquation(bus, AcEquationType.BUS_TARGET_IX_NEGATIVE).addTerm(ixShuntNegative);
            ShuntFortescueIyEquationTerm iyShuntNegative = new ShuntFortescueIyEquationTerm(bus, equationSystem.getVariableSet(), SequenceType.NEGATIVE);
            equationSystem.createEquation(bus, AcEquationType.BUS_TARGET_IY_NEGATIVE).addTerm(iyShuntNegative);
        }

        addTermsForLoad(bus, asymBus, equationSystem, asymBus.getLoadWye0());
        addTermsForLoad(bus, asymBus, equationSystem, asymBus.getLoadDelta0());
        addTermsForLoad(bus, asymBus, equationSystem, asymBus.getLoadWye2());
        addTermsForLoad(bus, asymBus, equationSystem, asymBus.getLoadDelta2());
    }

    @Override
    protected void createImpedantBranch(LfBranch branch, LfBus bus1, LfBus bus2, EquationSystem<AcVariableType, AcEquationType> equationSystem) {
        // positive sequence
        EquationTerm<AcVariableType, AcEquationType> p1;
        EquationTerm<AcVariableType, AcEquationType> q1;
        EquationTerm<AcVariableType, AcEquationType> p2;
        EquationTerm<AcVariableType, AcEquationType> q2;
        EquationTerm<AcVariableType, AcEquationType> i1 = null;
        EquationTerm<AcVariableType, AcEquationType> i2 = null;

        // zero sequence
        EquationTerm<AcVariableType, AcEquationType> ixz1 = null;
        EquationTerm<AcVariableType, AcEquationType> iyz1 = null;
        EquationTerm<AcVariableType, AcEquationType> ixz2 = null;
        EquationTerm<AcVariableType, AcEquationType> iyz2 = null;

        // negative sequence
        EquationTerm<AcVariableType, AcEquationType> ixn1 = null;
        EquationTerm<AcVariableType, AcEquationType> iyn1 = null;
        EquationTerm<AcVariableType, AcEquationType> ixn2 = null;
        EquationTerm<AcVariableType, AcEquationType> iyn2 = null;

        boolean deriveA1 = isDeriveA1(branch, creationParameters);
        boolean deriveR1 = isDeriveR1(branch);

        if (bus1 == null) {
            throw new IllegalStateException("Line open at one side not yet supported in asymmetric load flow at bus 1 of branch: " + branch.getId());
        }

        if (bus2 == null) {
            throw new IllegalStateException("Line open at one side not yet supported in asymmetric load flow at bus 2 of branch: " + branch.getId());
        }

        LfAsymBus asymBus1 = bus1.getAsym();
        LfAsymBus asymBus2 = bus2.getAsym();

        boolean isBus1Wye = true;
        if (asymBus1.getAsymBusVariableType() == AsymBusVariableType.DELTA) {
            isBus1Wye = false;
        }
        int nbPhases1 = asymBus1.getNbExistingPhases();

        boolean isBus2Wye = true;
        if (asymBus2.getAsymBusVariableType() == AsymBusVariableType.DELTA) {
            isBus2Wye = false;
        }
        int nbPhases2 = asymBus2.getNbExistingPhases();

        if (!hasBranchAsymmetry(branch)) {

            if (nbPhases1 < 3 || nbPhases2 < 3) {
                throw new IllegalStateException("Branch with a missing phase cannot be handled as a fortescue balanced model at branch : " + branch.getId());
            }

            // no assymmetry is detected with this line, we handle the equations as Fortescue and decoupled
            if (asymBus1.isPositiveSequenceAsCurrent()) {
                p1 = new ClosedBranchI1xFlowEquationTerm(branch, bus1, bus2, equationSystem.getVariableSet(), deriveA1, deriveR1, SequenceType.POSITIVE);
                q1 = new ClosedBranchI1yFlowEquationTerm(branch, bus1, bus2, equationSystem.getVariableSet(), deriveA1, deriveR1, SequenceType.POSITIVE);
            } else {
                p1 = new ClosedBranchSide1ActiveFlowEquationTerm(branch, bus1, bus2, equationSystem.getVariableSet(), deriveA1, deriveR1, SequenceType.POSITIVE);
                q1 = new ClosedBranchSide1ReactiveFlowEquationTerm(branch, bus1, bus2, equationSystem.getVariableSet(), deriveA1, deriveR1, SequenceType.POSITIVE);
            }

            if (asymBus2.isPositiveSequenceAsCurrent()) {
                p2 = new ClosedBranchI2xFlowEquationTerm(branch, bus1, bus2, equationSystem.getVariableSet(), deriveA1, deriveR1, SequenceType.POSITIVE);
                q2 = new ClosedBranchI2yFlowEquationTerm(branch, bus1, bus2, equationSystem.getVariableSet(), deriveA1, deriveR1, SequenceType.POSITIVE);
            } else {
                p2 = new ClosedBranchSide2ActiveFlowEquationTerm(branch, bus1, bus2, equationSystem.getVariableSet(), deriveA1, deriveR1, SequenceType.POSITIVE);
                q2 = new ClosedBranchSide2ReactiveFlowEquationTerm(branch, bus1, bus2, equationSystem.getVariableSet(), deriveA1, deriveR1, SequenceType.POSITIVE);
            }

            i1 = new ClosedBranchSide1CurrentMagnitudeEquationTerm(branch, bus1, bus2, equationSystem.getVariableSet(), deriveA1, deriveR1);
            i2 = new ClosedBranchSide2CurrentMagnitudeEquationTerm(branch, bus1, bus2, equationSystem.getVariableSet(), deriveA1, deriveR1);

            if (branch.getBranchType() == LfBranch.BranchType.LINE) {
                // zero
                if (isBus2Wye) {
                    ixz2 = new ClosedBranchI2xFlowEquationTerm(branch, bus1, bus2, equationSystem.getVariableSet(), deriveA1, deriveR1, SequenceType.ZERO);
                    iyz2 = new ClosedBranchI2yFlowEquationTerm(branch, bus1, bus2, equationSystem.getVariableSet(), deriveA1, deriveR1, SequenceType.ZERO);
                }

                if (isBus1Wye) {
                    ixz1 = new ClosedBranchI1xFlowEquationTerm(branch, bus1, bus2, equationSystem.getVariableSet(), deriveA1, deriveR1, SequenceType.ZERO);
                    iyz1 = new ClosedBranchI1yFlowEquationTerm(branch, bus1, bus2, equationSystem.getVariableSet(), deriveA1, deriveR1, SequenceType.ZERO);
                }

                // negative
                ixn1 = new ClosedBranchI1xFlowEquationTerm(branch, bus1, bus2, equationSystem.getVariableSet(), deriveA1, deriveR1, SequenceType.NEGATIVE);
                iyn1 = new ClosedBranchI1yFlowEquationTerm(branch, bus1, bus2, equationSystem.getVariableSet(), deriveA1, deriveR1, SequenceType.NEGATIVE);
                ixn2 = new ClosedBranchI2xFlowEquationTerm(branch, bus1, bus2, equationSystem.getVariableSet(), deriveA1, deriveR1, SequenceType.NEGATIVE);
                iyn2 = new ClosedBranchI2yFlowEquationTerm(branch, bus1, bus2, equationSystem.getVariableSet(), deriveA1, deriveR1, SequenceType.NEGATIVE);
            } else {
<<<<<<< HEAD
                // this must be a fortescue transformer
                // zero
                if (isBus2Wye) {
                    ixz2 = new ClosedBranchTfoZeroIflowEquationTerm(branch, bus1, bus2, equationSystem.getVariableSet(), deriveA1, deriveR1, AbstractClosedBranchAcFlowEquationTerm.FlowType.I2X);
                    iyz2 = new ClosedBranchTfoZeroIflowEquationTerm(branch, bus1, bus2, equationSystem.getVariableSet(), deriveA1, deriveR1, AbstractClosedBranchAcFlowEquationTerm.FlowType.I2Y);
                }

                if (isBus1Wye) {
                    ixz1 = new ClosedBranchTfoZeroIflowEquationTerm(branch, bus1, bus2, equationSystem.getVariableSet(), deriveA1, deriveR1, AbstractClosedBranchAcFlowEquationTerm.FlowType.I1X);
                    iyz1 = new ClosedBranchTfoZeroIflowEquationTerm(branch, bus1, bus2, equationSystem.getVariableSet(), deriveA1, deriveR1, AbstractClosedBranchAcFlowEquationTerm.FlowType.I1Y);
                }

                // negative
                ixn1 = new ClosedBranchTfoNegativeIflowEquationTerm(branch, bus1, bus2, equationSystem.getVariableSet(), deriveA1, deriveR1, AbstractClosedBranchAcFlowEquationTerm.FlowType.I1X);
                iyn1 = new ClosedBranchTfoNegativeIflowEquationTerm(branch, bus1, bus2, equationSystem.getVariableSet(), deriveA1, deriveR1, AbstractClosedBranchAcFlowEquationTerm.FlowType.I1Y);
                ixn2 = new ClosedBranchTfoNegativeIflowEquationTerm(branch, bus1, bus2, equationSystem.getVariableSet(), deriveA1, deriveR1, AbstractClosedBranchAcFlowEquationTerm.FlowType.I2X);
                iyn2 = new ClosedBranchTfoNegativeIflowEquationTerm(branch, bus1, bus2, equationSystem.getVariableSet(), deriveA1, deriveR1, AbstractClosedBranchAcFlowEquationTerm.FlowType.I2Y);
            }

        } else {
            // assymmetry is detected with this line, we handle the equations as coupled between the different sequences
            // positive
            if (asymBus1.isPositiveSequenceAsCurrent()) {
                // in this case we try to model the positive sequence as current balances
                p1 = new AsymmetricalClosedBranchCoupledCurrentEquationTerm(branch, bus1, bus2, equationSystem.getVariableSet(), ComplexPart.REAL, Side.ONE, SequenceType.POSITIVE);
                q1 = new AsymmetricalClosedBranchCoupledCurrentEquationTerm(branch, bus1, bus2, equationSystem.getVariableSet(), ComplexPart.IMAGINARY, Side.ONE, SequenceType.POSITIVE);
            } else {
                p1 = new AsymmetricalClosedBranchCoupledPowerEquationTerm(branch, bus1, bus2, equationSystem.getVariableSet(), ComplexPart.REAL, Side.ONE, SequenceType.POSITIVE);
                q1 = new AsymmetricalClosedBranchCoupledPowerEquationTerm(branch, bus1, bus2, equationSystem.getVariableSet(), ComplexPart.IMAGINARY, Side.ONE, SequenceType.POSITIVE);
            }

            if (isBus1Wye) {
                if (nbPhases1 == 3) {
                    ixn1 = new AsymmetricalClosedBranchCoupledCurrentEquationTerm(branch, bus1, bus2, equationSystem.getVariableSet(), ComplexPart.REAL, Side.ONE, SequenceType.NEGATIVE);
                    iyn1 = new AsymmetricalClosedBranchCoupledCurrentEquationTerm(branch, bus1, bus2, equationSystem.getVariableSet(), ComplexPart.IMAGINARY, Side.ONE, SequenceType.NEGATIVE);
                }
                if (nbPhases1 > 1) {
                    ixz1 = new AsymmetricalClosedBranchCoupledCurrentEquationTerm(branch, bus1, bus2, equationSystem.getVariableSet(), ComplexPart.REAL, Side.ONE, SequenceType.ZERO);
                    iyz1 = new AsymmetricalClosedBranchCoupledCurrentEquationTerm(branch, bus1, bus2, equationSystem.getVariableSet(), ComplexPart.IMAGINARY, Side.ONE, SequenceType.ZERO);
                }

            } else {
                ixn1 = new AsymmetricalClosedBranchCoupledCurrentEquationTerm(branch, bus1, bus2, equationSystem.getVariableSet(), ComplexPart.REAL, Side.ONE, SequenceType.NEGATIVE);
                iyn1 = new AsymmetricalClosedBranchCoupledCurrentEquationTerm(branch, bus1, bus2, equationSystem.getVariableSet(), ComplexPart.IMAGINARY, Side.ONE, SequenceType.NEGATIVE);
            }

            if (asymBus2.isPositiveSequenceAsCurrent()) {
                p2 = new AsymmetricalClosedBranchCoupledCurrentEquationTerm(branch, bus1, bus2, equationSystem.getVariableSet(), ComplexPart.REAL, Side.TWO, SequenceType.POSITIVE);
                q2 = new AsymmetricalClosedBranchCoupledCurrentEquationTerm(branch, bus1, bus2, equationSystem.getVariableSet(), ComplexPart.IMAGINARY, Side.TWO, SequenceType.POSITIVE);
            } else {
                p2 = new AsymmetricalClosedBranchCoupledPowerEquationTerm(branch, bus1, bus2, equationSystem.getVariableSet(), ComplexPart.REAL, Side.TWO, SequenceType.POSITIVE);
                q2 = new AsymmetricalClosedBranchCoupledPowerEquationTerm(branch, bus1, bus2, equationSystem.getVariableSet(), ComplexPart.IMAGINARY, Side.TWO, SequenceType.POSITIVE);
            }

            if (isBus2Wye) {

                if (nbPhases2 == 3) {
                    ixn2 = new AsymmetricalClosedBranchCoupledCurrentEquationTerm(branch, bus1, bus2, equationSystem.getVariableSet(), ComplexPart.REAL, Side.TWO, SequenceType.NEGATIVE);
                    iyn2 = new AsymmetricalClosedBranchCoupledCurrentEquationTerm(branch, bus1, bus2, equationSystem.getVariableSet(), ComplexPart.IMAGINARY, Side.TWO, SequenceType.NEGATIVE);
                }
                if (nbPhases2 > 1) {
                    ixz2 = new AsymmetricalClosedBranchCoupledCurrentEquationTerm(branch, bus1, bus2, equationSystem.getVariableSet(), ComplexPart.REAL, Side.TWO, SequenceType.ZERO);
                    iyz2 = new AsymmetricalClosedBranchCoupledCurrentEquationTerm(branch, bus1, bus2, equationSystem.getVariableSet(), ComplexPart.IMAGINARY, Side.TWO, SequenceType.ZERO);
                }
            } else {
                ixn2 = new AsymmetricalClosedBranchCoupledCurrentEquationTerm(branch, bus1, bus2, equationSystem.getVariableSet(), ComplexPart.REAL, Side.TWO, SequenceType.NEGATIVE);
                iyn2 = new AsymmetricalClosedBranchCoupledCurrentEquationTerm(branch, bus1, bus2, equationSystem.getVariableSet(), ComplexPart.IMAGINARY, Side.TWO, SequenceType.NEGATIVE);
=======
                // assymmetry is detected with this line, we handle the equations as coupled between the different sequences
                // positive
                p1 = new AsymmetricalClosedBranchCoupledPowerEquationTerm(branch, bus1, bus2, equationSystem.getVariableSet(), ComplexPart.REAL, TwoSides.ONE, SequenceType.POSITIVE);
                q1 = new AsymmetricalClosedBranchCoupledPowerEquationTerm(branch, bus1, bus2, equationSystem.getVariableSet(), ComplexPart.IMAGINARY, TwoSides.ONE, SequenceType.POSITIVE);
                p2 = new AsymmetricalClosedBranchCoupledPowerEquationTerm(branch, bus1, bus2, equationSystem.getVariableSet(), ComplexPart.REAL, TwoSides.TWO, SequenceType.POSITIVE);
                q2 = new AsymmetricalClosedBranchCoupledPowerEquationTerm(branch, bus1, bus2, equationSystem.getVariableSet(), ComplexPart.IMAGINARY, TwoSides.TWO, SequenceType.POSITIVE);

                // zero
                ixz1 = new AsymmetricalClosedBranchCoupledCurrentEquationTerm(branch, bus1, bus2, equationSystem.getVariableSet(), ComplexPart.REAL, TwoSides.ONE, SequenceType.ZERO);
                iyz1 = new AsymmetricalClosedBranchCoupledCurrentEquationTerm(branch, bus1, bus2, equationSystem.getVariableSet(), ComplexPart.IMAGINARY, TwoSides.ONE, SequenceType.ZERO);
                ixz2 = new AsymmetricalClosedBranchCoupledCurrentEquationTerm(branch, bus1, bus2, equationSystem.getVariableSet(), ComplexPart.REAL, TwoSides.TWO, SequenceType.ZERO);
                iyz2 = new AsymmetricalClosedBranchCoupledCurrentEquationTerm(branch, bus1, bus2, equationSystem.getVariableSet(), ComplexPart.IMAGINARY, TwoSides.TWO, SequenceType.ZERO);

                // negative
                ixn1 = new AsymmetricalClosedBranchCoupledCurrentEquationTerm(branch, bus1, bus2, equationSystem.getVariableSet(), ComplexPart.REAL, TwoSides.ONE, SequenceType.NEGATIVE);
                iyn1 = new AsymmetricalClosedBranchCoupledCurrentEquationTerm(branch, bus1, bus2, equationSystem.getVariableSet(), ComplexPart.IMAGINARY, TwoSides.ONE, SequenceType.NEGATIVE);
                ixn2 = new AsymmetricalClosedBranchCoupledCurrentEquationTerm(branch, bus1, bus2, equationSystem.getVariableSet(), ComplexPart.REAL, TwoSides.TWO, SequenceType.NEGATIVE);
                iyn2 = new AsymmetricalClosedBranchCoupledCurrentEquationTerm(branch, bus1, bus2, equationSystem.getVariableSet(), ComplexPart.IMAGINARY, TwoSides.TWO, SequenceType.NEGATIVE);
>>>>>>> 63eddcf4
            }
        }

        // positive
        if (p1 != null) {
            equationSystem.getEquation(bus1.getNum(), AcEquationType.BUS_TARGET_P)
                    .orElseThrow()
                    .addTerm(p1);
            branch.setP1(p1);
        }
        if (q1 != null) {
            equationSystem.getEquation(bus1.getNum(), AcEquationType.BUS_TARGET_Q)
                    .orElseThrow()
                    .addTerm(q1);
            branch.setQ1(q1);
        }
        if (p2 != null) {
            equationSystem.getEquation(bus2.getNum(), AcEquationType.BUS_TARGET_P)
                    .orElseThrow()
                    .addTerm(p2);
            branch.setP2(p2);
        }
        if (q2 != null) {
            equationSystem.getEquation(bus2.getNum(), AcEquationType.BUS_TARGET_Q)
                    .orElseThrow()
                    .addTerm(q2);
            branch.setQ2(q2);
        }

        if (i1 != null) {
            equationSystem.attach(i1);
            branch.setI1(i1);
        }

        if (i2 != null) {
            equationSystem.attach(i2);
            branch.setI2(i2);
        }

        // zero
        if (ixz1 != null) {
            equationSystem.getEquation(bus1.getNum(), AcEquationType.BUS_TARGET_IX_ZERO)
                    .orElseThrow()
                    .addTerm(ixz1);
        }
        if (iyz1 != null) {
            equationSystem.getEquation(bus1.getNum(), AcEquationType.BUS_TARGET_IY_ZERO)
                    .orElseThrow()
                    .addTerm(iyz1);
        }
        if (ixz2 != null) {
            equationSystem.getEquation(bus2.getNum(), AcEquationType.BUS_TARGET_IX_ZERO)
                    .orElseThrow()
                    .addTerm(ixz2);
        }
        if (iyz2 != null) {
            equationSystem.getEquation(bus2.getNum(), AcEquationType.BUS_TARGET_IY_ZERO)
                    .orElseThrow()
                    .addTerm(iyz2);
        }

        // negative
        if (ixn1 != null) {
            equationSystem.getEquation(bus1.getNum(), AcEquationType.BUS_TARGET_IX_NEGATIVE)
                    .orElseThrow()
                    .addTerm(ixn1);
        }
        if (iyn1 != null) {
            equationSystem.getEquation(bus1.getNum(), AcEquationType.BUS_TARGET_IY_NEGATIVE)
                    .orElseThrow()
                    .addTerm(iyn1);
        }
        if (ixn2 != null) {
            equationSystem.getEquation(bus2.getNum(), AcEquationType.BUS_TARGET_IX_NEGATIVE)
                    .orElseThrow()
                    .addTerm(ixn2);
        }
        if (iyn2 != null) {
            equationSystem.getEquation(bus2.getNum(), AcEquationType.BUS_TARGET_IY_NEGATIVE)
                    .orElseThrow()
                    .addTerm(iyn2);
        }

<<<<<<< HEAD
        createReactivePowerControlBranchEquation(branch, bus1, bus2, equationSystem, deriveA1, deriveR1);
=======
        createGeneratorReactivePowerControlBranchEquation(branch, bus1, bus2, equationSystem, deriveA1, deriveR1);

>>>>>>> 63eddcf4
        createTransformerPhaseControlEquations(branch, bus1, bus2, equationSystem, deriveA1, deriveR1);

    }

    public boolean hasBranchAsymmetry(LfBranch branch) {
        boolean asymmetry = false;
        // check the existence of an extension
        if (branch.getBranchType() == LfBranch.BranchType.LINE || branch.getBranchType() == LfBranch.BranchType.TRANSFO_2) {
            LfAsymLine asymBranch = branch.getAsymLine();
            if (asymBranch != null) {
                boolean asymmetryCoupling = asymBranch.getAdmittanceMatrix().isCoupled();
                boolean asymmetryMissingPhase = !(asymBranch.isHasPhaseA1() && asymBranch.isHasPhaseA2()
                        && asymBranch.isHasPhaseB1() && asymBranch.isHasPhaseB2()
                        && asymBranch.isHasPhaseC1() && asymBranch.isHasPhaseC2());
                return asymmetryCoupling || asymmetryMissingPhase;
            }
            return asymmetry;
        }
        return false;

    }

    public void addTermForLoadEquation(LfBus bus, EquationSystem<AcVariableType, AcEquationType> equationSystem, AcEquationType acEquationType, AsymmetricalLoadTerm asymmetricalLoadTerm) {
        if (asymmetricalLoadTerm != null) {
            equationSystem.createEquation(bus, acEquationType).addTerm(asymmetricalLoadTerm);
        }

    }

    public AsymmetricalLoadTerm createAbcLoadEquationTerm(LfBus bus, VariableSet<AcVariableType> variableSet, ComplexPart complexPart, Fortescue.SequenceType sequenceType, LegConnectionType loadConnectionType, AsymBusLoadType asymBusLoadType) {
        if (asymBusLoadType == AsymBusLoadType.CONSTANT_POWER) {
            return new LoadAbcPowerEquationTerm(bus, variableSet, complexPart, sequenceType, loadConnectionType);
        } else if (asymBusLoadType == AsymBusLoadType.CONSTANT_IMPEDANCE) {
            return new LoadAbcImpedantEquationTerm(bus, variableSet, complexPart, sequenceType, loadConnectionType);
        } else {
            throw new IllegalStateException("Load abc has no supported type at bus : " + bus.getId());
        }
    }

    public void addTermsForLoad(LfBus bus, LfAsymBus asymBus, EquationSystem<AcVariableType, AcEquationType> equationSystem, LfAsymLoad lfAsymLoad) {

        if (lfAsymLoad == null) {
            return;
        }

        AsymBusLoadType lfAsymLoadType = lfAsymLoad.getLoadType();
        AsymmetricalLoadTerm pLoadPositive;
        AsymmetricalLoadTerm qLoadPositive;
        AsymmetricalLoadTerm ixLoadNegative = null;
        AsymmetricalLoadTerm iyLoadNegative = null;
        AsymmetricalLoadTerm ixLoadZero = null;
        AsymmetricalLoadTerm iyLoadZero = null;

        if (asymBus.isFortescueRepresentation()) {

            if (lfAsymLoadType == AsymBusLoadType.CONSTANT_CURRENT || lfAsymLoadType == AsymBusLoadType.CONSTANT_IMPEDANCE) {
                throw new IllegalStateException("Load with fortescue representation other than constant Power not yet handled at bus : " + bus.getId());
            }

            // load modelled as a constant power load in abc phase representation leading to a model depending on vd, vi, vo in fortescue representation
            pLoadPositive = new LoadFortescuePowerEquationTerm(bus, equationSystem.getVariableSet(), ComplexPart.REAL, SequenceType.POSITIVE, lfAsymLoad.getLoadConnectionType());
            qLoadPositive = new LoadFortescuePowerEquationTerm(bus, equationSystem.getVariableSet(), ComplexPart.IMAGINARY, SequenceType.POSITIVE, lfAsymLoad.getLoadConnectionType());

            ixLoadNegative = new LoadFortescuePowerEquationTerm(bus, equationSystem.getVariableSet(), ComplexPart.REAL, SequenceType.NEGATIVE, lfAsymLoad.getLoadConnectionType());
            iyLoadNegative = new LoadFortescuePowerEquationTerm(bus, equationSystem.getVariableSet(), ComplexPart.IMAGINARY, SequenceType.NEGATIVE, lfAsymLoad.getLoadConnectionType());

            if (asymBus.getAsymBusVariableType() == AsymBusVariableType.WYE) {
                ixLoadZero = new LoadFortescuePowerEquationTerm(bus, equationSystem.getVariableSet(), ComplexPart.REAL, SequenceType.ZERO, lfAsymLoad.getLoadConnectionType());
                iyLoadZero = new LoadFortescuePowerEquationTerm(bus, equationSystem.getVariableSet(), ComplexPart.IMAGINARY, SequenceType.ZERO, lfAsymLoad.getLoadConnectionType());
            }
        } else {
            // use of load in ABC sequences
            // for now only S with current moddeling provided
            int nbPhases = asymBus.getNbExistingPhases();
            pLoadPositive = createAbcLoadEquationTerm(bus, equationSystem.getVariableSet(), ComplexPart.REAL, SequenceType.POSITIVE, lfAsymLoad.getLoadConnectionType(), lfAsymLoadType);
            qLoadPositive = createAbcLoadEquationTerm(bus, equationSystem.getVariableSet(), ComplexPart.IMAGINARY, SequenceType.POSITIVE, lfAsymLoad.getLoadConnectionType(), lfAsymLoadType);

            if (nbPhases == 3) {
                ixLoadNegative = createAbcLoadEquationTerm(bus, equationSystem.getVariableSet(), ComplexPart.REAL, SequenceType.NEGATIVE, lfAsymLoad.getLoadConnectionType(), lfAsymLoadType);
                iyLoadNegative = createAbcLoadEquationTerm(bus, equationSystem.getVariableSet(), ComplexPart.IMAGINARY, SequenceType.NEGATIVE, lfAsymLoad.getLoadConnectionType(), lfAsymLoadType);
            }

            if (nbPhases > 1) {
                ixLoadZero = createAbcLoadEquationTerm(bus, equationSystem.getVariableSet(), ComplexPart.REAL, SequenceType.ZERO, lfAsymLoad.getLoadConnectionType(), lfAsymLoadType);
                iyLoadZero = createAbcLoadEquationTerm(bus, equationSystem.getVariableSet(), ComplexPart.IMAGINARY, SequenceType.ZERO, lfAsymLoad.getLoadConnectionType(), lfAsymLoadType);
            }
        }
        // only terms that are not null are added :
        addTermForLoadEquation(bus, equationSystem, AcEquationType.BUS_TARGET_P, pLoadPositive);
        addTermForLoadEquation(bus, equationSystem, AcEquationType.BUS_TARGET_Q, qLoadPositive);
        addTermForLoadEquation(bus, equationSystem, AcEquationType.BUS_TARGET_IX_NEGATIVE, ixLoadNegative);
        addTermForLoadEquation(bus, equationSystem, AcEquationType.BUS_TARGET_IY_NEGATIVE, iyLoadNegative);
        addTermForLoadEquation(bus, equationSystem, AcEquationType.BUS_TARGET_IX_ZERO, ixLoadZero);
        addTermForLoadEquation(bus, equationSystem, AcEquationType.BUS_TARGET_IY_ZERO, iyLoadZero);

    }
}<|MERGE_RESOLUTION|>--- conflicted
+++ resolved
@@ -190,7 +190,6 @@
                 ixn2 = new ClosedBranchI2xFlowEquationTerm(branch, bus1, bus2, equationSystem.getVariableSet(), deriveA1, deriveR1, SequenceType.NEGATIVE);
                 iyn2 = new ClosedBranchI2yFlowEquationTerm(branch, bus1, bus2, equationSystem.getVariableSet(), deriveA1, deriveR1, SequenceType.NEGATIVE);
             } else {
-<<<<<<< HEAD
                 // this must be a fortescue transformer
                 // zero
                 if (isBus2Wye) {
@@ -258,26 +257,6 @@
             } else {
                 ixn2 = new AsymmetricalClosedBranchCoupledCurrentEquationTerm(branch, bus1, bus2, equationSystem.getVariableSet(), ComplexPart.REAL, Side.TWO, SequenceType.NEGATIVE);
                 iyn2 = new AsymmetricalClosedBranchCoupledCurrentEquationTerm(branch, bus1, bus2, equationSystem.getVariableSet(), ComplexPart.IMAGINARY, Side.TWO, SequenceType.NEGATIVE);
-=======
-                // assymmetry is detected with this line, we handle the equations as coupled between the different sequences
-                // positive
-                p1 = new AsymmetricalClosedBranchCoupledPowerEquationTerm(branch, bus1, bus2, equationSystem.getVariableSet(), ComplexPart.REAL, TwoSides.ONE, SequenceType.POSITIVE);
-                q1 = new AsymmetricalClosedBranchCoupledPowerEquationTerm(branch, bus1, bus2, equationSystem.getVariableSet(), ComplexPart.IMAGINARY, TwoSides.ONE, SequenceType.POSITIVE);
-                p2 = new AsymmetricalClosedBranchCoupledPowerEquationTerm(branch, bus1, bus2, equationSystem.getVariableSet(), ComplexPart.REAL, TwoSides.TWO, SequenceType.POSITIVE);
-                q2 = new AsymmetricalClosedBranchCoupledPowerEquationTerm(branch, bus1, bus2, equationSystem.getVariableSet(), ComplexPart.IMAGINARY, TwoSides.TWO, SequenceType.POSITIVE);
-
-                // zero
-                ixz1 = new AsymmetricalClosedBranchCoupledCurrentEquationTerm(branch, bus1, bus2, equationSystem.getVariableSet(), ComplexPart.REAL, TwoSides.ONE, SequenceType.ZERO);
-                iyz1 = new AsymmetricalClosedBranchCoupledCurrentEquationTerm(branch, bus1, bus2, equationSystem.getVariableSet(), ComplexPart.IMAGINARY, TwoSides.ONE, SequenceType.ZERO);
-                ixz2 = new AsymmetricalClosedBranchCoupledCurrentEquationTerm(branch, bus1, bus2, equationSystem.getVariableSet(), ComplexPart.REAL, TwoSides.TWO, SequenceType.ZERO);
-                iyz2 = new AsymmetricalClosedBranchCoupledCurrentEquationTerm(branch, bus1, bus2, equationSystem.getVariableSet(), ComplexPart.IMAGINARY, TwoSides.TWO, SequenceType.ZERO);
-
-                // negative
-                ixn1 = new AsymmetricalClosedBranchCoupledCurrentEquationTerm(branch, bus1, bus2, equationSystem.getVariableSet(), ComplexPart.REAL, TwoSides.ONE, SequenceType.NEGATIVE);
-                iyn1 = new AsymmetricalClosedBranchCoupledCurrentEquationTerm(branch, bus1, bus2, equationSystem.getVariableSet(), ComplexPart.IMAGINARY, TwoSides.ONE, SequenceType.NEGATIVE);
-                ixn2 = new AsymmetricalClosedBranchCoupledCurrentEquationTerm(branch, bus1, bus2, equationSystem.getVariableSet(), ComplexPart.REAL, TwoSides.TWO, SequenceType.NEGATIVE);
-                iyn2 = new AsymmetricalClosedBranchCoupledCurrentEquationTerm(branch, bus1, bus2, equationSystem.getVariableSet(), ComplexPart.IMAGINARY, TwoSides.TWO, SequenceType.NEGATIVE);
->>>>>>> 63eddcf4
             }
         }
 
@@ -361,12 +340,8 @@
                     .addTerm(iyn2);
         }
 
-<<<<<<< HEAD
-        createReactivePowerControlBranchEquation(branch, bus1, bus2, equationSystem, deriveA1, deriveR1);
-=======
         createGeneratorReactivePowerControlBranchEquation(branch, bus1, bus2, equationSystem, deriveA1, deriveR1);
 
->>>>>>> 63eddcf4
         createTransformerPhaseControlEquations(branch, bus1, bus2, equationSystem, deriveA1, deriveR1);
 
     }
