/**
 * Copyright (c) 2023, Jean-Baptiste Heyberger <jbheyberger at gmail.com>
 * Copyright (c) 2023, Geoffroy Jamgotchian <geoffroy.jamgotchian at gmail.com>
 * This Source Code Form is subject to the terms of the Mozilla Public
 * License, v. 2.0. If a copy of the MPL was not distributed with this
 * file, You can obtain one at http://mozilla.org/MPL/2.0/.
 * SPDX-License-Identifier: MPL-2.0
 */
package com.powsybl.openloadflow.ac.equations.asym;

import com.powsybl.iidm.network.TwoSides;
import com.powsybl.openloadflow.ac.equations.*;
import com.powsybl.openloadflow.equations.EquationTerm;
import com.powsybl.openloadflow.network.*;
import com.powsybl.openloadflow.util.ComplexPart;
import com.powsybl.openloadflow.util.Fortescue.SequenceType;

/**
 * @author Geoffroy Jamgotchian {@literal <geoffroy.jamgotchian at gmail.com>}
 * @author Jean-Baptiste Heyberger {@literal <jbheyberger at gmail.com>}
 */
public class AsymmetricalAcEquationSystemCreator extends AcEquationSystemCreator {

    private static final double EPSILON = 0.00001;

    public AsymmetricalAcEquationSystemCreator(LfNetwork network, AcEquationSystemCreationParameters creationParameters) {
        super(network, creationParameters);
    }

    @Override
    protected void createBusEquation(LfBus bus, AcEquationSystemCreationContext creationContext) {
        super.createBusEquation(bus, creationContext);

        var equationSystem = creationContext.getEquationSystem();

        // addition of asymmetric equations, supposing that existing v, theta, p and q are linked to the positive sequence
        LfAsymBus asymBus = bus.getAsym();

        var ixh = equationSystem.createEquation(bus, AcEquationType.BUS_TARGET_IX_ZERO);
        asymBus.setIxZ(ixh);
        var iyh = equationSystem.createEquation(bus, AcEquationType.BUS_TARGET_IY_ZERO);
        asymBus.setIyZ(iyh);

        var ixi = equationSystem.createEquation(bus, AcEquationType.BUS_TARGET_IX_NEGATIVE);
        asymBus.setIxN(ixi);
        var iyi = equationSystem.createEquation(bus, AcEquationType.BUS_TARGET_IY_NEGATIVE);
        asymBus.setIyN(iyi);

        // handle generators at bus for zero and negative
        for (LfGenerator gen : bus.getGenerators()) {
            // if there is at least one generating unit that is voltage controlling we model the equivalent in negative and zero
            // with a large admittance yg = g +jb to model a close connection of the bus to the ground (E_zero = 0 E_negative = 0)
            if (gen.getGeneratorControlType() == LfGenerator.GeneratorControlType.REMOTE_REACTIVE_POWER
                    || gen.getGeneratorControlType() == LfGenerator.GeneratorControlType.MONITORING_VOLTAGE) {
                throw new IllegalStateException("Generator with control type " + gen.getGeneratorControlType()
                        + " not yet supported in asymmetric load flow: " + gen.getId());
            }

            if (gen.getGeneratorControlType() == LfGenerator.GeneratorControlType.VOLTAGE) {
                LfAsymGenerator asymGen = gen.getAsym();
                if (asymGen != null) {
                    asymBus.setBzEquiv(asymBus.getBzEquiv() + asymGen.getBz());
                    asymBus.setGzEquiv(asymBus.getGzEquiv() + asymGen.getGz());
                    asymBus.setBnEquiv(asymBus.getBnEquiv() + asymGen.getBn());
                    asymBus.setGnEquiv(asymBus.getGnEquiv() + asymGen.getGn());
                }
            }
        }

        if (Math.abs(asymBus.getBzEquiv()) > EPSILON || Math.abs(asymBus.getGzEquiv()) > EPSILON) {
            equationSystem.createEquation(bus, AcEquationType.BUS_TARGET_IX_ZERO)
                    .addTerm(new ShuntFortescueIxEquationTerm(bus, equationSystem.getVariableSet(), SequenceType.ZERO));
            equationSystem.createEquation(bus, AcEquationType.BUS_TARGET_IY_ZERO)
                    .addTerm(new ShuntFortescueIyEquationTerm(bus, equationSystem.getVariableSet(), SequenceType.ZERO));
        }

        if (Math.abs(asymBus.getGnEquiv()) > EPSILON || Math.abs(asymBus.getBnEquiv()) > EPSILON) {
            equationSystem.createEquation(bus, AcEquationType.BUS_TARGET_IX_NEGATIVE)
                    .addTerm(new ShuntFortescueIxEquationTerm(bus, equationSystem.getVariableSet(), SequenceType.NEGATIVE));
            equationSystem.createEquation(bus, AcEquationType.BUS_TARGET_IY_NEGATIVE).
                    addTerm(new ShuntFortescueIyEquationTerm(bus, equationSystem.getVariableSet(), SequenceType.NEGATIVE));
        }

        if (Math.abs(bus.getLoadTargetP()) > EPSILON || Math.abs(bus.getLoadTargetQ()) > EPSILON) {
            // load modelled as a constant power load in abc phase representation leading to a model depending on vd, vi, vo in fortescue representation
            equationSystem.createEquation(bus, AcEquationType.BUS_TARGET_IX_ZERO)
                    .addTerm(new LoadFortescuePowerEquationTerm(bus, equationSystem.getVariableSet(), ComplexPart.REAL, SequenceType.ZERO));
            equationSystem.createEquation(bus, AcEquationType.BUS_TARGET_P)
                    .addTerm(new LoadFortescuePowerEquationTerm(bus, equationSystem.getVariableSet(), ComplexPart.REAL, SequenceType.POSITIVE));
            equationSystem.createEquation(bus, AcEquationType.BUS_TARGET_IX_NEGATIVE)
                    .addTerm(new LoadFortescuePowerEquationTerm(bus, equationSystem.getVariableSet(), ComplexPart.REAL, SequenceType.NEGATIVE));
            equationSystem.createEquation(bus, AcEquationType.BUS_TARGET_IY_ZERO)
                    .addTerm(new LoadFortescuePowerEquationTerm(bus, equationSystem.getVariableSet(), ComplexPart.IMAGINARY, SequenceType.ZERO));
            equationSystem.createEquation(bus, AcEquationType.BUS_TARGET_Q)
                    .addTerm(new LoadFortescuePowerEquationTerm(bus, equationSystem.getVariableSet(), ComplexPart.IMAGINARY, SequenceType.POSITIVE));
            equationSystem.createEquation(bus, AcEquationType.BUS_TARGET_IY_NEGATIVE)
                    .addTerm(new LoadFortescuePowerEquationTerm(bus, equationSystem.getVariableSet(), ComplexPart.IMAGINARY, SequenceType.NEGATIVE));
        }
    }

    @Override
    protected void createImpedantBranch(LfBranch branch, LfBus bus1, LfBus bus2, AcEquationSystemCreationContext creationContext) {
        var equationSystem = creationContext.getEquationSystem();
        var branchVector = creationContext.getNetworkVector().getBranchVector();

        // positive sequence
        EquationTerm<AcVariableType, AcEquationType> p1 = null;
        EquationTerm<AcVariableType, AcEquationType> q1 = null;
        EquationTerm<AcVariableType, AcEquationType> p2 = null;
        EquationTerm<AcVariableType, AcEquationType> q2 = null;
        EquationTerm<AcVariableType, AcEquationType> i1 = null;
        EquationTerm<AcVariableType, AcEquationType> i2 = null;

        // zero sequence
        EquationTerm<AcVariableType, AcEquationType> ixz1 = null;
        EquationTerm<AcVariableType, AcEquationType> iyz1 = null;
        EquationTerm<AcVariableType, AcEquationType> ixz2 = null;
        EquationTerm<AcVariableType, AcEquationType> iyz2 = null;

        // negative sequence
        EquationTerm<AcVariableType, AcEquationType> ixn1 = null;
        EquationTerm<AcVariableType, AcEquationType> iyn1 = null;
        EquationTerm<AcVariableType, AcEquationType> ixn2 = null;
        EquationTerm<AcVariableType, AcEquationType> iyn2 = null;

        boolean deriveA1 = isDeriveA1(branch, creationParameters);
        boolean deriveR1 = isDeriveR1(branch);

        if (bus1 != null && bus2 != null) {
            if (!branch.isAsymmetric()) {
                // no asymmetry is detected with this line, we handle the equations as decoupled
                // positive
                p1 = new ClosedBranchSide1ActiveFlowEquationTerm(branchVector, branch.getNum(), bus1.getNum(), bus2.getNum(), equationSystem.getVariableSet(), deriveA1, deriveR1, SequenceType.POSITIVE);
                q1 = new ClosedBranchSide1ReactiveFlowEquationTerm(branchVector, branch.getNum(), bus1.getNum(), bus2.getNum(), equationSystem.getVariableSet(), deriveA1, deriveR1, SequenceType.POSITIVE);
                p2 = new ClosedBranchSide2ActiveFlowEquationTerm(branchVector, branch.getNum(), bus1.getNum(), bus2.getNum(), equationSystem.getVariableSet(), deriveA1, deriveR1, SequenceType.POSITIVE);
                q2 = new ClosedBranchSide2ReactiveFlowEquationTerm(branchVector, branch.getNum(), bus1.getNum(), bus2.getNum(), equationSystem.getVariableSet(), deriveA1, deriveR1, SequenceType.POSITIVE);
                i1 = new ClosedBranchSide1CurrentMagnitudeEquationTerm(branchVector, branch.getNum(), bus1.getNum(), bus2.getNum(), equationSystem.getVariableSet(), deriveA1, deriveR1);
                i2 = new ClosedBranchSide2CurrentMagnitudeEquationTerm(branchVector, branch.getNum(), bus1.getNum(), bus2.getNum(), equationSystem.getVariableSet(), deriveA1, deriveR1);

                // zero
                ixz1 = new ClosedBranchI1xFlowEquationTerm(branchVector, branch.getNum(), bus1.getNum(), bus2.getNum(), equationSystem.getVariableSet(), deriveA1, deriveR1, SequenceType.ZERO);
                iyz1 = new ClosedBranchI1yFlowEquationTerm(branchVector, branch.getNum(), bus1.getNum(), bus2.getNum(), equationSystem.getVariableSet(), deriveA1, deriveR1, SequenceType.ZERO);
                ixz2 = new ClosedBranchI2xFlowEquationTerm(branchVector, branch.getNum(), bus1.getNum(), bus2.getNum(), equationSystem.getVariableSet(), deriveA1, deriveR1, SequenceType.ZERO);
                iyz2 = new ClosedBranchI2yFlowEquationTerm(branchVector, branch.getNum(), bus1.getNum(), bus2.getNum(), equationSystem.getVariableSet(), deriveA1, deriveR1, SequenceType.ZERO);

                // negative
                ixn1 = new ClosedBranchI1xFlowEquationTerm(branchVector, branch.getNum(), bus1.getNum(), bus2.getNum(), equationSystem.getVariableSet(), deriveA1, deriveR1, SequenceType.NEGATIVE);
                iyn1 = new ClosedBranchI1yFlowEquationTerm(branchVector, branch.getNum(), bus1.getNum(), bus2.getNum(), equationSystem.getVariableSet(), deriveA1, deriveR1, SequenceType.NEGATIVE);
                ixn2 = new ClosedBranchI2xFlowEquationTerm(branchVector, branch.getNum(), bus1.getNum(), bus2.getNum(), equationSystem.getVariableSet(), deriveA1, deriveR1, SequenceType.NEGATIVE);
                iyn2 = new ClosedBranchI2yFlowEquationTerm(branchVector, branch.getNum(), bus1.getNum(), bus2.getNum(), equationSystem.getVariableSet(), deriveA1, deriveR1, SequenceType.NEGATIVE);
            } else {
                // assymmetry is detected with this line, we handle the equations as coupled between the different sequences
                // positive
                p1 = new AsymmetricalClosedBranchCoupledPowerEquationTerm(branch, bus1, bus2, equationSystem.getVariableSet(), ComplexPart.REAL, TwoSides.ONE, SequenceType.POSITIVE);
                q1 = new AsymmetricalClosedBranchCoupledPowerEquationTerm(branch, bus1, bus2, equationSystem.getVariableSet(), ComplexPart.IMAGINARY, TwoSides.ONE, SequenceType.POSITIVE);
                p2 = new AsymmetricalClosedBranchCoupledPowerEquationTerm(branch, bus1, bus2, equationSystem.getVariableSet(), ComplexPart.REAL, TwoSides.TWO, SequenceType.POSITIVE);
                q2 = new AsymmetricalClosedBranchCoupledPowerEquationTerm(branch, bus1, bus2, equationSystem.getVariableSet(), ComplexPart.IMAGINARY, TwoSides.TWO, SequenceType.POSITIVE);

                // zero
                ixz1 = new AsymmetricalClosedBranchCoupledCurrentEquationTerm(branch, bus1, bus2, equationSystem.getVariableSet(), ComplexPart.REAL, TwoSides.ONE, SequenceType.ZERO);
                iyz1 = new AsymmetricalClosedBranchCoupledCurrentEquationTerm(branch, bus1, bus2, equationSystem.getVariableSet(), ComplexPart.IMAGINARY, TwoSides.ONE, SequenceType.ZERO);
                ixz2 = new AsymmetricalClosedBranchCoupledCurrentEquationTerm(branch, bus1, bus2, equationSystem.getVariableSet(), ComplexPart.REAL, TwoSides.TWO, SequenceType.ZERO);
                iyz2 = new AsymmetricalClosedBranchCoupledCurrentEquationTerm(branch, bus1, bus2, equationSystem.getVariableSet(), ComplexPart.IMAGINARY, TwoSides.TWO, SequenceType.ZERO);

                // negative
                ixn1 = new AsymmetricalClosedBranchCoupledCurrentEquationTerm(branch, bus1, bus2, equationSystem.getVariableSet(), ComplexPart.REAL, TwoSides.ONE, SequenceType.NEGATIVE);
                iyn1 = new AsymmetricalClosedBranchCoupledCurrentEquationTerm(branch, bus1, bus2, equationSystem.getVariableSet(), ComplexPart.IMAGINARY, TwoSides.ONE, SequenceType.NEGATIVE);
                ixn2 = new AsymmetricalClosedBranchCoupledCurrentEquationTerm(branch, bus1, bus2, equationSystem.getVariableSet(), ComplexPart.REAL, TwoSides.TWO, SequenceType.NEGATIVE);
                iyn2 = new AsymmetricalClosedBranchCoupledCurrentEquationTerm(branch, bus1, bus2, equationSystem.getVariableSet(), ComplexPart.IMAGINARY, TwoSides.TWO, SequenceType.NEGATIVE);
            }
        } else if (bus1 != null) {
            throw new IllegalStateException("Line open at one side not yet supported in asymmetric load flow at bus: " + bus1.getId());
        } else if (bus2 != null) {
            throw new IllegalStateException("Line open at one side not yet supported in asymmetric load flow  at bus: " + bus2.getId());
        }

        // positive
        createBranchEquations(branch, bus1, bus2, equationSystem, p1, q1, p2, q2, i1, i2);

        // zero
        if (ixz1 != null) {
            equationSystem.getEquation(bus1.getNum(), AcEquationType.BUS_TARGET_IX_ZERO)
                    .orElseThrow()
                    .addTerm(ixz1);
        }
        if (iyz1 != null) {
            equationSystem.getEquation(bus1.getNum(), AcEquationType.BUS_TARGET_IY_ZERO)
                    .orElseThrow()
                    .addTerm(iyz1);
        }
        if (ixz2 != null) {
            equationSystem.getEquation(bus2.getNum(), AcEquationType.BUS_TARGET_IX_ZERO)
                    .orElseThrow()
                    .addTerm(ixz2);
        }
        if (iyz2 != null) {
            equationSystem.getEquation(bus2.getNum(), AcEquationType.BUS_TARGET_IY_ZERO)
                    .orElseThrow()
                    .addTerm(iyz2);
        }

        // negative
        if (ixn1 != null) {
            equationSystem.getEquation(bus1.getNum(), AcEquationType.BUS_TARGET_IX_NEGATIVE)
                    .orElseThrow()
                    .addTerm(ixn1);
        }
        if (iyn1 != null) {
            equationSystem.getEquation(bus1.getNum(), AcEquationType.BUS_TARGET_IY_NEGATIVE)
                    .orElseThrow()
                    .addTerm(iyn1);
        }
        if (ixn2 != null) {
            equationSystem.getEquation(bus2.getNum(), AcEquationType.BUS_TARGET_IX_NEGATIVE)
                    .orElseThrow()
                    .addTerm(ixn2);
        }
        if (iyn2 != null) {
            equationSystem.getEquation(bus2.getNum(), AcEquationType.BUS_TARGET_IY_NEGATIVE)
                    .orElseThrow()
                    .addTerm(iyn2);
        }

<<<<<<< HEAD
        createReactivePowerControlBranchEquation(branch, bus1, bus2, branchVector, equationSystem, deriveA1, deriveR1);
=======
        createGeneratorReactivePowerControlBranchEquation(branch, bus1, bus2, equationSystem, deriveA1, deriveR1);
>>>>>>> 4d6eb3e3

        createTransformerPhaseControlEquations(branch, bus1, bus2, branchVector, equationSystem, deriveA1, deriveR1);
    }
}<|MERGE_RESOLUTION|>--- conflicted
+++ resolved
@@ -221,11 +221,7 @@
                     .addTerm(iyn2);
         }
 
-<<<<<<< HEAD
-        createReactivePowerControlBranchEquation(branch, bus1, bus2, branchVector, equationSystem, deriveA1, deriveR1);
-=======
         createGeneratorReactivePowerControlBranchEquation(branch, bus1, bus2, equationSystem, deriveA1, deriveR1);
->>>>>>> 4d6eb3e3
 
         createTransformerPhaseControlEquations(branch, bus1, bus2, branchVector, equationSystem, deriveA1, deriveR1);
     }
