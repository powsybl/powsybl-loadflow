--- conflicted
+++ resolved
@@ -9,12 +9,9 @@
 import com.powsybl.math.matrix.DenseMatrix;
 import com.powsybl.openloadflow.equations.Variable;
 import com.powsybl.openloadflow.equations.VariableSet;
-<<<<<<< HEAD
-=======
 import com.powsybl.openloadflow.network.LfBranch;
 import com.powsybl.openloadflow.network.LfBus;
 import com.powsybl.openloadflow.util.Fortescue;
->>>>>>> 73c871f9
 
 import java.util.ArrayList;
 import java.util.List;
@@ -41,18 +38,6 @@
 
     protected final List<Variable<AcVariableType>> variables = new ArrayList<>();
 
-<<<<<<< HEAD
-    protected AbstractClosedBranchAcFlowEquationTerm(AcBranchVector branchVector, int branchNum, int bus1Num, int bus2Num,
-                                                     VariableSet<AcVariableType> variableSet, boolean deriveA1, boolean deriveR1) {
-        super(branchVector, branchNum);
-        Objects.requireNonNull(variableSet);
-        v1Var = variableSet.getVariable(bus1Num, AcVariableType.BUS_V);
-        v2Var = variableSet.getVariable(bus2Num, AcVariableType.BUS_V);
-        ph1Var = variableSet.getVariable(bus1Num, AcVariableType.BUS_PHI);
-        ph2Var = variableSet.getVariable(bus2Num, AcVariableType.BUS_PHI);
-        a1Var = deriveA1 ? variableSet.getVariable(branchNum, AcVariableType.BRANCH_ALPHA1) : null;
-        r1Var = deriveR1 ? variableSet.getVariable(branchNum, AcVariableType.BRANCH_RHO1) : null;
-=======
     private static AcVariableType getVoltageMagnitudeType(Fortescue.SequenceType sequenceType) {
         switch (sequenceType) {
             case POSITIVE:
@@ -79,21 +64,19 @@
         }
     }
 
-    protected AbstractClosedBranchAcFlowEquationTerm(LfBranch branch, LfBus bus1, LfBus bus2, VariableSet<AcVariableType> variableSet,
-                                                     boolean deriveA1, boolean deriveR1, Fortescue.SequenceType sequenceType) {
-        super(branch);
-        Objects.requireNonNull(bus1);
-        Objects.requireNonNull(bus2);
+    protected AbstractClosedBranchAcFlowEquationTerm(AcBranchVector branchVector, int branchNum, int bus1Num, int bus2Num,
+                                                     VariableSet<AcVariableType> variableSet, boolean deriveA1, boolean deriveR1,
+                                                     Fortescue.SequenceType sequenceType) {
+        super(branchVector, branchNum);
         Objects.requireNonNull(variableSet);
         AcVariableType vType = getVoltageMagnitudeType(sequenceType);
         AcVariableType angleType = getVoltageAngleType(sequenceType);
-        v1Var = variableSet.getVariable(bus1.getNum(), vType);
-        v2Var = variableSet.getVariable(bus2.getNum(), vType);
-        ph1Var = variableSet.getVariable(bus1.getNum(), angleType);
-        ph2Var = variableSet.getVariable(bus2.getNum(), angleType);
-        a1Var = deriveA1 ? variableSet.getVariable(branch.getNum(), AcVariableType.BRANCH_ALPHA1) : null;
-        r1Var = deriveR1 ? variableSet.getVariable(branch.getNum(), AcVariableType.BRANCH_RHO1) : null;
->>>>>>> 73c871f9
+        v1Var = variableSet.getVariable(bus1Num, vType);
+        v2Var = variableSet.getVariable(bus2Num, vType);
+        ph1Var = variableSet.getVariable(bus1Num, angleType);
+        ph2Var = variableSet.getVariable(bus2Num, angleType);
+        a1Var = deriveA1 ? variableSet.getVariable(branchNum, AcVariableType.BRANCH_ALPHA1) : null;
+        r1Var = deriveR1 ? variableSet.getVariable(branchNum, AcVariableType.BRANCH_RHO1) : null;
         variables.add(v1Var);
         variables.add(v2Var);
         variables.add(ph1Var);
