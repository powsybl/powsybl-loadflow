--- conflicted
+++ resolved
@@ -13,14 +13,9 @@
 
     private final boolean phaseControl;
 
-<<<<<<< HEAD
-    public AcEquationSystemCreationParameters(boolean phaseControl) {
-=======
     private final boolean transformerVoltageControl;
 
-    public AcEquationSystemCreationParameters(boolean voltageRemoteControl, boolean phaseControl, boolean transformerVoltageControl) {
-        this.voltageRemoteControl = voltageRemoteControl;
->>>>>>> 0fae72aa
+    public AcEquationSystemCreationParameters(boolean phaseControl, boolean transformerVoltageControl) {
         this.phaseControl = phaseControl;
         this.transformerVoltageControl = transformerVoltageControl;
     }
