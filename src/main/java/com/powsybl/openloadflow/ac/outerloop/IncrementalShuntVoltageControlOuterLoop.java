/**
 * Copyright (c) 2022, Coreso SA (https://www.coreso.eu/) and TSCNET Services GmbH (https://www.tscnet.eu/)
 * Copyright (c) 2021, RTE (http://www.rte-france.com)
 * This Source Code Form is subject to the terms of the Mozilla Public
 * License, v. 2.0. If a copy of the MPL was not distributed with this
 * file, You can obtain one at http://mozilla.org/MPL/2.0/.
 */
package com.powsybl.openloadflow.ac.outerloop;

import com.powsybl.commons.reporter.Reporter;
import com.powsybl.math.matrix.DenseMatrix;
import com.powsybl.openloadflow.ac.AcLoadFlowContext;
import com.powsybl.openloadflow.ac.AcOuterLoopContext;
import com.powsybl.openloadflow.ac.equations.AcEquationType;
import com.powsybl.openloadflow.ac.equations.AcVariableType;
import com.powsybl.openloadflow.equations.EquationSystem;
import com.powsybl.openloadflow.equations.EquationTerm;
import com.powsybl.openloadflow.equations.JacobianMatrix;
import com.powsybl.openloadflow.lf.outerloop.IncrementalContextData;
import com.powsybl.openloadflow.lf.outerloop.OuterLoopStatus;
import com.powsybl.openloadflow.network.*;
import org.apache.commons.lang3.mutable.MutableObject;
import org.slf4j.Logger;
import org.slf4j.LoggerFactory;

import java.util.ArrayList;
import java.util.Comparator;
import java.util.List;
import java.util.stream.Collectors;

/**
 * @author Hadrien Godard {@literal <hadrien.godard at artelys.com>}
 * @author Anne Tilloy {@literal <anne.tilloy at rte-france.com>}
 */
public class IncrementalShuntVoltageControlOuterLoop extends AbstractShuntVoltageControlOuterLoop {

    private static final Logger LOGGER = LoggerFactory.getLogger(IncrementalShuntVoltageControlOuterLoop.class);

    public static final String NAME = "IncrementalShuntVoltageControl";

    // Maximum number of directional inversions for each controller during incremental outer loop
    private static final int MAX_DIRECTION_CHANGE = 2;

    private static final double MIN_TARGET_DEADBAND_KV = 0.1; // kV

    @Override
    public String getName() {
        return NAME;
    }

    public static List<LfBus> getControlledBuses(IncrementalContextData contextData) {
        return IncrementalContextData.getControlledBuses(contextData.getCandidateControlledBuses(), VoltageControl.Type.SHUNT);
    }

    public static List<LfShunt> getControllerElements(IncrementalContextData contextData) {
        return IncrementalContextData.getControllerElements(contextData.getCandidateControlledBuses(), VoltageControl.Type.SHUNT);
    }

    @Override
    public void initialize(AcOuterLoopContext context) {
        var contextData = new IncrementalContextData(context.getNetwork(), VoltageControl.Type.SHUNT);
        context.setData(contextData);

        // All shunt voltage control are disabled for the first equation system resolution.
        for (LfShunt shunt : getControllerElements(contextData)) {
            shunt.getVoltageControl().ifPresent(voltageControl -> shunt.setVoltageControlEnabled(false));
            for (LfShunt.Controller lfShuntController : shunt.getControllers()) {
                contextData.getControllersContexts().put(lfShuntController.getId(), new IncrementalContextData.ControllerContext(MAX_DIRECTION_CHANGE));
            }
        }
    }

    static class SensitivityContext {

        private final DenseMatrix sensitivities;

        private final int[] controllerShuntIndex;

        public SensitivityContext(LfNetwork network, List<LfShunt> controllerShunts,
                                  EquationSystem<AcVariableType, AcEquationType> equationSystem,
                                  JacobianMatrix<AcVariableType, AcEquationType> j) {
            controllerShuntIndex = createControllerShuntIndex(network, controllerShunts);
            sensitivities = calculateSensitivityValues(controllerShunts, controllerShuntIndex, equationSystem, j);
        }

        private static int[] createControllerShuntIndex(LfNetwork network, List<LfShunt> controllerShunts) {
            int[] controllerShuntIndex = new int[network.getShunts().size()];
            for (int i = 0; i < controllerShunts.size(); i++) {
                LfShunt controllerShunt = controllerShunts.get(i);
                controllerShuntIndex[controllerShunt.getNum()] = i;
            }
            return controllerShuntIndex;
        }

        private static DenseMatrix calculateSensitivityValues(List<LfShunt> controllerShunts, int[] controllerShuntIndex,
                                                              EquationSystem<AcVariableType, AcEquationType> equationSystem,
                                                              JacobianMatrix<AcVariableType, AcEquationType> j) {
            int nRows = equationSystem.getIndex().getSortedEquationsToSolve().size();
            int nColumns = controllerShunts.size();

            DenseMatrix rhs = new DenseMatrix(nRows, nColumns);
            for (LfShunt controllerShunt : controllerShunts) {
                equationSystem.getEquation(controllerShunt.getNum(), AcEquationType.SHUNT_TARGET_B)
                        .ifPresent(equation -> rhs.set(equation.getColumn(), controllerShuntIndex[controllerShunt.getNum()], 1d));
            }
            j.solveTransposed(rhs);
            return rhs;
        }

        @SuppressWarnings("unchecked")
        private static EquationTerm<AcVariableType, AcEquationType> getCalculatedV(LfBus controlledBus) {
            return (EquationTerm<AcVariableType, AcEquationType>) controlledBus.getCalculatedV();
        }

        double calculateSensitivityFromBToV(LfShunt controllerShunt, LfBus controlledBus) {
            return getCalculatedV(controlledBus)
                    .calculateSensi(sensitivities, controllerShuntIndex[controllerShunt.getNum()]);
        }
    }

    private void adjustB(ShuntVoltageControl voltageControl, List<LfShunt> sortedControllerShunts, LfBus controlledBus, IncrementalContextData contextData,
                         SensitivityContext sensitivityContext, double diffV, MutableObject<OuterLoopStatus> status) {
        // several shunts could control the same bus
        double remainingDiffV = diffV;
        boolean hasChanged = true;
        while (hasChanged) {
            hasChanged = false;
            for (LfShunt controllerShunt : sortedControllerShunts) {
                List<LfShunt.Controller> controllers = controllerShunt.getControllers();
                if (!controllers.isEmpty()) {
                    double sensitivity = sensitivityContext.calculateSensitivityFromBToV(controllerShunt, controlledBus);
                    for (LfShunt.Controller controller : controllers) {
                        var controllerContext = contextData.getControllersContexts().get(controller.getId());
                        double halfTargetDeadband = getHalfTargetDeadband(voltageControl);
                        if (Math.abs(remainingDiffV) > halfTargetDeadband) {
                            double previousB = controller.getB();
                            double deltaB = remainingDiffV / sensitivity;
                            Direction direction = controller.updateSectionB(deltaB, 1, controllerContext.getAllowedDirection()).orElse(null);
                            if (direction != null) {
                                controllerContext.updateAllowedDirection(direction);
                                remainingDiffV -= (controller.getB() - previousB) * sensitivity;
                                hasChanged = true;
                                status.setValue(OuterLoopStatus.UNSTABLE);
                            }
                        } else {
                            LOGGER.trace("Controller shunt '{}' is in its deadband: deadband {} vs voltage difference {}", controllerShunt.getId(),
                                    halfTargetDeadband * controlledBus.getNominalV(), Math.abs(diffV) * controlledBus.getNominalV());
                        }
                    }
                }
            }
        }
    }

    @Override
    public OuterLoopStatus check(AcOuterLoopContext context, Reporter reporter) {
        MutableObject<OuterLoopStatus> status = new MutableObject<>(OuterLoopStatus.STABLE);

        LfNetwork network = context.getNetwork();
        AcLoadFlowContext loadFlowContext = context.getLoadFlowContext();
        var contextData = (IncrementalContextData) context.getData();

<<<<<<< HEAD
        List<LfBus> controlledBuses = network.getControlledBuses(VoltageControl.Type.SHUNT);

        // check which shunts are not within their deadbands
        List<LfShunt> controllerShuntsOutsideOfDeadband = new ArrayList<>();
        List<LfBus> controlledBusesOutsideOfDeadband = new ArrayList<>();
        controlledBuses.forEach(controlledBus -> {
            ShuntVoltageControl voltageControl = controlledBus.getShuntVoltageControl().orElseThrow();
            double diffV = voltageControl.getTargetValue() - voltageControl.getControlledBus().getV();
            double halfTargetDeadband = getHalfTargetDeadband(voltageControl);
            if (Math.abs(diffV) > halfTargetDeadband) {
                List<LfShunt> controllers = voltageControl.getMergedControllerElements().stream()
                        .filter(b -> !b.isDisabled())
                        .collect(Collectors.toList());

                controllerShuntsOutsideOfDeadband.addAll(controllers);
                controlledBusesOutsideOfDeadband.add(controlledBus);
            }
        });

        // all shunts are within their deadbands
        if (controllerShuntsOutsideOfDeadband.isEmpty()) {
            return status.getValue();
        }

        SensitivityContext sensitivityContext = new SensitivityContext(network, controllerShuntsOutsideOfDeadband,
                loadFlowContext.getEquationSystem(), loadFlowContext.getJacobianMatrix());

        controlledBusesOutsideOfDeadband.forEach(controlledBus -> {
            ShuntVoltageControl voltageControl = controlledBus.getShuntVoltageControl().orElseThrow();
            double diffV = voltageControl.getTargetValue() - voltageControl.getControlledBus().getV();
            List<LfShunt> sortedControllers = voltageControl.getMergedControllerElements().stream()
                    .filter(shunt -> !shunt.isDisabled())
                    .sorted(Comparator.comparingDouble(LfShunt::getBMagnitude).reversed())
                    .collect(Collectors.toList());
            adjustB(voltageControl, sortedControllers, controlledBus, contextData, sensitivityContext, diffV, status);
        });

=======
        List<LfShunt> controllerShunts = getControllerElements(contextData);
        SensitivityContext sensitivityContext = new SensitivityContext(network, controllerShunts,
                loadFlowContext.getEquationSystem(), loadFlowContext.getJacobianMatrix());

        getControlledBuses(contextData)
                .forEach(controlledBus -> {
                    ShuntVoltageControl voltageControl = controlledBus.getShuntVoltageControl().orElseThrow();
                    double diffV = controlledBus.getHighestPriorityMainVoltageControl().orElseThrow().getTargetValue() - voltageControl.getControlledBus().getV();
                    List<LfShunt> sortedControllers = voltageControl.getMergedControllerElements().stream()
                            .filter(shunt -> !shunt.isDisabled())
                            .sorted(Comparator.comparingDouble(LfShunt::getBMagnitude).reversed())
                            .collect(Collectors.toList());
                    adjustB(voltageControl, sortedControllers, controlledBus, contextData, sensitivityContext, diffV, status);
                });
>>>>>>> 83315c53
        return status.getValue();
    }

    protected static double getHalfTargetDeadband(ShuntVoltageControl voltageControl) {
        return voltageControl.getTargetDeadband().orElse(MIN_TARGET_DEADBAND_KV / voltageControl.getControlledBus().getNominalV()) / 2;
    }
}<|MERGE_RESOLUTION|>--- conflicted
+++ resolved
@@ -160,45 +160,44 @@
         AcLoadFlowContext loadFlowContext = context.getLoadFlowContext();
         var contextData = (IncrementalContextData) context.getData();
 
-<<<<<<< HEAD
-        List<LfBus> controlledBuses = network.getControlledBuses(VoltageControl.Type.SHUNT);
-
-        // check which shunts are not within their deadbands
-        List<LfShunt> controllerShuntsOutsideOfDeadband = new ArrayList<>();
-        List<LfBus> controlledBusesOutsideOfDeadband = new ArrayList<>();
-        controlledBuses.forEach(controlledBus -> {
-            ShuntVoltageControl voltageControl = controlledBus.getShuntVoltageControl().orElseThrow();
-            double diffV = voltageControl.getTargetValue() - voltageControl.getControlledBus().getV();
-            double halfTargetDeadband = getHalfTargetDeadband(voltageControl);
-            if (Math.abs(diffV) > halfTargetDeadband) {
-                List<LfShunt> controllers = voltageControl.getMergedControllerElements().stream()
-                        .filter(b -> !b.isDisabled())
-                        .collect(Collectors.toList());
-
-                controllerShuntsOutsideOfDeadband.addAll(controllers);
-                controlledBusesOutsideOfDeadband.add(controlledBus);
-            }
-        });
-
-        // all shunts are within their deadbands
-        if (controllerShuntsOutsideOfDeadband.isEmpty()) {
-            return status.getValue();
-        }
-
-        SensitivityContext sensitivityContext = new SensitivityContext(network, controllerShuntsOutsideOfDeadband,
-                loadFlowContext.getEquationSystem(), loadFlowContext.getJacobianMatrix());
-
-        controlledBusesOutsideOfDeadband.forEach(controlledBus -> {
-            ShuntVoltageControl voltageControl = controlledBus.getShuntVoltageControl().orElseThrow();
-            double diffV = voltageControl.getTargetValue() - voltageControl.getControlledBus().getV();
-            List<LfShunt> sortedControllers = voltageControl.getMergedControllerElements().stream()
-                    .filter(shunt -> !shunt.isDisabled())
-                    .sorted(Comparator.comparingDouble(LfShunt::getBMagnitude).reversed())
-                    .collect(Collectors.toList());
-            adjustB(voltageControl, sortedControllers, controlledBus, contextData, sensitivityContext, diffV, status);
-        });
-
-=======
+        // WIP
+//        List<LfBus> controlledBuses = network.getControlledBuses(VoltageControl.Type.SHUNT);
+//
+//        // check which shunts are not within their deadbands
+//        List<LfShunt> controllerShuntsOutsideOfDeadband = new ArrayList<>();
+//        List<LfBus> controlledBusesOutsideOfDeadband = new ArrayList<>();
+//        controlledBuses.forEach(controlledBus -> {
+//            ShuntVoltageControl voltageControl = controlledBus.getShuntVoltageControl().orElseThrow();
+//            double diffV = voltageControl.getTargetValue() - voltageControl.getControlledBus().getV();
+//            double halfTargetDeadband = getHalfTargetDeadband(voltageControl);
+//            if (Math.abs(diffV) > halfTargetDeadband) {
+//                List<LfShunt> controllers = voltageControl.getMergedControllerElements().stream()
+//                        .filter(b -> !b.isDisabled())
+//                        .collect(Collectors.toList());
+//
+//                controllerShuntsOutsideOfDeadband.addAll(controllers);
+//                controlledBusesOutsideOfDeadband.add(controlledBus);
+//            }
+//        });
+//
+//        // all shunts are within their deadbands
+//        if (controllerShuntsOutsideOfDeadband.isEmpty()) {
+//            return status.getValue();
+//        }
+//
+//        SensitivityContext sensitivityContext = new SensitivityContext(network, controllerShuntsOutsideOfDeadband,
+//                loadFlowContext.getEquationSystem(), loadFlowContext.getJacobianMatrix());
+//
+//        controlledBusesOutsideOfDeadband.forEach(controlledBus -> {
+//            ShuntVoltageControl voltageControl = controlledBus.getShuntVoltageControl().orElseThrow();
+//            double diffV = voltageControl.getTargetValue() - voltageControl.getControlledBus().getV();
+//            List<LfShunt> sortedControllers = voltageControl.getMergedControllerElements().stream()
+//                    .filter(shunt -> !shunt.isDisabled())
+//                    .sorted(Comparator.comparingDouble(LfShunt::getBMagnitude).reversed())
+//                    .collect(Collectors.toList());
+//            adjustB(voltageControl, sortedControllers, controlledBus, contextData, sensitivityContext, diffV, status);
+//        });
+
         List<LfShunt> controllerShunts = getControllerElements(contextData);
         SensitivityContext sensitivityContext = new SensitivityContext(network, controllerShunts,
                 loadFlowContext.getEquationSystem(), loadFlowContext.getJacobianMatrix());
@@ -213,7 +212,6 @@
                             .collect(Collectors.toList());
                     adjustB(voltageControl, sortedControllers, controlledBus, contextData, sensitivityContext, diffV, status);
                 });
->>>>>>> 83315c53
         return status.getValue();
     }
 
