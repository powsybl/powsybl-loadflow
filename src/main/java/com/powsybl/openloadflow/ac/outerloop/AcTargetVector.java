--- conflicted
+++ resolved
@@ -122,14 +122,11 @@
             case DISTR_SHUNT_B:
             case DUMMY_TARGET_P:
             case DUMMY_TARGET_Q:
-<<<<<<< HEAD
+            case BUS_DISTR_SLACK_P:
             case BUS_TARGET_P_INVERSE: // TODO : for now we do not support unbalanced injections at buses, therefore target is for now zero for inverse and homopolar sequences
             case BUS_TARGET_Q_INVERSE:
             case BUS_TARGET_P_HOMOPOLAR:
             case BUS_TARGET_Q_HOMOPOLAR:
-=======
-            case BUS_DISTR_SLACK_P:
->>>>>>> dad34e92
                 targets[equation.getColumn()] = 0;
                 break;
 
