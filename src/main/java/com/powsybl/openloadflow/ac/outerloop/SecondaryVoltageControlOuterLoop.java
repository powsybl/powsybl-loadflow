/**
 * Copyright (c) 2023, RTE (http://www.rte-france.com)
 * This Source Code Form is subject to the terms of the Mozilla Public
 * License, v. 2.0. If a copy of the MPL was not distributed with this
 * file, You can obtain one at http://mozilla.org/MPL/2.0/.
 */
package com.powsybl.openloadflow.ac.outerloop;

import com.powsybl.commons.reporter.Reporter;
import com.powsybl.math.matrix.DenseMatrix;
import com.powsybl.openloadflow.ac.AcLoadFlowContext;
import com.powsybl.openloadflow.ac.AcOuterLoopContext;
import com.powsybl.openloadflow.ac.equations.AcEquationType;
import com.powsybl.openloadflow.ac.equations.AcVariableType;
import com.powsybl.openloadflow.equations.EquationSystem;
import com.powsybl.openloadflow.equations.EquationTerm;
import com.powsybl.openloadflow.equations.JacobianMatrix;
import com.powsybl.openloadflow.lf.outerloop.OuterLoopStatus;
import com.powsybl.openloadflow.network.*;
import com.powsybl.openloadflow.util.PerUnit;
import org.apache.commons.lang3.mutable.MutableDouble;
import org.slf4j.Logger;
import org.slf4j.LoggerFactory;

import java.util.*;
import java.util.stream.Collectors;

/**
 * @author Geoffroy Jamgotchian <geoffroy.jamgotchian at rte-france.com>
 */
public class SecondaryVoltageControlOuterLoop implements AcOuterLoop {

    private static final Logger LOGGER = LoggerFactory.getLogger(SecondaryVoltageControlOuterLoop.class);

    public static final double SENSI_V_V_EPS_DEFAULT_VALUE = 1e-2;

    private static final double TARGET_V_DIFF_EPS = 1e-1; // in Kv
    private static final double DQ_PU_EPS = 1d / PerUnit.SB; // in PU

    private final double sensiVvEps;

    private final double minPlausibleTargetVoltage;

    private final double maxPlausibleTargetVoltage;

    public SecondaryVoltageControlOuterLoop(double sensiVvEps, double minPlausibleTargetVoltage, double maxPlausibleTargetVoltage) {
        this.sensiVvEps = sensiVvEps;
        this.minPlausibleTargetVoltage = minPlausibleTargetVoltage;
        this.maxPlausibleTargetVoltage = maxPlausibleTargetVoltage;
    }

    @Override
    public String getType() {
        return "SecondaryVoltageControl";
    }

    private static boolean isValidController(LfBus bus) {
        return !bus.isDisabled() && bus.isGeneratorVoltageControlEnabled();
    }

    private static List<LfBus> getControllerBuses(LfBus controlledBus) {
        return controlledBus.getGeneratorVoltageControl()
                .filter(voltageControl -> voltageControl.getMergeStatus() == VoltageControl.MergeStatus.MAIN)
                .orElseThrow()
                .getMergedControllerElements()
                .stream().filter(SecondaryVoltageControlOuterLoop::isValidController)
                .collect(Collectors.toList());
    }

<<<<<<< HEAD
    private static void findActiveSecondaryVoltageControls(LfNetwork network, Map<LfSecondaryVoltageControl, List<LfBus>> activeSecondaryVoltageControls,
                                                           Set<LfBus> allControlledBusSet) {
=======
    private void findActiveSecondaryVoltageControls(LfNetwork network, Map<LfSecondaryVoltageControl, List<LfBus>> activeSecondaryVoltageControls,
                                                    Set<LfBus> allBusSet) {
>>>>>>> fa249cd5
        List<LfSecondaryVoltageControl> secondaryVoltageControls = network.getSecondaryVoltageControls().stream()
                .filter(control -> !control.getPilotBus().isDisabled())
                .collect(Collectors.toList());
        for (LfSecondaryVoltageControl secondaryVoltageControl : secondaryVoltageControls) {
            List<LfBus> activeControlledBuses = secondaryVoltageControl.getControlledBuses().stream()
<<<<<<< HEAD
                    .filter(controlledBus -> !controlledBus.isDisabled()
                            && controlledBus.isGeneratorVoltageControlled()
                            && controlledBus.getGeneratorVoltageControl().filter(voltageControl -> !voltageControl.isHidden() && voltageControl.hasAtLeastOneControllerEnabled()).isPresent())
=======
                    .filter(SecondaryVoltageControlOuterLoop::isValid)
                    .filter(controlledBus -> {
                        double targetV = controlledBus.getGeneratorVoltageControl().orElseThrow().getTargetValue();
                        return targetV > minPlausibleTargetVoltage && targetV < maxPlausibleTargetVoltage;
                    })
>>>>>>> fa249cd5
                    .collect(Collectors.toList());
            if (!activeControlledBuses.isEmpty()) {
                activeSecondaryVoltageControls.put(secondaryVoltageControl, activeControlledBuses);
                for (LfBus activeControlledBus : activeControlledBuses) {
                    if (!allControlledBusSet.add(activeControlledBus)) {
                        throw new IllegalStateException("Non disjoint secondary voltage control zones");
                    }
                }
            }
        }
    }

    private static Map<Integer, Integer> buildBusIndex(List<LfBus> buses) {
        Map<Integer, Integer> busIndex = new LinkedHashMap<>();
        for (int i = 0; i < buses.size(); i++) {
            var bus = buses.get(i);
            busIndex.put(bus.getNum(), i);
        }
        return busIndex;
    }

    static class SensitivityContext {

        private final Map<Integer, Integer> busNumToSensiColumn;

        private final DenseMatrix sensitivities;

        SensitivityContext(Map<Integer, Integer> busNumToSensiColumn, DenseMatrix sensitivities) {
            this.busNumToSensiColumn = Objects.requireNonNull(busNumToSensiColumn);
            this.sensitivities = Objects.requireNonNull(sensitivities);
        }

        static SensitivityContext create(List<LfBus> controlledBuses, AcLoadFlowContext context) {
            var busNumToSensiColumn = buildBusIndex(controlledBuses);

            DenseMatrix sensitivities = calculateSensitivityValues(controlledBuses, busNumToSensiColumn, context.getEquationSystem(),
                                                                   context.getJacobianMatrix());

            return new SensitivityContext(busNumToSensiColumn, sensitivities);
        }

        private static DenseMatrix calculateSensitivityValues(List<LfBus> controlledBuses, Map<Integer, Integer> busNumToSensiColumn,
                                                              EquationSystem<AcVariableType, AcEquationType> equationSystem,
                                                              JacobianMatrix<AcVariableType, AcEquationType> j) {
            DenseMatrix rhs = new DenseMatrix(equationSystem.getIndex().getSortedEquationsToSolve().size(), controlledBuses.size());
            for (LfBus controlledBus : controlledBuses) {
                equationSystem.getEquation(controlledBus.getNum(), AcEquationType.BUS_TARGET_V)
                        .ifPresent(equation -> rhs.set(equation.getColumn(), busNumToSensiColumn.get(controlledBus.getNum()), 1d));
            }
            j.solveTransposed(rhs);
            return rhs;
        }

        @SuppressWarnings("unchecked")
        private static EquationTerm<AcVariableType, AcEquationType> getCalculatedV(LfBus pilotBus) {
            return (EquationTerm<AcVariableType, AcEquationType>) pilotBus.getCalculatedV(); // this is safe
        }

        @SuppressWarnings("unchecked")
        private static EquationTerm<AcEquationType, AcEquationType> getQ1(LfBranch branch) {
            return (EquationTerm<AcEquationType, AcEquationType>) branch.getQ1();
        }

        @SuppressWarnings("unchecked")
        private static EquationTerm<AcEquationType, AcEquationType> getQ2(LfBranch branch) {
            return (EquationTerm<AcEquationType, AcEquationType>) branch.getQ2();
        }

        @SuppressWarnings("unchecked")
        private static EquationTerm<AcEquationType, AcEquationType> getQ(LfShunt shunt) {
            return (EquationTerm<AcEquationType, AcEquationType>) shunt.getQ();
        }

        /**
         * Calculate controlled bus voltage to controller bus reactive power injection sensitivity.
         */
        double calculateSensiVq(LfBus controllerBus) {
            LfBus controlledBus = controllerBus.getGeneratorVoltageControl().orElseThrow().getControlledBus();
            int controlledBusSensiColumn = busNumToSensiColumn.get(controlledBus.getNum());

            MutableDouble sq = new MutableDouble();
            for (LfBranch branch : controllerBus.getBranches()) {
                // we can skip branches disconnected at the other side
                if (branch.getBus1() == controllerBus && branch.getBus2() != null) {
                    sq.add(getQ1(branch).calculateSensi(sensitivities, controlledBusSensiColumn));
                } else if (branch.getBus2() == controllerBus && branch.getBus1() != null) {
                    sq.add(getQ2(branch).calculateSensi(sensitivities, controlledBusSensiColumn));
                }
            }

            controllerBus.getShunt().ifPresent(shunt -> sq.add(getQ(shunt).calculateSensi(sensitivities, controlledBusSensiColumn)));
            controllerBus.getControllerShunt().ifPresent(shunt -> sq.add(getQ(shunt).calculateSensi(sensitivities, controlledBusSensiColumn)));
            controllerBus.getSvcShunt().ifPresent(shunt -> sq.add(getQ(shunt).calculateSensi(sensitivities, controlledBusSensiColumn)));

            return sq.getValue();
        }

        /**
         * Calculate controlled buses voltage to pilot bus voltage sensitivities.
         */
        double[] calculateSensiVv(List<LfBus> controlledBuses, LfBus pilotBus) {
            double[] sensiVv = new double[controlledBuses.size()];
            for (int i = 0; i < controlledBuses.size(); i++) {
                LfBus controlledBus = controlledBuses.get(i);
                int controlledBusSensiColumn = busNumToSensiColumn.get(controlledBus.getNum());
                sensiVv[i] = getCalculatedV(pilotBus).calculateSensi(sensitivities, controlledBusSensiColumn);
            }
            return sensiVv;
        }
    }

    static class SensiVq {

        final double[] sqi;

        final double[] si;

        final Map<Integer, Integer> controllerBusIndex;

        SensiVq(double[] sqi, double[] si, Map<Integer, Integer> controllerBusIndex) {
            this.sqi = sqi;
            this.si = si;
            this.controllerBusIndex = controllerBusIndex;
        }

        double getSqi(LfBus controllerBus) {
            return sqi[controllerBusIndex.get(controllerBus.getNum())];
        }
    }

    /**
     * Calculate:
     *  - controlled bus voltage to controller bus reactive power injection sensitivity.
     *  - pilot bus voltage to controller bus reactive power injection sensitivity.
     */
    private SensiVq calculateSensiVq(String zoneName, SensitivityContext sensitivityContext, List<LfBus> controlledBuses, double[] svi) {
        // get list of all controllers of the zone
        List<LfBus> allControllerBuses = controlledBuses.stream()
                .flatMap(controlledBus -> getControllerBuses(controlledBus).stream())
                .collect(Collectors.toList());
        var controllerBusIndex = buildBusIndex(controlledBuses);

        double[] si = new double[allControllerBuses.size()];
        double[] sqi = new double[allControllerBuses.size()];
        List<String> filteredControlledBusIds = new ArrayList<>();
        for (int i = 0; i < controlledBuses.size(); i++) {
            LfBus controlledBus = controlledBuses.get(i);
            // we need to filter very small sensitivity to avoid large target v shift
            if (Math.abs(svi[i]) > sensiVvEps) {
                for (LfBus controllerBus : getControllerBuses(controlledBus)) {
                    double sq = sensitivityContext.calculateSensiVq(controllerBus);
                    int j = controllerBusIndex.get(controllerBus.getNum());
                    if (sq != 0) {
                        sqi[j] = sq;
                        si[j] = svi[i] / sq;
                    }
                }
            } else {
                filteredControlledBusIds.add(controlledBus.getId());
            }
        }

        if (!filteredControlledBusIds.isEmpty()) {
            LOGGER.trace("Target voltage of controlled buses {} of zone '{}' won't be adjusted because sensitivity on pilot point voltage is too small",
                    filteredControlledBusIds, zoneName);
        }

        return new SensiVq(sqi, si, controllerBusIndex);
    }

    /**
     * <pre>
     * pilot_dv = sum_i(svi * dvi) where i are all controlled buses
     * dvi: controlled bus i (primary voltage control) voltage variation, needed to reach pilot bus target voltage
     * svi: the sensitivity of controlled bus i voltage to pilot bus
     *
     * in the following equations i are controller buses and all svi and dvi of controlled buses are used for their
     * corresponding controller buses
     * dqi = dvi * sqi
     * sqi: the sensitivity of a controlled bus voltage to its controller bus i reactive power injection
     * pilot_dv = sum_i(svi * (dqi / sqi))
     * pilot_dv = sum_i(si * dqi)
     * si = svi / sqi
     * si: the sensitivity of controller bus i reactive power injection to a pilot bus voltage
     *
     * we want all generators of the zone to provide same reactive power to reach pilot bus target voltage
     * dq = dq1 = dq2 = ...
     * pilot_dv = sum_i(si) * dq
     * dq = pilot_dv / sum_i(si)
     *
     * we can now compute new target v shift for all controlled buses (primary voltage control new target v)
     * dvi = dq / sqi
     * </pre>
     */
    private boolean adjustPrimaryVoltageControlTargets(String zoneName, SensitivityContext sensitivityContext,
                                                       List<LfBus> controlledBuses, LfBus pilotBus, double pilotDv) {
        boolean adjusted = false;

        // calculate sensitivity of controlled buses voltage to pilot bus voltage
        double[] svi = sensitivityContext.calculateSensiVv(controlledBuses, pilotBus);

        // calculate sensitivity of controlled buses voltage to controller buses reactive power injection
        // and sensitivity of controller bus reactive power injection to pilot bus voltage
        var sensiVq = calculateSensiVq(zoneName, sensitivityContext, controlledBuses, svi);

        double siSum = Arrays.stream(sensiVq.si).sum();
        if (siSum != 0) {
            // supposing we want all controllers to shift to same amount of reactive power
            double dq = pilotDv / siSum;
            if (Math.abs(dq) > DQ_PU_EPS) {
                LOGGER.trace("Each of the controller buses of zone '{}' need to be adjusted of {} MVar", zoneName, dq * PerUnit.SB);

                for (LfBus controlledBus : controlledBuses) {
                    double pvcDv = 0;
                    for (LfBus controllerBus : getControllerBuses(controlledBus)) {
                        double sqi = sensiVq.getSqi(controllerBus);
                        if (sqi != 0) {
                            pvcDv += dq / sqi;
                        }
                    }
                    if (pvcDv != 0) {
                        var pvc = controlledBus.getGeneratorVoltageControl().orElseThrow();
                        double newPvcTargetV = pvc.getTargetValue() + pvcDv;
                        String plausibleTargetInfos = "";
                        if (newPvcTargetV > maxPlausibleTargetVoltage) {
                            newPvcTargetV = maxPlausibleTargetVoltage;
                            plausibleTargetInfos = " (cut to max plausible target voltage)";
                        }
                        if (newPvcTargetV < minPlausibleTargetVoltage) {
                            newPvcTargetV = minPlausibleTargetVoltage;
                            plausibleTargetInfos = " (cut to min plausible target voltage)";
                        }
                        LOGGER.trace("Adjust target voltage of controlled bus '{}': {} -> {}{}",
                                controlledBus.getId(), pvc.getTargetValue() * controlledBus.getNominalV(),
                                newPvcTargetV * controlledBus.getNominalV(), plausibleTargetInfos);
                        pvc.setTargetValue(newPvcTargetV);
                        adjusted = true;
                    }
                }
            }
        }

        return adjusted;
    }

    @Override
    public OuterLoopStatus check(AcOuterLoopContext context, Reporter reporter) {
        LfNetwork network = context.getNetwork();

        // find active secondary voltage controls
        //  - pilot bus should be enabled
        //  - at least one primary control controlled bus should be enabled
        Map<LfSecondaryVoltageControl, List<LfBus>> activeSecondaryVoltageControls = new LinkedHashMap<>();
        Set<LfBus> allControlledBusSet = new LinkedHashSet<>();
        findActiveSecondaryVoltageControls(network, activeSecondaryVoltageControls, allControlledBusSet);

        if (activeSecondaryVoltageControls.isEmpty()) {
            return OuterLoopStatus.STABLE;
        }

        List<LfBus> allControlledBusList = new ArrayList<>(allControlledBusSet);

<<<<<<< HEAD
        SensitivityContext sensitivityContext = SensitivityContext.create(allControlledBusList, context.getAcLoadFlowContext());
=======
        SensitivityContext sensitivityContext = SensitivityContext.create(allBusList, context.getLoadFlowContext());
>>>>>>> fa249cd5

        OuterLoopStatus status = OuterLoopStatus.STABLE;

        List<String> adjustedZoneNames = new ArrayList<>();
        for (var e : activeSecondaryVoltageControls.entrySet()) {
            var secondaryVoltageControl = e.getKey();
            var controlledBuses = e.getValue();
            var pilotBus = secondaryVoltageControl.getPilotBus();
            double svcTargetDv = secondaryVoltageControl.getTargetValue() - pilotBus.getV();
            if (Math.abs(svcTargetDv) * pilotBus.getNominalV() > TARGET_V_DIFF_EPS) {
                LOGGER.debug("Secondary voltage control of zone '{}' needs a pilot point voltage adjustment: {} -> {}",
                        secondaryVoltageControl.getZoneName(), pilotBus.getV() * pilotBus.getNominalV(),
                        secondaryVoltageControl.getTargetValue() * pilotBus.getNominalV());
                boolean adjusted = adjustPrimaryVoltageControlTargets(secondaryVoltageControl.getZoneName(), sensitivityContext, controlledBuses,
                                                                      pilotBus, svcTargetDv);
                if (adjusted) {
                    adjustedZoneNames.add(secondaryVoltageControl.getZoneName());
                    status = OuterLoopStatus.UNSTABLE;
                }
            }
        }
        if (!adjustedZoneNames.isEmpty()) {
            LOGGER.info("{} secondary voltage control zones have been adjusted: {}",
                    adjustedZoneNames.size(), adjustedZoneNames);
        }

        return status;
    }
}<|MERGE_RESOLUTION|>--- conflicted
+++ resolved
@@ -67,29 +67,20 @@
                 .collect(Collectors.toList());
     }
 
-<<<<<<< HEAD
-    private static void findActiveSecondaryVoltageControls(LfNetwork network, Map<LfSecondaryVoltageControl, List<LfBus>> activeSecondaryVoltageControls,
-                                                           Set<LfBus> allControlledBusSet) {
-=======
     private void findActiveSecondaryVoltageControls(LfNetwork network, Map<LfSecondaryVoltageControl, List<LfBus>> activeSecondaryVoltageControls,
-                                                    Set<LfBus> allBusSet) {
->>>>>>> fa249cd5
+                                                    Set<LfBus> allControlledBusSet) {
         List<LfSecondaryVoltageControl> secondaryVoltageControls = network.getSecondaryVoltageControls().stream()
                 .filter(control -> !control.getPilotBus().isDisabled())
                 .collect(Collectors.toList());
         for (LfSecondaryVoltageControl secondaryVoltageControl : secondaryVoltageControls) {
             List<LfBus> activeControlledBuses = secondaryVoltageControl.getControlledBuses().stream()
-<<<<<<< HEAD
                     .filter(controlledBus -> !controlledBus.isDisabled()
                             && controlledBus.isGeneratorVoltageControlled()
                             && controlledBus.getGeneratorVoltageControl().filter(voltageControl -> !voltageControl.isHidden() && voltageControl.hasAtLeastOneControllerEnabled()).isPresent())
-=======
-                    .filter(SecondaryVoltageControlOuterLoop::isValid)
                     .filter(controlledBus -> {
                         double targetV = controlledBus.getGeneratorVoltageControl().orElseThrow().getTargetValue();
                         return targetV > minPlausibleTargetVoltage && targetV < maxPlausibleTargetVoltage;
                     })
->>>>>>> fa249cd5
                     .collect(Collectors.toList());
             if (!activeControlledBuses.isEmpty()) {
                 activeSecondaryVoltageControls.put(secondaryVoltageControl, activeControlledBuses);
@@ -352,11 +343,7 @@
 
         List<LfBus> allControlledBusList = new ArrayList<>(allControlledBusSet);
 
-<<<<<<< HEAD
-        SensitivityContext sensitivityContext = SensitivityContext.create(allControlledBusList, context.getAcLoadFlowContext());
-=======
-        SensitivityContext sensitivityContext = SensitivityContext.create(allBusList, context.getLoadFlowContext());
->>>>>>> fa249cd5
+        SensitivityContext sensitivityContext = SensitivityContext.create(allControlledBusList, context.getLoadFlowContext());
 
         OuterLoopStatus status = OuterLoopStatus.STABLE;
 
