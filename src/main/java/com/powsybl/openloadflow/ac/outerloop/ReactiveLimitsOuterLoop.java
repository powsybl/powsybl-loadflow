/**
 * Copyright (c) 2019, RTE (http://www.rte-france.com)
 * This Source Code Form is subject to the terms of the Mozilla Public
 * License, v. 2.0. If a copy of the MPL was not distributed with this
 * file, You can obtain one at http://mozilla.org/MPL/2.0/.
 */
package com.powsybl.openloadflow.ac.outerloop;

import com.powsybl.commons.reporter.Reporter;
import com.powsybl.openloadflow.ac.AcOuterLoopContext;
import com.powsybl.openloadflow.lf.outerloop.OuterLoopStatus;
import com.powsybl.openloadflow.network.*;
import com.powsybl.openloadflow.util.PerUnit;
import com.powsybl.openloadflow.util.Reports;
import org.apache.commons.lang3.mutable.MutableInt;
import org.slf4j.Logger;
import org.slf4j.LoggerFactory;

import java.util.*;
import java.util.function.Predicate;
import java.util.stream.Collectors;
import java.util.stream.Stream;

/**
 * @author Geoffroy Jamgotchian <geoffroy.jamgotchian at rte-france.com>
 */
public class ReactiveLimitsOuterLoop implements AcOuterLoop {

    private static final Logger LOGGER = LoggerFactory.getLogger(ReactiveLimitsOuterLoop.class);

    public static final String NAME = "ReactiveLimits";

    private static final Comparator<ControllerBusToPqBus> BY_NOMINAL_V_COMPARATOR = Comparator.comparingDouble(
        controllerBusToPqBus -> controllerBusToPqBus.controllerBus.getGeneratorVoltageControl()
            .map(vc -> -vc.getControlledBus().getNominalV())
            .orElse(-controllerBusToPqBus.controllerBus.getNominalV()));

    private static final Comparator<ControllerBusToPqBus> BY_TARGET_P_COMPARATOR = Comparator.comparingDouble(controllerBusToPqBus -> -controllerBusToPqBus.controllerBus.getTargetP());

    private static final Comparator<ControllerBusToPqBus> BY_ID_COMPARATOR = Comparator.comparing(controllerBusToPqBus -> controllerBusToPqBus.controllerBus.getId());

    public static final int MAX_SWITCH_PQ_PV_DEFAULT_VALUE = 3;

    private final int maxPqPvSwitch;
    private final double maxReactivePowerMismatch;

    public ReactiveLimitsOuterLoop(int maxPqPvSwitch, double maxReactivePowerMismatch) {
        this.maxPqPvSwitch = maxPqPvSwitch;
        this.maxReactivePowerMismatch = maxReactivePowerMismatch;
    }

    private static final class ContextData {

        private final Map<String, MutableInt> pvPqSwitchCount = new HashMap<>();

        void incrementPvPqSwitchCount(String busId) {
            pvPqSwitchCount.computeIfAbsent(busId, k -> new MutableInt(0))
                    .increment();
        }

        int getPvPqSwitchCount(String busId) {
            MutableInt counter = pvPqSwitchCount.get(busId);
            if (counter == null) {
                return 0;
            }
            return counter.getValue();
        }
    }

    @Override
    public String getName() {
        return NAME;
    }

    private enum ReactiveLimitDirection {
        MIN,
        MAX
    }

    private static final class ControllerBusToPqBus {

        private final LfBus controllerBus;

        private final double q;

        private final double qLimit;

        private final ReactiveLimitDirection limitDirection;

        private ControllerBusToPqBus(LfBus controllerBus, double q, double qLimit, ReactiveLimitDirection limitDirection) {
            this.controllerBus = controllerBus;
            this.q = q;
            this.qLimit = qLimit;
            this.limitDirection = limitDirection;
        }
    }

    private static final class PqToPvBus {

        private final LfBus controllerBus;

        private final ReactiveLimitDirection limitDirection;

        private PqToPvBus(LfBus controllerBus, ReactiveLimitDirection limitDirection) {
            this.controllerBus = controllerBus;
            this.limitDirection = limitDirection;
        }
    }

    private boolean switchPvPq(List<ControllerBusToPqBus> pvToPqBuses, int remainingPvBusCount, ContextData contextData,
                               Reporter reporter) {
        boolean done = false;

        int modifiedRemainingPvBusCount = remainingPvBusCount;
        if (modifiedRemainingPvBusCount == 0) {
            // keep one bus PV, the strongest one which is one at the highest nominal level and highest active power
            // target
            ControllerBusToPqBus strongestPvToPqBus = pvToPqBuses.stream()
                    .min(BY_NOMINAL_V_COMPARATOR
                            .thenComparing(BY_TARGET_P_COMPARATOR)
                            .thenComparing(BY_ID_COMPARATOR)) // for stability of the sort
                    .orElseThrow(IllegalStateException::new);
            pvToPqBuses.remove(strongestPvToPqBus);
            modifiedRemainingPvBusCount++;
            LOGGER.warn("All PV buses should switch PQ, strongest one '{}' will stay PV", strongestPvToPqBus.controllerBus.getId());
        }

        if (!pvToPqBuses.isEmpty()) {
            done = true;

            for (ControllerBusToPqBus pvToPqBus : pvToPqBuses) {
                LfBus controllerBus = pvToPqBus.controllerBus;

                // switch PV -> PQ
                controllerBus.setGenerationTargetQ(pvToPqBus.qLimit);
                controllerBus.setQLimitType(pvToPqBus.limitDirection.equals(ReactiveLimitDirection.MIN) ? LfBus.QLimitType.MIN_Q : LfBus.QLimitType.MAX_Q);
                controllerBus.setGeneratorVoltageControlEnabled(false);
                // increment PV -> PQ switch counter
                contextData.incrementPvPqSwitchCount(controllerBus.getId());

                if (LOGGER.isTraceEnabled()) {
                    if (pvToPqBus.limitDirection == ReactiveLimitDirection.MAX) {
                        LOGGER.trace("Switch bus '{}' PV -> PQ, q={} > maxQ={}", controllerBus.getId(), pvToPqBus.q * PerUnit.SB,
                                pvToPqBus.qLimit * PerUnit.SB);
                    } else {
                        LOGGER.trace("Switch bus '{}' PV -> PQ, q={} < minQ={}", controllerBus.getId(), pvToPqBus.q * PerUnit.SB,
                                pvToPqBus.qLimit * PerUnit.SB);
                    }
                }
            }
        }

        Reports.reportPvToPqBuses(reporter, pvToPqBuses.size(), modifiedRemainingPvBusCount);

        LOGGER.info("{} buses switched PV -> PQ ({} bus remains PV)", pvToPqBuses.size(), modifiedRemainingPvBusCount);

        return done;
    }

    @Override
    public void initialize(AcOuterLoopContext context) {
        context.setData(new ContextData());
    }

    private static boolean switchPqPv(List<PqToPvBus> pqToPvBuses, ContextData contextData, Reporter reporter, int maxPqPvSwitch) {
        int pqPvSwitchCount = 0;

        for (PqToPvBus pqToPvBus : pqToPvBuses) {
            LfBus controllerBus = pqToPvBus.controllerBus;

            int pvPqSwitchCount = contextData.getPvPqSwitchCount(controllerBus.getId());
            if (pvPqSwitchCount >= maxPqPvSwitch) {
                LOGGER.trace("Bus '{}' blocked PQ as it has reach its max number of PQ -> PV switch ({})",
                        controllerBus.getId(), pvPqSwitchCount);
            } else {
                controllerBus.setGeneratorVoltageControlEnabled(true);
                controllerBus.setGenerationTargetQ(0);
                controllerBus.setQLimitType(null);
                pqPvSwitchCount++;

                if (LOGGER.isTraceEnabled()) {
                    if (pqToPvBus.limitDirection == ReactiveLimitDirection.MAX) {
                        LOGGER.trace("Switch bus '{}' PQ -> PV, q=maxQ and v={} > targetV={}", controllerBus.getId(), controllerBus.getV(), getBusTargetV(controllerBus));
                    } else {
                        LOGGER.trace("Switch bus '{}' PQ -> PV, q=minQ and v={} < targetV={}", controllerBus.getId(), controllerBus.getV(), getBusTargetV(controllerBus));
                    }
                }
            }
        }

        Reports.reportPqToPvBuses(reporter, pqPvSwitchCount, pqToPvBuses.size() - pqPvSwitchCount);

        LOGGER.info("{} buses switched PQ -> PV ({} buses blocked PQ because have reach max number of switch)",
                pqPvSwitchCount, pqToPvBuses.size() - pqPvSwitchCount);

        return pqPvSwitchCount > 0;
    }

    /**
     * A controller bus can be a controller bus with voltage control (1) or with remote reactive control (2).
     * (1) A bus PV bus can be switched to PQ in 2 cases:
     *  - if Q equals to Qmax
     *  - if Q equals to Qmin
     *  (2) A remote reactive controller can reach its Q limits: the control is switch off.
     */
    private static void checkControllerBus(LfBus controllerBus, List<ControllerBusToPqBus> buses, MutableInt remainingUnchangedBusCount) {
        double minQ = controllerBus.getMinQ();
        double maxQ = controllerBus.getMaxQ();
        double q = controllerBus.getQ().eval() + controllerBus.getLoadTargetQ();
        if (q < minQ) {
            buses.add(new ControllerBusToPqBus(controllerBus, q, minQ, ReactiveLimitDirection.MIN));
        } else if (q > maxQ) {
            buses.add(new ControllerBusToPqBus(controllerBus, q, maxQ, ReactiveLimitDirection.MAX));
        } else {
            remainingUnchangedBusCount.increment();
        }
    }

    /**
     * A PQ bus can be switched to PV in 2 cases:
     *  - if Q is equal to Qmin and V is less than targetV: it means that the PQ bus can be unlocked in order to increase the reactive power and reach its targetV.
     *  - if Q is equal to Qmax and V is greater than targetV: it means that the PQ bus can be unlocked in order to decrease the reactive power and reach its targetV.
     * A PQ bus can have its Qmin or Qmax limit updated after a change in targetP of the generator or a change of the voltage magnitude of the bus.
     */
    private static void checkPqBus(LfBus controllerCapableBus, List<PqToPvBus> pqToPvBuses, List<LfBus> busesWithUpdatedQLimits,
                                   double maxReactivePowerMismatch, boolean canSwitchPqToPv) {
        double minQ = controllerCapableBus.getMinQ(); // the actual minQ.
        double maxQ = controllerCapableBus.getMaxQ(); // the actual maxQ.
        double q = controllerCapableBus.getGenerationTargetQ();
        controllerCapableBus.getQLimitType().ifPresent(qLimitType -> {
            if (qLimitType == LfBus.QLimitType.MIN_Q) {
                if (getBusV(controllerCapableBus) < getBusTargetV(controllerCapableBus) && canSwitchPqToPv) {
                    // bus absorb too much reactive power
                    pqToPvBuses.add(new PqToPvBus(controllerCapableBus, ReactiveLimitDirection.MIN));
                } else if (Math.abs(minQ - q) > maxReactivePowerMismatch) {
                    LOGGER.trace("PQ bus {} with updated Q limits, previous minQ {} new minQ {}", controllerCapableBus.getId(), q, minQ);
                    controllerCapableBus.setGenerationTargetQ(minQ);
                    busesWithUpdatedQLimits.add(controllerCapableBus);
                }
            } else if (qLimitType == LfBus.QLimitType.MAX_Q) {
                if (getBusV(controllerCapableBus) > getBusTargetV(controllerCapableBus) && canSwitchPqToPv) {
                    // bus produce too much reactive power
                    pqToPvBuses.add(new PqToPvBus(controllerCapableBus, ReactiveLimitDirection.MAX));
                } else if (Math.abs(maxQ - q) > maxReactivePowerMismatch) {
                    LOGGER.trace("PQ bus {} with updated Q limits, previous maxQ {} new maxQ {}", controllerCapableBus.getId(), q, maxQ);
                    controllerCapableBus.setGenerationTargetQ(maxQ);
                    busesWithUpdatedQLimits.add(controllerCapableBus);
                }
            }
        });
    }

    private static boolean switchReactiveControllerBusPq(List<ControllerBusToPqBus> reactiveControllerBusesToPqBuses, Reporter reporter) {
        int switchCount = 0;

        for (ControllerBusToPqBus bus : reactiveControllerBusesToPqBuses) {
            LfBus controllerBus = bus.controllerBus;

            controllerBus.setReactivePowerControlEnabled(false);
            controllerBus.setGenerationTargetQ(bus.qLimit);
            switchCount++;

            if (LOGGER.isTraceEnabled()) {
                if (bus.limitDirection == ReactiveLimitDirection.MAX) {
                    LOGGER.trace("Remote reactive power controller bus '{}' -> PQ, q={} > maxQ={}", controllerBus.getId(), bus.q * PerUnit.SB,
                            bus.qLimit * PerUnit.SB);
                } else {
                    LOGGER.trace("Remote reactive power controller bus '{}' -> PQ, q={} < minQ={}", controllerBus.getId(), bus.q * PerUnit.SB,
                            bus.qLimit * PerUnit.SB);
                }
            }
        }

        Reports.reportReactiveControllerBusesToPqBuses(reporter, switchCount);

        LOGGER.info("{} remote reactive power controller buses switched PQ", switchCount);

        return switchCount > 0;
    }

    private static double getBusTargetV(LfBus bus) {
        return bus.getGeneratorVoltageControl().map(GeneratorVoltageControl::getTargetValue).orElse(Double.NaN);
    }

    private static double getBusV(LfBus bus) {
        return bus.getGeneratorVoltageControl().map(vc -> vc.getControlledBus().getV()).orElse(Double.NaN);
    }

    public List<LfBus> getReactivePowerControllerElements(LfNetwork network) {
        return network.getBuses().stream()
                .filter(LfBus::hasReactivePowerControl)
                .flatMap(bus -> Stream.of(bus.getReactivePowerControl().orElseThrow().getControllerBus()))
                .filter(Predicate.not(LfBus::isDisabled))
                .collect(Collectors.toList());
    }

    @Override
    public OuterLoopStatus check(AcOuterLoopContext context, Reporter reporter) {
        OuterLoopStatus status = OuterLoopStatus.STABLE;

        List<ControllerBusToPqBus> pvToPqBuses = new ArrayList<>();
        List<PqToPvBus> pqToPvBuses = new ArrayList<>();
        List<LfBus> busesWithUpdatedQLimits = new ArrayList<>();
        MutableInt remainingPvBusCount = new MutableInt();
        List<ControllerBusToPqBus> reactiveControllerBusesToPqBuses = new ArrayList<>();
        MutableInt remainingBusWithReactivePowerControlCount = new MutableInt();

        context.getNetwork().<LfBus>getControllerElements(VoltageControl.Type.GENERATOR).forEach(bus -> {
            if (bus.isGeneratorVoltageControlEnabled()) {
                checkControllerBus(bus, pvToPqBuses, remainingPvBusCount);
            } else {
                // we don't support switching PQ to PV for bus with one controller with slope.
                checkPqBus(bus, pqToPvBuses, busesWithUpdatedQLimits, maxReactivePowerMismatch, !bus.hasGeneratorsWithSlope());
            }
        });

<<<<<<< HEAD
        context.getNetwork().getControllerElements(ReactivePowerControl.Type.GENERATOR).forEach(bus ->
            // a bus that has a reactive generator power control can't switch PV
            checkPqBus((LfBus) bus, pqToPvBuses, busesWithUpdatedQLimits, maxReactivePowerMismatch, false)
        );
=======
        getReactivePowerControllerElements(context.getNetwork()).forEach(bus -> {
            if (bus.isReactivePowerControlEnabled()) {
                // a bus that has a remote reactive generator power control, if its reactive limits are not respected,
                // will become a classical PQ bus at reactive limits.
                checkControllerBus(bus, reactiveControllerBusesToPqBuses, remainingBusWithReactivePowerControlCount);
            }
        });
>>>>>>> 1d492bcd

        var contextData = (ContextData) context.getData();

        if (!pvToPqBuses.isEmpty() && switchPvPq(pvToPqBuses, remainingPvBusCount.intValue(), contextData, reporter)) {
            status = OuterLoopStatus.UNSTABLE;
        }
        if (!pqToPvBuses.isEmpty() && switchPqPv(pqToPvBuses, contextData, reporter, maxPqPvSwitch)) {
            status = OuterLoopStatus.UNSTABLE;
        }
        if (!busesWithUpdatedQLimits.isEmpty()) {
            LOGGER.info("{} buses blocked to a reactive limit have been adjusted because reactive limit has changed",
                    busesWithUpdatedQLimits.size());
            status = OuterLoopStatus.UNSTABLE;
        }
        if (!reactiveControllerBusesToPqBuses.isEmpty() && switchReactiveControllerBusPq(reactiveControllerBusesToPqBuses, reporter)) {
            status = OuterLoopStatus.UNSTABLE;
        }

        return status;
    }
}<|MERGE_RESOLUTION|>--- conflicted
+++ resolved
@@ -286,11 +286,11 @@
         return bus.getGeneratorVoltageControl().map(vc -> vc.getControlledBus().getV()).orElse(Double.NaN);
     }
 
-    public List<LfBus> getReactivePowerControllerElements(LfNetwork network) {
+    public static List<LfBus> getReactivePowerControllerElements(LfNetwork network) {
         return network.getBuses().stream()
                 .filter(LfBus::hasReactivePowerControl)
-                .flatMap(bus -> Stream.of(bus.getReactivePowerControl().orElseThrow().getControllerBus()))
-                .filter(Predicate.not(LfBus::isDisabled))
+                .flatMap(bus -> bus.getGeneratorReactivePowerControl().orElseThrow().getControllerBuses().stream())
+                .filter(Predicate.not(LfElement::isDisabled))
                 .collect(Collectors.toList());
     }
 
@@ -314,12 +314,6 @@
             }
         });
 
-<<<<<<< HEAD
-        context.getNetwork().getControllerElements(ReactivePowerControl.Type.GENERATOR).forEach(bus ->
-            // a bus that has a reactive generator power control can't switch PV
-            checkPqBus((LfBus) bus, pqToPvBuses, busesWithUpdatedQLimits, maxReactivePowerMismatch, false)
-        );
-=======
         getReactivePowerControllerElements(context.getNetwork()).forEach(bus -> {
             if (bus.isReactivePowerControlEnabled()) {
                 // a bus that has a remote reactive generator power control, if its reactive limits are not respected,
@@ -327,7 +321,6 @@
                 checkControllerBus(bus, reactiveControllerBusesToPqBuses, remainingBusWithReactivePowerControlCount);
             }
         });
->>>>>>> 1d492bcd
 
         var contextData = (ContextData) context.getData();
 
