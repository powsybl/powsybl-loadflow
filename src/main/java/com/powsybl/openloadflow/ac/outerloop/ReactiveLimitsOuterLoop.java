--- conflicted
+++ resolved
@@ -261,26 +261,19 @@
         List<LfBus> busesWithUpdatedQLimits = new ArrayList<>();
         MutableInt remainingPvBusCount = new MutableInt();
         for (LfBus bus : context.getNetwork().getBuses()) {
-<<<<<<< HEAD
             if (!bus.isDisabled()
                     && bus.getGeneratorVoltageControl().filter(voltageControl -> !voltageControl.isHidden()).isPresent()) {
                 if (bus.isGeneratorVoltageControlEnabled()) {
                     checkPvBus(bus, pvToPqBuses, remainingPvBusCount);
                 } else if (bus.hasGeneratorVoltageControllerCapability()) {
                     if (!bus.hasGeneratorsWithSlope()) {
-                        checkPqBus(bus, pqToPvBuses);
+                        // we don't support switching PQ to PV for bus with one controller with slope.
+                        checkPqBus(bus, pqToPvBuses, busesWithUpdatedQLimits, maxReactivePowerMismatch, !bus.hasGeneratorsWithSlope());
                     } else {
                         // we don't support switching PQ to PV for bus with one controller with slope.
                         LOGGER.warn("Controller bus '{}' wants to control back voltage with slope: not supported", bus.getId());
                     }
                 }
-=======
-            if (bus.isGeneratorVoltageControlEnabled() && !bus.isDisabled()) {
-                checkPvBus(bus, pvToPqBuses, remainingPvBusCount);
-            } else if (bus.hasGeneratorVoltageControllerCapability() && !bus.isDisabled()) {
-                // we don't support switching PQ to PV for bus with one controller with slope.
-                checkPqBus(bus, pqToPvBuses, busesWithUpdatedQLimits, maxReactivePowerMismatch, !bus.hasGeneratorsWithSlope());
->>>>>>> 715904e7
             }
         }
 
