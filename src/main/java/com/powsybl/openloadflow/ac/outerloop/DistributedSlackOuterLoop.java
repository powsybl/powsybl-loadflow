/**
 * Copyright (c) 2020, RTE (http://www.rte-france.com)
 * This Source Code Form is subject to the terms of the Mozilla Public
 * License, v. 2.0. If a copy of the MPL was not distributed with this
 * file, You can obtain one at http://mozilla.org/MPL/2.0/.
 */
package com.powsybl.openloadflow.ac.outerloop;

import com.powsybl.commons.PowsyblException;
import com.powsybl.commons.reporter.Reporter;
<<<<<<< HEAD
import com.powsybl.openloadflow.lf.outerloop.OuterLoop;
import com.powsybl.openloadflow.lf.outerloop.OuterLoopContext;
import com.powsybl.openloadflow.lf.outerloop.OuterLoopStatus;
import com.powsybl.openloadflow.ac.AcOuterLoopContextImpl;
=======
import com.powsybl.openloadflow.ac.AcOuterLoopContext;
import com.powsybl.openloadflow.lf.outerloop.OuterLoopStatus;
>>>>>>> d8895bdf
import com.powsybl.openloadflow.network.util.ActivePowerDistribution;
import com.powsybl.openloadflow.util.PerUnit;
import com.powsybl.openloadflow.util.Reports;
import org.slf4j.Logger;
import org.slf4j.LoggerFactory;

import java.util.Objects;

/**
 * @author Geoffroy Jamgotchian <geoffroy.jamgotchian at rte-france.com>
 */
public class DistributedSlackOuterLoop implements AcOuterLoop {

    private static final Logger LOGGER = LoggerFactory.getLogger(DistributedSlackOuterLoop.class);

    private final double slackBusPMaxMismatch;

    private final ActivePowerDistribution activePowerDistribution;

    private final boolean throwsExceptionInCaseOfFailure;

    public DistributedSlackOuterLoop(ActivePowerDistribution activePowerDistribution, boolean throwsExceptionInCaseOfFailure, double slackBusPMaxMismatch) {
        this.activePowerDistribution = Objects.requireNonNull(activePowerDistribution);
        this.throwsExceptionInCaseOfFailure = throwsExceptionInCaseOfFailure;
        this.slackBusPMaxMismatch = slackBusPMaxMismatch;
    }

    @Override
    public String getType() {
        return "Distributed slack on " + activePowerDistribution.getElementType();
    }

    @Override
<<<<<<< HEAD
    public OuterLoopStatus check(OuterLoopContext context, Reporter reporter) {
        AcOuterLoopContextImpl acContext;
        acContext = (AcOuterLoopContextImpl) context;

        double slackBusActivePowerMismatch = acContext.getLastNewtonRaphsonResult().getSlackBusActivePowerMismatch();
=======
    public OuterLoopStatus check(AcOuterLoopContext context, Reporter reporter) {
        double slackBusActivePowerMismatch = context.getLastNewtonRaphsonResult().getSlackBusActivePowerMismatch();
>>>>>>> d8895bdf
        if (Math.abs(slackBusActivePowerMismatch) > slackBusPMaxMismatch / PerUnit.SB) {

            ActivePowerDistribution.Result result = activePowerDistribution.run(context.getNetwork(), slackBusActivePowerMismatch);

            if (Math.abs(result.getRemainingMismatch()) > ActivePowerDistribution.P_RESIDUE_EPS) {
                Reports.reportMismatchDistributionFailure(reporter, context.getIteration(), result.getRemainingMismatch() * PerUnit.SB);

                if (throwsExceptionInCaseOfFailure) {
                    throw new PowsyblException("Failed to distribute slack bus active power mismatch, "
                            + result.getRemainingMismatch() * PerUnit.SB + " MW remains");
                }

                LOGGER.error("Failed to distribute slack bus active power mismatch, {} MW remains", result.getRemainingMismatch() * PerUnit.SB);

                return OuterLoopStatus.STABLE;
            } else {
                Reports.reportMismatchDistributionSuccess(reporter, context.getIteration(), slackBusActivePowerMismatch * PerUnit.SB, result.getIteration());

                LOGGER.info("Slack bus active power ({} MW) distributed in {} iterations",
                        slackBusActivePowerMismatch * PerUnit.SB, result.getIteration());

                return OuterLoopStatus.UNSTABLE;
            }
        }

        Reports.reportNoMismatchDistribution(reporter, context.getIteration());

        LOGGER.debug("Already balanced");

        return OuterLoopStatus.STABLE;
    }
}<|MERGE_RESOLUTION|>--- conflicted
+++ resolved
@@ -8,15 +8,8 @@
 
 import com.powsybl.commons.PowsyblException;
 import com.powsybl.commons.reporter.Reporter;
-<<<<<<< HEAD
-import com.powsybl.openloadflow.lf.outerloop.OuterLoop;
-import com.powsybl.openloadflow.lf.outerloop.OuterLoopContext;
-import com.powsybl.openloadflow.lf.outerloop.OuterLoopStatus;
-import com.powsybl.openloadflow.ac.AcOuterLoopContextImpl;
-=======
 import com.powsybl.openloadflow.ac.AcOuterLoopContext;
 import com.powsybl.openloadflow.lf.outerloop.OuterLoopStatus;
->>>>>>> d8895bdf
 import com.powsybl.openloadflow.network.util.ActivePowerDistribution;
 import com.powsybl.openloadflow.util.PerUnit;
 import com.powsybl.openloadflow.util.Reports;
@@ -50,16 +43,8 @@
     }
 
     @Override
-<<<<<<< HEAD
-    public OuterLoopStatus check(OuterLoopContext context, Reporter reporter) {
-        AcOuterLoopContextImpl acContext;
-        acContext = (AcOuterLoopContextImpl) context;
-
-        double slackBusActivePowerMismatch = acContext.getLastNewtonRaphsonResult().getSlackBusActivePowerMismatch();
-=======
     public OuterLoopStatus check(AcOuterLoopContext context, Reporter reporter) {
         double slackBusActivePowerMismatch = context.getLastNewtonRaphsonResult().getSlackBusActivePowerMismatch();
->>>>>>> d8895bdf
         if (Math.abs(slackBusActivePowerMismatch) > slackBusPMaxMismatch / PerUnit.SB) {
 
             ActivePowerDistribution.Result result = activePowerDistribution.run(context.getNetwork(), slackBusActivePowerMismatch);
