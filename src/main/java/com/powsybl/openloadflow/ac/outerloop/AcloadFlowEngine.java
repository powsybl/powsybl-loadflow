/**
 * Copyright (c) 2019, RTE (http://www.rte-france.com)
 * This Source Code Form is subject to the terms of the Mozilla Public
 * License, v. 2.0. If a copy of the MPL was not distributed with this
 * file, You can obtain one at http://mozilla.org/MPL/2.0/.
 */
package com.powsybl.openloadflow.ac.outerloop;

import com.powsybl.openloadflow.ac.equations.AcEquationSystem;
import com.powsybl.openloadflow.ac.equations.AcEquationSystemCreationParameters;
import com.powsybl.openloadflow.ac.nr.NewtonRaphson;
import com.powsybl.openloadflow.ac.nr.NewtonRaphsonParameters;
import com.powsybl.openloadflow.ac.nr.NewtonRaphsonResult;
import com.powsybl.openloadflow.ac.nr.NewtonRaphsonStatus;
import com.powsybl.openloadflow.equations.*;
import com.powsybl.openloadflow.network.LfBus;
import com.powsybl.openloadflow.network.LfNetwork;
import com.powsybl.openloadflow.network.LfNetworkParameters;
import org.apache.commons.lang3.mutable.MutableInt;
import org.slf4j.Logger;
import org.slf4j.LoggerFactory;

import java.util.HashMap;
import java.util.List;
import java.util.Map;
import java.util.Objects;
import java.util.stream.Collectors;

/**
 * @author Geoffroy Jamgotchian <geoffroy.jamgotchian at rte-france.com>
 */
public class AcloadFlowEngine implements AutoCloseable {

    private static final Logger LOGGER = LoggerFactory.getLogger(AcloadFlowEngine.class);

    private final LfNetwork network;

    private final AcLoadFlowParameters parameters;

    private VariableSet variableSet;

    private EquationSystem equationSystem;

    private JacobianMatrix j;

    public AcloadFlowEngine(LfNetwork network, AcLoadFlowParameters parameters) {
        this.network = Objects.requireNonNull(network);
        this.parameters = Objects.requireNonNull(parameters);
    }

    public static List<LfNetwork> createNetworks(Object network, AcLoadFlowParameters parameters) {
        LfNetworkParameters networkParameters = new LfNetworkParameters(parameters.getSlackBusSelector(),
                                                                        parameters.isVoltageRemoteControl(),
                                                                        parameters.isMinImpedance(),
                                                                        parameters.isTwtSplitShuntAdmittance(),
                                                                        parameters.isBreakers(),
                                                                        parameters.getPlausibleActivePowerLimit(),
                                                                        parameters.isAddRatioToLinesWithDifferentNominalVoltageAtBothEnds());
        return LfNetwork.load(network, networkParameters);
    }

    public LfNetwork getNetwork() {
        return network;
    }

    public AcLoadFlowParameters getParameters() {
        return parameters;
    }

    public VariableSet getVariableSet() {
        return variableSet;
    }

    public EquationSystem getEquationSystem() {
        return equationSystem;
    }

    private void updatePvBusesReactivePower(NewtonRaphsonResult lastNrResult, LfNetwork network, EquationSystem equationSystem) {
        if (lastNrResult.getStatus() == NewtonRaphsonStatus.CONVERGED) {
            for (LfBus bus : network.getBuses()) {
                if (bus.isVoltageControllerEnabled()) {
                    Equation q = equationSystem.createEquation(bus.getNum(), EquationType.BUS_Q);
                    bus.setCalculatedQ(q.eval());
                } else {
                    bus.setCalculatedQ(Double.NaN);
                }
            }
        }
    }

    private static class RunningContext {

        private NewtonRaphsonResult lastNrResult;

        private final Map<String, MutableInt> outerLoopIterationByType = new HashMap<>();
    }

    private void runOuterLoop(OuterLoop outerLoop, LfNetwork network, EquationSystem equationSystem, VariableSet variableSet,
                              NewtonRaphson newtonRaphson, NewtonRaphsonParameters nrParameters, RunningContext runningContext) {
        // for each outer loop re-run Newton-Raphson until stabilization
        OuterLoopStatus outerLoopStatus;
        do {
            MutableInt outerLoopIteration = runningContext.outerLoopIterationByType.computeIfAbsent(outerLoop.getType(), k -> new MutableInt());

            // check outer loop status
            outerLoopStatus = outerLoop.check(new OuterLoopContext(outerLoopIteration.getValue(), network, runningContext.lastNrResult));

            if (outerLoopStatus == OuterLoopStatus.UNSTABLE) {
                LOGGER.debug("Start outer loop iteration {} (name='{}')", outerLoopIteration, outerLoop.getType());

                // if not yet stable, restart Newton-Raphson
                runningContext.lastNrResult = newtonRaphson.run(nrParameters);
                if (runningContext.lastNrResult.getStatus() != NewtonRaphsonStatus.CONVERGED) {
                    return;
                }

                // update PV buses reactive power some outer loops might need this information
                updatePvBusesReactivePower(runningContext.lastNrResult, network, equationSystem);

                outerLoopIteration.increment();
            }
        } while (outerLoopStatus == OuterLoopStatus.UNSTABLE);
    }

    public AcLoadFlowResult run() {
        if (equationSystem == null) {
            LOGGER.info("Start AC loadflow on network {}", network.getNum());

            variableSet = new VariableSet();
<<<<<<< HEAD
            AcEquationSystemCreationParameters creationParameters = new AcEquationSystemCreationParameters(parameters.isVoltageRemoteControl(),
                    parameters.isPhaseControl(), parameters.isTransformerVoltageControlOn(), parameters.isShuntVoltageControlOn());
=======
            AcEquationSystemCreationParameters creationParameters = new AcEquationSystemCreationParameters(
                    parameters.isPhaseControl(), parameters.isTransformerVoltageControlOn(), parameters.isForceA1Var());
>>>>>>> a54059d7
            equationSystem = AcEquationSystem.create(network, variableSet, creationParameters);
            j = new JacobianMatrix(equationSystem, parameters.getMatrixFactory());
        } else {
            LOGGER.info("Restart AC loadflow on network {}", network.getNum());
        }

        RunningContext runningContext = new RunningContext();
        NewtonRaphson newtonRaphson = new NewtonRaphson(network, parameters.getMatrixFactory(), equationSystem, j, parameters.getStoppingCriteria());

        NewtonRaphsonParameters nrParameters = new NewtonRaphsonParameters().setVoltageInitializer(parameters.getVoltageInitializer());

        // run initial Newton-Raphson
        runningContext.lastNrResult = newtonRaphson.run(nrParameters);

        // continue with outer loops only if initial Newton-Raphson succeed
        if (runningContext.lastNrResult.getStatus() == NewtonRaphsonStatus.CONVERGED) {
            updatePvBusesReactivePower(runningContext.lastNrResult, network, equationSystem);

            // re-run all outer loops until Newton-Raphson failed or no more Newton-Raphson iterations are needed
            int oldIterationCount;
            do {
                oldIterationCount = runningContext.lastNrResult.getIteration();

                // outer loops are nested: inner most loop first in the list, outer most loop last
                for (OuterLoop outerLoop : parameters.getOuterLoops()) {
                    runOuterLoop(outerLoop, network, equationSystem, variableSet, newtonRaphson, nrParameters, runningContext);

                    // continue with next outer loop only if last Newton-Raphson succeed
                    if (runningContext.lastNrResult.getStatus() != NewtonRaphsonStatus.CONVERGED) {
                        break;
                    }
                }
            } while (runningContext.lastNrResult.getIteration() > oldIterationCount
                    && runningContext.lastNrResult.getStatus() == NewtonRaphsonStatus.CONVERGED);
        }

        int nrIterations = runningContext.lastNrResult.getIteration();
        int outerLoopIterations = runningContext.outerLoopIterationByType.values().stream().mapToInt(MutableInt::getValue).sum() + 1;

        AcLoadFlowResult result = new AcLoadFlowResult(network, outerLoopIterations, nrIterations, runningContext.lastNrResult.getStatus(),
                runningContext.lastNrResult.getSlackBusActivePowerMismatch());

        LOGGER.info("Ac loadflow complete on network {} (result={})", network.getNum(), result);

        return result;
    }

    @Override
    public void close() {
        if (j != null) {
            j.close();
        }
    }

    public static List<AcLoadFlowResult> run(Object network, AcLoadFlowParameters parameters) {
        return createNetworks(network, parameters)
                .stream()
                .map(n -> {
                    try (AcloadFlowEngine engine = new AcloadFlowEngine(n, parameters)) {
                        return engine.run();
                    }
                })
                .collect(Collectors.toList());
    }
}<|MERGE_RESOLUTION|>--- conflicted
+++ resolved
@@ -127,13 +127,8 @@
             LOGGER.info("Start AC loadflow on network {}", network.getNum());
 
             variableSet = new VariableSet();
-<<<<<<< HEAD
-            AcEquationSystemCreationParameters creationParameters = new AcEquationSystemCreationParameters(parameters.isVoltageRemoteControl(),
-                    parameters.isPhaseControl(), parameters.isTransformerVoltageControlOn(), parameters.isShuntVoltageControlOn());
-=======
             AcEquationSystemCreationParameters creationParameters = new AcEquationSystemCreationParameters(
-                    parameters.isPhaseControl(), parameters.isTransformerVoltageControlOn(), parameters.isForceA1Var());
->>>>>>> a54059d7
+                    parameters.isPhaseControl(), parameters.isTransformerVoltageControlOn(), parameters.isShuntVoltageControlOn(), parameters.isForceA1Var());
             equationSystem = AcEquationSystem.create(network, variableSet, creationParameters);
             j = new JacobianMatrix(equationSystem, parameters.getMatrixFactory());
         } else {
