--- conflicted
+++ resolved
@@ -128,11 +128,8 @@
 
             variableSet = new VariableSet();
             AcEquationSystemCreationParameters creationParameters = new AcEquationSystemCreationParameters(
-<<<<<<< HEAD
-                    parameters.isPhaseControl(), parameters.isTransformerVoltageControlOn(), parameters.isShuntVoltageControlOn(), parameters.isForceA1Var());
-=======
-                    parameters.isPhaseControl(), parameters.isTransformerVoltageControlOn(), parameters.isForceA1Var(), parameters.getBranchesWithCurrent());
->>>>>>> 575d2b82
+                    parameters.isPhaseControl(), parameters.isTransformerVoltageControlOn(), parameters.isShuntVoltageControlOn(),
+                    parameters.isForceA1Var(), parameters.getBranchesWithCurrent());
             equationSystem = AcEquationSystem.create(network, variableSet, creationParameters);
             j = new JacobianMatrix(equationSystem, parameters.getMatrixFactory());
         } else {
