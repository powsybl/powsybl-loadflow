/**
 * Copyright (c) 2019, RTE (http://www.rte-france.com)
 * This Source Code Form is subject to the terms of the Mozilla Public
 * License, v. 2.0. If a copy of the MPL was not distributed with this
 * file, You can obtain one at http://mozilla.org/MPL/2.0/.
 */
package com.powsybl.openloadflow.ac.outerloop;

import com.powsybl.commons.reporter.Reporter;
import com.powsybl.openloadflow.ac.equations.AcEquationSystem;
import com.powsybl.openloadflow.ac.equations.AcEquationSystemCreationParameters;
import com.powsybl.openloadflow.ac.nr.NewtonRaphson;
import com.powsybl.openloadflow.ac.nr.NewtonRaphsonParameters;
import com.powsybl.openloadflow.ac.nr.NewtonRaphsonResult;
import com.powsybl.openloadflow.ac.nr.NewtonRaphsonStatus;
import com.powsybl.openloadflow.equations.*;
import com.powsybl.openloadflow.network.LfBus;
import com.powsybl.openloadflow.network.LfNetwork;
import com.powsybl.openloadflow.network.LfNetworkParameters;
import org.apache.commons.lang3.mutable.MutableInt;
import org.slf4j.Logger;
import org.slf4j.LoggerFactory;

import java.util.*;
import java.util.stream.Collectors;

/**
 * @author Geoffroy Jamgotchian <geoffroy.jamgotchian at rte-france.com>
 */
public class AcloadFlowEngine implements AutoCloseable {

    private static final Logger LOGGER = LoggerFactory.getLogger(AcloadFlowEngine.class);

    private final LfNetwork network;

    private final AcLoadFlowParameters parameters;

    private VariableSet variableSet;

    private EquationSystem equationSystem;

    private JacobianMatrix j;

    private TargetVector targetVector;

    public AcloadFlowEngine(LfNetwork network, AcLoadFlowParameters parameters) {
        this.network = Objects.requireNonNull(network);
        this.parameters = Objects.requireNonNull(parameters);
    }

    public static List<LfNetwork> createNetworks(Object network, AcLoadFlowParameters parameters, Reporter reporter) {
        LfNetworkParameters networkParameters = new LfNetworkParameters(parameters.getSlackBusSelector(),
                                                                        parameters.isVoltageRemoteControl(),
                                                                        parameters.isMinImpedance(),
                                                                        parameters.isTwtSplitShuntAdmittance(),
                                                                        parameters.isBreakers(),
                                                                        parameters.getPlausibleActivePowerLimit(),
                                                                        parameters.isAddRatioToLinesWithDifferentNominalVoltageAtBothEnds(),
                                                                        parameters.isComputeMainConnectedComponentOnly(),
                                                                        parameters.getCountriesToBalance(),
                                                                        parameters.isDistributedOnConformLoad(),
<<<<<<< HEAD
                                                                        parameters.isVoltagePerReactivePowerControl());
=======
                                                                        parameters.isPhaseControl(),
                                                                        parameters.isVoltageRemoteControl());
>>>>>>> a05ae20c
        return LfNetwork.load(network, networkParameters, reporter);
    }

    public LfNetwork getNetwork() {
        return network;
    }

    public AcLoadFlowParameters getParameters() {
        return parameters;
    }

    public VariableSet getVariableSet() {
        return variableSet;
    }

    public EquationSystem getEquationSystem() {
        return equationSystem;
    }

    private void updatePvBusesReactivePower(NewtonRaphsonResult lastNrResult, LfNetwork network, EquationSystem equationSystem) {
        if (lastNrResult.getStatus() == NewtonRaphsonStatus.CONVERGED) {
            for (LfBus bus : network.getBuses()) {
                if (bus.isVoltageControllerEnabled()) {
                    Equation q = equationSystem.createEquation(bus.getNum(), EquationType.BUS_Q);
                    bus.setCalculatedQ(q.eval());
                } else {
                    bus.setCalculatedQ(Double.NaN);
                }
            }
        }
    }

    private static class RunningContext {

        private NewtonRaphsonResult lastNrResult;

        private final Map<String, MutableInt> outerLoopIterationByType = new HashMap<>();
    }

    private void runOuterLoop(OuterLoop outerLoop, LfNetwork network, EquationSystem equationSystem, VariableSet variableSet,
                              NewtonRaphson newtonRaphson, NewtonRaphsonParameters nrParameters, RunningContext runningContext,
                              Reporter reporter) {
        Reporter olReporter = reporter.createSubReporter("OuterLoop", "Outer loop ${outerLoopType}", "outerLoopType", outerLoop.getType());

        // for each outer loop re-run Newton-Raphson until stabilization
        OuterLoopStatus outerLoopStatus;
        do {
            MutableInt outerLoopIteration = runningContext.outerLoopIterationByType.computeIfAbsent(outerLoop.getType(), k -> new MutableInt());

            // check outer loop status
            outerLoopStatus = outerLoop.check(new OuterLoopContext(outerLoopIteration.getValue(), network, runningContext.lastNrResult), olReporter);

            if (outerLoopStatus == OuterLoopStatus.UNSTABLE) {
                LOGGER.debug("Start outer loop iteration {} (name='{}')", outerLoopIteration, outerLoop.getType());

                // if not yet stable, restart Newton-Raphson
                runningContext.lastNrResult = newtonRaphson.run(nrParameters, reporter);
                if (runningContext.lastNrResult.getStatus() != NewtonRaphsonStatus.CONVERGED) {
                    return;
                }

                // update PV buses reactive power some outer loops might need this information
                updatePvBusesReactivePower(runningContext.lastNrResult, network, equationSystem);

                outerLoopIteration.increment();
            }
        } while (outerLoopStatus == OuterLoopStatus.UNSTABLE);
    }

    public AcLoadFlowResult run() {
        return run(Reporter.NO_OP);
    }

    public AcLoadFlowResult run(Reporter reporter) {
        if (equationSystem == null) {
            LOGGER.info("Start AC loadflow on network {}", network);

            variableSet = new VariableSet();
            AcEquationSystemCreationParameters creationParameters = new AcEquationSystemCreationParameters(parameters.isPhaseControl(),
                    parameters.isTransformerVoltageControlOn(), parameters.isForceA1Var(), parameters.getBranchesWithCurrent(), parameters.isVoltagePerReactivePowerControl());
            equationSystem = AcEquationSystem.create(network, variableSet, creationParameters);
            j = new JacobianMatrix(equationSystem, parameters.getMatrixFactory());
            targetVector = new TargetVector(network, equationSystem);
        } else {
            LOGGER.info("Restart AC loadflow on network {}", network);
        }

        RunningContext runningContext = new RunningContext();
        NewtonRaphson newtonRaphson = new NewtonRaphson(network, parameters.getMatrixFactory(), equationSystem, j, targetVector, parameters.getStoppingCriteria());

        NewtonRaphsonParameters nrParameters = new NewtonRaphsonParameters().setVoltageInitializer(parameters.getVoltageInitializer());

        // run initial Newton-Raphson
        runningContext.lastNrResult = newtonRaphson.run(nrParameters, reporter);

        // continue with outer loops only if initial Newton-Raphson succeed
        if (runningContext.lastNrResult.getStatus() == NewtonRaphsonStatus.CONVERGED) {
            updatePvBusesReactivePower(runningContext.lastNrResult, network, equationSystem);

            // re-run all outer loops until Newton-Raphson failed or no more Newton-Raphson iterations are needed
            int oldIterationCount;
            do {
                oldIterationCount = runningContext.lastNrResult.getIteration();

                // outer loops are nested: inner most loop first in the list, outer most loop last
                for (OuterLoop outerLoop : parameters.getOuterLoops()) {
                    runOuterLoop(outerLoop, network, equationSystem, variableSet, newtonRaphson, nrParameters, runningContext, reporter);

                    // continue with next outer loop only if last Newton-Raphson succeed
                    if (runningContext.lastNrResult.getStatus() != NewtonRaphsonStatus.CONVERGED) {
                        break;
                    }
                }
            } while (runningContext.lastNrResult.getIteration() > oldIterationCount
                    && runningContext.lastNrResult.getStatus() == NewtonRaphsonStatus.CONVERGED);
        }

        int nrIterations = runningContext.lastNrResult.getIteration();
        int outerLoopIterations = runningContext.outerLoopIterationByType.values().stream().mapToInt(MutableInt::getValue).sum() + 1;

        AcLoadFlowResult result = new AcLoadFlowResult(network, outerLoopIterations, nrIterations, runningContext.lastNrResult.getStatus(),
                runningContext.lastNrResult.getSlackBusActivePowerMismatch());

        LOGGER.info("Ac loadflow complete on network {} (result={})", network, result);

        return result;
    }

    @Override
    public void close() {
        if (j != null) {
            j.close();
        }
    }

    public static List<AcLoadFlowResult> run(Object network, AcLoadFlowParameters parameters, Reporter reporter) {
        return createNetworks(network, parameters, reporter)
                .stream()
                .map(n -> {
                    if (n.isValid()) {
                        try (AcloadFlowEngine engine = new AcloadFlowEngine(n, parameters)) {
                            return engine.run(reporter);
                        }
                    }
                    return new AcLoadFlowResult(n, 0, 0, NewtonRaphsonStatus.NO_CALCULATION, Double.NaN);
                })
                .collect(Collectors.toList());
    }
}<|MERGE_RESOLUTION|>--- conflicted
+++ resolved
@@ -59,12 +59,9 @@
                                                                         parameters.isComputeMainConnectedComponentOnly(),
                                                                         parameters.getCountriesToBalance(),
                                                                         parameters.isDistributedOnConformLoad(),
-<<<<<<< HEAD
+                                                                        parameters.isPhaseControl(),
+                                                                        parameters.isVoltageRemoteControl(),
                                                                         parameters.isVoltagePerReactivePowerControl());
-=======
-                                                                        parameters.isPhaseControl(),
-                                                                        parameters.isVoltageRemoteControl());
->>>>>>> a05ae20c
         return LfNetwork.load(network, networkParameters, reporter);
     }
 
@@ -143,8 +140,9 @@
             LOGGER.info("Start AC loadflow on network {}", network);
 
             variableSet = new VariableSet();
-            AcEquationSystemCreationParameters creationParameters = new AcEquationSystemCreationParameters(parameters.isPhaseControl(),
-                    parameters.isTransformerVoltageControlOn(), parameters.isForceA1Var(), parameters.getBranchesWithCurrent(), parameters.isVoltagePerReactivePowerControl());
+            AcEquationSystemCreationParameters creationParameters = new AcEquationSystemCreationParameters(
+                    parameters.isPhaseControl(), parameters.isTransformerVoltageControlOn(), parameters.isForceA1Var(),
+                    parameters.getBranchesWithCurrent(), parameters.isVoltagePerReactivePowerControl());
             equationSystem = AcEquationSystem.create(network, variableSet, creationParameters);
             j = new JacobianMatrix(equationSystem, parameters.getMatrixFactory());
             targetVector = new TargetVector(network, equationSystem);
