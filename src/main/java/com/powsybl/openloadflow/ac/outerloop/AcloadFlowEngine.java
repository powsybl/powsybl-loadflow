/**
 * Copyright (c) 2019, RTE (http://www.rte-france.com)
 * This Source Code Form is subject to the terms of the Mozilla Public
 * License, v. 2.0. If a copy of the MPL was not distributed with this
 * file, You can obtain one at http://mozilla.org/MPL/2.0/.
 */
package com.powsybl.openloadflow.ac.outerloop;

import com.powsybl.openloadflow.ac.equations.AcEquationSystem;
import com.powsybl.openloadflow.ac.equations.AcEquationSystemCreationParameters;
import com.powsybl.openloadflow.ac.nr.NewtonRaphson;
import com.powsybl.openloadflow.ac.nr.NewtonRaphsonParameters;
import com.powsybl.openloadflow.ac.nr.NewtonRaphsonResult;
import com.powsybl.openloadflow.ac.nr.NewtonRaphsonStatus;
import com.powsybl.openloadflow.equations.*;
import com.powsybl.openloadflow.network.LfBus;
import com.powsybl.openloadflow.network.LfNetwork;
import com.powsybl.openloadflow.network.LfNetworkParameters;
import org.apache.commons.lang3.mutable.MutableInt;
import org.slf4j.Logger;
import org.slf4j.LoggerFactory;

import java.util.HashMap;
import java.util.List;
import java.util.Map;
import java.util.Objects;
import java.util.stream.Collectors;

/**
 * @author Geoffroy Jamgotchian <geoffroy.jamgotchian at rte-france.com>
 */
public class AcloadFlowEngine implements AutoCloseable {

    private static final Logger LOGGER = LoggerFactory.getLogger(AcloadFlowEngine.class);

    private final LfNetwork network;

    private final AcLoadFlowParameters parameters;

    private VariableSet variableSet;

    private EquationSystem equationSystem;

    private JacobianMatrix j;

    public AcloadFlowEngine(LfNetwork network, AcLoadFlowParameters parameters) {
        this.network = Objects.requireNonNull(network);
        this.parameters = Objects.requireNonNull(parameters);
    }

    public static List<LfNetwork> createNetworks(Object network, AcLoadFlowParameters parameters) {
        LfNetworkParameters networkParameters = new LfNetworkParameters(parameters.getSlackBusSelector(),
                                                                        parameters.isVoltageRemoteControl(),
                                                                        parameters.isMinImpedance(),
                                                                        parameters.isTwtSplitShuntAdmittance(),
                                                                        parameters.isBreakers(),
                                                                        parameters.getPlausibleActivePowerLimit(),
                                                                        parameters.isAddRatioToLinesWithDifferentNominalVoltageAtBothEnds());
        return LfNetwork.load(network, networkParameters);
    }

    public LfNetwork getNetwork() {
        return network;
    }

    public AcLoadFlowParameters getParameters() {
        return parameters;
    }

    public VariableSet getVariableSet() {
        return variableSet;
    }

    public EquationSystem getEquationSystem() {
        return equationSystem;
    }

    private void updatePvBusesReactivePower(NewtonRaphsonResult lastNrResult, LfNetwork network, EquationSystem equationSystem) {
        if (lastNrResult.getStatus() == NewtonRaphsonStatus.CONVERGED) {
            for (LfBus bus : network.getBuses()) {
                if (bus.isVoltageController()) {
                    Equation q = equationSystem.createEquation(bus.getNum(), EquationType.BUS_Q);
                    bus.setCalculatedQ(q.eval());
                } else {
                    bus.setCalculatedQ(Double.NaN);
                }
            }
        }
    }

    private static class RunningContext {

        private NewtonRaphsonResult lastNrResult;

        private final Map<String, MutableInt> outerLoopIterationByType = new HashMap<>();
    }

    private void runOuterLoop(OuterLoop outerLoop, LfNetwork network, EquationSystem equationSystem, VariableSet variableSet,
                              NewtonRaphson newtonRaphson, NewtonRaphsonParameters nrParameters, RunningContext runningContext) {
        // for each outer loop re-run Newton-Raphson until stabilization
        OuterLoopStatus outerLoopStatus;
        do {
            MutableInt outerLoopIteration = runningContext.outerLoopIterationByType.computeIfAbsent(outerLoop.getType(), k -> new MutableInt());

            // check outer loop status
            outerLoopStatus = outerLoop.check(new OuterLoopContext(outerLoopIteration.getValue(), network, runningContext.lastNrResult));

            if (outerLoopStatus == OuterLoopStatus.UNSTABLE) {
                LOGGER.debug("Start outer loop iteration {} (name='{}')", outerLoopIteration, outerLoop.getType());

                // if not yet stable, restart Newton-Raphson
                runningContext.lastNrResult = newtonRaphson.run(nrParameters);
                if (runningContext.lastNrResult.getStatus() != NewtonRaphsonStatus.CONVERGED) {
                    return;
                }

                // update PV buses reactive power some outer loops might need this information
                updatePvBusesReactivePower(runningContext.lastNrResult, network, equationSystem);

                outerLoopIteration.increment();
            }
        } while (outerLoopStatus == OuterLoopStatus.UNSTABLE);
    }

    public AcLoadFlowResult run() {
        if (equationSystem == null) {
            LOGGER.info("Start AC loadflow on network {}", network.getNum());

            variableSet = new VariableSet();
<<<<<<< HEAD
            AcEquationSystemCreationParameters creationParameters = new AcEquationSystemCreationParameters(
                    parameters.isPhaseControl(), parameters.isTransformerVoltageControlOn());
=======
            AcEquationSystemCreationParameters creationParameters = new AcEquationSystemCreationParameters(parameters.isVoltageRemoteControl(),
                    parameters.isPhaseControl(), parameters.isTransformerVoltageControlOn(), parameters.isForceA1Var());
>>>>>>> 32563050
            equationSystem = AcEquationSystem.create(network, variableSet, creationParameters);
            j = new JacobianMatrix(equationSystem, parameters.getMatrixFactory());
        } else {
            LOGGER.info("Restart AC loadflow on network {}", network.getNum());
        }

        RunningContext runningContext = new RunningContext();
        NewtonRaphson newtonRaphson = new NewtonRaphson(network, parameters.getMatrixFactory(), equationSystem, j, parameters.getStoppingCriteria());

        NewtonRaphsonParameters nrParameters = new NewtonRaphsonParameters().setVoltageInitializer(parameters.getVoltageInitializer());

        // run initial Newton-Raphson
        runningContext.lastNrResult = newtonRaphson.run(nrParameters);

        // continue with outer loops only if initial Newton-Raphson succeed
        if (runningContext.lastNrResult.getStatus() == NewtonRaphsonStatus.CONVERGED) {
            updatePvBusesReactivePower(runningContext.lastNrResult, network, equationSystem);

            // re-run all outer loops until Newton-Raphson failed or no more Newton-Raphson iterations are needed
            int oldIterationCount;
            do {
                oldIterationCount = runningContext.lastNrResult.getIteration();

                // outer loops are nested: inner most loop first in the list, outer most loop last
                for (OuterLoop outerLoop : parameters.getOuterLoops()) {
                    runOuterLoop(outerLoop, network, equationSystem, variableSet, newtonRaphson, nrParameters, runningContext);

                    // continue with next outer loop only if last Newton-Raphson succeed
                    if (runningContext.lastNrResult.getStatus() != NewtonRaphsonStatus.CONVERGED) {
                        break;
                    }
                }
            } while (runningContext.lastNrResult.getIteration() > oldIterationCount
                    && runningContext.lastNrResult.getStatus() == NewtonRaphsonStatus.CONVERGED);
        }

        int nrIterations = runningContext.lastNrResult.getIteration();
        int outerLoopIterations = runningContext.outerLoopIterationByType.values().stream().mapToInt(MutableInt::getValue).sum() + 1;

        AcLoadFlowResult result = new AcLoadFlowResult(network, outerLoopIterations, nrIterations, runningContext.lastNrResult.getStatus(),
                runningContext.lastNrResult.getSlackBusActivePowerMismatch());

        LOGGER.info("Ac loadflow complete on network {} (result={})", network.getNum(), result);

        return result;
    }

    @Override
    public void close() {
        if (j != null) {
            j.close();
        }
    }

    public static List<AcLoadFlowResult> run(Object network, AcLoadFlowParameters parameters) {
        return createNetworks(network, parameters)
                .stream()
                .map(n -> {
                    try (AcloadFlowEngine engine = new AcloadFlowEngine(n, parameters)) {
                        return engine.run();
                    }
                })
                .collect(Collectors.toList());
    }
}<|MERGE_RESOLUTION|>--- conflicted
+++ resolved
@@ -127,13 +127,8 @@
             LOGGER.info("Start AC loadflow on network {}", network.getNum());
 
             variableSet = new VariableSet();
-<<<<<<< HEAD
             AcEquationSystemCreationParameters creationParameters = new AcEquationSystemCreationParameters(
-                    parameters.isPhaseControl(), parameters.isTransformerVoltageControlOn());
-=======
-            AcEquationSystemCreationParameters creationParameters = new AcEquationSystemCreationParameters(parameters.isVoltageRemoteControl(),
                     parameters.isPhaseControl(), parameters.isTransformerVoltageControlOn(), parameters.isForceA1Var());
->>>>>>> 32563050
             equationSystem = AcEquationSystem.create(network, variableSet, creationParameters);
             j = new JacobianMatrix(equationSystem, parameters.getMatrixFactory());
         } else {
