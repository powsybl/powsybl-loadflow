--- conflicted
+++ resolved
@@ -18,11 +18,7 @@
 import com.powsybl.openloadflow.equations.VariableSet;
 import com.powsybl.openloadflow.network.LfBus;
 import com.powsybl.openloadflow.network.LfNetwork;
-<<<<<<< HEAD
-import com.powsybl.openloadflow.network.LfNetworkLoadingParameters;
-=======
 import com.powsybl.openloadflow.network.LfNetworkParameters;
->>>>>>> 64fb3ae6
 import org.apache.commons.lang3.mutable.MutableInt;
 import org.slf4j.Logger;
 import org.slf4j.LoggerFactory;
@@ -56,14 +52,8 @@
     public static List<LfNetwork> createNetworks(Object network, AcLoadFlowParameters parameters) {
         parameters.getObserver().beforeNetworksCreation();
 
-<<<<<<< HEAD
-        List<LfNetwork> networks = LfNetwork.load(network, new LfNetworkLoadingParameters(parameters.getSlackBusSelector(), parameters.isVoltageRemoteControl(),
-                parameters.isMinImpedance(), parameters.isTwtSplitShuntAdmittance(),
-                parameters.isBreakers()));
-=======
-        networks = LfNetwork.load(network, new LfNetworkParameters(parameters.getSlackBusSelector(), parameters.isVoltageRemoteControl(),
-                                                                          parameters.isMinImpedance(), parameters.isTwtSplitShuntAdmittance()));
->>>>>>> 64fb3ae6
+        List<LfNetwork> networks = LfNetwork.load(network, new LfNetworkParameters(parameters.getSlackBusSelector(), parameters.isVoltageRemoteControl(),
+                parameters.isMinImpedance(), parameters.isTwtSplitShuntAdmittance(), parameters.isBreakers()));
 
         parameters.getObserver().afterNetworksCreation(networks);
 
