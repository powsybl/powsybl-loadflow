/**
 * Copyright (c) 2019, RTE (http://www.rte-france.com)
 * This Source Code Form is subject to the terms of the Mozilla Public
 * License, v. 2.0. If a copy of the MPL was not distributed with this
 * file, You can obtain one at http://mozilla.org/MPL/2.0/.
 */
package com.powsybl.openloadflow.ac.outerloop;

import com.powsybl.commons.reporter.Reporter;
import com.powsybl.openloadflow.ac.equations.AcEquationType;
import com.powsybl.openloadflow.ac.equations.AcVariableType;
import com.powsybl.openloadflow.ac.nr.NewtonRaphson;
import com.powsybl.openloadflow.ac.nr.NewtonRaphsonResult;
import com.powsybl.openloadflow.ac.nr.NewtonRaphsonStatus;
import com.powsybl.openloadflow.equations.Equation;
import com.powsybl.openloadflow.equations.EquationSystem;
import com.powsybl.openloadflow.network.LfBus;
import com.powsybl.openloadflow.network.LfNetwork;
import com.powsybl.openloadflow.network.LfNetworkLoader;
import org.apache.commons.lang3.mutable.MutableInt;
import org.slf4j.Logger;
import org.slf4j.LoggerFactory;

import java.util.HashMap;
import java.util.List;
import java.util.Map;
import java.util.Objects;
import java.util.stream.Collectors;

/**
 * @author Geoffroy Jamgotchian <geoffroy.jamgotchian at rte-france.com>
 */
public class AcloadFlowEngine {

    private static final Logger LOGGER = LoggerFactory.getLogger(AcloadFlowEngine.class);

    private final AcLoadFlowContext context;

    public AcloadFlowEngine(AcLoadFlowContext context) {
        this.context = Objects.requireNonNull(context);
    }

    public AcLoadFlowContext getContext() {
        return context;
    }

    private void updatePvBusesReactivePower(NewtonRaphsonResult lastNrResult, LfNetwork network, EquationSystem<AcVariableType, AcEquationType> equationSystem) {
        if (lastNrResult.getStatus() == NewtonRaphsonStatus.CONVERGED) {
            for (LfBus bus : network.getBuses()) {
                if (bus.isVoltageControlEnabled()) {
                    Equation<AcVariableType, AcEquationType> q = equationSystem.createEquation(bus.getNum(), AcEquationType.BUS_TARGET_Q);
                    bus.setCalculatedQ(q.eval());
                } else {
                    bus.setCalculatedQ(Double.NaN);
                }
            }
        }
    }

    private static class RunningContext {

        private NewtonRaphsonResult lastNrResult;

        private final Map<String, MutableInt> outerLoopIterationByType = new HashMap<>();
    }

    private void runOuterLoop(OuterLoop outerLoop, LfNetwork network, EquationSystem<AcVariableType, AcEquationType> equationSystem,
                              NewtonRaphson newtonRaphson, RunningContext runningContext, Reporter reporter) {
        Reporter olReporter = reporter.createSubReporter("OuterLoop", "Outer loop ${outerLoopType}", "outerLoopType", outerLoop.getType());

        // for each outer loop re-run Newton-Raphson until stabilization
        OuterLoopStatus outerLoopStatus;
        do {
            MutableInt outerLoopIteration = runningContext.outerLoopIterationByType.computeIfAbsent(outerLoop.getType(), k -> new MutableInt());

            // check outer loop status
            outerLoopStatus = outerLoop.check(new OuterLoopContext(outerLoopIteration.getValue(), network, runningContext.lastNrResult), olReporter);

            if (outerLoopStatus == OuterLoopStatus.UNSTABLE) {
                LOGGER.debug("Start outer loop iteration {} (name='{}')", outerLoopIteration, outerLoop.getType());

                // if not yet stable, restart Newton-Raphson
                runningContext.lastNrResult = newtonRaphson.run(reporter);
                if (runningContext.lastNrResult.getStatus() != NewtonRaphsonStatus.CONVERGED) {
                    return;
                }

                // update PV buses reactive power some outer loops might need this information
                updatePvBusesReactivePower(runningContext.lastNrResult, network, equationSystem);

                outerLoopIteration.increment();
            }
        } while (outerLoopStatus == OuterLoopStatus.UNSTABLE);
    }

    public AcLoadFlowResult run() {
        return run(Reporter.NO_OP);
    }

<<<<<<< HEAD
    private static double getBusTargetV(LfBus bus) {
        Objects.requireNonNull(bus);
        return bus.getDiscreteVoltageControl().filter(dvc -> bus.isDiscreteVoltageControlled())
                .map(DiscreteVoltageControl::getTargetValue)
                .orElse(getVoltageControlledTargetValue(bus).orElse(Double.NaN));
    }

    private static Optional<Double> getVoltageControlledTargetValue(LfBus bus) {
        return bus.getVoltageControl().filter(vc -> bus.isVoltageControlled()).map(vc -> {
            if (vc.getControllerBuses().stream().noneMatch(LfBus::isVoltageControllerEnabled)) {
                LOGGER.warn("None of the controller buses of bus '" + bus.getId() + "' has voltage control on");
            }
            return vc.getTargetValue();
        });
    }

    private static double getReactivePowerDistributionTarget(LfNetwork network, int busNum) {
        LfBus controllerBus = network.getBus(busNum);
        double target = (controllerBus.getRemoteVoltageControlReactivePercent() - 1) * controllerBus.getTargetQ();
        for (LfBus otherControllerBus : controllerBus.getVoltageControl().orElseThrow().getControllerBuses()) {
            if (otherControllerBus != controllerBus) {
                target += controllerBus.getRemoteVoltageControlReactivePercent() * otherControllerBus.getTargetQ();
            }
        }
        return target;
    }

    private static double getRho1DistributionTarget(LfNetwork network, int num, DistributionData data) {
        LfBranch controllerBranch = network.getBranch(num);
        LfBranch firstControllerBranch = network.getBranch(data.getFirstControllerElementNum());
        // as a first and very simple ratio distribution strategy, we keep the gap between the 2 ratios constant
        return controllerBranch.getPiModel().getR1() - firstControllerBranch.getPiModel().getR1();
    }

    private static double createBusWithSlopeTarget(LfBus bus) {
        // take first generator with slope: network loading ensures that there's only one generator with slope
        double slope = bus.getGeneratorsControllingVoltageWithSlope().get(0).getSlope();
        return getBusTargetV(bus) - slope * (bus.getLoadTargetQ() - bus.getGenerationTargetQ());
    }

    private static double getReactivePowerControlTarget(LfBranch branch) {
        Objects.requireNonNull(branch);
        return branch.getReactivePowerControl().map(ReactivePowerControl::getTargetValue)
            .orElseThrow(() -> new PowsyblException("Branch '" + branch.getId() + "' has no target in for reactive remote control"));
    }

    public static void initTarget(Equation<AcVariableType, AcEquationType> equation, LfNetwork network, double[] targets) {
        switch (equation.getType()) {
            case BUS_TARGET_P:
                targets[equation.getColumn()] = network.getBus(equation.getElementNum()).getTargetP();
                break;

            case BUS_TARGET_Q:
                targets[equation.getColumn()] = network.getBus(equation.getElementNum()).getTargetQ();
                break;

            case BUS_TARGET_V:
                targets[equation.getColumn()] = getBusTargetV(network.getBus(equation.getElementNum()));
                break;

            case BUS_TARGET_V_WITH_SLOPE:
                targets[equation.getColumn()] = createBusWithSlopeTarget(network.getBus(equation.getElementNum()));
                break;

            case BUS_TARGET_PHI:
                targets[equation.getColumn()] = 0;
                break;

            case BRANCH_TARGET_P:
                targets[equation.getColumn()] = LfBranch.getDiscretePhaseControlTarget(network.getBranch(equation.getElementNum()), DiscretePhaseControl.Unit.MW);
                break;

            case BRANCH_TARGET_Q:
                targets[equation.getColumn()] = getReactivePowerControlTarget(network.getBranch(equation.getElementNum()));
                break;

            case BRANCH_TARGET_ALPHA1:
                targets[equation.getColumn()] = network.getBranch(equation.getElementNum()).getPiModel().getA1();
                break;

            case BRANCH_TARGET_RHO1:
                targets[equation.getColumn()] = network.getBranch(equation.getElementNum()).getPiModel().getR1();
                break;

            case DISTR_Q:
                targets[equation.getColumn()] = getReactivePowerDistributionTarget(network, equation.getElementNum());
                break;

            case ZERO_V:
                targets[equation.getColumn()] = 0;
                break;

            case ZERO_PHI:
                targets[equation.getColumn()] = LfBranch.getA(network.getBranch(equation.getElementNum()));
                break;

            case DISTR_RHO:
                targets[equation.getColumn()] = getRho1DistributionTarget(network, equation.getElementNum(), equation.getData());
                break;

            default:
                throw new IllegalStateException("Unknown state variable type: "  + equation.getType());
        }

        for (EquationTerm<AcVariableType, AcEquationType> term : equation.getTerms()) {
            if (term.isActive() && term.hasRhs()) {
                targets[equation.getColumn()] -= term.rhs();
            }
        }
    }

=======
>>>>>>> 55e42581
    public AcLoadFlowResult run(Reporter reporter) {
        LOGGER.info("Start AC loadflow on network {}", context.getNetwork());

        RunningContext runningContext = new RunningContext();
        NewtonRaphson newtonRaphson = new NewtonRaphson(context.getNetwork(), context.getParameters().getNewtonRaphsonParameters(),
                context.getEquationSystem(), context.getJacobianMatrix(), context.getTargetVector());

        // outer loops initialization
        for (OuterLoop outerLoop : context.getParameters().getOuterLoops()) {
            outerLoop.initialize(context.getNetwork());
        }

        // run initial Newton-Raphson
        runningContext.lastNrResult = newtonRaphson.run(reporter);

        // continue with outer loops only if initial Newton-Raphson succeed
        if (runningContext.lastNrResult.getStatus() == NewtonRaphsonStatus.CONVERGED) {
            updatePvBusesReactivePower(runningContext.lastNrResult, context.getNetwork(), context.getEquationSystem());

            // re-run all outer loops until Newton-Raphson failed or no more Newton-Raphson iterations are needed
            int oldIterationCount;
            do {
                oldIterationCount = runningContext.lastNrResult.getIteration();

                // outer loops are nested: inner most loop first in the list, outer most loop last
                for (OuterLoop outerLoop : context.getParameters().getOuterLoops()) {
                    runOuterLoop(outerLoop, context.getNetwork(), context.getEquationSystem(), newtonRaphson, runningContext, reporter);

                    // continue with next outer loop only if last Newton-Raphson succeed
                    if (runningContext.lastNrResult.getStatus() != NewtonRaphsonStatus.CONVERGED) {
                        break;
                    }
                }
            } while (runningContext.lastNrResult.getIteration() > oldIterationCount
                    && runningContext.lastNrResult.getStatus() == NewtonRaphsonStatus.CONVERGED);
        }

        // outer loops finalization
        for (OuterLoop outerLoop : context.getParameters().getOuterLoops()) {
            outerLoop.cleanup(context.getNetwork());
        }

        int nrIterations = runningContext.lastNrResult.getIteration();
        int outerLoopIterations = runningContext.outerLoopIterationByType.values().stream().mapToInt(MutableInt::getValue).sum() + 1;

        AcLoadFlowResult result = new AcLoadFlowResult(context.getNetwork(), outerLoopIterations, nrIterations, runningContext.lastNrResult.getStatus(),
                runningContext.lastNrResult.getSlackBusActivePowerMismatch());

        LOGGER.info("Ac loadflow complete on network {} (result={})", context.getNetwork(), result);

        return result;
    }

    public static <T> List<AcLoadFlowResult> run(T network, LfNetworkLoader<T> networkLoader, AcLoadFlowParameters parameters, Reporter reporter) {
        return LfNetwork.load(network, networkLoader, parameters.getNetworkParameters(), reporter)
                .stream()
                .map(n -> {
                    if (n.isValid()) {
                        try (AcLoadFlowContext context = new AcLoadFlowContext(n, parameters)) {
                            return new AcloadFlowEngine(context)
                                    .run(reporter);
                        }
                    }
                    return new AcLoadFlowResult(n, 0, 0, NewtonRaphsonStatus.NO_CALCULATION, Double.NaN);
                })
                .collect(Collectors.toList());
    }
}<|MERGE_RESOLUTION|>--- conflicted
+++ resolved
@@ -97,120 +97,6 @@
         return run(Reporter.NO_OP);
     }
 
-<<<<<<< HEAD
-    private static double getBusTargetV(LfBus bus) {
-        Objects.requireNonNull(bus);
-        return bus.getDiscreteVoltageControl().filter(dvc -> bus.isDiscreteVoltageControlled())
-                .map(DiscreteVoltageControl::getTargetValue)
-                .orElse(getVoltageControlledTargetValue(bus).orElse(Double.NaN));
-    }
-
-    private static Optional<Double> getVoltageControlledTargetValue(LfBus bus) {
-        return bus.getVoltageControl().filter(vc -> bus.isVoltageControlled()).map(vc -> {
-            if (vc.getControllerBuses().stream().noneMatch(LfBus::isVoltageControllerEnabled)) {
-                LOGGER.warn("None of the controller buses of bus '" + bus.getId() + "' has voltage control on");
-            }
-            return vc.getTargetValue();
-        });
-    }
-
-    private static double getReactivePowerDistributionTarget(LfNetwork network, int busNum) {
-        LfBus controllerBus = network.getBus(busNum);
-        double target = (controllerBus.getRemoteVoltageControlReactivePercent() - 1) * controllerBus.getTargetQ();
-        for (LfBus otherControllerBus : controllerBus.getVoltageControl().orElseThrow().getControllerBuses()) {
-            if (otherControllerBus != controllerBus) {
-                target += controllerBus.getRemoteVoltageControlReactivePercent() * otherControllerBus.getTargetQ();
-            }
-        }
-        return target;
-    }
-
-    private static double getRho1DistributionTarget(LfNetwork network, int num, DistributionData data) {
-        LfBranch controllerBranch = network.getBranch(num);
-        LfBranch firstControllerBranch = network.getBranch(data.getFirstControllerElementNum());
-        // as a first and very simple ratio distribution strategy, we keep the gap between the 2 ratios constant
-        return controllerBranch.getPiModel().getR1() - firstControllerBranch.getPiModel().getR1();
-    }
-
-    private static double createBusWithSlopeTarget(LfBus bus) {
-        // take first generator with slope: network loading ensures that there's only one generator with slope
-        double slope = bus.getGeneratorsControllingVoltageWithSlope().get(0).getSlope();
-        return getBusTargetV(bus) - slope * (bus.getLoadTargetQ() - bus.getGenerationTargetQ());
-    }
-
-    private static double getReactivePowerControlTarget(LfBranch branch) {
-        Objects.requireNonNull(branch);
-        return branch.getReactivePowerControl().map(ReactivePowerControl::getTargetValue)
-            .orElseThrow(() -> new PowsyblException("Branch '" + branch.getId() + "' has no target in for reactive remote control"));
-    }
-
-    public static void initTarget(Equation<AcVariableType, AcEquationType> equation, LfNetwork network, double[] targets) {
-        switch (equation.getType()) {
-            case BUS_TARGET_P:
-                targets[equation.getColumn()] = network.getBus(equation.getElementNum()).getTargetP();
-                break;
-
-            case BUS_TARGET_Q:
-                targets[equation.getColumn()] = network.getBus(equation.getElementNum()).getTargetQ();
-                break;
-
-            case BUS_TARGET_V:
-                targets[equation.getColumn()] = getBusTargetV(network.getBus(equation.getElementNum()));
-                break;
-
-            case BUS_TARGET_V_WITH_SLOPE:
-                targets[equation.getColumn()] = createBusWithSlopeTarget(network.getBus(equation.getElementNum()));
-                break;
-
-            case BUS_TARGET_PHI:
-                targets[equation.getColumn()] = 0;
-                break;
-
-            case BRANCH_TARGET_P:
-                targets[equation.getColumn()] = LfBranch.getDiscretePhaseControlTarget(network.getBranch(equation.getElementNum()), DiscretePhaseControl.Unit.MW);
-                break;
-
-            case BRANCH_TARGET_Q:
-                targets[equation.getColumn()] = getReactivePowerControlTarget(network.getBranch(equation.getElementNum()));
-                break;
-
-            case BRANCH_TARGET_ALPHA1:
-                targets[equation.getColumn()] = network.getBranch(equation.getElementNum()).getPiModel().getA1();
-                break;
-
-            case BRANCH_TARGET_RHO1:
-                targets[equation.getColumn()] = network.getBranch(equation.getElementNum()).getPiModel().getR1();
-                break;
-
-            case DISTR_Q:
-                targets[equation.getColumn()] = getReactivePowerDistributionTarget(network, equation.getElementNum());
-                break;
-
-            case ZERO_V:
-                targets[equation.getColumn()] = 0;
-                break;
-
-            case ZERO_PHI:
-                targets[equation.getColumn()] = LfBranch.getA(network.getBranch(equation.getElementNum()));
-                break;
-
-            case DISTR_RHO:
-                targets[equation.getColumn()] = getRho1DistributionTarget(network, equation.getElementNum(), equation.getData());
-                break;
-
-            default:
-                throw new IllegalStateException("Unknown state variable type: "  + equation.getType());
-        }
-
-        for (EquationTerm<AcVariableType, AcEquationType> term : equation.getTerms()) {
-            if (term.isActive() && term.hasRhs()) {
-                targets[equation.getColumn()] -= term.rhs();
-            }
-        }
-    }
-
-=======
->>>>>>> 55e42581
     public AcLoadFlowResult run(Reporter reporter) {
         LOGGER.info("Start AC loadflow on network {}", context.getNetwork());
 
