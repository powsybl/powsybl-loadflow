/**
 * Copyright (c) 2019, RTE (http://www.rte-france.com)
 * This Source Code Form is subject to the terms of the Mozilla Public
 * License, v. 2.0. If a copy of the MPL was not distributed with this
 * file, You can obtain one at http://mozilla.org/MPL/2.0/.
 */
package com.powsybl.openloadflow.ac.outerloop;

import com.google.common.base.Stopwatch;
import com.powsybl.math.matrix.MatrixFactory;
import com.powsybl.openloadflow.ac.equations.AcEquationSystem;
import com.powsybl.openloadflow.ac.nr.*;
import com.powsybl.openloadflow.equations.*;
import com.powsybl.openloadflow.network.LfBus;
import com.powsybl.openloadflow.network.LfNetwork;
import com.powsybl.openloadflow.network.SlackBusSelector;
import com.powsybl.openloadflow.util.Markers;
import org.slf4j.Logger;
import org.slf4j.LoggerFactory;

import java.util.List;
import java.util.Objects;
import java.util.concurrent.TimeUnit;

/**
 * @author Geoffroy Jamgotchian <geoffroy.jamgotchian at rte-france.com>
 */
public class AcloadFlowEngine {

    private static final Logger LOGGER = LoggerFactory.getLogger(AcloadFlowEngine.class);

    private final List<LfNetwork> networks;

    private final VoltageInitializer voltageInitializer;

    private final NewtonRaphsonStoppingCriteria stoppingCriteria;

    private final List<OuterLoop> outerLoops;

    private final MatrixFactory matrixFactory;

    private final AcLoadFlowObserver observer;

<<<<<<< HEAD
    boolean generatorVoltageRemoteControl;

    public AcloadFlowEngine(LfNetwork network, VoltageInitializer voltageInitializer, NewtonRaphsonStoppingCriteria stoppingCriteria,
                            List<OuterLoop> outerLoops, MatrixFactory matrixFactory, AcLoadFlowObserver observer,
                            boolean generatorVoltageRemoteControl) {
        this.network = Objects.requireNonNull(network);
=======
    public AcloadFlowEngine(Object network, SlackBusSelector slackBusSelector, VoltageInitializer voltageInitializer,
                            NewtonRaphsonStoppingCriteria stoppingCriteria, List<OuterLoop> outerLoops,
                            MatrixFactory matrixFactory, AcLoadFlowObserver observer) {
        networks = LfNetwork.load(network, slackBusSelector);
>>>>>>> 30c61d59
        this.voltageInitializer = Objects.requireNonNull(voltageInitializer);
        this.stoppingCriteria = Objects.requireNonNull(stoppingCriteria);
        this.outerLoops = Objects.requireNonNull(outerLoops);
        this.matrixFactory = Objects.requireNonNull(matrixFactory);
        this.observer = Objects.requireNonNull(observer);
        this.generatorVoltageRemoteControl = generatorVoltageRemoteControl;
    }

    private void updatePvBusesReactivePower(NewtonRaphsonResult lastNrResult, LfNetwork network, EquationSystem equationSystem) {
        if (lastNrResult.getStatus() == NewtonRaphsonStatus.CONVERGED) {
            observer.beforePvBusesReactivePowerUpdate();

            for (LfBus bus : network.getBuses()) {
                if (bus.hasVoltageControl()) {
                    Equation q = equationSystem.createEquation(bus.getNum(), EquationType.BUS_Q);
                    bus.setCalculatedQ(q.eval());
                } else {
                    bus.setCalculatedQ(Double.NaN);
                }
            }

            observer.afterPvBusesReactivePowerUpdate();
        }
    }

    public AcLoadFlowResult run() {
        Stopwatch stopwatch = Stopwatch.createStarted();

        // only process main (largest) connected component
        LfNetwork network = networks.get(0);

        network.logBalance();

        observer.beforeEquationSystemCreation();

        EquationSystem equationSystem = AcEquationSystem.create(network, new VariableSet(), generatorVoltageRemoteControl);

        observer.afterEquationSystemCreation();

        NewtonRaphsonResult lastNrResult;
        int outerLoopIteration = 0;
        try (NewtonRaphson newtonRaphson = new NewtonRaphson(network, matrixFactory, observer, equationSystem, stoppingCriteria)) {

            NewtonRaphsonParameters nrParameters = new NewtonRaphsonParameters().setVoltageInitializer(voltageInitializer);

            // initial Newton-Raphson
            lastNrResult = newtonRaphson.run(nrParameters);

            updatePvBusesReactivePower(lastNrResult, network, equationSystem);

            // for each outer loop re-run Newton-Raphson until stabilization
            // outer loops are nested: inner most loop first in the list, outer mosy loop last
            for (OuterLoop outerLoop : outerLoops) {
                OuterLoopStatus outerLoopStatus;
                do {
                    observer.beforeOuterLoopStatusCheck(outerLoopIteration, outerLoop.getName());

                    // check outer loop status
                    outerLoopStatus = outerLoop.check(new OuterLoopContext(outerLoopIteration, network, equationSystem, lastNrResult));

                    observer.afterOuterLoopStatusCheck(outerLoopIteration, outerLoop.getName(), outerLoopStatus == OuterLoopStatus.STABLE);

                    if (outerLoopStatus == OuterLoopStatus.UNSTABLE) {
                        observer.beforeOuterLoopBody(outerLoopIteration, outerLoop.getName());

                        // if not yet stable, restart Newton-Raphson
                        lastNrResult = newtonRaphson.run(nrParameters);

                        observer.afterOuterLoopBody(outerLoopIteration, outerLoop.getName());

                        updatePvBusesReactivePower(lastNrResult, network, equationSystem);

                        outerLoopIteration++;
                    }
                } while (outerLoopStatus == OuterLoopStatus.UNSTABLE);
            }
        }

        stopwatch.stop();

        int nrIterations = lastNrResult.getIteration();
        int outerLoopIterations = outerLoopIteration + 1;

        LOGGER.debug(Markers.PERFORMANCE_MARKER, "Ac loadflow ran in {} ms", stopwatch.elapsed(TimeUnit.MILLISECONDS));

        AcLoadFlowResult result = new AcLoadFlowResult(networks, outerLoopIterations, nrIterations, lastNrResult.getStatus(), lastNrResult.getSlackBusActivePowerMismatch());

        LOGGER.info("Ac loadflow complete (result={})", result);

        return result;
    }
}<|MERGE_RESOLUTION|>--- conflicted
+++ resolved
@@ -41,19 +41,12 @@
 
     private final AcLoadFlowObserver observer;
 
-<<<<<<< HEAD
     boolean generatorVoltageRemoteControl;
 
-    public AcloadFlowEngine(LfNetwork network, VoltageInitializer voltageInitializer, NewtonRaphsonStoppingCriteria stoppingCriteria,
-                            List<OuterLoop> outerLoops, MatrixFactory matrixFactory, AcLoadFlowObserver observer,
-                            boolean generatorVoltageRemoteControl) {
-        this.network = Objects.requireNonNull(network);
-=======
     public AcloadFlowEngine(Object network, SlackBusSelector slackBusSelector, VoltageInitializer voltageInitializer,
                             NewtonRaphsonStoppingCriteria stoppingCriteria, List<OuterLoop> outerLoops,
-                            MatrixFactory matrixFactory, AcLoadFlowObserver observer) {
+                            MatrixFactory matrixFactory, AcLoadFlowObserver observer, boolean generatorVoltageRemoteControl) {
         networks = LfNetwork.load(network, slackBusSelector);
->>>>>>> 30c61d59
         this.voltageInitializer = Objects.requireNonNull(voltageInitializer);
         this.stoppingCriteria = Objects.requireNonNull(stoppingCriteria);
         this.outerLoops = Objects.requireNonNull(outerLoops);
