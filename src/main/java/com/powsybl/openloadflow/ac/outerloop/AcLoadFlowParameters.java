--- conflicted
+++ resolved
@@ -58,11 +58,9 @@
 
     private final boolean distributedOnConformLoad;
 
-<<<<<<< HEAD
+    private final boolean voltagePerReactivePowerControl;
+
     private final boolean reactivePowerRemoteControl;
-=======
-    private final boolean voltagePerReactivePowerControl;
->>>>>>> 6ffbeedc
 
     public AcLoadFlowParameters(SlackBusSelector slackBusSelector, VoltageInitializer voltageInitializer,
                                 NewtonRaphsonStoppingCriteria stoppingCriteria, List<OuterLoop> outerLoops,
@@ -72,11 +70,8 @@
                                 boolean forceA1Var, boolean addRatioToLinesWithDifferentNominalVoltageAtBothEnds,
                                 Set<String> branchesWithCurrent, boolean computeMainConnectedComponentOnly,
                                 Set<Country> countriesToBalance, boolean distributedOnConformLoad,
-<<<<<<< HEAD
+                                boolean voltagePerReactivePowerControl,
                                 boolean reactivePowerRemoteControl) {
-=======
-                                boolean voltagePerReactivePowerControl) {
->>>>>>> 6ffbeedc
         this.slackBusSelector = Objects.requireNonNull(slackBusSelector);
         this.voltageInitializer = Objects.requireNonNull(voltageInitializer);
         this.stoppingCriteria = Objects.requireNonNull(stoppingCriteria);
@@ -95,11 +90,8 @@
         this.computeMainConnectedComponentOnly = computeMainConnectedComponentOnly;
         this.countriesToBalance = countriesToBalance;
         this.distributedOnConformLoad = distributedOnConformLoad;
-<<<<<<< HEAD
+        this.voltagePerReactivePowerControl = voltagePerReactivePowerControl;
         this.reactivePowerRemoteControl = reactivePowerRemoteControl;
-=======
-        this.voltagePerReactivePowerControl = voltagePerReactivePowerControl;
->>>>>>> 6ffbeedc
     }
 
     public SlackBusSelector getSlackBusSelector() {
@@ -178,12 +170,11 @@
         return  distributedOnConformLoad;
     }
 
-<<<<<<< HEAD
+    public boolean isVoltagePerReactivePowerControl() {
+        return voltagePerReactivePowerControl;
+    }
+
     public boolean isReactivePowerRemoteControl() {
         return reactivePowerRemoteControl;
-=======
-    public boolean isVoltagePerReactivePowerControl() {
-        return voltagePerReactivePowerControl;
->>>>>>> 6ffbeedc
     }
 }