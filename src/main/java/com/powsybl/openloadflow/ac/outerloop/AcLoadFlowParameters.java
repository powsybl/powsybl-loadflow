/**
 * Copyright (c) 2019, RTE (http://www.rte-france.com)
 * This Source Code Form is subject to the terms of the Mozilla Public
 * License, v. 2.0. If a copy of the MPL was not distributed with this
 * file, You can obtain one at http://mozilla.org/MPL/2.0/.
 */
package com.powsybl.openloadflow.ac.outerloop;

import com.powsybl.math.matrix.MatrixFactory;
import com.powsybl.openloadflow.ac.nr.NewtonRaphsonStoppingCriteria;
import com.powsybl.openloadflow.equations.VoltageInitializer;
import com.powsybl.openloadflow.network.SlackBusSelector;

import java.util.List;
import java.util.Objects;

/**
 * @author Geoffroy Jamgotchian <geoffroy.jamgotchian at rte-france.com>
 */
public class AcLoadFlowParameters {

    private final SlackBusSelector slackBusSelector;

    private VoltageInitializer voltageInitializer;

    private final NewtonRaphsonStoppingCriteria stoppingCriteria;

    private final List<OuterLoop> outerLoops;

    private final MatrixFactory matrixFactory;

    private final boolean voltageRemoteControl;

    private final boolean phaseControl;

    private final boolean transformerVoltageControlOn;

    private final boolean minImpedance;

    private final boolean twtSplitShuntAdmittance;

    private final boolean breakers;

    private double plausibleActivePowerLimit;

<<<<<<< HEAD
    private final boolean addRatioToLinesWithDifferentNominalVoltageAtBothEnds;
=======
    private final boolean forceA1Var;
>>>>>>> 80b36ff6

    public AcLoadFlowParameters(SlackBusSelector slackBusSelector, VoltageInitializer voltageInitializer,
                                NewtonRaphsonStoppingCriteria stoppingCriteria, List<OuterLoop> outerLoops,
                                MatrixFactory matrixFactory, boolean voltageRemoteControl,
                                boolean phaseControl, boolean transformerVoltageControlOn, boolean minImpedance,
<<<<<<< HEAD
                                boolean twtSplitShuntAdmittance, boolean breakers, double plausibleActivePowerLimit,
                                boolean addRatioToLinesWithDifferentNominalVoltageAtBothEnds) {
=======
                                boolean twtSplitShuntAdmittance, boolean breakers, double plausibleActivePowerLimit, boolean forceA1Var) {
>>>>>>> 80b36ff6
        this.slackBusSelector = Objects.requireNonNull(slackBusSelector);
        this.voltageInitializer = Objects.requireNonNull(voltageInitializer);
        this.stoppingCriteria = Objects.requireNonNull(stoppingCriteria);
        this.outerLoops = Objects.requireNonNull(outerLoops);
        this.matrixFactory = Objects.requireNonNull(matrixFactory);
        this.voltageRemoteControl = voltageRemoteControl;
        this.phaseControl = phaseControl;
        this.transformerVoltageControlOn = transformerVoltageControlOn;
        this.minImpedance = minImpedance;
        this.twtSplitShuntAdmittance = twtSplitShuntAdmittance;
        this.breakers = breakers;
        this.plausibleActivePowerLimit = plausibleActivePowerLimit;
<<<<<<< HEAD
        this.addRatioToLinesWithDifferentNominalVoltageAtBothEnds = addRatioToLinesWithDifferentNominalVoltageAtBothEnds;
=======
        this.forceA1Var = forceA1Var;
>>>>>>> 80b36ff6
    }

    public SlackBusSelector getSlackBusSelector() {
        return slackBusSelector;
    }

    public VoltageInitializer getVoltageInitializer() {
        return voltageInitializer;
    }

    public void setVoltageInitializer(VoltageInitializer voltageInitializer) {
        this.voltageInitializer = voltageInitializer;
    }

    public NewtonRaphsonStoppingCriteria getStoppingCriteria() {
        return stoppingCriteria;
    }

    public List<OuterLoop> getOuterLoops() {
        return outerLoops;
    }

    public MatrixFactory getMatrixFactory() {
        return matrixFactory;
    }

    public boolean isVoltageRemoteControl() {
        return voltageRemoteControl;
    }

    public boolean isPhaseControl() {
        return phaseControl;
    }

    public boolean isTransformerVoltageControlOn() {
        return transformerVoltageControlOn;
    }

    public boolean isMinImpedance() {
        return minImpedance;
    }

    public boolean isTwtSplitShuntAdmittance() {
        return twtSplitShuntAdmittance;
    }

    public boolean isBreakers() {
        return breakers;
    }

    public double getPlausibleActivePowerLimit() {
        return plausibleActivePowerLimit;
    }

<<<<<<< HEAD
    public boolean isAddRatioToLinesWithDifferentNominalVoltageAtBothEnds() {
        return addRatioToLinesWithDifferentNominalVoltageAtBothEnds;
=======
    public boolean isForceA1Var() {
        return forceA1Var;
>>>>>>> 80b36ff6
    }
}<|MERGE_RESOLUTION|>--- conflicted
+++ resolved
@@ -43,22 +43,16 @@
 
     private double plausibleActivePowerLimit;
 
-<<<<<<< HEAD
+    private final boolean forceA1Var;
+
     private final boolean addRatioToLinesWithDifferentNominalVoltageAtBothEnds;
-=======
-    private final boolean forceA1Var;
->>>>>>> 80b36ff6
 
     public AcLoadFlowParameters(SlackBusSelector slackBusSelector, VoltageInitializer voltageInitializer,
                                 NewtonRaphsonStoppingCriteria stoppingCriteria, List<OuterLoop> outerLoops,
                                 MatrixFactory matrixFactory, boolean voltageRemoteControl,
                                 boolean phaseControl, boolean transformerVoltageControlOn, boolean minImpedance,
-<<<<<<< HEAD
                                 boolean twtSplitShuntAdmittance, boolean breakers, double plausibleActivePowerLimit,
-                                boolean addRatioToLinesWithDifferentNominalVoltageAtBothEnds) {
-=======
-                                boolean twtSplitShuntAdmittance, boolean breakers, double plausibleActivePowerLimit, boolean forceA1Var) {
->>>>>>> 80b36ff6
+                                boolean forceA1Var, boolean addRatioToLinesWithDifferentNominalVoltageAtBothEnds) {
         this.slackBusSelector = Objects.requireNonNull(slackBusSelector);
         this.voltageInitializer = Objects.requireNonNull(voltageInitializer);
         this.stoppingCriteria = Objects.requireNonNull(stoppingCriteria);
@@ -71,11 +65,8 @@
         this.twtSplitShuntAdmittance = twtSplitShuntAdmittance;
         this.breakers = breakers;
         this.plausibleActivePowerLimit = plausibleActivePowerLimit;
-<<<<<<< HEAD
+        this.forceA1Var = forceA1Var;
         this.addRatioToLinesWithDifferentNominalVoltageAtBothEnds = addRatioToLinesWithDifferentNominalVoltageAtBothEnds;
-=======
-        this.forceA1Var = forceA1Var;
->>>>>>> 80b36ff6
     }
 
     public SlackBusSelector getSlackBusSelector() {
@@ -130,12 +121,11 @@
         return plausibleActivePowerLimit;
     }
 
-<<<<<<< HEAD
+    public boolean isForceA1Var() {
+        return forceA1Var;
+    }
+
     public boolean isAddRatioToLinesWithDifferentNominalVoltageAtBothEnds() {
         return addRatioToLinesWithDifferentNominalVoltageAtBothEnds;
-=======
-    public boolean isForceA1Var() {
-        return forceA1Var;
->>>>>>> 80b36ff6
     }
 }