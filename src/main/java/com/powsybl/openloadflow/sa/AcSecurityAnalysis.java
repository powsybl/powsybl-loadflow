--- conflicted
+++ resolved
@@ -81,7 +81,6 @@
         if (!largestNetwork.isValid()) {
             throw new PowsyblException("Largest network is invalid");
         }
-<<<<<<< HEAD
 
         GraphDecrementalConnectivity<LfBus> connectivity = largestNetwork.createDecrementalConnectivity(connectivityProvider);
         List<LfContingency> lfContingencies = propagatedContingencies.stream()
@@ -91,10 +90,7 @@
                 .sorted(Comparator.comparingInt(c -> c.getBuses().size()))
                 .collect(Collectors.toList());
 
-        SecurityAnalysisResult result = runSimulations(largestNetwork, contingencies, lfContingencies, acParameters, lfParameters, lfParametersExt);
-=======
-        SecurityAnalysisResult result = runSimulations(largestNetwork, propagatedContingencies, acParameters, securityAnalysisParameters);
->>>>>>> 3ad2f545
+        SecurityAnalysisResult result = runSimulations(largestNetwork, contingencies, lfContingencies, acParameters, securityAnalysisParameters);
 
         stopwatch.stop();
         LOGGER.info("Security analysis done in {} ms", stopwatch.elapsed(TimeUnit.MILLISECONDS));
@@ -117,16 +113,10 @@
         return lfNetworks;
     }
 
-<<<<<<< HEAD
-    private SecurityAnalysisResult runSimulations(LfNetwork network, List<Contingency> contingencies, List<LfContingency> lfContingencies,
-                                                  AcLoadFlowParameters acParameters, LoadFlowParameters loadFlowParameters,
-                                                  OpenLoadFlowParameters openLoadFlowParameters) {
-=======
-    private SecurityAnalysisResult runSimulations(LfNetwork network, List<PropagatedContingency> propagatedContingencies, AcLoadFlowParameters acParameters,
+    private SecurityAnalysisResult runSimulations(LfNetwork network, List<Contingency> contingencies, List<LfContingency> lfContingencies, AcLoadFlowParameters acParameters,
                                                   SecurityAnalysisParameters securityAnalysisParameters) {
         LoadFlowParameters loadFlowParameters = securityAnalysisParameters.getLoadFlowParameters();
         OpenLoadFlowParameters openLoadFlowParameters = OpenLoadFlowParameters.get(loadFlowParameters);
->>>>>>> 3ad2f545
         List<BranchResult> preContingencyBranchResults = new ArrayList<>();
         List<BusResults> preContingencyBusResults = new ArrayList<>();
         List<ThreeWindingsTransformerResult> preContingencyThreeWindingsTransformerResults = new ArrayList<>();
@@ -154,42 +144,19 @@
                 NetworkState networkState = NetworkState.save(network);
 
                 // start a simulation for each of the contingency
-<<<<<<< HEAD
                 for (LfContingency lfContingency : lfContingencies) {
                     lfContingency.apply(loadFlowParameters);
 
                     distributedMismatch(network, lfContingency.getActivePowerLoss(), loadFlowParameters, openLoadFlowParameters);
 
-                    PostContingencyResult postContingencyResult = runPostContingencySimulation(network, context, contingencies.get(lfContingency.getIndex()), lfContingency, preContingencyLimitViolations, results);
-                    postContingencyResults.add(postContingencyResult);
+                                PostContingencyResult postContingencyResult = runPostContingencySimulation(network, context, contingencies.get(lfContingency.getIndex()), lfContingency,
+                                        preContingencyLimitViolations, results, securityAnalysisParameters.getIncreasedViolationsParameters());
+                                postContingencyResults.add(postContingencyResult);
 
                     LOGGER.info("Restore pre-contingency state");
 
                     // restore base state
                     networkState.restore();
-=======
-                Iterator<PropagatedContingency> contingencyIt = propagatedContingencies.iterator();
-                GraphDecrementalConnectivity<LfBus> connectivity = network.createDecrementalConnectivity(connectivityProvider);
-                while (contingencyIt.hasNext()) {
-                    PropagatedContingency propagatedContingency = contingencyIt.next();
-                    propagatedContingency.toLfContingency(network, connectivity, true)
-                            .ifPresent(lfContingency -> { // only process contingencies that impact the network
-                                lfContingency.apply(loadFlowParameters);
-
-                                distributedMismatch(network, lfContingency.getActivePowerLoss(), loadFlowParameters, openLoadFlowParameters);
-
-                                PostContingencyResult postContingencyResult = runPostContingencySimulation(network, context, propagatedContingency.getContingency(), lfContingency,
-                                        preContingencyLimitViolations, results, securityAnalysisParameters.getIncreasedViolationsParameters());
-                                postContingencyResults.add(postContingencyResult);
-
-                                if (contingencyIt.hasNext()) {
-                                    LOGGER.info("Restore pre-contingency state");
-
-                                    // restore base state
-                                    networkState.restore();
-                                }
-                            });
->>>>>>> 3ad2f545
                 }
             }
 
