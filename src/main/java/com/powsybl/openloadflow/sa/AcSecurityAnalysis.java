--- conflicted
+++ resolved
@@ -75,35 +75,6 @@
         return new AcloadFlowEngine(context);
     }
 
-<<<<<<< HEAD
-    private PostContingencyResult runPostContingencySimulation(LfNetwork network, AcLoadFlowContext context, Contingency contingency, LfContingency lfContingency,
-                                                               LimitViolationManager preContingencyLimitViolationManager,
-                                                               SecurityAnalysisParameters.IncreasedViolationsParameters violationsParameters,
-                                                               PreContingencyNetworkResult preContingencyNetworkResult, boolean createResultExtension) {
-        LOGGER.info("Start post contingency '{}' simulation on network {}", lfContingency.getId(), network);
-        LOGGER.debug("Contingency '{}' impact on network {}: remove {} buses, remove {} branches, remove {} generators, shift {} shunts, shift {} loads",
-                lfContingency.getId(), network, lfContingency.getDisabledNetwork().getBuses(), lfContingency.getDisabledNetwork().getBranchesStatus(),
-                lfContingency.getLostGenerators(), lfContingency.getShuntsShift(), lfContingency.getLostLoads());
-
-        Stopwatch stopwatch = Stopwatch.createStarted();
-
-        // restart LF on post contingency equation system
-        context.getParameters().setVoltageInitializer(new PreviousValueVoltageInitializer());
-        AcLoadFlowResult postContingencyLoadFlowResult = new AcloadFlowEngine(context)
-                .run();
-
-        boolean postContingencyComputationOk = postContingencyLoadFlowResult.getSolverStatus() == AcSolverStatus.CONVERGED;
-        PostContingencyComputationStatus status = postContingencyStatusFromAcLoadFlowResult(postContingencyLoadFlowResult);
-        var postContingencyLimitViolationManager = new LimitViolationManager(preContingencyLimitViolationManager, violationsParameters);
-        var postContingencyNetworkResult = new PostContingencyNetworkResult(network, monitorIndex, createResultExtension, preContingencyNetworkResult, contingency);
-
-        if (postContingencyComputationOk) {
-            // update network result
-            postContingencyNetworkResult.update();
-
-            // detect violations
-            postContingencyLimitViolationManager.detectViolations(network);
-=======
     @Override
     protected void afterPreContingencySimulation(AcLoadFlowParameters acParameters) {
         // in some post-contingency computation, it does not remain elements to participate to slack distribution.
@@ -111,7 +82,6 @@
         // (the contingency will be marked as not converged)
         if (OpenLoadFlowParameters.SlackDistributionFailureBehavior.THROW == acParameters.getSlackDistributionFailureBehavior()) {
             acParameters.setSlackDistributionFailureBehavior(OpenLoadFlowParameters.SlackDistributionFailureBehavior.FAIL);
->>>>>>> d0fd58bd
         }
     }
 
