--- conflicted
+++ resolved
@@ -86,13 +86,7 @@
         // try to find all switches impacted by at least one contingency and for each contingency the branches impacted
         Set<String> allBusIdsToLose = new HashSet<>();
         List<PropagatedContingency> propagatedContingencies = PropagatedContingency.createList(network, contingencies, allSwitchesToOpen,
-<<<<<<< HEAD
-                allSwitchesToClose, allBusIdsToLose, securityAnalysisParametersExt.isContingencyPropagation(), lfParameters.isShuntCompensatorVoltageControlOn(),
-                lfParameters.getBalanceType() == LoadFlowParameters.BalanceType.PROPORTIONAL_TO_CONFORM_LOAD,
-                lfParameters.isHvdcAcEmulation());
-=======
-                securityAnalysisParametersExt.isContingencyPropagation());
->>>>>>> 5eab07b3
+                allBusIdsToLose, securityAnalysisParametersExt.isContingencyPropagation());
 
         boolean breakers = !(allSwitchesToOpen.isEmpty() && allSwitchesToClose.isEmpty() && allBusIdsToLose.isEmpty());
         AcLoadFlowParameters acParameters = OpenLoadFlowParameters.createAcParameters(network, lfParameters, lfParametersExt, matrixFactory, connectivityFactory, breakers, false);
