--- conflicted
+++ resolved
@@ -142,12 +142,7 @@
 
                 // start a simulation for each of the contingency
                 Iterator<PropagatedContingency> contingencyIt = propagatedContingencies.iterator();
-<<<<<<< HEAD
-                while (contingencyIt.hasNext()) {
-=======
-                GraphDecrementalConnectivity<LfBus> connectivity = network.getConnectivity();
                 while (contingencyIt.hasNext() && !Thread.currentThread().isInterrupted()) {
->>>>>>> 990e083b
                     PropagatedContingency propagatedContingency = contingencyIt.next();
                     propagatedContingency.toLfContingencyForSecurityAnalysis(network)
                             .ifPresent(lfContingency -> { // only process contingencies that impact the network
