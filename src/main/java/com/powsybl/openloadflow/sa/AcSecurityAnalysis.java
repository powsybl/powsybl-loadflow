--- conflicted
+++ resolved
@@ -93,28 +93,6 @@
 
         // create networks including all necessary switches
         try (LfNetworkList lfNetworks = Networks.load(network, acParameters.getNetworkParameters(), allSwitchesToOpen, allSwitchesToClose, saReporter)) {
-<<<<<<< HEAD
-
-            // run simulation on largest network
-            SecurityAnalysisResult result;
-            LfNetwork largestNetwork = lfNetworks.getLargest().orElse(null);
-            if (largestNetwork == null) {
-                result = createNoResult();
-            } else {
-                if (largestNetwork.isValid()) {
-                    Map<String, LfAction> lfActionsById = createLfActions(largestNetwork, actions);
-                    Map<String, List<OperatorStrategy>> operatorStrategiesByContingencyId = indexOperatorStrategiesByContingencyId(propagatedContingencies, operatorStrategies);
-                    result = runSimulations(largestNetwork, propagatedContingencies, acParameters, securityAnalysisParameters, operatorStrategiesByContingencyId, lfActionsById, allSwitchesToClose);
-                } else {
-                    result = createNoResult();
-                }
-            }
-
-            stopwatch.stop();
-            LOGGER.info("Security analysis {} in {} ms", Thread.currentThread().isInterrupted() ? "cancelled" : "done",
-                    stopwatch.elapsed(TimeUnit.MILLISECONDS));
-
-=======
 
             // run simulation on largest network
             SecurityAnalysisResult result = lfNetworks.getLargest().filter(LfNetwork::isValid)
@@ -125,7 +103,6 @@
             LOGGER.info("Security analysis {} in {} ms", Thread.currentThread().isInterrupted() ? "cancelled" : "done",
                     stopwatch.elapsed(TimeUnit.MILLISECONDS));
 
->>>>>>> dcdee44c
             return new SecurityAnalysisReport(result);
         }
     }
