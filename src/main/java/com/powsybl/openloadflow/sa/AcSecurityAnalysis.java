--- conflicted
+++ resolved
@@ -94,19 +94,6 @@
                 result = createNoResult();
             }
         }
-<<<<<<< HEAD
-
-        GraphDecrementalConnectivity<LfBus> connectivity = largestNetwork.getConnectivity();
-        List<LfContingency> lfContingencies = propagatedContingencies.stream()
-                .flatMap(propagatedContingency -> propagatedContingency.toLfContingency(largestNetwork, connectivity, true).stream())
-                // move contingencies that break connectivity at the end to minimize to number of Jacobian matrix
-                // initialization
-                .sorted(Comparator.comparingInt(c -> c.getBuses().size()))
-                .collect(Collectors.toList());
-
-        SecurityAnalysisResult result = runSimulations(largestNetwork, contingencies, lfContingencies, acParameters, securityAnalysisParameters);
-=======
->>>>>>> b8ac5447
 
         stopwatch.stop();
         LOGGER.info("Security analysis {} in {} ms", Thread.currentThread().isInterrupted() ? "cancelled" : "done",
@@ -130,13 +117,8 @@
         return lfNetworks;
     }
 
-<<<<<<< HEAD
-    private SecurityAnalysisResult runSimulations(LfNetwork network, List<Contingency> contingencies, List<LfContingency> lfContingencies, AcLoadFlowParameters acParameters,
-                                                  SecurityAnalysisParameters securityAnalysisParameters) {
-=======
     private SecurityAnalysisResult runSimulations(LfNetwork network, List<Contingency> contingencies, List<LfContingency> lfContingencies,
                                                   AcLoadFlowParameters acParameters, SecurityAnalysisParameters securityAnalysisParameters) {
->>>>>>> b8ac5447
         LoadFlowParameters loadFlowParameters = securityAnalysisParameters.getLoadFlowParameters();
         OpenLoadFlowParameters openLoadFlowParameters = OpenLoadFlowParameters.get(loadFlowParameters);
         List<BranchResult> preContingencyBranchResults = new ArrayList<>();
@@ -164,13 +146,9 @@
                 NetworkState networkState = NetworkState.save(network);
 
                 // start a simulation for each of the contingency
-<<<<<<< HEAD
-                for (LfContingency lfContingency : lfContingencies) {
-=======
                 Iterator<LfContingency> contingencyIt = lfContingencies.iterator();
                 while (contingencyIt.hasNext() && !Thread.currentThread().isInterrupted()) {
                     LfContingency lfContingency = contingencyIt.next();
->>>>>>> b8ac5447
                     lfContingency.apply(loadFlowParameters);
 
                     distributedMismatch(network, lfContingency.getActivePowerLoss(), loadFlowParameters, openLoadFlowParameters);
@@ -179,17 +157,10 @@
                             preContingencyLimitViolations, results, securityAnalysisParameters.getIncreasedViolationsParameters());
                     postContingencyResults.add(postContingencyResult);
 
-<<<<<<< HEAD
-                    LOGGER.info("Restore pre-contingency state");
-
-                    // restore base state
-                    networkState.restore();
-=======
                     if (contingencyIt.hasNext()) {
                         // restore base state
                         networkState.restore();
                     }
->>>>>>> b8ac5447
                 }
             }
 
