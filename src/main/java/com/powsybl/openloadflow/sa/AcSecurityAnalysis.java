--- conflicted
+++ resolved
@@ -69,12 +69,8 @@
 
         // try to find all switches impacted by at least one contingency and for each contingency the branches impacted
         Set<Switch> allSwitchesToOpen = new HashSet<>();
-<<<<<<< HEAD
-        List<PropagatedContingency> propagatedContingencies = PropagatedContingency.createListForSecurityAnalysis(network, contingencies, allSwitchesToOpen, lfParameters.isShuntCompensatorVoltageControlOn());
-=======
         List<PropagatedContingency> propagatedContingencies = PropagatedContingency.createListForSecurityAnalysis(network, contingencies, allSwitchesToOpen,
-                lfParameters.isSimulShunt(), lfParameters.getBalanceType() == LoadFlowParameters.BalanceType.PROPORTIONAL_TO_CONFORM_LOAD);
->>>>>>> ccb24615
+                lfParameters.isShuntCompensatorVoltageControlOn(), lfParameters.getBalanceType() == LoadFlowParameters.BalanceType.PROPORTIONAL_TO_CONFORM_LOAD);
 
         AcLoadFlowParameters acParameters = OpenLoadFlowParameters.createAcParameters(network, lfParameters, lfParametersExt, matrixFactory, Reporter.NO_OP, true, false);
 
