/**
 * Copyright (c) 2021, RTE (http://www.rte-france.com)
 * This Source Code Form is subject to the terms of the Mozilla Public
 * License, v. 2.0. If a copy of the MPL was not distributed with this
 * file, You can obtain one at http://mozilla.org/MPL/2.0/.
 */
package com.powsybl.openloadflow.sa;

import com.google.common.base.Stopwatch;
import com.powsybl.commons.reporter.Reporter;
import com.powsybl.computation.ComputationManager;
import com.powsybl.contingency.ContingenciesProvider;
import com.powsybl.contingency.Contingency;
import com.powsybl.iidm.network.Network;
import com.powsybl.loadflow.LoadFlowParameters;
import com.powsybl.math.matrix.MatrixFactory;
import com.powsybl.openloadflow.OpenLoadFlowParameters;
import com.powsybl.openloadflow.ac.AcLoadFlowContext;
import com.powsybl.openloadflow.ac.AcLoadFlowParameters;
import com.powsybl.openloadflow.ac.AcLoadFlowResult;
import com.powsybl.openloadflow.ac.AcloadFlowEngine;
import com.powsybl.openloadflow.ac.equations.AcEquationType;
import com.powsybl.openloadflow.ac.equations.AcVariableType;
import com.powsybl.openloadflow.graph.GraphConnectivityFactory;
import com.powsybl.openloadflow.network.*;
import com.powsybl.openloadflow.network.impl.LfNetworkList;
import com.powsybl.openloadflow.network.impl.Networks;
import com.powsybl.openloadflow.network.impl.PropagatedContingency;
import com.powsybl.openloadflow.network.impl.PropagatedContingencyCreationParameters;
import com.powsybl.openloadflow.network.util.PreviousValueVoltageInitializer;
import com.powsybl.openloadflow.util.Reports;
import com.powsybl.security.*;
import com.powsybl.security.action.Action;
import com.powsybl.security.monitor.StateMonitor;
import com.powsybl.security.results.OperatorStrategyResult;
import com.powsybl.security.results.PostContingencyResult;
import com.powsybl.security.results.PreContingencyResult;
import com.powsybl.security.strategy.OperatorStrategy;

import java.util.*;
import java.util.concurrent.TimeUnit;

/**
 * @author Geoffroy Jamgotchian {@literal <geoffroy.jamgotchian at rte-france.com>}
 */
public class AcSecurityAnalysis extends AbstractSecurityAnalysis<AcVariableType, AcEquationType, AcLoadFlowParameters, AcLoadFlowContext> {

    protected AcSecurityAnalysis(Network network, MatrixFactory matrixFactory, GraphConnectivityFactory<LfBus, LfBranch> connectivityFactory,
                                 List<StateMonitor> stateMonitors, Reporter reporter) {
        super(network, matrixFactory, connectivityFactory, stateMonitors, reporter);
    }

    @Override
    SecurityAnalysisReport runSync(String workingVariantId, SecurityAnalysisParameters securityAnalysisParameters, ContingenciesProvider contingenciesProvider,
                                   ComputationManager computationManager, List<OperatorStrategy> operatorStrategies, List<Action> actions) {
        var saReporter = Reports.createAcSecurityAnalysis(reporter, network.getId());

        Stopwatch stopwatch = Stopwatch.createStarted();

        LoadFlowParameters lfParameters = securityAnalysisParameters.getLoadFlowParameters();
        OpenLoadFlowParameters lfParametersExt = OpenLoadFlowParameters.get(securityAnalysisParameters.getLoadFlowParameters());
        OpenSecurityAnalysisParameters securityAnalysisParametersExt = OpenSecurityAnalysisParameters.getOrDefault(securityAnalysisParameters);

        // check actions validity
        checkActions(network, actions);

        // try for find all switches to be operated as actions.
        LfTopoConfig topoConfig = new LfTopoConfig();
        findAllSwitchesToOperate(network, actions, topoConfig);

        // try to find all pst and rtc to retain because involved in pst and rtc actions
        findAllPtcToOperate(actions, topoConfig);
        findAllRtcToOperate(actions, topoConfig);

        // load contingencies
        List<Contingency> contingencies = contingenciesProvider.getContingencies(network);
        // try to find all switches impacted by at least one contingency and for each contingency the branches impacted
        PropagatedContingencyCreationParameters creationParameters = new PropagatedContingencyCreationParameters()
                .setContingencyPropagation(securityAnalysisParametersExt.isContingencyPropagation())
                .setShuntCompensatorVoltageControlOn(lfParameters.isShuntCompensatorVoltageControlOn())
                .setSlackDistributionOnConformLoad(lfParameters.getBalanceType() == LoadFlowParameters.BalanceType.PROPORTIONAL_TO_CONFORM_LOAD)
                .setHvdcAcEmulation(lfParameters.isHvdcAcEmulation());

        List<PropagatedContingency> propagatedContingencies = PropagatedContingency.createList(network, contingencies, topoConfig, creationParameters);

        boolean breakers = topoConfig.isBreaker();
        AcLoadFlowParameters acParameters = OpenLoadFlowParameters.createAcParameters(network, lfParameters, lfParametersExt, matrixFactory, connectivityFactory, breakers, false);
        acParameters.getNetworkParameters().setCacheEnabled(false); // force not caching as not supported in secu analysis
        acParameters.setDetailedReport(lfParametersExt.getReportedFeatures().contains(OpenLoadFlowParameters.ReportedFeatures.NEWTON_RAPHSON_SECURITY_ANALYSIS));

        // create networks including all necessary switches
        try (LfNetworkList lfNetworks = Networks.load(network, acParameters.getNetworkParameters(), topoConfig, saReporter)) {
            // run simulation on largest network
            SecurityAnalysisResult result = lfNetworks.getLargest().filter(LfNetwork::isValid)
                    .map(largestNetwork -> runSimulations(largestNetwork, propagatedContingencies, acParameters, securityAnalysisParameters, operatorStrategies, actions))
                    .orElse(createNoResult());

            stopwatch.stop();
            LOGGER.info("Security analysis {} in {} ms", Thread.currentThread().isInterrupted() ? "cancelled" : "done",
                    stopwatch.elapsed(TimeUnit.MILLISECONDS));

            return new SecurityAnalysisReport(result);
        }
    }

    private SecurityAnalysisResult runSimulations(LfNetwork lfNetwork, List<PropagatedContingency> propagatedContingencies, AcLoadFlowParameters acParameters,
                                                  SecurityAnalysisParameters securityAnalysisParameters, List<OperatorStrategy> operatorStrategies,
                                                  List<Action> actions) {
        Map<String, Action> actionsById = indexActionsById(actions);
        Set<Action> neededActions = new HashSet<>(actionsById.size());
        Map<String, List<OperatorStrategy>> operatorStrategiesByContingencyId = indexOperatorStrategiesByContingencyId(propagatedContingencies, operatorStrategies, actionsById, neededActions);
        Map<String, LfAction> lfActionById = createLfActions(lfNetwork, neededActions, network, acParameters.getNetworkParameters()); // only convert needed actions

        LoadFlowParameters loadFlowParameters = securityAnalysisParameters.getLoadFlowParameters();
        OpenLoadFlowParameters openLoadFlowParameters = OpenLoadFlowParameters.get(loadFlowParameters);
        OpenSecurityAnalysisParameters openSecurityAnalysisParameters = OpenSecurityAnalysisParameters.getOrDefault(securityAnalysisParameters);
        boolean createResultExtension = openSecurityAnalysisParameters.isCreateResultExtension();

        try (AcLoadFlowContext context = new AcLoadFlowContext(lfNetwork, acParameters)) {
            Reporter networkReporter = lfNetwork.getReporter();
            Reporter preContSimReporter = Reports.createPreContingencySimulation(networkReporter);
            lfNetwork.setReporter(preContSimReporter);

            // run pre-contingency simulation
            AcLoadFlowResult preContingencyLoadFlowResult = new AcloadFlowEngine(context)
                    .run();

            boolean preContingencyComputationOk = preContingencyLoadFlowResult.isOk();
            var preContingencyLimitViolationManager = new LimitViolationManager();
            List<PostContingencyResult> postContingencyResults = new ArrayList<>();
            var preContingencyNetworkResult = new PreContingencyNetworkResult(lfNetwork, monitorIndex, createResultExtension);
            List<OperatorStrategyResult> operatorStrategyResults = new ArrayList<>();

            // only run post-contingency simulations if pre-contingency simulation is ok
            if (preContingencyComputationOk) {
                // in some post-contingency computation, it does not remain elements to participate to slack distribution.
                // in that case, no exception should be thrown. If parameters were configured to throw, reconfigure to FAIL.
                // (the contingency will be marked as not converged)
                if (OpenLoadFlowParameters.SlackDistributionFailureBehavior.THROW == acParameters.getSlackDistributionFailureBehavior()) {
                    acParameters.setSlackDistributionFailureBehavior(OpenLoadFlowParameters.SlackDistributionFailureBehavior.FAIL);
                }

                // update network result
                preContingencyNetworkResult.update();

                // detect violations
                preContingencyLimitViolationManager.detectViolations(lfNetwork);

                // save base state for later restoration after each contingency
                NetworkState networkState = NetworkState.save(lfNetwork);

                // start a simulation for each of the contingency
                Iterator<PropagatedContingency> contingencyIt = propagatedContingencies.iterator();
                while (contingencyIt.hasNext() && !Thread.currentThread().isInterrupted()) {
                    PropagatedContingency propagatedContingency = contingencyIt.next();
                    propagatedContingency.toLfContingency(lfNetwork)
                            .ifPresent(lfContingency -> { // only process contingencies that impact the network
                                Reporter postContSimReporter = Reports.createPostContingencySimulation(networkReporter, lfContingency.getId());
                                lfNetwork.setReporter(postContSimReporter);

                                lfContingency.apply(loadFlowParameters.getBalanceType());

                                distributedMismatch(lfNetwork, lfContingency.getActivePowerLoss(), loadFlowParameters, openLoadFlowParameters);

                                var postContingencyResult = runPostContingencySimulation(lfNetwork, context, propagatedContingency.getContingency(),
                                                                                         lfContingency, preContingencyLimitViolationManager,
                                                                                         securityAnalysisParameters.getIncreasedViolationsParameters(),
                                                                                         preContingencyNetworkResult, createResultExtension);
                                postContingencyResults.add(postContingencyResult);

                                List<OperatorStrategy> operatorStrategiesForThisContingency = operatorStrategiesByContingencyId.get(lfContingency.getId());
                                if (operatorStrategiesForThisContingency != null) {
                                    // we have at least an operator strategy for this contingency.
                                    if (operatorStrategiesForThisContingency.size() == 1) {
                                        runActionSimulation(lfNetwork, context,
                                                operatorStrategiesForThisContingency.get(0), preContingencyLimitViolationManager,
                                                securityAnalysisParameters.getIncreasedViolationsParameters(), lfActionById,
                                                createResultExtension, lfContingency, postContingencyResult.getLimitViolationsResult(),
                                                acParameters.getNetworkParameters())
                                                .ifPresent(operatorStrategyResults::add);
                                    } else {
                                        // save post contingency state for later restoration after action
                                        NetworkState postContingencyNetworkState = NetworkState.save(lfNetwork);
                                        for (OperatorStrategy operatorStrategy : operatorStrategiesForThisContingency) {
                                            runActionSimulation(lfNetwork, context,
                                                    operatorStrategy, preContingencyLimitViolationManager,
                                                    securityAnalysisParameters.getIncreasedViolationsParameters(), lfActionById,
                                                    createResultExtension, lfContingency, postContingencyResult.getLimitViolationsResult(),
                                                    acParameters.getNetworkParameters())
                                                    .ifPresent(result -> {
                                                        operatorStrategyResults.add(result);
                                                        postContingencyNetworkState.restore();
                                                    });
                                        }
                                    }
                                }

                                if (contingencyIt.hasNext()) {
                                    // restore base state
                                    networkState.restore();
                                }
                            });
                }
            }

            return new SecurityAnalysisResult(
                    new PreContingencyResult(
                            preContingencyLoadFlowResult.toComponentResultStatus(),
                            new LimitViolationsResult(preContingencyLimitViolationManager.getLimitViolations()),
                            preContingencyNetworkResult.getBranchResults(), preContingencyNetworkResult.getBusResults(),
                            preContingencyNetworkResult.getThreeWindingsTransformerResults()),
                    postContingencyResults, operatorStrategyResults);
        }
    }

<<<<<<< HEAD
=======
    private PostContingencyResult runPostContingencySimulation(LfNetwork network, AcLoadFlowContext context, Contingency contingency, LfContingency lfContingency,
                                                               LimitViolationManager preContingencyLimitViolationManager,
                                                               SecurityAnalysisParameters.IncreasedViolationsParameters violationsParameters,
                                                               PreContingencyNetworkResult preContingencyNetworkResult, boolean createResultExtension) {
        LOGGER.info("Start post contingency '{}' simulation on network {}", lfContingency.getId(), network);
        LOGGER.debug("Contingency '{}' impact on network {}: remove {} buses, remove {} branches, remove {} generators, shift {} shunts, shift {} loads",
                lfContingency.getId(), network, lfContingency.getDisabledNetwork().getBuses(), lfContingency.getDisabledNetwork().getBranchesStatus(),
                lfContingency.getLostGenerators(), lfContingency.getShuntsShift(), lfContingency.getLostLoads());

        Stopwatch stopwatch = Stopwatch.createStarted();

        // restart LF on post contingency equation system
        context.getParameters().setVoltageInitializer(new PreviousValueVoltageInitializer());
        AcLoadFlowResult postContingencyLoadFlowResult = new AcloadFlowEngine(context)
                .run();

        boolean postContingencyComputationOk = postContingencyLoadFlowResult.getSolverStatus() == AcSolverStatus.CONVERGED;
        PostContingencyComputationStatus status = postContingencyStatusFromAcLoadFlowResult(postContingencyLoadFlowResult);
        var postContingencyLimitViolationManager = new LimitViolationManager(preContingencyLimitViolationManager, violationsParameters);
        var postContingencyNetworkResult = new PostContingencyNetworkResult(network, monitorIndex, createResultExtension, preContingencyNetworkResult, contingency);

        if (postContingencyComputationOk) {
            // update network result
            postContingencyNetworkResult.update();

            // detect violations
            postContingencyLimitViolationManager.detectViolations(network);
        }

        stopwatch.stop();
        LOGGER.info("Post contingency '{}' simulation done on network {} in {} ms", lfContingency.getId(),
                network, stopwatch.elapsed(TimeUnit.MILLISECONDS));

        var connectivityResult = new ConnectivityResult(lfContingency.getCreatedSynchronousComponentsCount(), 0,
                                                        lfContingency.getDisconnectedLoadActivePower() * PerUnit.SB,
                                                        lfContingency.getDisconnectedGenerationActivePower() * PerUnit.SB,
                                                        lfContingency.getDisconnectedElementIds());

        return new PostContingencyResult(contingency, status,
                                         new LimitViolationsResult(postContingencyLimitViolationManager.getLimitViolations()),
                                         postContingencyNetworkResult.getBranchResults(),
                                         postContingencyNetworkResult.getBusResults(),
                                         postContingencyNetworkResult.getThreeWindingsTransformerResults(),
                                         connectivityResult);
    }

>>>>>>> 7440c19d
    private Optional<OperatorStrategyResult> runActionSimulation(LfNetwork network, AcLoadFlowContext context, OperatorStrategy operatorStrategy,
                                                                 LimitViolationManager preContingencyLimitViolationManager,
                                                                 SecurityAnalysisParameters.IncreasedViolationsParameters violationsParameters,
                                                                 Map<String, LfAction> lfActionById, boolean createResultExtension, LfContingency contingency,
                                                                 LimitViolationsResult postContingencyLimitViolations, LfNetworkParameters networkParameters) {
        OperatorStrategyResult operatorStrategyResult = null;

        List<String> actionIds = checkCondition(operatorStrategy, postContingencyLimitViolations);
        if (!actionIds.isEmpty()) {
            operatorStrategyResult = runActionSimulation(network, context, operatorStrategy, actionIds, preContingencyLimitViolationManager,
                    violationsParameters, lfActionById, createResultExtension, contingency, networkParameters);
        }

        return Optional.ofNullable(operatorStrategyResult);
    }

    protected PostContingencyComputationStatus runActionLoadFlow(AcLoadFlowContext context) {
        context.getParameters().setVoltageInitializer(new PreviousValueVoltageInitializer(true));
        AcLoadFlowResult postActionsLoadFlowResult = new AcloadFlowEngine(context)
                .run();

        return postContingencyStatusFromAcLoadFlowResult(postActionsLoadFlowResult);
    }
}<|MERGE_RESOLUTION|>--- conflicted
+++ resolved
@@ -213,55 +213,7 @@
         }
     }
 
-<<<<<<< HEAD
-=======
-    private PostContingencyResult runPostContingencySimulation(LfNetwork network, AcLoadFlowContext context, Contingency contingency, LfContingency lfContingency,
-                                                               LimitViolationManager preContingencyLimitViolationManager,
-                                                               SecurityAnalysisParameters.IncreasedViolationsParameters violationsParameters,
-                                                               PreContingencyNetworkResult preContingencyNetworkResult, boolean createResultExtension) {
-        LOGGER.info("Start post contingency '{}' simulation on network {}", lfContingency.getId(), network);
-        LOGGER.debug("Contingency '{}' impact on network {}: remove {} buses, remove {} branches, remove {} generators, shift {} shunts, shift {} loads",
                 lfContingency.getId(), network, lfContingency.getDisabledNetwork().getBuses(), lfContingency.getDisabledNetwork().getBranchesStatus(),
-                lfContingency.getLostGenerators(), lfContingency.getShuntsShift(), lfContingency.getLostLoads());
-
-        Stopwatch stopwatch = Stopwatch.createStarted();
-
-        // restart LF on post contingency equation system
-        context.getParameters().setVoltageInitializer(new PreviousValueVoltageInitializer());
-        AcLoadFlowResult postContingencyLoadFlowResult = new AcloadFlowEngine(context)
-                .run();
-
-        boolean postContingencyComputationOk = postContingencyLoadFlowResult.getSolverStatus() == AcSolverStatus.CONVERGED;
-        PostContingencyComputationStatus status = postContingencyStatusFromAcLoadFlowResult(postContingencyLoadFlowResult);
-        var postContingencyLimitViolationManager = new LimitViolationManager(preContingencyLimitViolationManager, violationsParameters);
-        var postContingencyNetworkResult = new PostContingencyNetworkResult(network, monitorIndex, createResultExtension, preContingencyNetworkResult, contingency);
-
-        if (postContingencyComputationOk) {
-            // update network result
-            postContingencyNetworkResult.update();
-
-            // detect violations
-            postContingencyLimitViolationManager.detectViolations(network);
-        }
-
-        stopwatch.stop();
-        LOGGER.info("Post contingency '{}' simulation done on network {} in {} ms", lfContingency.getId(),
-                network, stopwatch.elapsed(TimeUnit.MILLISECONDS));
-
-        var connectivityResult = new ConnectivityResult(lfContingency.getCreatedSynchronousComponentsCount(), 0,
-                                                        lfContingency.getDisconnectedLoadActivePower() * PerUnit.SB,
-                                                        lfContingency.getDisconnectedGenerationActivePower() * PerUnit.SB,
-                                                        lfContingency.getDisconnectedElementIds());
-
-        return new PostContingencyResult(contingency, status,
-                                         new LimitViolationsResult(postContingencyLimitViolationManager.getLimitViolations()),
-                                         postContingencyNetworkResult.getBranchResults(),
-                                         postContingencyNetworkResult.getBusResults(),
-                                         postContingencyNetworkResult.getThreeWindingsTransformerResults(),
-                                         connectivityResult);
-    }
-
->>>>>>> 7440c19d
     private Optional<OperatorStrategyResult> runActionSimulation(LfNetwork network, AcLoadFlowContext context, OperatorStrategy operatorStrategy,
                                                                  LimitViolationManager preContingencyLimitViolationManager,
                                                                  SecurityAnalysisParameters.IncreasedViolationsParameters violationsParameters,
