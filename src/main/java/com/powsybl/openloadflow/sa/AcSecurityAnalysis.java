--- conflicted
+++ resolved
@@ -230,11 +230,7 @@
         LOGGER.info("Start post contingency '{}' simulation on network {}", lfContingency.getId(), network);
         LOGGER.debug("Contingency '{}' impact on network {}: remove {} buses, remove {} branches, remove {} generators, shift {} shunts, shift load of {} buses",
                 lfContingency.getId(), network, lfContingency.getDisabledNetwork().getBuses(), lfContingency.getDisabledNetwork().getBranches(), lfContingency.getLostGenerators(),
-<<<<<<< HEAD
-                lfContingency.getShuntsShift(), lfContingency.getLoadsLoss());
-=======
                 lfContingency.getShuntsShift(), lfContingency.getLostLoads());
->>>>>>> 93352b48
 
         Stopwatch stopwatch = Stopwatch.createStarted();
 
