--- conflicted
+++ resolved
@@ -450,57 +450,4 @@
         return connectivity;
     }
 
-<<<<<<< HEAD
-    /**
-     * Get the map of the states of given buses, indexed by the bus itself
-     * @param buses the bus for which the state is returned
-     * @return the map of the states of given buses, indexed by the bus itself
-     */
-    private Map<LfBus, BusState> getBusStates(List<LfBus> buses) {
-        return buses.stream().collect(Collectors.toMap(Function.identity(), BusState::new));
-    }
-
-    /**
-     * Set the bus states based on the given map of states
-     * @param busStates the map containing the bus states, indexed by buses
-     * @param engine AcLoadFlowEngine to operate the PqPv switching if the bus has lost its voltage control
-     */
-    private void restoreBusStates(Map<LfBus, BusState> busStates, AcloadFlowEngine engine) {
-        busStates.forEach((b, state) -> setBusState(b, state, engine));
-    }
-
-    private void setBusState(LfBus bus, BusState busState, AcloadFlowEngine engine) {
-        bus.setV(busState.v);
-        bus.setAngle(busState.angle);
-        bus.setLoadTargetP(busState.loadTargetP);
-        bus.getGenerators().forEach(g -> g.setTargetP(busState.generatorsTargetP.get(g.getId())));
-        if (busState.hasVoltageControl && !bus.isVoltageController()) { // b is now PQ bus.
-            ReactiveLimitsOuterLoop.switchPqPv(bus, engine.getEquationSystem(), engine.getVariableSet());
-        }
-        if (!busState.hasVoltageControl && bus.isVoltageController()) { // b is now PV bus.
-            ReactiveLimitsOuterLoop.switchPvPq(bus, engine.getEquationSystem(), engine.getVariableSet(), busState.generationTargetQ);
-        }
-        bus.setVoltageControlSwitchOffCount(0);
-    }
-
-    private static class BusState {
-        private final double v;
-        private final double angle;
-        private final double loadTargetP;
-        private final Map<String, Double> generatorsTargetP;
-        private final boolean hasVoltageControl;
-        private final double generationTargetQ;
-
-        public BusState(LfBus b) {
-            this.v = b.getV();
-            this.angle = b.getAngle();
-            this.loadTargetP = b.getLoadTargetP();
-            this.generatorsTargetP = b.getGenerators().stream().collect(Collectors.toMap(LfGenerator::getId, LfGenerator::getTargetP));
-            this.hasVoltageControl = b.isVoltageController();
-            this.generationTargetQ = b.getGenerationTargetQ();
-        }
-    }
-
-=======
->>>>>>> 0fae72aa
 }