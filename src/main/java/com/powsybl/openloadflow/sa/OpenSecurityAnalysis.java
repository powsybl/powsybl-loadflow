/**
 * Copyright (c) 2020, RTE (http://www.rte-france.com)
 * This Source Code Form is subject to the terms of the Mozilla Public
 * License, v. 2.0. If a copy of the MPL was not distributed with this
 * file, You can obtain one at http://mozilla.org/MPL/2.0/.
 */
package com.powsybl.openloadflow.sa;

import com.google.common.base.Stopwatch;
import com.powsybl.contingency.ContingenciesProvider;
import com.powsybl.contingency.Contingency;
import com.powsybl.contingency.ContingencyElement;
import com.powsybl.iidm.network.*;
import com.powsybl.loadflow.LoadFlowParameters;
import com.powsybl.math.matrix.MatrixFactory;
import com.powsybl.openloadflow.OpenLoadFlowParameters;
import com.powsybl.openloadflow.OpenLoadFlowProvider;
import com.powsybl.openloadflow.ac.nr.NewtonRaphsonStatus;
import com.powsybl.openloadflow.ac.outerloop.AcLoadFlowParameters;
import com.powsybl.openloadflow.ac.outerloop.AcLoadFlowResult;
import com.powsybl.openloadflow.ac.outerloop.AcloadFlowEngine;
import com.powsybl.openloadflow.equations.*;
import com.powsybl.openloadflow.graph.GraphDecrementalConnectivity;
import com.powsybl.openloadflow.network.LfBranch;
import com.powsybl.openloadflow.network.LfBus;
import com.powsybl.openloadflow.network.LfNetwork;
import com.powsybl.openloadflow.network.PerUnit;
import com.powsybl.openloadflow.network.util.ActivePowerDistribution;
import com.powsybl.openloadflow.util.BusState;
import com.powsybl.security.*;
import com.powsybl.security.interceptors.SecurityAnalysisInterceptor;
import org.slf4j.Logger;
import org.slf4j.LoggerFactory;

import java.util.*;
import java.util.concurrent.CompletableFuture;
import java.util.concurrent.TimeUnit;
import java.util.function.Supplier;
import java.util.stream.Collectors;
import java.util.stream.Stream;

/**
 * @author Geoffroy Jamgotchian <geoffroy.jamgotchian at rte-france.com>
 */
public class OpenSecurityAnalysis implements SecurityAnalysis {

    private static final Logger LOGGER = LoggerFactory.getLogger(OpenSecurityAnalysis.class);

    private final Network network;

    private final LimitViolationDetector detector;

    private final LimitViolationFilter filter;

    private final List<SecurityAnalysisInterceptor> interceptors = new ArrayList<>();

    private final MatrixFactory matrixFactory;

    private final Supplier<GraphDecrementalConnectivity<LfBus>> connectivityProvider;

    public OpenSecurityAnalysis(Network network, LimitViolationDetector detector, LimitViolationFilter filter,
                                MatrixFactory matrixFactory, Supplier<GraphDecrementalConnectivity<LfBus>> connectivityProvider) {
        this.network = Objects.requireNonNull(network);
        this.detector = Objects.requireNonNull(detector);
        this.filter = Objects.requireNonNull(filter);
        this.matrixFactory = Objects.requireNonNull(matrixFactory);
        this.connectivityProvider = Objects.requireNonNull(connectivityProvider);
    }

    @Override
    public void addInterceptor(SecurityAnalysisInterceptor interceptor) {
        interceptors.add(Objects.requireNonNull(interceptor));
    }

    @Override
    public boolean removeInterceptor(SecurityAnalysisInterceptor interceptor) {
        return interceptors.remove(Objects.requireNonNull(interceptor));
    }

    @Override
    public CompletableFuture<SecurityAnalysisResult> run(String workingVariantId, SecurityAnalysisParameters securityAnalysisParameters, ContingenciesProvider contingenciesProvider) {
        Objects.requireNonNull(workingVariantId);
        Objects.requireNonNull(securityAnalysisParameters);
        Objects.requireNonNull(contingenciesProvider);
        return CompletableFuture.supplyAsync(() -> {
            String oldWorkingVariantId = network.getVariantManager().getWorkingVariantId();
            network.getVariantManager().setWorkingVariant(workingVariantId);
            SecurityAnalysisResult result = runSync(securityAnalysisParameters, contingenciesProvider);
            network.getVariantManager().setWorkingVariant(oldWorkingVariantId);
            return result;
        });
    }

    static class ContingencyContext {

        final Contingency contingency;

        final Set<String> branchIdsToOpen = new HashSet<>();

        ContingencyContext(Contingency contingency) {
            this.contingency = contingency;
        }
    }

    SecurityAnalysisResult runSync(SecurityAnalysisParameters securityAnalysisParameters, ContingenciesProvider contingenciesProvider) {
        Stopwatch stopwatch = Stopwatch.createStarted();

        LoadFlowParameters lfParameters = securityAnalysisParameters.getLoadFlowParameters();
        OpenLoadFlowParameters lfParametersExt = OpenLoadFlowProvider.getParametersExt(securityAnalysisParameters.getLoadFlowParameters());
        // in some post-contingency computation, it does not remain elements to participate to slack distribution.
        // in that case, the remaining mismatch is put on the slack bus and no exception is thrown.
        lfParametersExt.setThrowsExceptionInCaseOfSlackDistributionFailure(false);

        // load contingencies
        List<Contingency> contingencies = contingenciesProvider.getContingencies(network);

        // try to find all switches impacted by at least one contingency and for each contingency the branches impacted
        Set<Switch> allSwitchesToOpen = new HashSet<>();
        List<ContingencyContext> contingencyContexts = getContingencyContexts(contingencies, allSwitchesToOpen);

        AcLoadFlowParameters acParameters = OpenLoadFlowProvider.createAcParameters(network, matrixFactory, lfParameters, lfParametersExt, true);

        // create networks including all necessary switches
        List<LfNetwork> lfNetworks = createNetworks(allSwitchesToOpen, acParameters);

        // run simulation on largest network
        LfNetwork largestNetwork = lfNetworks.get(0);
        SecurityAnalysisResult result = runSimulations(largestNetwork, contingencyContexts, acParameters, lfParameters, lfParametersExt);

        stopwatch.stop();
        LOGGER.info("Security analysis done in {} ms", stopwatch.elapsed(TimeUnit.MILLISECONDS));

        return result;
    }

    List<ContingencyContext> getContingencyContexts(List<Contingency> contingencies, Set<Switch> allSwitchesToOpen) {
        List<ContingencyContext> contingencyContexts = new ArrayList<>();
        for (Contingency contingency : contingencies) {
            ContingencyContext contingencyContext = new ContingencyContext(contingency);
            contingencyContexts.add(contingencyContext);

            Set<Switch> switchesToOpen = new HashSet<>();
            Set<Terminal> terminalsToDisconnect =  new HashSet<>();
            for (ContingencyElement element : contingency.getElements()) {
                switch (element.getType()) {
                    case BRANCH:
                        contingencyContext.branchIdsToOpen.add(element.getId());
                        break;
                    default:
                        //TODO: support all kinds of contingencies
                        throw new UnsupportedOperationException("TODO");
                }
                new BranchTripping(element.getId(), null)
                    .traverse(network, null, switchesToOpen, terminalsToDisconnect);
            }

            for (Switch sw : switchesToOpen) {
                contingencyContext.branchIdsToOpen.add(sw.getId());
                allSwitchesToOpen.add(sw);
            }

            for (Terminal terminal : terminalsToDisconnect) {
                if (terminal.getConnectable() instanceof Branch) {
                    contingencyContext.branchIdsToOpen.add(terminal.getConnectable().getId());
                }
            }

        }
        return contingencyContexts;
    }

    List<LfNetwork> createNetworks(Set<Switch> allSwitchesToOpen, AcLoadFlowParameters acParameters) {
        List<LfNetwork> lfNetworks;
        String tmpVariantId = "olf-tmp-" + UUID.randomUUID().toString();
        network.getVariantManager().cloneVariant(network.getVariantManager().getWorkingVariantId(), tmpVariantId);
        try {
            network.getSwitchStream().filter(sw -> sw.getVoltageLevel().getTopologyKind() == TopologyKind.NODE_BREAKER)
                .forEach(sw -> sw.setRetained(false));
            allSwitchesToOpen.forEach(sw -> sw.setRetained(true));
            lfNetworks = AcloadFlowEngine.createNetworks(network, acParameters);
        } finally {
            network.getVariantManager().removeVariant(tmpVariantId);
        }
        return lfNetworks;
    }

    /**
     * Detect violations on branches and on buses
     * @param branches branches on which the violation limits are checked
     * @param buses buses on which the violation limits are checked
     * @param violations list on which the violation limits encountered are added
     */
    private void detectViolations(Stream<LfBranch> branches, Stream<LfBus> buses, List<LimitViolation> violations) {
        // Detect violation limits on branches
        branches.forEach(branch -> detectBranchViolations(branch, violations));

        // Detect violation limits on buses
        buses.forEach(bus -> detectBusViolations(bus, violations));
    }

    /**
     * Detect violation limits on one branch and add them to the given list
     * @param branch branch of interest
     * @param violations list on which the violation limits encountered are added
     */
    private void detectBranchViolations(LfBranch branch, List<LimitViolation> violations) {
        // detect violation limits on a branch
        double scale = 1;
        if (branch.getBus1() != null && branch.getI1() > branch.getPermanentLimit1()) {
            scale = PerUnit.SB / branch.getBus1().getNominalV();
            LimitViolation limitViolation1 = new LimitViolation(branch.getId(), LimitViolationType.CURRENT, (String) null,
                    2147483647, branch.getPermanentLimit1() * scale, (float) 1., branch.getI1() * scale, Branch.Side.ONE);
            violations.add(limitViolation1);
        }
        if (branch.getBus2() != null && branch.getI2() > branch.getPermanentLimit2()) {
            scale = PerUnit.SB / branch.getBus2().getNominalV();
            LimitViolation limitViolation2 = new LimitViolation(branch.getId(), LimitViolationType.CURRENT, (String) null,
                    2147483647, branch.getPermanentLimit2() * scale, (float) 1., branch.getI2() * scale, Branch.Side.TWO);
            violations.add(limitViolation2);
        }
        //TODO: temporary limit violation detection
    }

    /**
     * Detect violation limits on one branch and add them to the given list
     * @param bus branch of interest
     * @param violations list on which the violation limits encountered are added
     */
    private void detectBusViolations(LfBus bus, List<LimitViolation> violations) {
        // detect violation limits on a bus
        double scale = bus.getNominalV();
        if (!Double.isNaN(bus.getHighVoltageLimit()) && bus.getV() > bus.getHighVoltageLimit()) {
            LimitViolation limitViolation1 = new LimitViolation(bus.getVoltageLevelId(), LimitViolationType.HIGH_VOLTAGE, bus.getHighVoltageLimit() * scale,
                    (float) 1., bus.getV() * scale);
            violations.add(limitViolation1);
        }
        if (!Double.isNaN(bus.getLowVoltageLimit()) && bus.getV() < bus.getLowVoltageLimit()) {
            LimitViolation limitViolation2 = new LimitViolation(bus.getVoltageLevelId(), LimitViolationType.LOW_VOLTAGE, bus.getHighVoltageLimit() * scale,
                    (float) 1., bus.getV() * scale);
            violations.add(limitViolation2);
        }
    }

    private SecurityAnalysisResult runSimulations(LfNetwork network, List<ContingencyContext> contingencyContexts, AcLoadFlowParameters acParameters,
                                                  LoadFlowParameters loadFlowParameters, OpenLoadFlowParameters openLoadFlowParameters) {
        // create a contingency list that impact the network
        List<LfContingency> contingencies = createContingencies(contingencyContexts, network);

        // run pre-contingency simulation
        AcloadFlowEngine engine = new AcloadFlowEngine(network, acParameters);
        AcLoadFlowResult preContingencyLoadFlowResult = engine.run();
        boolean preContingencyComputationOk = preContingencyLoadFlowResult.getNewtonRaphsonStatus() == NewtonRaphsonStatus.CONVERGED;
        List<LimitViolation> preContingencyLimitViolations = new ArrayList<>();
        LimitViolationsResult preContingencyResult = new LimitViolationsResult(preContingencyComputationOk, preContingencyLimitViolations);

        // only run post-contingency simulations if pre-contingency simulation is ok
        List<PostContingencyResult> postContingencyResults = new ArrayList<>();
        if (preContingencyComputationOk) {
            detectViolations(network.getBranches().stream(), network.getBuses().stream(), preContingencyLimitViolations);

            LOGGER.info("Save pre-contingency state");

            // save base state for later restoration after each contingency
            Map<LfBus, BusState> busStates = BusState.createBusStates(network.getBuses());
            for (LfBus bus : network.getBuses()) {
                bus.setVoltageControlSwitchOffCount(0);
            }

            // start a simulation for each of the contingency
            Iterator<LfContingency> contingencyIt = contingencies.iterator();
            while (contingencyIt.hasNext()) {
                LfContingency lfContingency = contingencyIt.next();

                for (LfBus bus : lfContingency.getBuses()) {
                    bus.setDisabled(true);
                }

                distributedMismatch(network, lfContingency.getActivePowerLoss(), loadFlowParameters, openLoadFlowParameters);

                PostContingencyResult postContingencyResult = runPostContingencySimulation(network, engine, lfContingency);
                postContingencyResults.add(postContingencyResult);

                if (contingencyIt.hasNext()) {
                    LOGGER.info("Restore pre-contingency state");

                    // restore base state
<<<<<<< HEAD
                    restoreBusStates(busStates);
=======
                    BusState.restoreBusStates(busStates, engine);
>>>>>>> 0fae72aa
                }
            }
        }

        return new SecurityAnalysisResult(preContingencyResult, postContingencyResults);
    }

    public static void distributedMismatch(LfNetwork network, double mismatch, LoadFlowParameters loadFlowParameters, OpenLoadFlowParameters openLoadFlowParameters) {
        if (loadFlowParameters.isDistributedSlack() && Math.abs(mismatch) > 0) {
            ActivePowerDistribution activePowerDistribution = ActivePowerDistribution.create(loadFlowParameters.getBalanceType(), openLoadFlowParameters.isLoadPowerFactorConstant());
            activePowerDistribution.run(network, mismatch);
        }
    }

    private PostContingencyResult runPostContingencySimulation(LfNetwork network, AcloadFlowEngine engine, LfContingency lfContingency) {
        LOGGER.info("Start post contingency '{}' simulation", lfContingency.getContingency().getId());

        Stopwatch stopwatch = Stopwatch.createStarted();

        List<Equation> deactivatedEquations = new ArrayList<>();
        List<EquationTerm> deactivatedEquationTerms = new ArrayList<>();

        deactivateEquations(lfContingency, engine.getEquationSystem(), deactivatedEquations, deactivatedEquationTerms);

        // restart LF on post contingency equation system
        engine.getParameters().setVoltageInitializer(new PreviousValueVoltageInitializer());
        AcLoadFlowResult postContingencyLoadFlowResult = engine.run();
        boolean postContingencyComputationOk = postContingencyLoadFlowResult.getNewtonRaphsonStatus() == NewtonRaphsonStatus.CONVERGED;
        List<LimitViolation> postContingencyLimitViolations = new ArrayList<>();
        if (postContingencyComputationOk) {
            detectViolations(
                network.getBranches().stream().filter(b -> !lfContingency.getBranches().contains(b)),
                network.getBuses().stream().filter(b -> !lfContingency.getBuses().contains(b)),
                postContingencyLimitViolations);
        }

        reactivateEquations(deactivatedEquations, deactivatedEquationTerms);

        stopwatch.stop();
        LOGGER.info("Post contingency '{}' simulation done in {} ms", lfContingency.getContingency().getId(),
                stopwatch.elapsed(TimeUnit.MILLISECONDS));

        return new PostContingencyResult(lfContingency.getContingency(), postContingencyComputationOk, postContingencyLimitViolations);
    }

    private void deactivateEquations(LfContingency lfContingency, EquationSystem equationSystem, List<Equation> deactivatedEquations, List<EquationTerm> deactivatedEquationTerms) {
        for (LfBranch branch : lfContingency.getBranches()) {
            LOGGER.trace("Remove equations and equations terms related to branch '{}'", branch.getId());

            // deactivate all equations related to a branch
            for (Equation equation : equationSystem.getEquations(SubjectType.BRANCH, branch.getNum())) {
                if (equation.isActive()) {
                    equation.setActive(false);
                    deactivatedEquations.add(equation);
                }
            }

            // deactivate all equation terms related to a branch
            for (EquationTerm equationTerm : equationSystem.getEquationTerms(SubjectType.BRANCH, branch.getNum())) {
                if (equationTerm.isActive()) {
                    equationTerm.setActive(false);
                    deactivatedEquationTerms.add(equationTerm);
                }
            }
        }

        for (LfBus bus : lfContingency.getBuses()) {
            LOGGER.trace("Remove equations and equation terms related to bus '{}'", bus.getId());

            // deactivate all equations related to a bus
            for (Equation equation : equationSystem.getEquations(SubjectType.BUS, bus.getNum())) {
                if (equation.isActive()) {
                    equation.setActive(false);
                    deactivatedEquations.add(equation);
                }
            }

            // deactivate all equation terms related to a bus
            for (EquationTerm equationTerm : equationSystem.getEquationTerms(SubjectType.BUS, bus.getNum())) {
                if (equationTerm.isActive()) {
                    equationTerm.setActive(false);
                    deactivatedEquationTerms.add(equationTerm);
                }
            }
        }
    }

    private void reactivateEquations(List<Equation> deactivatedEquations, List<EquationTerm> deactivatedEquationTerms) {
        // restore deactivated equations and equations terms from previous contingency
        if (!deactivatedEquations.isEmpty()) {
            for (Equation equation : deactivatedEquations) {
                equation.setActive(true);
            }
            deactivatedEquations.clear();
        }
        if (!deactivatedEquationTerms.isEmpty()) {
            for (EquationTerm equationTerm : deactivatedEquationTerms) {
                equationTerm.setActive(true);
            }
            deactivatedEquationTerms.clear();
        }
    }

    List<LfContingency> createContingencies(List<ContingencyContext> contingencyContexts, LfNetwork network) {
        // create connectivity data structure
        GraphDecrementalConnectivity<LfBus> connectivity = network.createDecrementalConnectivity(connectivityProvider);

        List<LfContingency> contingencies = new ArrayList<>();
        Iterator<ContingencyContext> contingencyContextIt = contingencyContexts.iterator();
        while (contingencyContextIt.hasNext()) {
            ContingencyContext contingencyContext = contingencyContextIt.next();

            // find contingency branches that are part of this network
            Set<LfBranch> branches = new HashSet<>(1);
            Iterator<String> branchIt = contingencyContext.branchIdsToOpen.iterator();
            while (branchIt.hasNext()) {
                String branchId = branchIt.next();
                LfBranch branch = network.getBranchById(branchId);
                if (branch != null) {
                    branches.add(branch);
                    branchIt.remove();
                }
            }

            // if no more branch in the contingency, remove contingency from the list because
            // it won't be part of another network
            if (contingencyContext.branchIdsToOpen.isEmpty()) {
                contingencyContextIt.remove();
            }

            // check if contingency split this network into multiple components
            if (branches.isEmpty()) {
                continue;
            }

            // update connectivity with triggered branches
            for (LfBranch branch : branches) {
                connectivity.cut(branch.getBus1(), branch.getBus2());
            }

            // add to contingency description buses and branches that won't be part of the main connected
            // component in post contingency state
            Set<LfBus> buses = connectivity.getSmallComponents().stream().flatMap(Set::stream).collect(Collectors.toSet());
            buses.forEach(b -> branches.addAll(b.getBranches()));

            // reset connectivity to discard triggered branches
            connectivity.reset();

            contingencies.add(new LfContingency(contingencyContext.contingency, buses, branches));
        }

        return contingencies;
    }

    private GraphDecrementalConnectivity<LfBus> createConnectivity(LfNetwork network) {
        GraphDecrementalConnectivity<LfBus> connectivity = connectivityProvider.get();
        for (LfBus bus : network.getBuses()) {
            connectivity.addVertex(bus);
        }
        for (LfBranch branch : network.getBranches()) {
            connectivity.addEdge(branch.getBus1(), branch.getBus2());
        }
        return connectivity;
    }

<<<<<<< HEAD
    /**
     * Get the map of the states of given buses, indexed by the bus itself
     * @param buses the bus for which the state is returned
     * @return the map of the states of given buses, indexed by the bus itself
     */
    private Map<LfBus, BusState> getBusStates(List<LfBus> buses) {
        return buses.stream().collect(Collectors.toMap(Function.identity(), BusState::new));
    }

    /**
     * Set the bus states based on the given map of states
     * @param busStates the map containing the bus states, indexed by buses
     */
    private void restoreBusStates(Map<LfBus, BusState> busStates) {
        busStates.forEach((b, state) -> state.restoreBusState(b));
    }

=======
>>>>>>> 0fae72aa
}<|MERGE_RESOLUTION|>--- conflicted
+++ resolved
@@ -284,11 +284,7 @@
                     LOGGER.info("Restore pre-contingency state");
 
                     // restore base state
-<<<<<<< HEAD
-                    restoreBusStates(busStates);
-=======
-                    BusState.restoreBusStates(busStates, engine);
->>>>>>> 0fae72aa
+                    BusState.restoreBusStates(busStates);
                 }
             }
         }
@@ -454,7 +450,6 @@
         return connectivity;
     }
 
-<<<<<<< HEAD
     /**
      * Get the map of the states of given buses, indexed by the bus itself
      * @param buses the bus for which the state is returned
@@ -472,6 +467,4 @@
         busStates.forEach((b, state) -> state.restoreBusState(b));
     }
 
-=======
->>>>>>> 0fae72aa
 }