/**
 * Copyright (c) 2020, RTE (http://www.rte-france.com)
 * This Source Code Form is subject to the terms of the Mozilla Public
 * License, v. 2.0. If a copy of the MPL was not distributed with this
 * file, You can obtain one at http://mozilla.org/MPL/2.0/.
 */
package com.powsybl.openloadflow.sa;

import com.google.common.base.Stopwatch;
import com.powsybl.contingency.ContingenciesProvider;
import com.powsybl.contingency.Contingency;
import com.powsybl.contingency.ContingencyElement;
import com.powsybl.iidm.network.*;
import com.powsybl.loadflow.LoadFlowParameters;
import com.powsybl.math.matrix.MatrixFactory;
import com.powsybl.openloadflow.OpenLoadFlowParameters;
import com.powsybl.openloadflow.OpenLoadFlowProvider;
import com.powsybl.openloadflow.ac.nr.NewtonRaphsonStatus;
import com.powsybl.openloadflow.ac.outerloop.AcLoadFlowParameters;
import com.powsybl.openloadflow.ac.outerloop.AcLoadFlowResult;
import com.powsybl.openloadflow.ac.outerloop.AcloadFlowEngine;
import com.powsybl.openloadflow.equations.*;
import com.powsybl.openloadflow.graph.GraphDecrementalConnectivity;
import com.powsybl.openloadflow.network.LfBranch;
import com.powsybl.openloadflow.network.LfBus;
import com.powsybl.openloadflow.network.LfNetwork;
import com.powsybl.openloadflow.network.PerUnit;
import com.powsybl.openloadflow.network.util.ActivePowerDistribution;
import com.powsybl.openloadflow.util.BusState;
import com.powsybl.security.*;
import com.powsybl.security.interceptors.SecurityAnalysisInterceptor;
import org.slf4j.Logger;
import org.slf4j.LoggerFactory;

import java.util.*;
import java.util.concurrent.CompletableFuture;
import java.util.concurrent.TimeUnit;
import java.util.function.Supplier;
import java.util.stream.Collectors;
import java.util.stream.Stream;

/**
 * @author Geoffroy Jamgotchian <geoffroy.jamgotchian at rte-france.com>
 */
public class OpenSecurityAnalysis implements SecurityAnalysis {

    private static final Logger LOGGER = LoggerFactory.getLogger(OpenSecurityAnalysis.class);

    private final Network network;

    private final LimitViolationDetector detector;

    private final LimitViolationFilter filter;

    private final List<SecurityAnalysisInterceptor> interceptors = new ArrayList<>();

    private final MatrixFactory matrixFactory;

    private final Supplier<GraphDecrementalConnectivity<LfBus>> connectivityProvider;

    public OpenSecurityAnalysis(Network network, LimitViolationDetector detector, LimitViolationFilter filter,
                                MatrixFactory matrixFactory, Supplier<GraphDecrementalConnectivity<LfBus>> connectivityProvider) {
        this.network = Objects.requireNonNull(network);
        this.detector = Objects.requireNonNull(detector);
        this.filter = Objects.requireNonNull(filter);
        this.matrixFactory = Objects.requireNonNull(matrixFactory);
        this.connectivityProvider = Objects.requireNonNull(connectivityProvider);
    }

    @Override
    public void addInterceptor(SecurityAnalysisInterceptor interceptor) {
        interceptors.add(Objects.requireNonNull(interceptor));
    }

    @Override
    public boolean removeInterceptor(SecurityAnalysisInterceptor interceptor) {
        return interceptors.remove(Objects.requireNonNull(interceptor));
    }

    @Override
    public CompletableFuture<SecurityAnalysisResult> run(String workingVariantId, SecurityAnalysisParameters securityAnalysisParameters, ContingenciesProvider contingenciesProvider) {
        Objects.requireNonNull(workingVariantId);
        Objects.requireNonNull(securityAnalysisParameters);
        Objects.requireNonNull(contingenciesProvider);
        return CompletableFuture.supplyAsync(() -> {
            String oldWorkingVariantId = network.getVariantManager().getWorkingVariantId();
            network.getVariantManager().setWorkingVariant(workingVariantId);
            SecurityAnalysisResult result = runSync(securityAnalysisParameters, contingenciesProvider);
            network.getVariantManager().setWorkingVariant(oldWorkingVariantId);
            return result;
        });
    }

    static class ContingencyContext {

        final Contingency contingency;

        final Set<String> branchIdsToOpen = new HashSet<>();

        ContingencyContext(Contingency contingency) {
            this.contingency = contingency;
        }
    }

    SecurityAnalysisResult runSync(SecurityAnalysisParameters securityAnalysisParameters, ContingenciesProvider contingenciesProvider) {
        Stopwatch stopwatch = Stopwatch.createStarted();

        LoadFlowParameters lfParameters = securityAnalysisParameters.getLoadFlowParameters();
        OpenLoadFlowParameters lfParametersExt = OpenLoadFlowProvider.getParametersExt(securityAnalysisParameters.getLoadFlowParameters());
        // in some post-contingency computation, it does not remain elements to participate to slack distribution.
        // in that case, the remaining mismatch is put on the slack bus and no exception is thrown.
        lfParametersExt.setThrowsExceptionInCaseOfSlackDistributionFailure(false);

        // load contingencies
        List<Contingency> contingencies = contingenciesProvider.getContingencies(network);

        // try to find all switches impacted by at least one contingency and for each contingency the branches impacted
        Set<Switch> allSwitchesToOpen = new HashSet<>();
        List<ContingencyContext> contingencyContexts = getContingencyContexts(contingencies, allSwitchesToOpen);

        AcLoadFlowParameters acParameters = OpenLoadFlowProvider.createAcParameters(network, matrixFactory, lfParameters, lfParametersExt, true);

        // create networks including all necessary switches
        List<LfNetwork> lfNetworks = createNetworks(allSwitchesToOpen, acParameters);

        // run simulation on largest network
        LfNetwork largestNetwork = lfNetworks.get(0);
        SecurityAnalysisResult result = runSimulations(largestNetwork, contingencyContexts, acParameters, lfParameters, lfParametersExt);

        stopwatch.stop();
        LOGGER.info("Security analysis done in {} ms", stopwatch.elapsed(TimeUnit.MILLISECONDS));

        return result;
    }

    List<ContingencyContext> getContingencyContexts(List<Contingency> contingencies, Set<Switch> allSwitchesToOpen) {
        List<ContingencyContext> contingencyContexts = new ArrayList<>();
        for (Contingency contingency : contingencies) {
            ContingencyContext contingencyContext = new ContingencyContext(contingency);
            contingencyContexts.add(contingencyContext);

            Set<Switch> switchesToOpen = new HashSet<>();
            Set<Terminal> terminalsToDisconnect =  new HashSet<>();
            for (ContingencyElement element : contingency.getElements()) {
                switch (element.getType()) {
                    case BRANCH:
                        contingencyContext.branchIdsToOpen.add(element.getId());
                        break;
                    default:
                        //TODO: support all kinds of contingencies
                        throw new UnsupportedOperationException("TODO");
                }
                new BranchTripping(element.getId(), null)
                    .traverse(network, null, switchesToOpen, terminalsToDisconnect);
            }

            for (Switch sw : switchesToOpen) {
                contingencyContext.branchIdsToOpen.add(sw.getId());
                allSwitchesToOpen.add(sw);
            }

            for (Terminal terminal : terminalsToDisconnect) {
                if (terminal.getConnectable() instanceof Branch) {
                    contingencyContext.branchIdsToOpen.add(terminal.getConnectable().getId());
                }
            }

        }
        return contingencyContexts;
    }

    List<LfNetwork> createNetworks(Set<Switch> allSwitchesToOpen, AcLoadFlowParameters acParameters) {
        List<LfNetwork> lfNetworks;
        String tmpVariantId = "olf-tmp-" + UUID.randomUUID().toString();
        network.getVariantManager().cloneVariant(network.getVariantManager().getWorkingVariantId(), tmpVariantId);
        try {
            network.getSwitchStream().filter(sw -> sw.getVoltageLevel().getTopologyKind() == TopologyKind.NODE_BREAKER)
                .forEach(sw -> sw.setRetained(false));
            allSwitchesToOpen.forEach(sw -> sw.setRetained(true));
            lfNetworks = AcloadFlowEngine.createNetworks(network, acParameters);
        } finally {
            network.getVariantManager().removeVariant(tmpVariantId);
        }
        return lfNetworks;
    }

    /**
     * Detect violations on branches and on buses
     * @param branches branches on which the violation limits are checked
     * @param buses buses on which the violation limits are checked
     * @param violations list on which the violation limits encountered are added
     */
    private void detectViolations(Stream<LfBranch> branches, Stream<LfBus> buses, List<LimitViolation> violations) {
        // Detect violation limits on branches
        branches.forEach(branch -> detectBranchViolations(branch, violations));

        // Detect violation limits on buses
        buses.forEach(bus -> detectBusViolations(bus, violations));
    }

    /**
     * Detect violation limits on one branch and add them to the given list
     * @param branch branch of interest
     * @param violations list on which the violation limits encountered are added
     */
    private void detectBranchViolations(LfBranch branch, List<LimitViolation> violations) {
        // detect violation limits on a branch
        double scale = 1;
        if (branch.getBus1() != null && branch.getI1() > branch.getPermanentLimit1()) {
            scale = PerUnit.SB / branch.getBus1().getNominalV();
            LimitViolation limitViolation1 = new LimitViolation(branch.getId(), LimitViolationType.CURRENT, (String) null,
                    2147483647, branch.getPermanentLimit1() * scale, (float) 1., branch.getI1() * scale, Branch.Side.ONE);
            violations.add(limitViolation1);
        }
        if (branch.getBus2() != null && branch.getI2() > branch.getPermanentLimit2()) {
            scale = PerUnit.SB / branch.getBus2().getNominalV();
            LimitViolation limitViolation2 = new LimitViolation(branch.getId(), LimitViolationType.CURRENT, (String) null,
                    2147483647, branch.getPermanentLimit2() * scale, (float) 1., branch.getI2() * scale, Branch.Side.TWO);
            violations.add(limitViolation2);
        }
        //TODO: temporary limit violation detection
    }

    /**
     * Detect violation limits on one branch and add them to the given list
     * @param bus branch of interest
     * @param violations list on which the violation limits encountered are added
     */
    private void detectBusViolations(LfBus bus, List<LimitViolation> violations) {
        // detect violation limits on a bus
        double scale = bus.getNominalV();
        if (!Double.isNaN(bus.getHighVoltageLimit()) && bus.getV() > bus.getHighVoltageLimit()) {
            LimitViolation limitViolation1 = new LimitViolation(bus.getVoltageLevelId(), LimitViolationType.HIGH_VOLTAGE, bus.getHighVoltageLimit() * scale,
                    (float) 1., bus.getV() * scale);
            violations.add(limitViolation1);
        }
        if (!Double.isNaN(bus.getLowVoltageLimit()) && bus.getV() < bus.getLowVoltageLimit()) {
            LimitViolation limitViolation2 = new LimitViolation(bus.getVoltageLevelId(), LimitViolationType.LOW_VOLTAGE, bus.getHighVoltageLimit() * scale,
                    (float) 1., bus.getV() * scale);
            violations.add(limitViolation2);
        }
    }

    private SecurityAnalysisResult runSimulations(LfNetwork network, List<ContingencyContext> contingencyContexts, AcLoadFlowParameters acParameters,
                                                  LoadFlowParameters loadFlowParameters, OpenLoadFlowParameters openLoadFlowParameters) {
        // create a contingency list that impact the network
        List<LfContingency> contingencies = createContingencies(contingencyContexts, network);

        // run pre-contingency simulation
<<<<<<< HEAD
        try (AcloadFlowEngine engine = new AcloadFlowEngine(network, acParameters)) {
            AcLoadFlowResult preContingencyLoadFlowResult = engine.run();
            boolean preContingencyComputationOk = preContingencyLoadFlowResult.getNewtonRaphsonStatus() == NewtonRaphsonStatus.CONVERGED;
            List<LimitViolation> preContingencyLimitViolations = new ArrayList<>();
            LimitViolationsResult preContingencyResult = new LimitViolationsResult(preContingencyComputationOk, preContingencyLimitViolations);

            // only run post-contingency simulations if pre-contingency simulation is ok
            List<PostContingencyResult> postContingencyResults = new ArrayList<>();
            if (preContingencyComputationOk) {
                detectViolations(network.getBranches().stream(), network.getBuses().stream(), preContingencyLimitViolations);

                LOGGER.info("Save pre-contingency state");

                // save base state for later restoration after each contingency
                Map<LfBus, BusState> busStates = getBusStates(network.getBuses());
                for (LfBus bus : network.getBuses()) {
                    bus.setVoltageControlSwitchOffCount(0);
                }
=======
        AcloadFlowEngine engine = new AcloadFlowEngine(network, acParameters);
        AcLoadFlowResult preContingencyLoadFlowResult = engine.run();
        boolean preContingencyComputationOk = preContingencyLoadFlowResult.getNewtonRaphsonStatus() == NewtonRaphsonStatus.CONVERGED;
        List<LimitViolation> preContingencyLimitViolations = new ArrayList<>();
        LimitViolationsResult preContingencyResult = new LimitViolationsResult(preContingencyComputationOk, preContingencyLimitViolations);

        // only run post-contingency simulations if pre-contingency simulation is ok
        List<PostContingencyResult> postContingencyResults = new ArrayList<>();
        if (preContingencyComputationOk) {
            detectViolations(network.getBranches().stream(), network.getBuses().stream(), preContingencyLimitViolations);

            LOGGER.info("Save pre-contingency state");

            // save base state for later restoration after each contingency
            Map<LfBus, BusState> busStates = BusState.createBusStates(network.getBuses());
            for (LfBus bus : network.getBuses()) {
                bus.setVoltageControlSwitchOffCount(0);
            }
>>>>>>> 0fae72aa

                // start a simulation for each of the contingency
                Iterator<LfContingency> contingencyIt = contingencies.iterator();
                while (contingencyIt.hasNext()) {
                    LfContingency lfContingency = contingencyIt.next();

                    for (LfBus bus : lfContingency.getBuses()) {
                        bus.setDisabled(true);
                    }

                    distributedMismatch(network, lfContingency.getActivePowerLoss(), loadFlowParameters, openLoadFlowParameters);

                    PostContingencyResult postContingencyResult = runPostContingencySimulation(network, engine, lfContingency);
                    postContingencyResults.add(postContingencyResult);

                    if (contingencyIt.hasNext()) {
                        LOGGER.info("Restore pre-contingency state");

<<<<<<< HEAD
                        // restore base state
                        restoreBusStates(busStates, engine);
                    }
=======
                    // restore base state
                    BusState.restoreBusStates(busStates, engine);
>>>>>>> 0fae72aa
                }
            }

            return new SecurityAnalysisResult(preContingencyResult, postContingencyResults);
        }
    }

    public static void distributedMismatch(LfNetwork network, double mismatch, LoadFlowParameters loadFlowParameters, OpenLoadFlowParameters openLoadFlowParameters) {
        if (loadFlowParameters.isDistributedSlack() && Math.abs(mismatch) > 0) {
            ActivePowerDistribution activePowerDistribution = ActivePowerDistribution.create(loadFlowParameters.getBalanceType(), openLoadFlowParameters.isLoadPowerFactorConstant());
            activePowerDistribution.run(network, mismatch);
        }
    }

    private PostContingencyResult runPostContingencySimulation(LfNetwork network, AcloadFlowEngine engine, LfContingency lfContingency) {
        LOGGER.info("Start post contingency '{}' simulation", lfContingency.getContingency().getId());

        Stopwatch stopwatch = Stopwatch.createStarted();

        List<Equation> deactivatedEquations = new ArrayList<>();
        List<EquationTerm> deactivatedEquationTerms = new ArrayList<>();

        deactivateEquations(lfContingency, engine.getEquationSystem(), deactivatedEquations, deactivatedEquationTerms);

        // restart LF on post contingency equation system
        engine.getParameters().setVoltageInitializer(new PreviousValueVoltageInitializer());
        AcLoadFlowResult postContingencyLoadFlowResult = engine.run();
        boolean postContingencyComputationOk = postContingencyLoadFlowResult.getNewtonRaphsonStatus() == NewtonRaphsonStatus.CONVERGED;
        List<LimitViolation> postContingencyLimitViolations = new ArrayList<>();
        if (postContingencyComputationOk) {
            detectViolations(
                network.getBranches().stream().filter(b -> !lfContingency.getBranches().contains(b)),
                network.getBuses().stream().filter(b -> !lfContingency.getBuses().contains(b)),
                postContingencyLimitViolations);
        }

        reactivateEquations(deactivatedEquations, deactivatedEquationTerms);

        stopwatch.stop();
        LOGGER.info("Post contingency '{}' simulation done in {} ms", lfContingency.getContingency().getId(),
                stopwatch.elapsed(TimeUnit.MILLISECONDS));

        return new PostContingencyResult(lfContingency.getContingency(), postContingencyComputationOk, postContingencyLimitViolations);
    }

    private void deactivateEquations(LfContingency lfContingency, EquationSystem equationSystem, List<Equation> deactivatedEquations, List<EquationTerm> deactivatedEquationTerms) {
        for (LfBranch branch : lfContingency.getBranches()) {
            LOGGER.trace("Remove equations and equations terms related to branch '{}'", branch.getId());

            // deactivate all equations related to a branch
            for (Equation equation : equationSystem.getEquations(SubjectType.BRANCH, branch.getNum())) {
                if (equation.isActive()) {
                    equation.setActive(false);
                    deactivatedEquations.add(equation);
                }
            }

            // deactivate all equation terms related to a branch
            for (EquationTerm equationTerm : equationSystem.getEquationTerms(SubjectType.BRANCH, branch.getNum())) {
                if (equationTerm.isActive()) {
                    equationTerm.setActive(false);
                    deactivatedEquationTerms.add(equationTerm);
                }
            }
        }

        for (LfBus bus : lfContingency.getBuses()) {
            LOGGER.trace("Remove equations and equation terms related to bus '{}'", bus.getId());

            // deactivate all equations related to a bus
            for (Equation equation : equationSystem.getEquations(SubjectType.BUS, bus.getNum())) {
                if (equation.isActive()) {
                    equation.setActive(false);
                    deactivatedEquations.add(equation);
                }
            }

            // deactivate all equation terms related to a bus
            for (EquationTerm equationTerm : equationSystem.getEquationTerms(SubjectType.BUS, bus.getNum())) {
                if (equationTerm.isActive()) {
                    equationTerm.setActive(false);
                    deactivatedEquationTerms.add(equationTerm);
                }
            }
        }
    }

    private void reactivateEquations(List<Equation> deactivatedEquations, List<EquationTerm> deactivatedEquationTerms) {
        // restore deactivated equations and equations terms from previous contingency
        if (!deactivatedEquations.isEmpty()) {
            for (Equation equation : deactivatedEquations) {
                equation.setActive(true);
            }
            deactivatedEquations.clear();
        }
        if (!deactivatedEquationTerms.isEmpty()) {
            for (EquationTerm equationTerm : deactivatedEquationTerms) {
                equationTerm.setActive(true);
            }
            deactivatedEquationTerms.clear();
        }
    }

    List<LfContingency> createContingencies(List<ContingencyContext> contingencyContexts, LfNetwork network) {
        // create connectivity data structure
        GraphDecrementalConnectivity<LfBus> connectivity = network.createDecrementalConnectivity(connectivityProvider);

        List<LfContingency> contingencies = new ArrayList<>();
        Iterator<ContingencyContext> contingencyContextIt = contingencyContexts.iterator();
        while (contingencyContextIt.hasNext()) {
            ContingencyContext contingencyContext = contingencyContextIt.next();

            // find contingency branches that are part of this network
            Set<LfBranch> branches = new HashSet<>(1);
            Iterator<String> branchIt = contingencyContext.branchIdsToOpen.iterator();
            while (branchIt.hasNext()) {
                String branchId = branchIt.next();
                LfBranch branch = network.getBranchById(branchId);
                if (branch != null) {
                    branches.add(branch);
                    branchIt.remove();
                }
            }

            // if no more branch in the contingency, remove contingency from the list because
            // it won't be part of another network
            if (contingencyContext.branchIdsToOpen.isEmpty()) {
                contingencyContextIt.remove();
            }

            // check if contingency split this network into multiple components
            if (branches.isEmpty()) {
                continue;
            }

            // update connectivity with triggered branches
            for (LfBranch branch : branches) {
                connectivity.cut(branch.getBus1(), branch.getBus2());
            }

            // add to contingency description buses and branches that won't be part of the main connected
            // component in post contingency state
            Set<LfBus> buses = connectivity.getSmallComponents().stream().flatMap(Set::stream).collect(Collectors.toSet());
            buses.forEach(b -> branches.addAll(b.getBranches()));

            // reset connectivity to discard triggered branches
            connectivity.reset();

            contingencies.add(new LfContingency(contingencyContext.contingency, buses, branches));
        }

        return contingencies;
    }

    private GraphDecrementalConnectivity<LfBus> createConnectivity(LfNetwork network) {
        GraphDecrementalConnectivity<LfBus> connectivity = connectivityProvider.get();
        for (LfBus bus : network.getBuses()) {
            connectivity.addVertex(bus);
        }
        for (LfBranch branch : network.getBranches()) {
            connectivity.addEdge(branch.getBus1(), branch.getBus2());
        }
        return connectivity;
    }

}<|MERGE_RESOLUTION|>--- conflicted
+++ resolved
@@ -247,7 +247,6 @@
         List<LfContingency> contingencies = createContingencies(contingencyContexts, network);
 
         // run pre-contingency simulation
-<<<<<<< HEAD
         try (AcloadFlowEngine engine = new AcloadFlowEngine(network, acParameters)) {
             AcLoadFlowResult preContingencyLoadFlowResult = engine.run();
             boolean preContingencyComputationOk = preContingencyLoadFlowResult.getNewtonRaphsonStatus() == NewtonRaphsonStatus.CONVERGED;
@@ -262,30 +261,10 @@
                 LOGGER.info("Save pre-contingency state");
 
                 // save base state for later restoration after each contingency
-                Map<LfBus, BusState> busStates = getBusStates(network.getBuses());
+                Map<LfBus, BusState> busStates = BusState.createBusStates(network.getBuses());
                 for (LfBus bus : network.getBuses()) {
                     bus.setVoltageControlSwitchOffCount(0);
                 }
-=======
-        AcloadFlowEngine engine = new AcloadFlowEngine(network, acParameters);
-        AcLoadFlowResult preContingencyLoadFlowResult = engine.run();
-        boolean preContingencyComputationOk = preContingencyLoadFlowResult.getNewtonRaphsonStatus() == NewtonRaphsonStatus.CONVERGED;
-        List<LimitViolation> preContingencyLimitViolations = new ArrayList<>();
-        LimitViolationsResult preContingencyResult = new LimitViolationsResult(preContingencyComputationOk, preContingencyLimitViolations);
-
-        // only run post-contingency simulations if pre-contingency simulation is ok
-        List<PostContingencyResult> postContingencyResults = new ArrayList<>();
-        if (preContingencyComputationOk) {
-            detectViolations(network.getBranches().stream(), network.getBuses().stream(), preContingencyLimitViolations);
-
-            LOGGER.info("Save pre-contingency state");
-
-            // save base state for later restoration after each contingency
-            Map<LfBus, BusState> busStates = BusState.createBusStates(network.getBuses());
-            for (LfBus bus : network.getBuses()) {
-                bus.setVoltageControlSwitchOffCount(0);
-            }
->>>>>>> 0fae72aa
 
                 // start a simulation for each of the contingency
                 Iterator<LfContingency> contingencyIt = contingencies.iterator();
@@ -304,19 +283,14 @@
                     if (contingencyIt.hasNext()) {
                         LOGGER.info("Restore pre-contingency state");
 
-<<<<<<< HEAD
                         // restore base state
-                        restoreBusStates(busStates, engine);
+                        BusState.restoreBusStates(busStates, engine);
                     }
-=======
-                    // restore base state
-                    BusState.restoreBusStates(busStates, engine);
->>>>>>> 0fae72aa
-                }
-            }
-
-            return new SecurityAnalysisResult(preContingencyResult, postContingencyResults);
-        }
+                }
+            }
+        }
+
+        return new SecurityAnalysisResult(preContingencyResult, postContingencyResults);
     }
 
     public static void distributedMismatch(LfNetwork network, double mismatch, LoadFlowParameters loadFlowParameters, OpenLoadFlowParameters openLoadFlowParameters) {
