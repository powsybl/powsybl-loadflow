--- conflicted
+++ resolved
@@ -13,8 +13,10 @@
 import com.powsybl.computation.ComputationManager;
 import com.powsybl.contingency.ContingenciesProvider;
 import com.powsybl.contingency.Contingency;
+import com.powsybl.iidm.network.Branch;
 import com.powsybl.iidm.network.Network;
 import com.powsybl.iidm.network.Switch;
+import com.powsybl.iidm.network.TieLine;
 import com.powsybl.loadflow.LoadFlowParameters;
 import com.powsybl.loadflow.LoadFlowResult;
 import com.powsybl.math.matrix.MatrixFactory;
@@ -125,6 +127,10 @@
         findAllPtcToOperate(actions, topoConfig);
         findAllRtcToOperate(actions, topoConfig);
 
+        // try to find branches (lines, tie lines and two windings transformer.
+        // TODO dangling lines, three windings transformer, etc.
+        findAllBranchesToClose(network, actions, topoConfig);
+
         // load contingencies
         List<Contingency> contingencies = contingenciesProvider.getContingencies(network);
         // try to find all switches impacted by at least one contingency and for each contingency the branches impacted
@@ -340,20 +346,22 @@
         }
     }
 
-<<<<<<< HEAD
-    protected static void findAllBranchToOpen(Network network, List<Action> actions, LfTopoConfig topoConfig) {
-        // only lines open at both side or open at one side are visible in the LfNetwork.
+    protected static void findAllBranchesToClose(Network network, List<Action> actions, LfTopoConfig topoConfig) {
+        // only branches open at both side or open at one side are visible in the LfNetwork.
         for (Action action : actions) {
-            if (LineConnectionAction.NAME.equals(action.getType())) {
-                LineConnectionAction lineConnectionAction = (LineConnectionAction) action;
-                Line line = network.getLine(lineConnectionAction.getLineId());
-                if (!(lineConnectionAction.isOpenSide1() || line.getTerminal1().isConnected()
-                        || lineConnectionAction.isOpenSide2() || line.getTerminal2().isConnected())) {
-                    topoConfig.getBranchIdsToClose().add(line.getId());
-                }
-            }
-        }
-=======
+            if (TerminalsConnectionAction.NAME.equals(action.getType())) {
+                TerminalsConnectionAction terminalsConnectionAction = (TerminalsConnectionAction) action;
+                if (terminalsConnectionAction.getSide().isEmpty() && !terminalsConnectionAction.isOpen()) {
+                    Branch branch = network.getBranch(terminalsConnectionAction.getElementId());
+                    if (branch != null && !(branch instanceof TieLine)) {
+                        // TODO
+                        topoConfig.getBranchIdsToClose().add(terminalsConnectionAction.getElementId());
+                    }
+                }
+            }
+        }
+    }
+
     protected static void distributedMismatch(LfNetwork network, double mismatch, LoadFlowParameters loadFlowParameters,
                                            OpenLoadFlowParameters openLoadFlowParameters) {
         if (loadFlowParameters.isDistributedSlack() && Math.abs(mismatch) > 0) {
@@ -529,7 +537,6 @@
                 postContingencyNetworkResult.getBusResults(),
                 postContingencyNetworkResult.getThreeWindingsTransformerResults(),
                 connectivityResult);
->>>>>>> b518a4d6
     }
 
     protected OperatorStrategyResult runActionSimulation(LfNetwork network, C context, OperatorStrategy operatorStrategy,
