/**
 * Copyright (c) 2020, RTE (http://www.rte-france.com)
 * This Source Code Form is subject to the terms of the Mozilla Public
 * License, v. 2.0. If a copy of the MPL was not distributed with this
 * file, You can obtain one at http://mozilla.org/MPL/2.0/.
 */
package com.powsybl.openloadflow.sa;

import com.google.common.base.Stopwatch;
import com.powsybl.commons.PowsyblException;
import com.powsybl.commons.reporter.Reporter;
import com.powsybl.computation.CompletableFutureTask;
import com.powsybl.computation.ComputationManager;
import com.powsybl.contingency.ContingenciesProvider;
import com.powsybl.contingency.Contingency;
import com.powsybl.iidm.network.*;
import com.powsybl.loadflow.LoadFlowParameters;
import com.powsybl.loadflow.LoadFlowResult;
import com.powsybl.math.matrix.MatrixFactory;
import com.powsybl.openloadflow.OpenLoadFlowParameters;
import com.powsybl.openloadflow.equations.Quantity;
import com.powsybl.openloadflow.graph.GraphConnectivityFactory;
import com.powsybl.openloadflow.lf.AbstractLoadFlowParameters;
import com.powsybl.openloadflow.lf.LoadFlowContext;
import com.powsybl.openloadflow.lf.LoadFlowEngine;
import com.powsybl.openloadflow.network.*;
import com.powsybl.openloadflow.network.impl.*;
import com.powsybl.openloadflow.network.util.ActivePowerDistribution;
import com.powsybl.openloadflow.util.PerUnit;
import com.powsybl.openloadflow.util.Reports;
import com.powsybl.security.*;
import com.powsybl.security.action.*;
import com.powsybl.security.condition.AllViolationCondition;
import com.powsybl.security.condition.AnyViolationCondition;
import com.powsybl.security.condition.AtLeastOneViolationCondition;
import com.powsybl.security.condition.TrueCondition;
import com.powsybl.security.monitor.StateMonitor;
import com.powsybl.security.monitor.StateMonitorIndex;
import com.powsybl.security.results.*;
import com.powsybl.security.strategy.ConditionalActions;
import com.powsybl.security.strategy.OperatorStrategy;
import org.slf4j.Logger;
import org.slf4j.LoggerFactory;

import java.util.*;
import java.util.concurrent.CompletableFuture;
import java.util.concurrent.TimeUnit;
import java.util.function.Function;
import java.util.stream.Collectors;

/**
 * @author Geoffroy Jamgotchian {@literal <geoffroy.jamgotchian at rte-france.com>}
 */
public abstract class AbstractSecurityAnalysis<V extends Enum<V> & Quantity, E extends Enum<E> & Quantity,
                                               P extends AbstractLoadFlowParameters<P>,
                                               C extends LoadFlowContext<V, E, P>,
                                               R extends com.powsybl.openloadflow.lf.LoadFlowResult> {

    protected static final Logger LOGGER = LoggerFactory.getLogger(AbstractSecurityAnalysis.class);

    protected final Network network;

    protected final MatrixFactory matrixFactory;

    protected final GraphConnectivityFactory<LfBus, LfBranch> connectivityFactory;

    protected final StateMonitorIndex monitorIndex;

    protected final Reporter reporter;

    private static final String NOT_FOUND = "' not found in the network";

    protected AbstractSecurityAnalysis(Network network, MatrixFactory matrixFactory, GraphConnectivityFactory<LfBus, LfBranch> connectivityFactory,
                                       List<StateMonitor> stateMonitors, Reporter reporter) {
        this.network = Objects.requireNonNull(network);
        this.matrixFactory = Objects.requireNonNull(matrixFactory);
        this.connectivityFactory = Objects.requireNonNull(connectivityFactory);
        this.monitorIndex = new StateMonitorIndex(stateMonitors);
        this.reporter = Objects.requireNonNull(reporter);
    }

    protected static SecurityAnalysisResult createNoResult() {
        return new SecurityAnalysisResult(new LimitViolationsResult(Collections.emptyList()), LoadFlowResult.ComponentResult.Status.FAILED, Collections.emptyList());
    }

    public CompletableFuture<SecurityAnalysisReport> run(String workingVariantId, SecurityAnalysisParameters securityAnalysisParameters,
                                                         ContingenciesProvider contingenciesProvider, ComputationManager computationManager,
                                                         List<OperatorStrategy> operatorStrategies, List<Action> actions) {
        Objects.requireNonNull(workingVariantId);
        Objects.requireNonNull(securityAnalysisParameters);
        Objects.requireNonNull(contingenciesProvider);
        return CompletableFutureTask.runAsync(() -> {
            network.getVariantManager().setWorkingVariant(workingVariantId);
            return runSync(securityAnalysisParameters, contingenciesProvider, operatorStrategies, actions);
        }, computationManager.getExecutor());
    }

    protected abstract Reporter createSaRootReporter();

    protected abstract boolean isShuntCompensatorVoltageControlOn(LoadFlowParameters lfParameters);

    protected abstract boolean isHvdcAcEmulation(LoadFlowParameters lfParameters);

    protected abstract P createParameters(LoadFlowParameters lfParameters, OpenLoadFlowParameters lfParametersExt, boolean breakers);

    SecurityAnalysisReport runSync(SecurityAnalysisParameters securityAnalysisParameters, ContingenciesProvider contingenciesProvider,
                                   List<OperatorStrategy> operatorStrategies, List<Action> actions) {
        var saReporter = createSaRootReporter();

        Stopwatch stopwatch = Stopwatch.createStarted();

        LoadFlowParameters lfParameters = securityAnalysisParameters.getLoadFlowParameters();
        OpenLoadFlowParameters lfParametersExt = OpenLoadFlowParameters.get(securityAnalysisParameters.getLoadFlowParameters());
        OpenSecurityAnalysisParameters securityAnalysisParametersExt = OpenSecurityAnalysisParameters.getOrDefault(securityAnalysisParameters);

        // check actions validity
        checkActions(network, actions);

        // try for find all switches to be operated as actions.
        LfTopoConfig topoConfig = new LfTopoConfig();
        findAllSwitchesToOperate(network, actions, topoConfig);

        // try to find all ptc and rtc to retain because involved in ptc and rtc actions
        findAllPtcToOperate(actions, topoConfig);
        findAllRtcToOperate(actions, topoConfig);
        // try to find all shunts which section can change through actions.
        findAllShuntsToOperate(actions, topoConfig);

        // try to find branches (lines and two windings transformers).
        // tie lines and three windings transformers missing.
        findAllBranchesToClose(network, actions, topoConfig);

        // load contingencies
        List<Contingency> contingencies = contingenciesProvider.getContingencies(network);
        // try to find all switches impacted by at least one contingency and for each contingency the branches impacted
        PropagatedContingencyCreationParameters creationParameters = new PropagatedContingencyCreationParameters()
                .setContingencyPropagation(securityAnalysisParametersExt.isContingencyPropagation())
                .setShuntCompensatorVoltageControlOn(isShuntCompensatorVoltageControlOn(lfParameters))
                .setSlackDistributionOnConformLoad(lfParameters.getBalanceType() == LoadFlowParameters.BalanceType.PROPORTIONAL_TO_CONFORM_LOAD)
                .setHvdcAcEmulation(isHvdcAcEmulation(lfParameters));

        List<PropagatedContingency> propagatedContingencies = PropagatedContingency.createList(network, contingencies, topoConfig, creationParameters);

        var parameters = createParameters(lfParameters, lfParametersExt, topoConfig.isBreaker());

        // create networks including all necessary switches
        try (LfNetworkList lfNetworks = Networks.load(network, parameters.getNetworkParameters(), topoConfig, saReporter)) {
            // run simulation on largest network
            SecurityAnalysisResult result = lfNetworks.getLargest().filter(LfNetwork::isValid)
                    .map(largestNetwork -> runSimulations(largestNetwork, propagatedContingencies, parameters, securityAnalysisParameters, operatorStrategies, actions))
                    .orElse(createNoResult());

            stopwatch.stop();
            LOGGER.info("Security analysis {} in {} ms", Thread.currentThread().isInterrupted() ? "cancelled" : "done",
                    stopwatch.elapsed(TimeUnit.MILLISECONDS));

            return new SecurityAnalysisReport(result);
        }
    }

    protected abstract PostContingencyComputationStatus postContingencyStatusFromLoadFlowResult(R result);

    protected static void checkActions(Network network, List<Action> actions) {
        for (Action action : actions) {
            switch (action.getType()) {
                case SwitchAction.NAME: {
                    SwitchAction switchAction = (SwitchAction) action;
                    if (network.getSwitch(switchAction.getSwitchId()) == null) {
                        throw new PowsyblException("Switch '" + switchAction.getSwitchId() + NOT_FOUND);
                    }
                    break;
                }

                case TerminalsConnectionAction.NAME: {
                    TerminalsConnectionAction terminalsConnectionAction = (TerminalsConnectionAction) action;
                    if (network.getBranch(terminalsConnectionAction.getElementId()) == null) {
                        throw new PowsyblException("Branch '" + terminalsConnectionAction.getElementId() + NOT_FOUND);
                    }
                    break;
                }

                case PhaseTapChangerTapPositionAction.NAME,
                     RatioTapChangerTapPositionAction.NAME: {
                    String transformerId = action.getType().equals(PhaseTapChangerTapPositionAction.NAME) ?
                            ((PhaseTapChangerTapPositionAction) action).getTransformerId() : ((RatioTapChangerTapPositionAction) action).getTransformerId();
                    if (network.getTwoWindingsTransformer(transformerId) == null
                            && network.getThreeWindingsTransformer(transformerId) == null) {
                        throw new PowsyblException("Transformer '" + transformerId + NOT_FOUND);
                    }
                    break;
                }

                case LoadAction.NAME: {
                    LoadAction loadAction = (LoadAction) action;
                    if (network.getLoad(loadAction.getLoadId()) == null) {
                        throw new PowsyblException("Load '" + loadAction.getLoadId() + NOT_FOUND);
                    }
                    break;
                }

                case GeneratorAction.NAME: {
                    GeneratorAction generatorAction = (GeneratorAction) action;
                    if (network.getGenerator(generatorAction.getGeneratorId()) == null) {
                        throw new PowsyblException("Generator '" + generatorAction.getGeneratorId() + NOT_FOUND);
                    }
                    break;
                }

                case HvdcAction.NAME: {
                    HvdcAction hvdcAction = (HvdcAction) action;
                    if (network.getHvdcLine(hvdcAction.getHvdcId()) == null) {
                        throw new PowsyblException("Hvdc line '" + hvdcAction.getHvdcId() + NOT_FOUND);
                    }
                    break;
                }

                case ShuntCompensatorPositionAction.NAME: {
                    ShuntCompensatorPositionAction shuntCompensatorPositionAction = (ShuntCompensatorPositionAction) action;
                    if (network.getShuntCompensator(shuntCompensatorPositionAction.getShuntCompensatorId()) == null) {
                        throw new PowsyblException("Shunt compensator '" + shuntCompensatorPositionAction.getShuntCompensatorId() + "' not found");
                    }
                    break;
                }

                default:
                    throw new UnsupportedOperationException("Unsupported action type: " + action.getType());
            }
        }
    }

    protected static Map<String, LfAction> createLfActions(LfNetwork lfNetwork, Set<Action> actions, Network network, LfNetworkParameters parameters) {
        return actions.stream()
                .map(action -> LfAction.create(action, lfNetwork, network, parameters.isBreakers()))
                .flatMap(Optional::stream)
                .collect(Collectors.toMap(LfAction::getId, Function.identity()));
    }

    protected static Map<String, Action> indexActionsById(List<Action> actions) {
        return actions.stream()
                .collect(Collectors.toMap(
                        Action::getId,
                        Function.identity(),
                    (action1, action2) -> {
                        throw new PowsyblException("An action '" + action1.getId() + "' already exist");
                    }
                ));
    }

    protected static Map<String, List<OperatorStrategy>> indexOperatorStrategiesByContingencyId(List<PropagatedContingency> propagatedContingencies,
                                                                                              List<OperatorStrategy> operatorStrategies,
                                                                                              Map<String, Action> actionsById,
                                                                                              Set<Action> neededActions) {
        Set<String> contingencyIds = propagatedContingencies.stream().map(propagatedContingency -> propagatedContingency.getContingency().getId()).collect(Collectors.toSet());
        Map<String, List<OperatorStrategy>> operatorStrategiesByContingencyId = new HashMap<>();
        for (OperatorStrategy operatorStrategy : operatorStrategies) {
            if (contingencyIds.contains(operatorStrategy.getContingencyContext().getContingencyId())) {
                // check actions IDs exists
                for (ConditionalActions conditionalActions : operatorStrategy.getConditionalActions()) {
                    for (String actionId : conditionalActions.getActionIds()) {
                        Action action = actionsById.get(actionId);
                        if (action == null) {
                            throw new PowsyblException("Operator strategy '" + operatorStrategy.getId() + "' is associated to action '"
                                    + actionId + "' but this action is not present in the list");
                        }
                        neededActions.add(action);
                    }
                }
                operatorStrategiesByContingencyId.computeIfAbsent(operatorStrategy.getContingencyContext().getContingencyId(), key -> new ArrayList<>())
                        .add(operatorStrategy);
            } else {
                throw new PowsyblException("Operator strategy '" + operatorStrategy.getId() + "' is associated to contingency '"
                        + operatorStrategy.getContingencyContext().getContingencyId() + "' but this contingency is not present in the list");
            }
        }
        return operatorStrategiesByContingencyId;
    }

    private static boolean checkCondition(ConditionalActions conditionalActions, Set<String> limitViolationEquipmentIds) {
        switch (conditionalActions.getCondition().getType()) {
            case TrueCondition.NAME:
                return true;
            case AnyViolationCondition.NAME:
                return !limitViolationEquipmentIds.isEmpty();
            case AtLeastOneViolationCondition.NAME: {
                AtLeastOneViolationCondition atLeastCondition = (AtLeastOneViolationCondition) conditionalActions.getCondition();
                Set<String> commonEquipmentIds = atLeastCondition.getViolationIds().stream()
                        .distinct()
                        .filter(limitViolationEquipmentIds::contains)
                        .collect(Collectors.toSet());
                return !commonEquipmentIds.isEmpty();
            }
            case AllViolationCondition.NAME: {
                AllViolationCondition allCondition = (AllViolationCondition) conditionalActions.getCondition();
                Set<String> commonEquipmentIds = allCondition.getViolationIds().stream()
                        .distinct()
                        .filter(limitViolationEquipmentIds::contains)
                        .collect(Collectors.toSet());
                return commonEquipmentIds.equals(new HashSet<>(allCondition.getViolationIds()));
            }
            default:
                throw new UnsupportedOperationException("Unsupported condition type: " + conditionalActions.getCondition().getType());
        }
    }

    protected List<String> checkCondition(OperatorStrategy operatorStrategy, LimitViolationsResult limitViolationsResult) {
        Set<String> limitViolationEquipmentIds = limitViolationsResult.getLimitViolations().stream()
                .map(LimitViolation::getSubjectId)
                .collect(Collectors.toSet());
        List<String> actionsIds = new ArrayList<>();
        for (ConditionalActions conditionalActions : operatorStrategy.getConditionalActions()) {
            if (checkCondition(conditionalActions, limitViolationEquipmentIds)) {
                actionsIds.addAll(conditionalActions.getActionIds());
            }
        }
        return actionsIds;
    }

    protected static void findAllSwitchesToOperate(Network network, List<Action> actions, LfTopoConfig topoConfig) {
        actions.stream().filter(action -> action.getType().equals(SwitchAction.NAME))
                .forEach(action -> {
                    String switchId = ((SwitchAction) action).getSwitchId();
                    Switch sw = network.getSwitch(switchId);
                    boolean toOpen = ((SwitchAction) action).isOpen();
                    if (sw.isOpen() && !toOpen) { // the switch is open and the action will close it.
                        topoConfig.getSwitchesToClose().add(sw);
                    } else if (!sw.isOpen() && toOpen) { // the switch is closed and the action will open it.
                        topoConfig.getSwitchesToOpen().add(sw);
                    }
                });
    }

    protected static void findAllPtcToOperate(List<Action> actions, LfTopoConfig topoConfig) {
        for (Action action : actions) {
            if (PhaseTapChangerTapPositionAction.NAME.equals(action.getType())) {
                PhaseTapChangerTapPositionAction ptcAction = (PhaseTapChangerTapPositionAction) action;
                ptcAction.getSide().ifPresentOrElse(
                        side -> topoConfig.addBranchIdWithPtcToRetain(LfLegBranch.getId(side, ptcAction.getTransformerId())), // T3WT
                        () -> topoConfig.addBranchIdWithPtcToRetain(ptcAction.getTransformerId()) // T2WT
                );
            }
        }
    }

    protected static void findAllRtcToOperate(List<Action> actions, LfTopoConfig topoConfig) {
        for (Action action : actions) {
            if (RatioTapChangerTapPositionAction.NAME.equals(action.getType())) {
                RatioTapChangerTapPositionAction rtcAction = (RatioTapChangerTapPositionAction) action;
                rtcAction.getSide().ifPresentOrElse(
                        side -> topoConfig.addBranchIdWithRtcToRetain(LfLegBranch.getId(side, rtcAction.getTransformerId())), // T3WT
                        () -> topoConfig.addBranchIdWithRtcToRetain(rtcAction.getTransformerId()) // T2WT
                );
            }
        }
    }

    protected static void findAllShuntsToOperate(List<Action> actions, LfTopoConfig topoConfig) {
        actions.stream().filter(action -> action.getType().equals(ShuntCompensatorPositionAction.NAME))
                .forEach(action -> topoConfig.addShuntIdToOperate(((ShuntCompensatorPositionAction) action).getShuntCompensatorId()));
    }

    protected static void findAllBranchesToClose(Network network, List<Action> actions, LfTopoConfig topoConfig) {
        // only branches open at both side or open at one side are visible in the LfNetwork.
        for (Action action : actions) {
            if (TerminalsConnectionAction.NAME.equals(action.getType())) {
                TerminalsConnectionAction terminalsConnectionAction = (TerminalsConnectionAction) action;
                if (terminalsConnectionAction.getSide().isEmpty() && !terminalsConnectionAction.isOpen()) {
                    Branch branch = network.getBranch(terminalsConnectionAction.getElementId());
                    if (branch != null && !(branch instanceof TieLine) &&
<<<<<<< HEAD
                            !branch.getTerminal1().isConnected() && !branch.getTerminal2().isConnected()) { // both must be disconnected
=======
                            !branch.getTerminal1().isConnected() && !branch.getTerminal2().isConnected()) {
                        // both terminals must be disconnected. If only one is connected, the branch is present
                        // in the Lf network.
>>>>>>> 59ca58d0
                        topoConfig.getBranchIdsToClose().add(terminalsConnectionAction.getElementId());
                    }
                }
            }
        }
    }

    protected static void distributedMismatch(LfNetwork network, double mismatch, LoadFlowParameters loadFlowParameters,
                                           OpenLoadFlowParameters openLoadFlowParameters) {
        if (loadFlowParameters.isDistributedSlack() && Math.abs(mismatch) > 0) {
            ActivePowerDistribution activePowerDistribution = ActivePowerDistribution.create(loadFlowParameters.getBalanceType(), openLoadFlowParameters.isLoadPowerFactorConstant(), openLoadFlowParameters.isUseActiveLimits());
            activePowerDistribution.run(network, mismatch);
        }
    }

    protected abstract C createLoadFlowContext(LfNetwork lfNetwork, P parameters);

    protected abstract LoadFlowEngine<V, E, P, R> createLoadFlowEngine(C context);

    protected void afterPreContingencySimulation(P acParameters) {
    }

    protected SecurityAnalysisResult runSimulations(LfNetwork lfNetwork, List<PropagatedContingency> propagatedContingencies, P acParameters,
                                                    SecurityAnalysisParameters securityAnalysisParameters, List<OperatorStrategy> operatorStrategies,
                                                    List<Action> actions) {
        Map<String, Action> actionsById = indexActionsById(actions);
        Set<Action> neededActions = new HashSet<>(actionsById.size());
        Map<String, List<OperatorStrategy>> operatorStrategiesByContingencyId = indexOperatorStrategiesByContingencyId(propagatedContingencies, operatorStrategies, actionsById, neededActions);
        Map<String, LfAction> lfActionById = createLfActions(lfNetwork, neededActions, network, acParameters.getNetworkParameters()); // only convert needed actions

        LoadFlowParameters loadFlowParameters = securityAnalysisParameters.getLoadFlowParameters();
        OpenLoadFlowParameters openLoadFlowParameters = OpenLoadFlowParameters.get(loadFlowParameters);
        OpenSecurityAnalysisParameters openSecurityAnalysisParameters = OpenSecurityAnalysisParameters.getOrDefault(securityAnalysisParameters);
        boolean createResultExtension = openSecurityAnalysisParameters.isCreateResultExtension();

        try (C context = createLoadFlowContext(lfNetwork, acParameters)) {
            Reporter networkReporter = lfNetwork.getReporter();
            Reporter preContSimReporter = Reports.createPreContingencySimulation(networkReporter);
            lfNetwork.setReporter(preContSimReporter);

            // run pre-contingency simulation
            R preContingencyLoadFlowResult = createLoadFlowEngine(context)
                    .run();

            boolean preContingencyComputationOk = preContingencyLoadFlowResult.isSuccess();
            var preContingencyLimitViolationManager = new LimitViolationManager();
            List<PostContingencyResult> postContingencyResults = new ArrayList<>();
            var preContingencyNetworkResult = new PreContingencyNetworkResult(lfNetwork, monitorIndex, createResultExtension);
            List<OperatorStrategyResult> operatorStrategyResults = new ArrayList<>();

            // only run post-contingency simulations if pre-contingency simulation is ok
            if (preContingencyComputationOk) {
                afterPreContingencySimulation(acParameters);

                // update network result
                preContingencyNetworkResult.update();

                // detect violations
                preContingencyLimitViolationManager.detectViolations(lfNetwork);

                // save base state for later restoration after each contingency
                NetworkState networkState = NetworkState.save(lfNetwork);

                // start a simulation for each of the contingency
                Iterator<PropagatedContingency> contingencyIt = propagatedContingencies.iterator();
                while (contingencyIt.hasNext() && !Thread.currentThread().isInterrupted()) {
                    PropagatedContingency propagatedContingency = contingencyIt.next();
                    propagatedContingency.toLfContingency(lfNetwork)
                            .ifPresent(lfContingency -> { // only process contingencies that impact the network
                                Reporter postContSimReporter = Reports.createPostContingencySimulation(networkReporter, lfContingency.getId());
                                lfNetwork.setReporter(postContSimReporter);

                                lfContingency.apply(loadFlowParameters.getBalanceType());

                                distributedMismatch(lfNetwork, lfContingency.getActivePowerLoss(), loadFlowParameters, openLoadFlowParameters);

                                var postContingencyResult = runPostContingencySimulation(lfNetwork, context, propagatedContingency.getContingency(),
                                        lfContingency, preContingencyLimitViolationManager,
                                        securityAnalysisParameters.getIncreasedViolationsParameters(),
                                        preContingencyNetworkResult, createResultExtension);
                                postContingencyResults.add(postContingencyResult);

                                List<OperatorStrategy> operatorStrategiesForThisContingency = operatorStrategiesByContingencyId.get(lfContingency.getId());
                                if (operatorStrategiesForThisContingency != null) {
                                    // we have at least an operator strategy for this contingency.
                                    if (operatorStrategiesForThisContingency.size() == 1) {
                                        runActionSimulation(lfNetwork, context,
                                                operatorStrategiesForThisContingency.get(0), preContingencyLimitViolationManager,
                                                securityAnalysisParameters.getIncreasedViolationsParameters(), lfActionById,
                                                createResultExtension, lfContingency, postContingencyResult.getLimitViolationsResult(),
                                                acParameters.getNetworkParameters())
                                                .ifPresent(operatorStrategyResults::add);
                                    } else {
                                        // save post contingency state for later restoration after action
                                        NetworkState postContingencyNetworkState = NetworkState.save(lfNetwork);
                                        for (OperatorStrategy operatorStrategy : operatorStrategiesForThisContingency) {
                                            runActionSimulation(lfNetwork, context,
                                                    operatorStrategy, preContingencyLimitViolationManager,
                                                    securityAnalysisParameters.getIncreasedViolationsParameters(), lfActionById,
                                                    createResultExtension, lfContingency, postContingencyResult.getLimitViolationsResult(),
                                                    acParameters.getNetworkParameters())
                                                    .ifPresent(result -> {
                                                        operatorStrategyResults.add(result);
                                                        postContingencyNetworkState.restore();
                                                    });
                                        }
                                    }
                                }

                                if (contingencyIt.hasNext()) {
                                    // restore base state
                                    networkState.restore();
                                }
                            });
                }
            }

            return new SecurityAnalysisResult(
                    new PreContingencyResult(
                            preContingencyLoadFlowResult.toComponentResultStatus(),
                            new LimitViolationsResult(preContingencyLimitViolationManager.getLimitViolations()),
                            preContingencyNetworkResult.getBranchResults(), preContingencyNetworkResult.getBusResults(),
                            preContingencyNetworkResult.getThreeWindingsTransformerResults()),
                    postContingencyResults, operatorStrategyResults);
        }
    }

    private Optional<OperatorStrategyResult> runActionSimulation(LfNetwork network, C context, OperatorStrategy operatorStrategy,
                                                                 LimitViolationManager preContingencyLimitViolationManager,
                                                                 SecurityAnalysisParameters.IncreasedViolationsParameters violationsParameters,
                                                                 Map<String, LfAction> lfActionById, boolean createResultExtension, LfContingency contingency,
                                                                 LimitViolationsResult postContingencyLimitViolations, LfNetworkParameters networkParameters) {
        OperatorStrategyResult operatorStrategyResult = null;

        List<String> actionIds = checkCondition(operatorStrategy, postContingencyLimitViolations);
        if (!actionIds.isEmpty()) {
            operatorStrategyResult = runActionSimulation(network, context, operatorStrategy, actionIds, preContingencyLimitViolationManager,
                    violationsParameters, lfActionById, createResultExtension, contingency, networkParameters);
        }

        return Optional.ofNullable(operatorStrategyResult);
    }

    protected PostContingencyResult runPostContingencySimulation(LfNetwork network, C context, Contingency contingency, LfContingency lfContingency,
                                                                 LimitViolationManager preContingencyLimitViolationManager,
                                                                 SecurityAnalysisParameters.IncreasedViolationsParameters violationsParameters,
                                                                 PreContingencyNetworkResult preContingencyNetworkResult, boolean createResultExtension) {
        LOGGER.info("Start post contingency '{}' simulation on network {}", lfContingency.getId(), network);
        LOGGER.debug("Contingency '{}' impact on network {}: remove {} buses, remove {} branches, remove {} generators, shift {} shunts, shift {} loads",
                lfContingency.getId(), network, lfContingency.getDisabledNetwork().getBuses(), lfContingency.getDisabledNetwork().getBranchesStatus(),
                lfContingency.getLostGenerators(), lfContingency.getShuntsShift(), lfContingency.getLostLoads());

        Stopwatch stopwatch = Stopwatch.createStarted();

        // restart LF on post contingency equation system
        PostContingencyComputationStatus status = runActionLoadFlow(context); // FIXME: change name.
        var postContingencyLimitViolationManager = new LimitViolationManager(preContingencyLimitViolationManager, violationsParameters);
        var postContingencyNetworkResult = new PostContingencyNetworkResult(network, monitorIndex, createResultExtension, preContingencyNetworkResult, contingency);

        if (status.equals(PostContingencyComputationStatus.CONVERGED)) {
            // update network result
            postContingencyNetworkResult.update();

            // detect violations
            postContingencyLimitViolationManager.detectViolations(network);
        }

        stopwatch.stop();
        LOGGER.info("Post contingency '{}' simulation done on network {} in {} ms", lfContingency.getId(),
                network, stopwatch.elapsed(TimeUnit.MILLISECONDS));

        var connectivityResult = new ConnectivityResult(lfContingency.getCreatedSynchronousComponentsCount(), 0,
                lfContingency.getDisconnectedLoadActivePower() * PerUnit.SB,
                lfContingency.getDisconnectedGenerationActivePower() * PerUnit.SB,
                lfContingency.getDisconnectedElementIds());

        return new PostContingencyResult(contingency, status,
                new LimitViolationsResult(postContingencyLimitViolationManager.getLimitViolations()),
                postContingencyNetworkResult.getBranchResults(),
                postContingencyNetworkResult.getBusResults(),
                postContingencyNetworkResult.getThreeWindingsTransformerResults(),
                connectivityResult);
    }

    protected OperatorStrategyResult runActionSimulation(LfNetwork network, C context, OperatorStrategy operatorStrategy,
                                                         List<String> actionsIds,
                                                         LimitViolationManager preContingencyLimitViolationManager,
                                                         SecurityAnalysisParameters.IncreasedViolationsParameters violationsParameters,
                                                         Map<String, LfAction> lfActionById, boolean createResultExtension, LfContingency contingency,
                                                         LfNetworkParameters networkParameters) {
        LOGGER.info("Start operator strategy {} after contingency '{}' simulation on network {}", operatorStrategy.getId(),
                operatorStrategy.getContingencyContext().getContingencyId(), network);

        // get LF action for this operator strategy, as all actions have been previously checked against IIDM
        // network, an empty LF action means it is for another component (so another LF network) so we can
        // skip it
        List<LfAction> operatorStrategyLfActions = actionsIds.stream()
                .map(lfActionById::get)
                .filter(Objects::nonNull)
                .collect(Collectors.toList());

        LfAction.apply(operatorStrategyLfActions, network, contingency, networkParameters);

        Stopwatch stopwatch = Stopwatch.createStarted();

        // restart LF on post contingency and post actions equation system
        PostContingencyComputationStatus status = runActionLoadFlow(context);
        var postActionsViolationManager = new LimitViolationManager(preContingencyLimitViolationManager, violationsParameters);
        var postActionsNetworkResult = new PreContingencyNetworkResult(network, monitorIndex, createResultExtension);

        if (status.equals(PostContingencyComputationStatus.CONVERGED)) {
            // update network result
            postActionsNetworkResult.update();

            // detect violations
            postActionsViolationManager.detectViolations(network);
        }

        stopwatch.stop();

        LOGGER.info("Operator strategy {} after contingency '{}' simulation done on network {} in {} ms", operatorStrategy.getId(),
                operatorStrategy.getContingencyContext().getContingencyId(), network, stopwatch.elapsed(TimeUnit.MILLISECONDS));

        return new OperatorStrategyResult(operatorStrategy, status,
                                          new LimitViolationsResult(postActionsViolationManager.getLimitViolations()),
                                          new NetworkResult(postActionsNetworkResult.getBranchResults(),
                                                            postActionsNetworkResult.getBusResults(),
                                                            postActionsNetworkResult.getThreeWindingsTransformerResults()));
    }

    protected void beforeActionLoadFlowRun(C context) {
    }

    protected PostContingencyComputationStatus runActionLoadFlow(C context) {
        beforeActionLoadFlowRun(context);
        R result = createLoadFlowEngine(context).run();
        return postContingencyStatusFromLoadFlowResult(result);
    }
}<|MERGE_RESOLUTION|>--- conflicted
+++ resolved
@@ -366,13 +366,9 @@
                 if (terminalsConnectionAction.getSide().isEmpty() && !terminalsConnectionAction.isOpen()) {
                     Branch branch = network.getBranch(terminalsConnectionAction.getElementId());
                     if (branch != null && !(branch instanceof TieLine) &&
-<<<<<<< HEAD
-                            !branch.getTerminal1().isConnected() && !branch.getTerminal2().isConnected()) { // both must be disconnected
-=======
                             !branch.getTerminal1().isConnected() && !branch.getTerminal2().isConnected()) {
                         // both terminals must be disconnected. If only one is connected, the branch is present
                         // in the Lf network.
->>>>>>> 59ca58d0
                         topoConfig.getBranchIdsToClose().add(terminalsConnectionAction.getElementId());
                     }
                 }
