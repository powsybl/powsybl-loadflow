/**
 * Copyright (c) 2021, RTE (http://www.rte-france.com)
 * This Source Code Form is subject to the terms of the Mozilla Public
 * License, v. 2.0. If a copy of the MPL was not distributed with this
 * file, You can obtain one at http://mozilla.org/MPL/2.0/.
 */
package com.powsybl.openloadflow.sa;

import com.powsybl.commons.reporter.Reporter;
import com.powsybl.computation.ComputationManager;
import com.powsybl.contingency.*;
import com.powsybl.iidm.network.Branch;
import com.powsybl.iidm.network.Network;
import com.powsybl.iidm.network.Switch;
import com.powsybl.loadflow.LoadFlowParameters;
import com.powsybl.loadflow.LoadFlowResult;
import com.powsybl.math.matrix.MatrixFactory;
import com.powsybl.openloadflow.OpenLoadFlowParameters;
import com.powsybl.openloadflow.dc.DcLoadFlowContext;
import com.powsybl.openloadflow.dc.DcLoadFlowEngine;
import com.powsybl.openloadflow.dc.DcLoadFlowParameters;
import com.powsybl.openloadflow.dc.DcLoadFlowResult;
import com.powsybl.openloadflow.dc.equations.DcEquationType;
import com.powsybl.openloadflow.dc.equations.DcVariableType;
import com.powsybl.openloadflow.graph.GraphConnectivityFactory;
import com.powsybl.openloadflow.network.*;
import com.powsybl.openloadflow.network.impl.LfNetworkList;
import com.powsybl.openloadflow.network.impl.Networks;
import com.powsybl.openloadflow.network.impl.PropagatedContingency;
import com.powsybl.openloadflow.sensi.OpenSensitivityAnalysisProvider;
import com.powsybl.openloadflow.util.PerUnit;
import com.powsybl.security.*;
import com.powsybl.security.action.Action;
import com.powsybl.security.detectors.DefaultLimitViolationDetector;
import com.powsybl.security.detectors.LoadingLimitType;
import com.powsybl.security.monitor.StateMonitor;
import com.powsybl.security.results.*;
import com.powsybl.security.strategy.OperatorStrategy;
import com.powsybl.sensitivity.*;
import org.apache.commons.lang3.tuple.Pair;

import java.util.*;
import java.util.stream.Collectors;

public class DcSecurityAnalysis extends AbstractSecurityAnalysis<DcVariableType, DcEquationType, DcLoadFlowParameters, DcLoadFlowContext> {

    private static class DcSecurityAnalysisContext {

        private final List<SensitivityFactor> sensitivityFactors;
        private final Map<String, BranchResult> preContingencyAllBranchResults;
        private final Map<Pair<String, Branch.Side>, LimitViolation> preContingencyLimitViolationsMap;
        private final SecurityAnalysisParameters parameters;
        private final List<Contingency> contingencies;
        private final DefaultLimitViolationDetector detector;
        private final double dcPowerFactor;
        private final Map<String, LimitViolationsResult> limitViolationsPerContingencyId = new LinkedHashMap<>();
        private final Map<String, List<BranchResult>> branchResultsPerContingencyId = new LinkedHashMap<>();
        private final Map<String, ConnectivityResult> connectivityResultPerContingencyId = new LinkedHashMap<>();

        public DcSecurityAnalysisContext(SecurityAnalysisParameters saParameters,
                                         List<Contingency> contingencyList,
                                         DefaultLimitViolationDetector violationDetector,
                                         double dcPowerFactor) {
            this.parameters = saParameters;
            this.contingencies = contingencyList;
            this.sensitivityFactors = new ArrayList<>();
            this.preContingencyAllBranchResults = new HashMap<>();
            this.preContingencyLimitViolationsMap = new HashMap<>();
            this.detector = violationDetector;
            this.dcPowerFactor = dcPowerFactor;
        }

        List<SensitivityFactor> getFactors() {
            return sensitivityFactors;
        }

        Map<String, BranchResult> getPreContingencyAllBranchResults() {
            return preContingencyAllBranchResults;
        }

        Map<Pair<String, Branch.Side>, LimitViolation> getPreContingencyLimitViolationsMap() {
            return preContingencyLimitViolationsMap;
        }

        List<Contingency> getContingencies() {
            return contingencies;
        }

        SecurityAnalysisParameters getParameters() {
            return parameters;
        }

        DefaultLimitViolationDetector getDetector() {
            return detector;
        }

        double getDcPowerFactor() {
            return dcPowerFactor;
        }

        Map<String, LimitViolationsResult> getLimitViolationsPerContingencyId() {
            return limitViolationsPerContingencyId;
        }

        Map<String, List<BranchResult>> getBranchResultsPerContingencyId() {
            return branchResultsPerContingencyId;
        }

        Map<String, ConnectivityResult> getConnectivityResultPerContingencyId() {
            return connectivityResultPerContingencyId;
        }
    }

    protected DcSecurityAnalysis(Network network, MatrixFactory matrixFactory, GraphConnectivityFactory<LfBus, LfBranch> connectivityFactory,
                                 List<StateMonitor> stateMonitors, Reporter reporter) {
        super(network, matrixFactory, connectivityFactory, stateMonitors, reporter);
    }

    @Override
    SecurityAnalysisReport runSync(String workingVariantId, SecurityAnalysisParameters securityAnalysisParameters, ContingenciesProvider contingenciesProvider,
                                   ComputationManager computationManager, List<OperatorStrategy> operatorStrategies, List<Action> actions) {

        // load contingencies
        List<Contingency> contingencies = contingenciesProvider.getContingencies(network);

        OpenSensitivityAnalysisProvider sensitivityAnalysisProvider = new OpenSensitivityAnalysisProvider(matrixFactory);

        List<SensitivityVariableSet> variableSets = Collections.emptyList();
        SensitivityAnalysisParameters sensitivityAnalysisParameters = new SensitivityAnalysisParameters();
        sensitivityAnalysisParameters.setLoadFlowParameters(securityAnalysisParameters.getLoadFlowParameters());

        ContingencyContext contingencyContext = new ContingencyContext(null, ContingencyContextType.ALL);
        String variableId = network.getLoads().iterator().next().getId();

        DefaultLimitViolationDetector detector = new DefaultLimitViolationDetector(1.0f, EnumSet.allOf(LoadingLimitType.class));

        // CosPhi for DC power to current conversion
        OpenLoadFlowParameters parametersExt = OpenLoadFlowParameters.get(securityAnalysisParameters.getLoadFlowParameters());
        DcSecurityAnalysisContext context = new DcSecurityAnalysisContext(securityAnalysisParameters, contingencies, detector, parametersExt.getDcPowerFactor());
        SensitivityFactorReader factorReader = handler -> {
            for (Branch<?> b : network.getBranches()) {
                SensitivityFactor f = new SensitivityFactor(SensitivityFunctionType.BRANCH_ACTIVE_POWER_1, b.getId(), SensitivityVariableType.INJECTION_ACTIVE_POWER,
                        variableId, false, contingencyContext);
                context.getFactors().add(f);
                handler.onFactor(f.getFunctionType(), f.getFunctionId(), f.getVariableType(), f.getVariableId(), f.isVariableSet(), f.getContingencyContext());
            }
        };

        Map<String, List<LimitViolation>> violationsPerContingency = new HashMap<>();
        SensitivityResultWriter valueWriter = new SensitivityResultWriter() {
            @Override
            public void writeSensitivityValue(int factorContext, int contingencyIndex, double value, double functionReference) {
                SensitivityFactor factor = context.getFactors().get(factorContext);

                //Work based on the fact all sensitivity values from pre contingency will be processed before post contingency
                if (contingencyIndex == -1) {
                    String branchId = factor.getFunctionId();
                    Branch<?> branch = network.getBranch(branchId);
                    double i1 = currentActivePower(Math.abs(functionReference), branch.getTerminal1().getVoltageLevel().getNominalV(), context.getDcPowerFactor());
                    double i2 = currentActivePower(Math.abs(functionReference), branch.getTerminal2().getVoltageLevel().getNominalV(), context.getDcPowerFactor());
                    BranchResult branchResult = new BranchResult(branchId, functionReference, Double.NaN, i1, -functionReference, Double.NaN, i2, Double.NaN);
                    context.getPreContingencyAllBranchResults().put(branchId, branchResult);
                    context.getDetector().checkActivePower(branch, Branch.Side.ONE, Math.abs(functionReference), violation -> context.getPreContingencyLimitViolationsMap().put(Pair.of(violation.getSubjectId(), violation.getSide()), violation));
                    context.getDetector().checkCurrent(branch, Branch.Side.ONE, i1, violation -> context.getPreContingencyLimitViolationsMap().put(Pair.of(violation.getSubjectId(), violation.getSide()), violation));
                    context.getDetector().checkCurrent(branch, Branch.Side.TWO, i2, violation -> context.getPreContingencyLimitViolationsMap().put(Pair.of(violation.getSubjectId(), violation.getSide()), violation));
                } else {
                    Contingency contingency = context.getContingencies().get(contingencyIndex);
                    List<BranchResult> branchResultList = context.getBranchResultsPerContingencyId().computeIfAbsent(contingency.getId(), k -> new ArrayList<>());
                    List<LimitViolation> violations = violationsPerContingency.computeIfAbsent(contingency.getId(), k -> new ArrayList<>());
                    double branchInContingencyP1 = Double.NaN;
                    if (contingency.getElements().size() == 1 && contingency.getElements().get(0).getType() == ContingencyElementType.BRANCH) {
                        branchInContingencyP1 = context.getPreContingencyAllBranchResults().get(contingency.getElements().get(0).getId()).getP1();
                    }
                    String branchId = factor.getFunctionId();
                    Branch<?> branch = network.getBranch(branchId);
                    double i1 = currentActivePower(Math.abs(functionReference), branch.getTerminal1().getVoltageLevel().getNominalV(), context.getDcPowerFactor());
                    double i2 = currentActivePower(Math.abs(functionReference), branch.getTerminal2().getVoltageLevel().getNominalV(), context.getDcPowerFactor());
                    if (isBranchMonitored(branchId, contingency)) {
                        BranchResult preContingencyBranchResult = context.getPreContingencyAllBranchResults().get(branchId);
                        double flowTransfer = Double.isNaN(branchInContingencyP1) ? Double.NaN : (functionReference - preContingencyBranchResult.getP1()) / branchInContingencyP1;
                        branchResultList.add(new BranchResult(branchId, functionReference, Double.NaN, i1,
                                -functionReference, Double.NaN, i2, flowTransfer));
                    }
                    context.getDetector().checkActivePower(branch, Branch.Side.ONE, Math.abs(functionReference), violation -> checkViolationWeakenedOrEquivalentAndAdd(context, violation, violations));
                    context.getDetector().checkCurrent(branch, Branch.Side.ONE, i1, violation -> checkViolationWeakenedOrEquivalentAndAdd(context, violation, violations));
                    context.getDetector().checkCurrent(branch, Branch.Side.TWO, i2, violation -> checkViolationWeakenedOrEquivalentAndAdd(context, violation, violations));
                }
            }

            @Override
            public void writeContingencyStatus(int i, SensitivityAnalysisResult.Status status) {
                // Nothing to do
            }

        };

        new SensitivityAnalysis.Runner(sensitivityAnalysisProvider)
                .run(network, workingVariantId, factorReader, valueWriter, context.getContingencies(), variableSets, sensitivityAnalysisParameters, computationManager, Reporter.NO_OP);

        LimitViolationsResult limitViolations = new LimitViolationsResult(new ArrayList<>(context.getPreContingencyLimitViolationsMap().values()));
        PreContingencyResult preContingencyResult = new PreContingencyResult(LoadFlowResult.ComponentResult.Status.CONVERGED, limitViolations,
                context.getPreContingencyAllBranchResults().values().stream().filter(br -> isBranchMonitored(br.getBranchId(), null)).collect(Collectors.toList()),
                Collections.emptyList(), Collections.emptyList());

        contingencies.forEach(c -> context.getLimitViolationsPerContingencyId().put(c.getId(),
                new LimitViolationsResult(new ArrayList<>(violationsPerContingency.get(c.getId())), Collections.emptyList())));

        List<OperatorStrategyResult> operatorStrategyResult = createOperatorStrategyResults(context, operatorStrategies, actions);

        List<PostContingencyResult> postContingencyResults = new ArrayList<>();
        for (Contingency contingency : contingencies) {
            postContingencyResults.add(new PostContingencyResult(contingency, PostContingencyComputationStatus.CONVERGED,
                    context.getLimitViolationsPerContingencyId().get(contingency.getId()),
                    context.getBranchResultsPerContingencyId().get(contingency.getId()),
                    Collections.emptyList(), Collections.emptyList(), context.getConnectivityResultPerContingencyId().get(contingency.getId())));
        }
        return new SecurityAnalysisReport(new SecurityAnalysisResult(preContingencyResult, postContingencyResults, operatorStrategyResult));
    }

    private void checkViolationWeakenedOrEquivalentAndAdd(DcSecurityAnalysisContext context, LimitViolation violationToAdd, List<LimitViolation> violations) {
        LimitViolation preContingencyViolation = context.getPreContingencyLimitViolationsMap().get(Pair.of(violationToAdd.getSubjectId(), violationToAdd.getSide()));
        if (preContingencyViolation == null || !LimitViolationManager.violationWeakenedOrEquivalent(preContingencyViolation, violationToAdd, context.getParameters().getIncreasedViolationsParameters())) {
            violations.add(violationToAdd);
        }
    }

    private List<OperatorStrategyResult> createOperatorStrategyResults(DcSecurityAnalysisContext context, List<OperatorStrategy> operatorStrategies, List<Action> actions) {

        OpenLoadFlowParameters parametersExt = OpenLoadFlowParameters.get(context.getParameters().getLoadFlowParameters());

        // check actions validity
        checkActions(network, actions);

<<<<<<< HEAD
        Map<String, Action> actionsById = indexActionsById(actions);
        Set<Action> neededActions = new HashSet<>(actionsById.size());

        boolean withBusContingency = propagatedContingencies.stream().anyMatch(propagatedContingency -> !propagatedContingency.getBusIdsToLose().isEmpty());
        Set<Switch> allSwitchesToClose = new HashSet<>();
        findAllSwitchesToOperate(network, actions, allSwitchesToClose, allSwitchesToOpen);
        boolean breakers = !(allSwitchesToOpen.isEmpty() && allSwitchesToClose.isEmpty()) || withBusContingency;
=======
        // try for find all switches to be operated as actions.
        Set<Switch> allSwitchesToOpen = new HashSet<>();
        Set<Switch> allSwitchesToClose = new HashSet<>();
        findAllSwitchesToOperate(network, actions, allSwitchesToClose, allSwitchesToOpen);

        List<PropagatedContingency> propagatedContingencies = PropagatedContingency.createList(network, context.getContingencies(), allSwitchesToOpen, allSwitchesToClose, false,
                false, context.getParameters().getLoadFlowParameters().getBalanceType() == LoadFlowParameters.BalanceType.PROPORTIONAL_TO_CONFORM_LOAD, false);

        Map<String, Action> actionsById = indexActionsById(actions);
        Set<Action> neededActions = new HashSet<>(actionsById.size());
>>>>>>> f3eec194

        var dcParameters = OpenLoadFlowParameters.createDcParameters(network, context.getParameters().getLoadFlowParameters(),
                parametersExt, matrixFactory, connectivityFactory, false);
        boolean breakers = !(allSwitchesToOpen.isEmpty() && allSwitchesToClose.isEmpty());
        dcParameters.getNetworkParameters()
                .setBreakers(breakers)
                .setCacheEnabled(false); // force not caching as not supported in secu analysis

        try (LfNetworkList lfNetworks = Networks.load(network, dcParameters.getNetworkParameters(), allSwitchesToOpen, allSwitchesToClose, Reporter.NO_OP)) {
            return lfNetworks.getLargest().filter(LfNetwork::isValid)
                    .map(largestNetwork -> runActionSimulations(context, largestNetwork, dcParameters, propagatedContingencies,
                                operatorStrategies, actionsById, neededActions))
                    .orElse(Collections.emptyList());
        }
    }

    private boolean isBranchMonitored(String branchId, Contingency contingency) {
        boolean allMonitored = monitorIndex.getAllStateMonitor().getBranchIds().contains(branchId);
        boolean specificMonitored = false;
        StateMonitor specificMonitor = null;
        if (contingency != null) {
            specificMonitor = monitorIndex.getSpecificStateMonitors().get(contingency.getId());
        }
        if (specificMonitor != null) {
            specificMonitored = specificMonitor.getBranchIds().contains(branchId);
        }
        return allMonitored || specificMonitored;
    }

    private static double currentActivePower(double activePower, double voltage, double cosPhi) {
        return 1000 * activePower / (Math.sqrt(3) * cosPhi * voltage);
    }

    private List<OperatorStrategyResult> runActionSimulations(DcSecurityAnalysisContext context, LfNetwork lfNetwork, DcLoadFlowParameters parameters,
                                                              List<PropagatedContingency> propagatedContingencies, List<OperatorStrategy> operatorStrategies,
                                                              Map<String, Action> actionsById, Set<Action> neededActions) {

        // Run initial load flow and save state
        try (DcLoadFlowContext lfContext = new DcLoadFlowContext(lfNetwork, parameters)) {

            new DcLoadFlowEngine(lfContext).run();
            NetworkState networkState = NetworkState.save(lfNetwork);

            OpenSecurityAnalysisParameters openSecurityAnalysisParameters = OpenSecurityAnalysisParameters.getOrDefault(context.getParameters());
            boolean createResultExtension = openSecurityAnalysisParameters.isCreateResultExtension();

            var preContingencyLimitViolationManager = new LimitViolationManager();
            preContingencyLimitViolationManager.detectViolations(lfNetwork);

            Map<String, List<OperatorStrategy>> operatorStrategiesByContingencyId = indexOperatorStrategiesByContingencyId(propagatedContingencies, operatorStrategies, actionsById, neededActions);
            Map<String, LfAction> lfActionById = createLfActions(lfNetwork, neededActions, network, false);
            Iterator<PropagatedContingency> contingencyIt = propagatedContingencies.iterator();

            List<OperatorStrategyResult> operatorStrategyResults = new ArrayList<>();
            while (contingencyIt.hasNext() && !Thread.currentThread().isInterrupted()) {
                PropagatedContingency propagatedContingency = contingencyIt.next();
                List<OperatorStrategy> operatorStrategiesForThisContingency = operatorStrategiesByContingencyId.get(propagatedContingency.getContingency().getId());

                if (operatorStrategiesForThisContingency == null) {
                    break;
                }
                for (OperatorStrategy operatorStrategy : operatorStrategiesForThisContingency) {
                    if (checkCondition(operatorStrategy, context.getLimitViolationsPerContingencyId().get(propagatedContingency.getContingency().getId()))) {
                        propagatedContingency.toLfContingency(lfNetwork)
                                .ifPresent(lfContingency -> {
                                    lfContingency.apply(context.getParameters().getLoadFlowParameters().getBalanceType());
                                    OperatorStrategyResult result = runActionSimulation(lfNetwork, lfContext, operatorStrategy, preContingencyLimitViolationManager, context.getParameters().getIncreasedViolationsParameters(),
                                            lfActionById, createResultExtension, lfContingency, parameters.getBalanceType());
                                    operatorStrategyResults.add(result);
                                    networkState.restore();
                                });
                    }
                }
            }

            completeConnectivityResults(context, lfNetwork, propagatedContingencies, networkState);

            return operatorStrategyResults;
        }
    }

    private void completeConnectivityResults(DcSecurityAnalysisContext context, LfNetwork lfNetwork,
                                             List<PropagatedContingency> propagatedContingencies,
                                             NetworkState networkState) {

        // some connectivity results have not been built yet and we have to.
        // after some contingencies, no operator strategies have been applied.
        // we apply the contingency on the network just to complete the connectivity results.
        Iterator<PropagatedContingency> contingencyIt = propagatedContingencies.iterator();
        while (contingencyIt.hasNext() && !Thread.currentThread().isInterrupted()) {
            PropagatedContingency propagatedContingency = contingencyIt.next();
            context.getConnectivityResultPerContingencyId().computeIfAbsent(propagatedContingency.getContingency().getId(), id ->
                    propagatedContingency.toLfContingency(lfNetwork)
                            .map(lfContingency -> {
                                lfContingency.apply(context.getParameters().getLoadFlowParameters().getBalanceType());
                                // we build the connectivity result linked to this contingency by opportunity.
                                ConnectivityResult connectivityResult = new ConnectivityResult(lfContingency.getCreatedSynchronousComponentsCount(), 0,
                                        lfContingency.getDisconnectedLoadActivePower() * PerUnit.SB,
                                        lfContingency.getDisconnectedGenerationActivePower() * PerUnit.SB,
                                        lfContingency.getDisconnectedElementIds());
                                networkState.restore();
                                return connectivityResult;
                            })
                            .orElse(new ConnectivityResult(0, 0, 0, 0, Collections.emptySet()))
            );
        }
    }

    @Override
    protected PostContingencyComputationStatus runActionLoadFlow(DcLoadFlowContext context) {
        DcLoadFlowResult dcLoadFlowResult = new DcLoadFlowEngine(context).run();

        boolean postActionsComputationOk = dcLoadFlowResult.isSucceeded();
        return postActionsComputationOk ? PostContingencyComputationStatus.CONVERGED : PostContingencyComputationStatus.FAILED;
    }
}<|MERGE_RESOLUTION|>--- conflicted
+++ resolved
@@ -231,30 +231,21 @@
         // check actions validity
         checkActions(network, actions);
 
-<<<<<<< HEAD
-        Map<String, Action> actionsById = indexActionsById(actions);
-        Set<Action> neededActions = new HashSet<>(actionsById.size());
-
-        boolean withBusContingency = propagatedContingencies.stream().anyMatch(propagatedContingency -> !propagatedContingency.getBusIdsToLose().isEmpty());
-        Set<Switch> allSwitchesToClose = new HashSet<>();
-        findAllSwitchesToOperate(network, actions, allSwitchesToClose, allSwitchesToOpen);
-        boolean breakers = !(allSwitchesToOpen.isEmpty() && allSwitchesToClose.isEmpty()) || withBusContingency;
-=======
         // try for find all switches to be operated as actions.
         Set<Switch> allSwitchesToOpen = new HashSet<>();
         Set<Switch> allSwitchesToClose = new HashSet<>();
         findAllSwitchesToOperate(network, actions, allSwitchesToClose, allSwitchesToOpen);
 
-        List<PropagatedContingency> propagatedContingencies = PropagatedContingency.createList(network, context.getContingencies(), allSwitchesToOpen, allSwitchesToClose, false,
-                false, context.getParameters().getLoadFlowParameters().getBalanceType() == LoadFlowParameters.BalanceType.PROPORTIONAL_TO_CONFORM_LOAD, false);
+        Set<String> allBusIdsToLose = new HashSet<>();
+        List<PropagatedContingency> propagatedContingencies = PropagatedContingency.createList(network, context.getContingencies(), allSwitchesToOpen, allSwitchesToClose, allBusIdsToLose,
+                false, false, context.getParameters().getLoadFlowParameters().getBalanceType() == LoadFlowParameters.BalanceType.PROPORTIONAL_TO_CONFORM_LOAD, false);
 
         Map<String, Action> actionsById = indexActionsById(actions);
         Set<Action> neededActions = new HashSet<>(actionsById.size());
->>>>>>> f3eec194
 
         var dcParameters = OpenLoadFlowParameters.createDcParameters(network, context.getParameters().getLoadFlowParameters(),
                 parametersExt, matrixFactory, connectivityFactory, false);
-        boolean breakers = !(allSwitchesToOpen.isEmpty() && allSwitchesToClose.isEmpty());
+        boolean breakers = !(allSwitchesToOpen.isEmpty() && allSwitchesToClose.isEmpty() && allBusIdsToLose.isEmpty());
         dcParameters.getNetworkParameters()
                 .setBreakers(breakers)
                 .setCacheEnabled(false); // force not caching as not supported in secu analysis
