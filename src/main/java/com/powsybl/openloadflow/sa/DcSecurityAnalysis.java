/**
 * Copyright (c) 2021, RTE (http://www.rte-france.com)
 * This Source Code Form is subject to the terms of the Mozilla Public
 * License, v. 2.0. If a copy of the MPL was not distributed with this
 * file, You can obtain one at http://mozilla.org/MPL/2.0/.
 */
package com.powsybl.openloadflow.sa;

import com.powsybl.commons.reporter.Reporter;
import com.powsybl.computation.ComputationManager;
import com.powsybl.contingency.*;
import com.powsybl.iidm.network.Branch;
import com.powsybl.iidm.network.Network;
import com.powsybl.iidm.network.Switch;
import com.powsybl.loadflow.LoadFlowParameters;
import com.powsybl.loadflow.LoadFlowResult;
import com.powsybl.math.matrix.MatrixFactory;
import com.powsybl.openloadflow.OpenLoadFlowParameters;
import com.powsybl.openloadflow.dc.DcLoadFlowContext;
import com.powsybl.openloadflow.dc.DcLoadFlowEngine;
import com.powsybl.openloadflow.dc.DcLoadFlowParameters;
import com.powsybl.openloadflow.dc.DcLoadFlowResult;
import com.powsybl.openloadflow.dc.equations.DcEquationType;
import com.powsybl.openloadflow.dc.equations.DcVariableType;
import com.powsybl.openloadflow.graph.GraphConnectivityFactory;
import com.powsybl.openloadflow.network.*;
import com.powsybl.openloadflow.network.impl.LfNetworkList;
import com.powsybl.openloadflow.network.impl.Networks;
import com.powsybl.openloadflow.network.impl.PropagatedContingency;
import com.powsybl.openloadflow.sensi.OpenSensitivityAnalysisProvider;
import com.powsybl.openloadflow.util.PerUnit;
import com.powsybl.security.*;
import com.powsybl.security.action.Action;
import com.powsybl.security.detectors.DefaultLimitViolationDetector;
import com.powsybl.security.detectors.LoadingLimitType;
import com.powsybl.security.monitor.StateMonitor;
import com.powsybl.security.results.*;
import com.powsybl.security.strategy.OperatorStrategy;
import com.powsybl.sensitivity.*;
import org.apache.commons.lang3.tuple.Pair;

import java.util.*;
import java.util.stream.Collectors;

public class DcSecurityAnalysis extends AbstractSecurityAnalysis<DcVariableType, DcEquationType, DcLoadFlowParameters, DcLoadFlowContext> {

    private static class DcSecurityAnalysisContext {

        private final List<SensitivityFactor> sensitivityFactors;
        private final Map<String, BranchResult> preContingencyAllBranchResults;
        private final Map<Pair<String, Branch.Side>, LimitViolation> preContingencyLimitViolationsMap;
        private final SecurityAnalysisParameters parameters;
        private final List<Contingency> contingencies;
        private final DefaultLimitViolationDetector detector;
        private final double dcPowerFactor;
        private final Map<String, LimitViolationsResult> limitViolationsPerContingencyId = new LinkedHashMap<>();
        private final Map<String, List<BranchResult>> branchResultsPerContingencyId = new LinkedHashMap<>();
        private final Map<String, ConnectivityResult> connectivityResultPerContingencyId = new LinkedHashMap<>();

        public DcSecurityAnalysisContext(SecurityAnalysisParameters saParameters,
                                         List<Contingency> contingencyList,
                                         DefaultLimitViolationDetector violationDetector,
                                         double dcPowerFactor) {
            this.parameters = saParameters;
            this.contingencies = contingencyList;
            this.sensitivityFactors = new ArrayList<>();
            this.preContingencyAllBranchResults = new HashMap<>();
            this.preContingencyLimitViolationsMap = new HashMap<>();
            this.detector = violationDetector;
            this.dcPowerFactor = dcPowerFactor;
        }

        List<SensitivityFactor> getFactors() {
            return sensitivityFactors;
        }

        Map<String, BranchResult> getPreContingencyAllBranchResults() {
            return preContingencyAllBranchResults;
        }

        Map<Pair<String, Branch.Side>, LimitViolation> getPreContingencyLimitViolationsMap() {
            return preContingencyLimitViolationsMap;
        }

        List<Contingency> getContingencies() {
            return contingencies;
        }

        SecurityAnalysisParameters getParameters() {
            return parameters;
        }

        DefaultLimitViolationDetector getDetector() {
            return detector;
        }

        double getDcPowerFactor() {
            return dcPowerFactor;
        }

        Map<String, LimitViolationsResult> getLimitViolationsPerContingencyId() {
            return limitViolationsPerContingencyId;
        }

        Map<String, List<BranchResult>> getBranchResultsPerContingencyId() {
            return branchResultsPerContingencyId;
        }

        Map<String, ConnectivityResult> getConnectivityResultPerContingencyId() {
            return connectivityResultPerContingencyId;
        }
    }

    protected DcSecurityAnalysis(Network network, MatrixFactory matrixFactory, GraphConnectivityFactory<LfBus, LfBranch> connectivityFactory,
                                 List<StateMonitor> stateMonitors, Reporter reporter) {
        super(network, matrixFactory, connectivityFactory, stateMonitors, reporter);
    }

    @Override
    SecurityAnalysisReport runSync(String workingVariantId, SecurityAnalysisParameters securityAnalysisParameters, ContingenciesProvider contingenciesProvider,
                                   ComputationManager computationManager, List<OperatorStrategy> operatorStrategies, List<Action> actions) {

        // load contingencies
        List<Contingency> contingencies = contingenciesProvider.getContingencies(network);

        OpenSensitivityAnalysisProvider sensitivityAnalysisProvider = new OpenSensitivityAnalysisProvider(matrixFactory);

        List<SensitivityVariableSet> variableSets = Collections.emptyList();
        SensitivityAnalysisParameters sensitivityAnalysisParameters = new SensitivityAnalysisParameters();
        sensitivityAnalysisParameters.setLoadFlowParameters(securityAnalysisParameters.getLoadFlowParameters());

        ContingencyContext contingencyContext = new ContingencyContext(null, ContingencyContextType.ALL);
        String variableId = network.getLoads().iterator().next().getId();

        DefaultLimitViolationDetector detector = new DefaultLimitViolationDetector(1.0f, EnumSet.allOf(LoadingLimitType.class));

        // CosPhi for DC power to current conversion
        OpenLoadFlowParameters parametersExt = OpenLoadFlowParameters.get(securityAnalysisParameters.getLoadFlowParameters());
        DcSecurityAnalysisContext context = new DcSecurityAnalysisContext(securityAnalysisParameters, contingencies, detector, parametersExt.getDcPowerFactor());
        SensitivityFactorReader factorReader = handler -> {
            for (Branch<?> b : network.getBranches()) {
                SensitivityFactor f = new SensitivityFactor(SensitivityFunctionType.BRANCH_ACTIVE_POWER_1, b.getId(), SensitivityVariableType.INJECTION_ACTIVE_POWER,
                        variableId, false, contingencyContext);
                context.getFactors().add(f);
                handler.onFactor(f.getFunctionType(), f.getFunctionId(), f.getVariableType(), f.getVariableId(), f.isVariableSet(), f.getContingencyContext());
            }
        };

        Map<String, List<LimitViolation>> violationsPerContingency = new HashMap<>();
        SensitivityResultWriter valueWriter = new SensitivityResultWriter() {
            @Override
            public void writeSensitivityValue(int factorContext, int contingencyIndex, double value, double functionReference) {
                SensitivityFactor factor = context.getFactors().get(factorContext);

                //Work based on the fact all sensitivity values from pre contingency will be processed before post contingency
                if (contingencyIndex == -1) {
                    String branchId = factor.getFunctionId();
                    Branch<?> branch = network.getBranch(branchId);
                    double i1 = currentActivePower(Math.abs(functionReference), branch.getTerminal1().getVoltageLevel().getNominalV(), context.getDcPowerFactor());
                    double i2 = currentActivePower(Math.abs(functionReference), branch.getTerminal2().getVoltageLevel().getNominalV(), context.getDcPowerFactor());
                    BranchResult branchResult = new BranchResult(branchId, functionReference, Double.NaN, i1, -functionReference, Double.NaN, i2, Double.NaN);
                    context.getPreContingencyAllBranchResults().put(branchId, branchResult);
                    context.getDetector().checkActivePower(branch, Branch.Side.ONE, Math.abs(functionReference), violation -> context.getPreContingencyLimitViolationsMap().put(Pair.of(violation.getSubjectId(), violation.getSide()), violation));
                    context.getDetector().checkCurrent(branch, Branch.Side.ONE, i1, violation -> context.getPreContingencyLimitViolationsMap().put(Pair.of(violation.getSubjectId(), violation.getSide()), violation));
                    context.getDetector().checkCurrent(branch, Branch.Side.TWO, i2, violation -> context.getPreContingencyLimitViolationsMap().put(Pair.of(violation.getSubjectId(), violation.getSide()), violation));
                } else {
                    Contingency contingency = context.getContingencies().get(contingencyIndex);
                    List<BranchResult> branchResultList = context.getBranchResultsPerContingencyId().computeIfAbsent(contingency.getId(), k -> new ArrayList<>());
                    List<LimitViolation> violations = violationsPerContingency.computeIfAbsent(contingency.getId(), k -> new ArrayList<>());
                    double branchInContingencyP1 = Double.NaN;
                    if (contingency.getElements().size() == 1 && contingency.getElements().get(0).getType() == ContingencyElementType.BRANCH) {
                        branchInContingencyP1 = context.getPreContingencyAllBranchResults().get(contingency.getElements().get(0).getId()).getP1();
                    }
                    String branchId = factor.getFunctionId();
                    Branch<?> branch = network.getBranch(branchId);
                    double i1 = currentActivePower(Math.abs(functionReference), branch.getTerminal1().getVoltageLevel().getNominalV(), context.getDcPowerFactor());
                    double i2 = currentActivePower(Math.abs(functionReference), branch.getTerminal2().getVoltageLevel().getNominalV(), context.getDcPowerFactor());
                    if (isBranchMonitored(branchId, contingency)) {
                        BranchResult preContingencyBranchResult = context.getPreContingencyAllBranchResults().get(branchId);
                        double flowTransfer = Double.isNaN(branchInContingencyP1) ? Double.NaN : (functionReference - preContingencyBranchResult.getP1()) / branchInContingencyP1;
                        branchResultList.add(new BranchResult(branchId, functionReference, Double.NaN, i1,
                                -functionReference, Double.NaN, i2, flowTransfer));
                    }
                    context.getDetector().checkActivePower(branch, Branch.Side.ONE, Math.abs(functionReference), violation -> checkViolationWeakenedOrEquivalentAndAdd(context, violation, violations));
                    context.getDetector().checkCurrent(branch, Branch.Side.ONE, i1, violation -> checkViolationWeakenedOrEquivalentAndAdd(context, violation, violations));
                    context.getDetector().checkCurrent(branch, Branch.Side.TWO, i2, violation -> checkViolationWeakenedOrEquivalentAndAdd(context, violation, violations));
                }
            }

            @Override
            public void writeContingencyStatus(int i, SensitivityAnalysisResult.Status status) {
                // Nothing to do
            }

        };

        new SensitivityAnalysis.Runner(sensitivityAnalysisProvider)
                .run(network, workingVariantId, factorReader, valueWriter, context.getContingencies(), variableSets, sensitivityAnalysisParameters, computationManager, Reporter.NO_OP);

        LimitViolationsResult limitViolations = new LimitViolationsResult(new ArrayList<>(context.getPreContingencyLimitViolationsMap().values()));
        PreContingencyResult preContingencyResult = new PreContingencyResult(LoadFlowResult.ComponentResult.Status.CONVERGED, limitViolations,
                context.getPreContingencyAllBranchResults().values().stream().filter(br -> isBranchMonitored(br.getBranchId(), null)).collect(Collectors.toList()),
                Collections.emptyList(), Collections.emptyList());

        contingencies.forEach(c -> context.getLimitViolationsPerContingencyId().put(c.getId(),
                new LimitViolationsResult(new ArrayList<>(violationsPerContingency.get(c.getId())), Collections.emptyList())));

        List<OperatorStrategyResult> operatorStrategyResult = createOperatorStrategyResults(context, operatorStrategies, actions);

        List<PostContingencyResult> postContingencyResults = new ArrayList<>();
        for (Contingency contingency : contingencies) {
            postContingencyResults.add(new PostContingencyResult(contingency, PostContingencyComputationStatus.CONVERGED,
                    context.getLimitViolationsPerContingencyId().get(contingency.getId()),
                    context.getBranchResultsPerContingencyId().get(contingency.getId()),
                    Collections.emptyList(), Collections.emptyList(), context.getConnectivityResultPerContingencyId().get(contingency.getId())));
        }
        return new SecurityAnalysisReport(new SecurityAnalysisResult(preContingencyResult, postContingencyResults, operatorStrategyResult));
    }

    private void checkViolationWeakenedOrEquivalentAndAdd(DcSecurityAnalysisContext context, LimitViolation violationToAdd, List<LimitViolation> violations) {
        LimitViolation preContingencyViolation = context.getPreContingencyLimitViolationsMap().get(Pair.of(violationToAdd.getSubjectId(), violationToAdd.getSide()));
        if (preContingencyViolation == null || !LimitViolationManager.violationWeakenedOrEquivalent(preContingencyViolation, violationToAdd, context.getParameters().getIncreasedViolationsParameters())) {
            violations.add(violationToAdd);
        }
    }

    private List<OperatorStrategyResult> createOperatorStrategyResults(DcSecurityAnalysisContext context, List<OperatorStrategy> operatorStrategies, List<Action> actions) {

        OpenLoadFlowParameters parametersExt = OpenLoadFlowParameters.get(context.getParameters().getLoadFlowParameters());

        // check actions validity
        checkActions(network, actions);

        // try for find all switches to be operated as actions.
        Set<Switch> allSwitchesToOpen = new HashSet<>();
        Set<Switch> allSwitchesToClose = new HashSet<>();
        findAllSwitchesToOperate(network, actions, allSwitchesToClose, allSwitchesToOpen);

        List<PropagatedContingency> propagatedContingencies = PropagatedContingency.createList(network, context.getContingencies(), allSwitchesToOpen, allSwitchesToClose, false,
                false, context.getParameters().getLoadFlowParameters().getBalanceType() == LoadFlowParameters.BalanceType.PROPORTIONAL_TO_CONFORM_LOAD, false);

        Map<String, Action> actionsById = indexActionsById(actions);
        Set<Action> neededActions = new HashSet<>(actionsById.size());

        var dcParameters = OpenLoadFlowParameters.createDcParameters(network, context.getParameters().getLoadFlowParameters(),
                parametersExt, matrixFactory, connectivityFactory, false);
<<<<<<< HEAD
        boolean breakers = !(allSwitchesToOpen.isEmpty() && allSwitchesToClose.isEmpty());
        dcParameters.getNetworkParameters().setBreakers(breakers);
=======
        dcParameters.getNetworkParameters()
                .setBreakers(breakers)
                .setCacheEnabled(false); // force not caching as not supported in secu analysis
>>>>>>> c2c59bb9

        try (LfNetworkList lfNetworks = Networks.load(network, dcParameters.getNetworkParameters(), allSwitchesToOpen, allSwitchesToClose, Reporter.NO_OP)) {
            return lfNetworks.getLargest().filter(LfNetwork::isValid)
                    .map(largestNetwork -> runActionSimulations(context, largestNetwork, dcParameters, propagatedContingencies,
                                operatorStrategies, actionsById, neededActions))
                    .orElse(Collections.emptyList());
        }
    }

    private boolean isBranchMonitored(String branchId, Contingency contingency) {
        boolean allMonitored = monitorIndex.getAllStateMonitor().getBranchIds().contains(branchId);
        boolean specificMonitored = false;
        StateMonitor specificMonitor = null;
        if (contingency != null) {
            specificMonitor = monitorIndex.getSpecificStateMonitors().get(contingency.getId());
        }
        if (specificMonitor != null) {
            specificMonitored = specificMonitor.getBranchIds().contains(branchId);
        }
        return allMonitored || specificMonitored;
    }

    private static double currentActivePower(double activePower, double voltage, double cosPhi) {
        return 1000 * activePower / (Math.sqrt(3) * cosPhi * voltage);
    }

    private List<OperatorStrategyResult> runActionSimulations(DcSecurityAnalysisContext context, LfNetwork lfNetwork, DcLoadFlowParameters parameters,
                                                              List<PropagatedContingency> propagatedContingencies, List<OperatorStrategy> operatorStrategies,
                                                              Map<String, Action> actionsById, Set<Action> neededActions) {

        // Run initial load flow and save state
        DcLoadFlowContext lfContext = new DcLoadFlowContext(lfNetwork, parameters);
        new DcLoadFlowEngine(lfContext).run();
        NetworkState networkState = NetworkState.save(lfNetwork);

        OpenSecurityAnalysisParameters openSecurityAnalysisParameters = OpenSecurityAnalysisParameters.getOrDefault(context.getParameters());
        boolean createResultExtension = openSecurityAnalysisParameters.isCreateResultExtension();

        var preContingencyLimitViolationManager = new LimitViolationManager();
        preContingencyLimitViolationManager.detectViolations(lfNetwork);

        Map<String, List<OperatorStrategy>> operatorStrategiesByContingencyId = indexOperatorStrategiesByContingencyId(propagatedContingencies, operatorStrategies, actionsById, neededActions);
        Map<String, LfAction> lfActionById = createLfActions(lfNetwork, neededActions, network, false);
        Iterator<PropagatedContingency> contingencyIt = propagatedContingencies.iterator();

        List<OperatorStrategyResult> operatorStrategyResults = new ArrayList<>();
        while (contingencyIt.hasNext() && !Thread.currentThread().isInterrupted()) {
            PropagatedContingency propagatedContingency = contingencyIt.next();
            List<OperatorStrategy> operatorStrategiesForThisContingency = operatorStrategiesByContingencyId.get(propagatedContingency.getContingency().getId());

            if (operatorStrategiesForThisContingency == null) {
                break;
            }
            for (OperatorStrategy operatorStrategy : operatorStrategiesForThisContingency) {
                if (checkCondition(operatorStrategy, context.getLimitViolationsPerContingencyId().get(propagatedContingency.getContingency().getId()))) {
                    propagatedContingency.toLfContingency(lfNetwork)
                            .ifPresent(lfContingency -> {
                                lfContingency.apply(context.getParameters().getLoadFlowParameters().getBalanceType());
                                OperatorStrategyResult result = runActionSimulation(lfNetwork, lfContext, operatorStrategy, preContingencyLimitViolationManager, context.getParameters().getIncreasedViolationsParameters(),
                                                                                    lfActionById, createResultExtension, lfContingency, parameters.getBalanceType());
                                operatorStrategyResults.add(result);
                                networkState.restore();
                            });
                }
            }
        }

        completeConnectivityResults(context, lfNetwork, propagatedContingencies, networkState);

        return operatorStrategyResults;
    }

    private void completeConnectivityResults(DcSecurityAnalysisContext context, LfNetwork lfNetwork,
                                             List<PropagatedContingency> propagatedContingencies,
                                             NetworkState networkState) {

        // some connectivity results have not been built yet and we have to.
        // after some contingencies, no operator strategies have been applied.
        // we apply the contingency on the network just to complete the connectivity results.
        Iterator<PropagatedContingency> contingencyIt = propagatedContingencies.iterator();
        while (contingencyIt.hasNext() && !Thread.currentThread().isInterrupted()) {
            PropagatedContingency propagatedContingency = contingencyIt.next();
            context.getConnectivityResultPerContingencyId().computeIfAbsent(propagatedContingency.getContingency().getId(), id ->
                    propagatedContingency.toLfContingency(lfNetwork)
                            .map(lfContingency -> {
                                lfContingency.apply(context.getParameters().getLoadFlowParameters().getBalanceType());
                                // we build the connectivity result linked to this contingency by opportunity.
                                ConnectivityResult connectivityResult = new ConnectivityResult(lfContingency.getCreatedSynchronousComponentsCount(), 0,
                                        lfContingency.getDisconnectedLoadActivePower() * PerUnit.SB,
                                        lfContingency.getDisconnectedGenerationActivePower() * PerUnit.SB,
                                        lfContingency.getDisconnectedElementIds());
                                networkState.restore();
                                return connectivityResult;
                            })
                            .orElse(new ConnectivityResult(0, 0, 0, 0, Collections.emptySet()))
            );
        }
    }

    @Override
    protected PostContingencyComputationStatus runActionLoadFlow(DcLoadFlowContext context) {
        DcLoadFlowResult dcLoadFlowResult = new DcLoadFlowEngine(context).run();

        boolean postActionsComputationOk = dcLoadFlowResult.isSucceeded();
        return postActionsComputationOk ? PostContingencyComputationStatus.CONVERGED : PostContingencyComputationStatus.FAILED;
    }
}<|MERGE_RESOLUTION|>--- conflicted
+++ resolved
@@ -244,14 +244,10 @@
 
         var dcParameters = OpenLoadFlowParameters.createDcParameters(network, context.getParameters().getLoadFlowParameters(),
                 parametersExt, matrixFactory, connectivityFactory, false);
-<<<<<<< HEAD
         boolean breakers = !(allSwitchesToOpen.isEmpty() && allSwitchesToClose.isEmpty());
-        dcParameters.getNetworkParameters().setBreakers(breakers);
-=======
         dcParameters.getNetworkParameters()
                 .setBreakers(breakers)
                 .setCacheEnabled(false); // force not caching as not supported in secu analysis
->>>>>>> c2c59bb9
 
         try (LfNetworkList lfNetworks = Networks.load(network, dcParameters.getNetworkParameters(), allSwitchesToOpen, allSwitchesToClose, Reporter.NO_OP)) {
             return lfNetworks.getLargest().filter(LfNetwork::isValid)
