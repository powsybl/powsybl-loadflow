package com.powsybl.openloadflow.sa;

import com.powsybl.contingency.ContingenciesProvider;
import com.powsybl.contingency.Contingency;
import com.powsybl.contingency.ContingencyContext;
import com.powsybl.contingency.ContingencyContextType;
import com.powsybl.iidm.network.Branch;
import com.powsybl.iidm.network.Network;
import com.powsybl.math.matrix.MatrixFactory;
import com.powsybl.openloadflow.graph.GraphDecrementalConnectivity;
import com.powsybl.openloadflow.network.*;
import com.powsybl.openloadflow.sensi.*;
import com.powsybl.security.*;
import com.powsybl.security.detectors.LoadingLimitType;
import com.powsybl.security.monitor.StateMonitor;
import com.powsybl.security.results.BranchResult;
import com.powsybl.security.results.PostContingencyResult;
import com.powsybl.security.detectors.DefaultLimitViolationDetector;
import com.powsybl.sensitivity.*;

import java.util.*;
import java.util.function.Supplier;
import java.util.stream.Collectors;

public class DcSecurityAnalysis extends AbstractSecurityAnalysis {

    DcSensitivityAnalysis dcSensitivityAnalysis = null;

    protected DcSecurityAnalysis(final Network network, final LimitViolationDetector detector, final LimitViolationFilter filter,
                              final MatrixFactory matrixFactory, final Supplier<GraphDecrementalConnectivity<LfBus>> connectivityProvider, List<StateMonitor> stateMonitors) {
        super(network, detector, filter, matrixFactory, connectivityProvider, stateMonitors);
    }

    @Override
    SecurityAnalysisReport runSync(final SecurityAnalysisParameters securityAnalysisParameters, final ContingenciesProvider contingenciesProvider) {

        // load contingencies
        List<Contingency> contingencies = contingenciesProvider.getContingencies(network);

        dcSensitivityAnalysis = new DcSensitivityAnalysis(matrixFactory, connectivityProvider);

        OpenSensitivityAnalysisProvider sensitivityAnalysisProvider = new OpenSensitivityAnalysisProvider();

        List<SensitivityVariableSet> variableSets = new ArrayList<>();
        SensitivityAnalysisParameters sensitivityAnalysisParameters = new SensitivityAnalysisParameters();
        sensitivityAnalysisParameters.getLoadFlowParameters().setDc(true);

        ContingencyContext contingencyContext = new ContingencyContext(null, ContingencyContextType.ALL);
        String variableId = network.getLoads().iterator().next().getId();

        List<SensitivityFactor> factors = new ArrayList<>();
        for (Branch<?> b : network.getBranches()) {
            factors.add(new SensitivityFactor(SensitivityFunctionType.BRANCH_ACTIVE_POWER, b.getId(), SensitivityVariableType.INJECTION_ACTIVE_POWER,
                    variableId, false, contingencyContext));
        }
        SensitivityAnalysisResult res = sensitivityAnalysisProvider.run(network, contingencies, variableSets, sensitivityAnalysisParameters, factors);

        DefaultLimitViolationDetector detector = new DefaultLimitViolationDetector(1.0f, EnumSet.allOf(LoadingLimitType.class));

        StateMonitor monitor = monitorIndex.getAllStateMonitor();
        Map<String, BranchResult> preContingencyBranchResults = new HashMap<>();

        List<LimitViolation> preContingencyLimitViolations = new ArrayList<>();
        for (SensitivityValue sensValue : res.getValues(null)) {
            SensitivityFactor factor = sensValue.getFactor();
            String branchId = factor.getFunctionId();
            Branch<?> branch = network.getBranch(branchId);
            preContingencyBranchResults.put(branchId, new BranchResult(branchId, sensValue.getFunctionReference(), Double.NaN, Double.NaN, Double.NaN, Double.NaN, Double.NaN, Double.NaN));
            detector.checkActivePower(branch, Branch.Side.ONE, Math.abs(sensValue.getFunctionReference()), preContingencyLimitViolations::add);
        }

        LimitViolationsResult preContingencyResult = new LimitViolationsResult(true, preContingencyLimitViolations);

        List<PostContingencyResult> postContingencyResults = new ArrayList<>();
        for (Contingency contingency : contingencies) {
<<<<<<< HEAD
            List<SensitivityValue> values = res.getValues(contingency.getId());
=======
            Map<String, BranchResult> postContingencyBranchResults = new HashMap<>();
            List<SensitivityValue2> values = res.getValues(contingency.getId());
>>>>>>> b7bcfe7f
            List<LimitViolation> violations = new ArrayList<>();
            double branchInContingencyP1 = preContingencyBranchResults.get(contingency.getId()).getP1();

            for (SensitivityValue v : values) {
                SensitivityFactor factor = v.getFactor();
                String branchId = factor.getFunctionId();
                Branch<?> branch = network.getBranch(branchId);

                if (monitor.getBranchIds().contains(branchId)) {
                    BranchResult preContingencyBranchResult = preContingencyBranchResults.get(branchId);
                    double flowTransfer = (v.getFunctionReference() - preContingencyBranchResult.getP1()) / branchInContingencyP1;
                    postContingencyBranchResults.put(branchId, new BranchResult(branchId, v.getFunctionReference(), Double.NaN, Double.NaN, Double.NaN, Double.NaN, Double.NaN, flowTransfer));
                }

                detector.checkActivePower(branch, Branch.Side.ONE, Math.abs(v.getFunctionReference()), violations::add);
            }

            postContingencyResults.add(new PostContingencyResult(contingency, true, violations, postContingencyBranchResults, Collections.emptyMap(), Collections.emptyMap()));
        }

        return new SecurityAnalysisReport(new SecurityAnalysisResult(preContingencyResult, postContingencyResults, preContingencyBranchResults.values().stream().collect(Collectors.toList()), Collections.emptyList(), Collections.emptyList()));
    }
}<|MERGE_RESOLUTION|>--- conflicted
+++ resolved
@@ -73,12 +73,8 @@
 
         List<PostContingencyResult> postContingencyResults = new ArrayList<>();
         for (Contingency contingency : contingencies) {
-<<<<<<< HEAD
+            Map<String, BranchResult> postContingencyBranchResults = new HashMap<>();
             List<SensitivityValue> values = res.getValues(contingency.getId());
-=======
-            Map<String, BranchResult> postContingencyBranchResults = new HashMap<>();
-            List<SensitivityValue2> values = res.getValues(contingency.getId());
->>>>>>> b7bcfe7f
             List<LimitViolation> violations = new ArrayList<>();
             double branchInContingencyP1 = preContingencyBranchResults.get(contingency.getId()).getP1();
 
