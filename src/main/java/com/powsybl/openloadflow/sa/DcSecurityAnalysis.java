/**
 * Copyright (c) 2021, RTE (http://www.rte-france.com)
 * This Source Code Form is subject to the terms of the Mozilla Public
 * License, v. 2.0. If a copy of the MPL was not distributed with this
 * file, You can obtain one at http://mozilla.org/MPL/2.0/.
 */
package com.powsybl.openloadflow.sa;

import com.powsybl.commons.reporter.Reporter;
import com.powsybl.computation.ComputationManager;
import com.powsybl.contingency.*;
import com.powsybl.iidm.network.Branch;
import com.powsybl.iidm.network.Network;
import com.powsybl.loadflow.LoadFlowParameters;
import com.powsybl.loadflow.LoadFlowResult;
import com.powsybl.math.matrix.MatrixFactory;
import com.powsybl.openloadflow.OpenLoadFlowParameters;
import com.powsybl.openloadflow.dc.DcLoadFlowContext;
import com.powsybl.openloadflow.dc.DcLoadFlowEngine;
import com.powsybl.openloadflow.dc.DcLoadFlowParameters;
import com.powsybl.openloadflow.dc.DcLoadFlowResult;
import com.powsybl.openloadflow.dc.equations.DcEquationType;
import com.powsybl.openloadflow.dc.equations.DcVariableType;
import com.powsybl.openloadflow.graph.GraphConnectivityFactory;
import com.powsybl.openloadflow.network.*;
import com.powsybl.openloadflow.network.impl.LfNetworkList;
import com.powsybl.openloadflow.network.impl.Networks;
import com.powsybl.openloadflow.network.impl.PropagatedContingency;
import com.powsybl.openloadflow.network.impl.PropagatedContingencyCreationParameters;
import com.powsybl.openloadflow.sensi.OpenSensitivityAnalysisProvider;
import com.powsybl.openloadflow.util.PerUnit;
import com.powsybl.security.*;
import com.powsybl.security.action.Action;
import com.powsybl.security.detectors.DefaultLimitViolationDetector;
import com.powsybl.security.detectors.LoadingLimitType;
import com.powsybl.security.monitor.StateMonitor;
import com.powsybl.security.results.*;
import com.powsybl.security.strategy.OperatorStrategy;
import com.powsybl.sensitivity.*;
import org.apache.commons.lang3.tuple.Pair;

import java.util.*;
import java.util.stream.Collectors;

import static com.powsybl.openloadflow.sa.AcSecurityAnalysis.distributedMismatch;

public class DcSecurityAnalysis extends AbstractSecurityAnalysis<DcVariableType, DcEquationType, DcLoadFlowParameters, DcLoadFlowContext> {

    private static class DcSecurityAnalysisContext {

        private final List<SensitivityFactor> sensitivityFactors;
        private final Map<String, BranchResult> preContingencyAllBranchResults;
        private final Map<Pair<String, Branch.Side>, LimitViolation> preContingencyLimitViolationsMap;
        private final SecurityAnalysisParameters parameters;
        private final List<Contingency> contingencies;
        private final DefaultLimitViolationDetector detector;
        private final double dcPowerFactor;
        private final Map<String, LimitViolationsResult> limitViolationsPerContingencyId = new LinkedHashMap<>();
        private final Map<String, List<BranchResult>> branchResultsPerContingencyId = new LinkedHashMap<>();
        private final Map<String, ConnectivityResult> connectivityResultPerContingencyId = new LinkedHashMap<>();

        public DcSecurityAnalysisContext(SecurityAnalysisParameters saParameters,
                                         List<Contingency> contingencyList,
                                         DefaultLimitViolationDetector violationDetector,
                                         double dcPowerFactor) {
            this.parameters = saParameters;
            this.contingencies = contingencyList;
            this.sensitivityFactors = new ArrayList<>();
            this.preContingencyAllBranchResults = new HashMap<>();
            this.preContingencyLimitViolationsMap = new HashMap<>();
            this.detector = violationDetector;
            this.dcPowerFactor = dcPowerFactor;
        }

        List<SensitivityFactor> getFactors() {
            return sensitivityFactors;
        }

        Map<String, BranchResult> getPreContingencyAllBranchResults() {
            return preContingencyAllBranchResults;
        }

        Map<Pair<String, Branch.Side>, LimitViolation> getPreContingencyLimitViolationsMap() {
            return preContingencyLimitViolationsMap;
        }

        List<Contingency> getContingencies() {
            return contingencies;
        }

        SecurityAnalysisParameters getParameters() {
            return parameters;
        }

        DefaultLimitViolationDetector getDetector() {
            return detector;
        }

        double getDcPowerFactor() {
            return dcPowerFactor;
        }

        Map<String, LimitViolationsResult> getLimitViolationsPerContingencyId() {
            return limitViolationsPerContingencyId;
        }

        Map<String, List<BranchResult>> getBranchResultsPerContingencyId() {
            return branchResultsPerContingencyId;
        }

        Map<String, ConnectivityResult> getConnectivityResultPerContingencyId() {
            return connectivityResultPerContingencyId;
        }
    }

    protected DcSecurityAnalysis(Network network, MatrixFactory matrixFactory, GraphConnectivityFactory<LfBus, LfBranch> connectivityFactory,
                                 List<StateMonitor> stateMonitors, Reporter reporter) {
        super(network, matrixFactory, connectivityFactory, stateMonitors, reporter);
    }

    @Override
    SecurityAnalysisReport runSync(String workingVariantId, SecurityAnalysisParameters securityAnalysisParameters, ContingenciesProvider contingenciesProvider,
                                   ComputationManager computationManager, List<OperatorStrategy> operatorStrategies, List<Action> actions) {

        // load contingencies
        List<Contingency> contingencies = contingenciesProvider.getContingencies(network);

        OpenSensitivityAnalysisProvider sensitivityAnalysisProvider = new OpenSensitivityAnalysisProvider(matrixFactory);

        List<SensitivityVariableSet> variableSets = Collections.emptyList();
        SensitivityAnalysisParameters sensitivityAnalysisParameters = new SensitivityAnalysisParameters();
        LoadFlowParameters loadFlowParameters = securityAnalysisParameters.getLoadFlowParameters();
        sensitivityAnalysisParameters.setLoadFlowParameters(loadFlowParameters);

        ContingencyContext contingencyContext = new ContingencyContext(null, ContingencyContextType.ALL);
        String variableId = network.getLoads().iterator().next().getId();

        DefaultLimitViolationDetector detector = new DefaultLimitViolationDetector(1.0f, EnumSet.allOf(LoadingLimitType.class));

        // CosPhi for DC power to current conversion
        DcSecurityAnalysisContext context = new DcSecurityAnalysisContext(securityAnalysisParameters, contingencies, detector, loadFlowParameters.getDcPowerFactor());
        SensitivityFactorReader factorReader = handler -> {
            for (Branch<?> b : network.getBranches()) {
                SensitivityFactor f = new SensitivityFactor(SensitivityFunctionType.BRANCH_ACTIVE_POWER_1, b.getId(), SensitivityVariableType.INJECTION_ACTIVE_POWER,
                        variableId, false, contingencyContext);
                context.getFactors().add(f);
                handler.onFactor(f.getFunctionType(), f.getFunctionId(), f.getVariableType(), f.getVariableId(), f.isVariableSet(), f.getContingencyContext());
            }
        };

        Map<String, List<LimitViolation>> violationsPerContingency = new HashMap<>();
        SensitivityResultWriter valueWriter = new SensitivityResultWriter() {
            @Override
            public void writeSensitivityValue(int factorContext, int contingencyIndex, double value, double functionReference) {
                SensitivityFactor factor = context.getFactors().get(factorContext);

                // Work based on the fact all sensitivity values from pre contingency will be processed before post contingency
                if (contingencyIndex == -1) {
                    String branchId = factor.getFunctionId();
                    Branch<?> branch = network.getBranch(branchId);
                    BranchResult branchResult = computeBranchResult(branchId, functionReference, branch.getTerminal1().getVoltageLevel().getNominalV(),
                            branch.getTerminal2().getVoltageLevel().getNominalV(), context.getDcPowerFactor(), null, Double.NaN);
                    context.getPreContingencyAllBranchResults().put(branchId, branchResult);
                    context.getDetector().checkActivePower(branch, Branch.Side.ONE, Math.abs(functionReference), violation -> context.getPreContingencyLimitViolationsMap().put(Pair.of(violation.getSubjectId(), violation.getSide()), violation));
                    context.getDetector().checkCurrent(branch, Branch.Side.ONE, branchResult.getI1(), violation -> context.getPreContingencyLimitViolationsMap().put(Pair.of(violation.getSubjectId(), violation.getSide()), violation));
                    context.getDetector().checkCurrent(branch, Branch.Side.TWO, branchResult.getI2(), violation -> context.getPreContingencyLimitViolationsMap().put(Pair.of(violation.getSubjectId(), violation.getSide()), violation));
                } else {
                    Contingency contingency = context.getContingencies().get(contingencyIndex);
                    List<BranchResult> branchResultList = context.getBranchResultsPerContingencyId().computeIfAbsent(contingency.getId(), k -> new ArrayList<>());
                    List<LimitViolation> violations = violationsPerContingency.computeIfAbsent(contingency.getId(), k -> new ArrayList<>());
                    double branchInContingencyP1 = Double.NaN;
                    if (contingency.getElements().size() == 1 && contingency.getElements().get(0).getType() == ContingencyElementType.BRANCH) {
                        branchInContingencyP1 = context.getPreContingencyAllBranchResults().get(contingency.getElements().get(0).getId()).getP1();
                    }
                    String branchId = factor.getFunctionId();
                    Branch<?> branch = network.getBranch(branchId);
                    BranchResult branchResult = computeBranchResult(branchId, functionReference, branch.getTerminal1().getVoltageLevel().getNominalV(),
                            branch.getTerminal2().getVoltageLevel().getNominalV(), context.getDcPowerFactor(), null, Double.NaN);
                    if (isBranchMonitored(branchId, contingency)) {
                        BranchResult preContingencyBranchResult = context.getPreContingencyAllBranchResults().get(branchId);
                        BranchResult newBranchResult = computeBranchResult(branchId, functionReference, branch.getTerminal1().getVoltageLevel().getNominalV(),
                                branch.getTerminal2().getVoltageLevel().getNominalV(), context.getDcPowerFactor(), preContingencyBranchResult, branchInContingencyP1);
                        branchResultList.add(newBranchResult);
                    }
                    context.getDetector().checkActivePower(branch, Branch.Side.ONE, Math.abs(functionReference), violation -> checkViolationWeakenedOrEquivalentAndAdd(context, violation, violations));
                    context.getDetector().checkCurrent(branch, Branch.Side.ONE, branchResult.getI1(), violation -> checkViolationWeakenedOrEquivalentAndAdd(context, violation, violations));
                    context.getDetector().checkCurrent(branch, Branch.Side.TWO, branchResult.getI2(), violation -> checkViolationWeakenedOrEquivalentAndAdd(context, violation, violations));
                }
            }

            @Override
            public void writeContingencyStatus(int i, SensitivityAnalysisResult.Status status) {
                // Nothing to do
            }

        };

        new SensitivityAnalysis.Runner(sensitivityAnalysisProvider)
                .run(network, workingVariantId, factorReader, valueWriter, context.getContingencies(), variableSets, sensitivityAnalysisParameters, computationManager, Reporter.NO_OP);

        LimitViolationsResult limitViolations = new LimitViolationsResult(new ArrayList<>(context.getPreContingencyLimitViolationsMap().values()));
        PreContingencyResult preContingencyResult = new PreContingencyResult(LoadFlowResult.ComponentResult.Status.CONVERGED, limitViolations,
                context.getPreContingencyAllBranchResults().values().stream().filter(br -> isBranchMonitored(br.getBranchId(), null)).collect(Collectors.toList()),
                Collections.emptyList(), Collections.emptyList());

        contingencies.forEach(c -> context.getLimitViolationsPerContingencyId().put(c.getId(),
                new LimitViolationsResult(new ArrayList<>(violationsPerContingency.get(c.getId())), Collections.emptyList())));

        List<OperatorStrategyResult> operatorStrategyResult = createOperatorStrategyResults(context, operatorStrategies, actions);

        List<PostContingencyResult> postContingencyResults = new ArrayList<>();
        for (Contingency contingency : contingencies) {
            postContingencyResults.add(new PostContingencyResult(contingency, PostContingencyComputationStatus.CONVERGED,
                    context.getLimitViolationsPerContingencyId().get(contingency.getId()),
                    context.getBranchResultsPerContingencyId().get(contingency.getId()),
                    Collections.emptyList(), Collections.emptyList(), context.getConnectivityResultPerContingencyId().get(contingency.getId())));
        }
        return new SecurityAnalysisReport(new SecurityAnalysisResult(preContingencyResult, postContingencyResults, operatorStrategyResult));
    }

    private void checkViolationWeakenedOrEquivalentAndAdd(DcSecurityAnalysisContext context, LimitViolation violationToAdd, List<LimitViolation> violations) {
        LimitViolation preContingencyViolation = context.getPreContingencyLimitViolationsMap().get(Pair.of(violationToAdd.getSubjectId(), violationToAdd.getSide()));
        if (preContingencyViolation == null || !LimitViolationManager.violationWeakenedOrEquivalent(preContingencyViolation, violationToAdd, context.getParameters().getIncreasedViolationsParameters())) {
            violations.add(violationToAdd);
        }
    }

    private List<OperatorStrategyResult> createOperatorStrategyResults(DcSecurityAnalysisContext context, List<OperatorStrategy> operatorStrategies, List<Action> actions) {

        OpenLoadFlowParameters parametersExt = OpenLoadFlowParameters.get(context.getParameters().getLoadFlowParameters());

        // check actions validity
        checkActions(network, actions);

        // try for find all switches to be operated as actions.
        LfTopoConfig topoConfig = new LfTopoConfig();
        findAllSwitchesToOperate(network, actions, topoConfig);

        // try to find all pst to retain because involved in pst actions
        findAllPtcToOperate(actions, topoConfig);

<<<<<<< HEAD
        List<PropagatedContingency> propagatedContingencies = PropagatedContingency.createList(network, context.getContingencies(), topoConfig, false, context.getParameters().getLoadFlowParameters());
=======
        PropagatedContingencyCreationParameters creationParameters = new PropagatedContingencyCreationParameters()
                .setContingencyPropagation(false)
                .setShuntCompensatorVoltageControlOn(false)
                .setHvdcAcEmulation(false)
                .setSlackDistributionOnConformLoad(context.getParameters().getLoadFlowParameters().getBalanceType() == LoadFlowParameters.BalanceType.PROPORTIONAL_TO_CONFORM_LOAD);
        List<PropagatedContingency> propagatedContingencies = PropagatedContingency.createList(network, context.getContingencies(), topoConfig, creationParameters);
>>>>>>> b170839a

        Map<String, Action> actionsById = indexActionsById(actions);
        Set<Action> neededActions = new HashSet<>(actionsById.size());

        var dcParameters = OpenLoadFlowParameters.createDcParameters(network, context.getParameters().getLoadFlowParameters(),
                parametersExt, matrixFactory, connectivityFactory, false);
        boolean breakers = topoConfig.isBreaker();
        dcParameters.getNetworkParameters()
                .setBreakers(breakers)
                .setCacheEnabled(false); // force not caching as not supported in secu analysis

        try (LfNetworkList lfNetworks = Networks.load(network, dcParameters.getNetworkParameters(), topoConfig, Reporter.NO_OP)) {
            return lfNetworks.getLargest().filter(LfNetwork::isValid)
                    .map(largestNetwork -> runActionSimulations(context, largestNetwork, dcParameters, propagatedContingencies,
                                operatorStrategies, actionsById, neededActions))
                    .orElse(Collections.emptyList());
        }
    }

    private boolean isBranchMonitored(String branchId, Contingency contingency) {
        boolean allMonitored = monitorIndex.getAllStateMonitor().getBranchIds().contains(branchId);
        boolean noneMonitored = monitorIndex.getNoneStateMonitor().getBranchIds().contains(branchId);
        boolean specificMonitored = false;
        StateMonitor specificMonitor = null;
        if (contingency != null) {
            specificMonitor = monitorIndex.getSpecificStateMonitors().get(contingency.getId());
        }
        if (specificMonitor != null) {
            specificMonitored = specificMonitor.getBranchIds().contains(branchId);
        }
        return contingency == null && noneMonitored || allMonitored || specificMonitored;
    }

    private static double currentActivePower(double activePower, double voltage, double cosPhi) {
        return 1000 * activePower / (Math.sqrt(3) * cosPhi * voltage);
    }

    private static BranchResult computeBranchResult(String branchId, double functionReference, double nominalV1,
                                                    double nominalV2, double dcPowerFactor, BranchResult preContingencyBranchResult,
                                                    double branchInContingencyP1) {
        double i1 = currentActivePower(Math.abs(functionReference), nominalV1, dcPowerFactor);
        double i2 = currentActivePower(Math.abs(functionReference), nominalV2, dcPowerFactor);
        double flowTransfer = Double.NaN;
        if (preContingencyBranchResult != null) {
            flowTransfer = Double.isNaN(branchInContingencyP1) ? Double.NaN : (functionReference - preContingencyBranchResult.getP1()) / branchInContingencyP1;
        }
        return new BranchResult(branchId, functionReference, Double.NaN, i1, -functionReference, Double.NaN, i2, flowTransfer);
    }

    private List<OperatorStrategyResult> runActionSimulations(DcSecurityAnalysisContext context, LfNetwork lfNetwork, DcLoadFlowParameters parameters,
                                                              List<PropagatedContingency> propagatedContingencies, List<OperatorStrategy> operatorStrategies,
                                                              Map<String, Action> actionsById, Set<Action> neededActions) {

        // Run initial load flow and save state
        try (DcLoadFlowContext lfContext = new DcLoadFlowContext(lfNetwork, parameters)) {

            new DcLoadFlowEngine(lfContext).run();
            NetworkState networkState = NetworkState.save(lfNetwork);

            SecurityAnalysisParameters securityAnalysisParameters = context.getParameters();
            OpenSecurityAnalysisParameters openSecurityAnalysisParameters = OpenSecurityAnalysisParameters.getOrDefault(securityAnalysisParameters);
            LoadFlowParameters loadFlowParameters = securityAnalysisParameters.getLoadFlowParameters();
            OpenLoadFlowParameters openLoadFlowParameters = OpenLoadFlowParameters.get(loadFlowParameters);

            boolean createResultExtension = openSecurityAnalysisParameters.isCreateResultExtension();

            var preContingencyLimitViolationManager = new LimitViolationManager();
            preContingencyLimitViolationManager.detectViolations(lfNetwork);

            Map<String, List<OperatorStrategy>> operatorStrategiesByContingencyId = indexOperatorStrategiesByContingencyId(propagatedContingencies, operatorStrategies, actionsById, neededActions);
            Map<String, LfAction> lfActionById = createLfActions(lfNetwork, neededActions, network, parameters.getNetworkParameters());
            Iterator<PropagatedContingency> contingencyIt = propagatedContingencies.iterator();

            List<OperatorStrategyResult> operatorStrategyResults = new ArrayList<>();
            while (contingencyIt.hasNext() && !Thread.currentThread().isInterrupted()) {
                PropagatedContingency propagatedContingency = contingencyIt.next();
                List<OperatorStrategy> operatorStrategiesForThisContingency = operatorStrategiesByContingencyId.get(propagatedContingency.getContingency().getId());

                if (operatorStrategiesForThisContingency == null) {
                    break;
                }
                for (OperatorStrategy operatorStrategy : operatorStrategiesForThisContingency) {
                    List<String> actionIds = checkCondition(operatorStrategy, context.getLimitViolationsPerContingencyId().get(propagatedContingency.getContingency().getId()));
                    if (!actionIds.isEmpty()) {
                        propagatedContingency.toLfContingency(lfNetwork)
                                .ifPresent(lfContingency -> {
                                    lfContingency.apply(loadFlowParameters.getBalanceType());
                                    distributedMismatch(lfNetwork, DcLoadFlowEngine.getActivePowerMismatch(lfNetwork.getBuses().stream().filter(bus -> !bus.isDisabled()).collect(Collectors.toSet())),
                                            loadFlowParameters, openLoadFlowParameters);
                                    OperatorStrategyResult result = runActionSimulation(lfNetwork, lfContext, operatorStrategy, actionIds, preContingencyLimitViolationManager, securityAnalysisParameters.getIncreasedViolationsParameters(),
                                            lfActionById, createResultExtension, lfContingency, parameters.getNetworkParameters());
                                    operatorStrategyResults.add(result);
                                    networkState.restore();
                                });
                    }
                }
            }

            completeConnectivityResults(context, lfNetwork, propagatedContingencies, networkState);

            return operatorStrategyResults;
        }
    }

    private void completeConnectivityResults(DcSecurityAnalysisContext context, LfNetwork lfNetwork,
                                             List<PropagatedContingency> propagatedContingencies,
                                             NetworkState networkState) {

        // some connectivity results have not been built yet and we have to.
        // after some contingencies, no operator strategies have been applied.
        // we apply the contingency on the network just to complete the connectivity results.
        Iterator<PropagatedContingency> contingencyIt = propagatedContingencies.iterator();
        while (contingencyIt.hasNext() && !Thread.currentThread().isInterrupted()) {
            PropagatedContingency propagatedContingency = contingencyIt.next();
            context.getConnectivityResultPerContingencyId().computeIfAbsent(propagatedContingency.getContingency().getId(), id ->
                    propagatedContingency.toLfContingency(lfNetwork)
                            .map(lfContingency -> {
                                lfContingency.apply(context.getParameters().getLoadFlowParameters().getBalanceType());
                                // we build the connectivity result linked to this contingency by opportunity.
                                ConnectivityResult connectivityResult = new ConnectivityResult(lfContingency.getCreatedSynchronousComponentsCount(), 0,
                                        lfContingency.getDisconnectedLoadActivePower() * PerUnit.SB,
                                        lfContingency.getDisconnectedGenerationActivePower() * PerUnit.SB,
                                        lfContingency.getDisconnectedElementIds());
                                networkState.restore();
                                return connectivityResult;
                            })
                            .orElse(new ConnectivityResult(0, 0, 0, 0, Collections.emptySet()))
            );
        }
    }

    @Override
    protected PostContingencyComputationStatus runActionLoadFlow(DcLoadFlowContext context) {
        DcLoadFlowResult dcLoadFlowResult = new DcLoadFlowEngine(context).run();

        boolean postActionsComputationOk = dcLoadFlowResult.isSucceeded();
        return postActionsComputationOk ? PostContingencyComputationStatus.CONVERGED : PostContingencyComputationStatus.FAILED;
    }
}<|MERGE_RESOLUTION|>--- conflicted
+++ resolved
@@ -239,16 +239,12 @@
         // try to find all pst to retain because involved in pst actions
         findAllPtcToOperate(actions, topoConfig);
 
-<<<<<<< HEAD
-        List<PropagatedContingency> propagatedContingencies = PropagatedContingency.createList(network, context.getContingencies(), topoConfig, false, context.getParameters().getLoadFlowParameters());
-=======
         PropagatedContingencyCreationParameters creationParameters = new PropagatedContingencyCreationParameters()
                 .setContingencyPropagation(false)
                 .setShuntCompensatorVoltageControlOn(false)
                 .setHvdcAcEmulation(false)
                 .setSlackDistributionOnConformLoad(context.getParameters().getLoadFlowParameters().getBalanceType() == LoadFlowParameters.BalanceType.PROPORTIONAL_TO_CONFORM_LOAD);
         List<PropagatedContingency> propagatedContingencies = PropagatedContingency.createList(network, context.getContingencies(), topoConfig, creationParameters);
->>>>>>> b170839a
 
         Map<String, Action> actionsById = indexActionsById(actions);
         Set<Action> neededActions = new HashSet<>(actionsById.size());
