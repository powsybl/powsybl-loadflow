--- conflicted
+++ resolved
@@ -28,14 +28,7 @@
 import com.powsybl.security.detectors.DefaultLimitViolationDetector;
 import com.powsybl.security.detectors.LoadingLimitType;
 import com.powsybl.security.monitor.StateMonitor;
-<<<<<<< HEAD
-import com.powsybl.security.results.BranchResult;
-import com.powsybl.security.results.OperatorStrategyResult;
-import com.powsybl.security.results.PostContingencyResult;
-import com.powsybl.security.results.PreContingencyResult;
-=======
 import com.powsybl.security.results.*;
->>>>>>> 6717b524
 import com.powsybl.security.strategy.OperatorStrategy;
 import com.powsybl.sensitivity.*;
 import org.apache.commons.lang3.tuple.Pair;
@@ -128,52 +121,6 @@
 
         // CosPhi for DC power to current conversion
         OpenLoadFlowParameters parametersExt = OpenLoadFlowParameters.get(securityAnalysisParameters.getLoadFlowParameters());
-<<<<<<< HEAD
-        DcSecurityAnalysisContext ctx = new DcSecurityAnalysisContext(securityAnalysisParameters, contingencies, detector, parametersExt.getDcPowerFactor());
-        for (Branch<?> b : network.getBranches()) {
-            ctx.getFactors().add(new SensitivityFactor(SensitivityFunctionType.BRANCH_ACTIVE_POWER_1, b.getId(), SensitivityVariableType.INJECTION_ACTIVE_POWER,
-                    variableId, false, contingencyContext));
-        }
-        SensitivityAnalysisResult res = new SensitivityAnalysis.Runner(sensitivityAnalysisProvider)
-                .run(network, workingVariantId, ctx.getFactors(), ctx.getContingencies(), variableSets, sensitivityAnalysisParameters, computationManager, Reporter.NO_OP);
-
-        PreContingencyResult preContingencyResult = buildPreContingencyResults(ctx, res);
-
-        List<PostContingencyResult> postContingencyResults = buildPostContingencyResults(ctx, res);
-
-        // TODO: Probably need to add the operator strategies to the ctx, and use a similar format to the 2 above.
-        List<OperatorStrategyResult> operatorStrategyResults = computeOperatorStrategyResults(ctx, operatorStrategies);
-
-        return new SecurityAnalysisReport(new SecurityAnalysisResult(preContingencyResult, postContingencyResults, operatorStrategyResults));
-    }
-
-    private List<OperatorStrategyResult> computeOperatorStrategyResults(DcSecurityAnalysisContext ctx, List<OperatorStrategy> operatorStrategies) {
-        return Collections.emptyList();
-    }
-
-    public static double currentActivePower(double activePower, double voltage, double cosPhi) {
-        return 1000 * activePower / (Math.sqrt(3) * cosPhi * voltage);
-    }
-
-    public PreContingencyResult buildPreContingencyResults(DcSecurityAnalysisContext ctx, SensitivityAnalysisResult res) {
-        for (SensitivityValue sensValue : res.getValues(null)) {
-            SensitivityFactor factor = ctx.getFactors().get(sensValue.getFactorIndex());
-            String branchId = factor.getFunctionId();
-            Branch<?> branch = network.getBranch(branchId);
-            double i1 = currentActivePower(Math.abs(sensValue.getFunctionReference()), branch.getTerminal1().getVoltageLevel().getNominalV(), ctx.getDcPowerFactor());
-            double i2 = currentActivePower(Math.abs(sensValue.getFunctionReference()), branch.getTerminal2().getVoltageLevel().getNominalV(), ctx.getDcPowerFactor());
-            ctx.getPreContingencyBranchResults().put(branchId, new BranchResult(branchId, sensValue.getFunctionReference(), Double.NaN, i1, -sensValue.getFunctionReference(), Double.NaN, i2, Double.NaN));
-            ctx.getDetector().checkActivePower(branch, Branch.Side.ONE, Math.abs(sensValue.getFunctionReference()), violation -> ctx.getPreContingencyLimitViolationsMap().put(Pair.of(violation.getSubjectId(), violation.getSide()), violation));
-            ctx.getDetector().checkCurrent(branch, Branch.Side.ONE, i1, violation -> ctx.getPreContingencyLimitViolationsMap().put(Pair.of(violation.getSubjectId(), violation.getSide()), violation));
-            ctx.getDetector().checkCurrent(branch, Branch.Side.TWO, i2, violation -> ctx.getPreContingencyLimitViolationsMap().put(Pair.of(violation.getSubjectId(), violation.getSide()), violation));
-        }
-
-        LimitViolationsResult limitViolations = new LimitViolationsResult(true,
-                new ArrayList<>(ctx.getPreContingencyLimitViolationsMap().values()));
-
-        return new PreContingencyResult(limitViolations, new ArrayList<>(ctx.getPreContingencyBranchResults().values()), Collections.emptyList(), Collections.emptyList());
-    }
-=======
         DcSecurityAnalysisContext context = new DcSecurityAnalysisContext(securityAnalysisParameters, contingencies, detector, parametersExt.getDcPowerFactor());
         for (Branch<?> b : network.getBranches()) {
             context.getFactors().add(new SensitivityFactor(SensitivityFunctionType.BRANCH_ACTIVE_POWER_1, b.getId(), SensitivityVariableType.INJECTION_ACTIVE_POWER,
@@ -215,37 +162,17 @@
     }
 
     private List<PostContingencyResult> createPostContingencyResults(DcSecurityAnalysisContext context, SensitivityAnalysisResult res) {
->>>>>>> 6717b524
-
-    public List<PostContingencyResult> buildPostContingencyResults(DcSecurityAnalysisContext ctx, SensitivityAnalysisResult res) {
+
         List<PostContingencyResult> postContingencyResults = new ArrayList<>();
-<<<<<<< HEAD
-        for (Contingency contingency : ctx.getContingencies()) {
-=======
         for (Contingency contingency : context.getContingencies()) {
->>>>>>> 6717b524
             Map<String, BranchResult> postContingencyBranchResults = new HashMap<>();
             List<SensitivityValue> values = res.getValues(contingency.getId());
             Map<Pair<String, Branch.Side>, LimitViolation> violations = new HashMap<>();
             double branchInContingencyP1 = Double.NaN;
             if (contingency.getElements().size() == 1 && contingency.getElements().get(0).getType() == ContingencyElementType.BRANCH) {
-<<<<<<< HEAD
-                branchInContingencyP1 = ctx.getPreContingencyBranchResults().get(contingency.getElements().get(0).getId()).getP1();
-=======
                 branchInContingencyP1 = context.getPreContingencyAllBranchResults().get(contingency.getElements().get(0).getId()).getP1();
->>>>>>> 6717b524
             }
             for (SensitivityValue v : values) {
-<<<<<<< HEAD
-                SensitivityFactor factor = ctx.getFactors().get(v.getFactorIndex());
-                String branchId = factor.getFunctionId();
-                Branch<?> branch = network.getBranch(branchId);
-                double i1 = currentActivePower(Math.abs(v.getFunctionReference()), branch.getTerminal1().getVoltageLevel().getNominalV(), ctx.getDcPowerFactor());
-                double i2 = currentActivePower(Math.abs(v.getFunctionReference()), branch.getTerminal2().getVoltageLevel().getNominalV(), ctx.getDcPowerFactor());
-
-                if (isBranchMonitored(branchId, contingency)) {
-                    BranchResult preContingencyBranchResult = ctx.getPreContingencyBranchResults().get(branchId);
-=======
                 SensitivityFactor factor = context.getFactors().get(v.getFactorIndex());
                 String branchId = factor.getFunctionId();
                 Branch<?> branch = network.getBranch(branchId);
@@ -253,20 +180,10 @@
                 double i2 = currentActivePower(Math.abs(v.getFunctionReference()), branch.getTerminal2().getVoltageLevel().getNominalV(), context.getDcPowerFactor());
                 if (isBranchMonitored(branchId, contingency)) {
                     BranchResult preContingencyBranchResult = context.getPreContingencyAllBranchResults().get(branchId);
->>>>>>> 6717b524
                     double flowTransfer = Double.isNaN(branchInContingencyP1) ? Double.NaN : (v.getFunctionReference() - preContingencyBranchResult.getP1()) / branchInContingencyP1;
                     postContingencyBranchResults.put(branchId, new BranchResult(branchId, v.getFunctionReference(), Double.NaN, i1,
                             -v.getFunctionReference(), Double.NaN, i2, flowTransfer));
                 }
-<<<<<<< HEAD
-                ctx.getDetector().checkActivePower(branch, Branch.Side.ONE, Math.abs(v.getFunctionReference()), violation -> violations.put(Pair.of(violation.getSubjectId(), violation.getSide()), violation));
-                ctx.getDetector().checkCurrent(branch, Branch.Side.ONE, i1, violation -> violations.put(Pair.of(violation.getSubjectId(), violation.getSide()), violation));
-                ctx.getDetector().checkCurrent(branch, Branch.Side.TWO, i2, violation -> violations.put(Pair.of(violation.getSubjectId(), violation.getSide()), violation));
-            }
-            ctx.getPreContingencyLimitViolationsMap().forEach((subjectSideId, preContingencyViolation) -> {
-                LimitViolation postContingencyViolation = violations.get(subjectSideId);
-                if (LimitViolationManager.violationWeakenedOrEquivalent(preContingencyViolation, postContingencyViolation, ctx.getParameters().getIncreasedViolationsParameters())) {
-=======
                 context.getDetector().checkActivePower(branch, Branch.Side.ONE, Math.abs(v.getFunctionReference()), violation -> violations.put(Pair.of(violation.getSubjectId(), violation.getSide()), violation));
                 context.getDetector().checkCurrent(branch, Branch.Side.ONE, i1, violation -> violations.put(Pair.of(violation.getSubjectId(), violation.getSide()), violation));
                 context.getDetector().checkCurrent(branch, Branch.Side.TWO, i2, violation -> violations.put(Pair.of(violation.getSubjectId(), violation.getSide()), violation));
@@ -274,7 +191,6 @@
             context.getPreContingencyLimitViolationsMap().forEach((subjectSideId, preContingencyViolation) -> {
                 LimitViolation postContingencyViolation = violations.get(subjectSideId);
                 if (LimitViolationManager.violationWeakenedOrEquivalent(preContingencyViolation, postContingencyViolation, context.getParameters().getIncreasedViolationsParameters())) {
->>>>>>> 6717b524
                     violations.remove(subjectSideId);
                 }
             });
@@ -380,15 +296,6 @@
                 }
             }
         }
-<<<<<<< HEAD
-        return postContingencyResults;
-    }
-
-    private boolean isBranchMonitored(String branchId, Contingency c) {
-        boolean allMonitored = monitorIndex.getAllStateMonitor().getBranchIds().contains(branchId);
-        boolean specificMonitored = false;
-        StateMonitor specificMonitor = monitorIndex.getSpecificStateMonitors().get(c.getId());
-=======
         return operatorStrategyResults;
     }
 
@@ -399,73 +306,13 @@
         if (contingency != null) {
             specificMonitor = monitorIndex.getSpecificStateMonitors().get(contingency.getId());
         }
->>>>>>> 6717b524
         if (specificMonitor != null) {
             specificMonitored = specificMonitor.getBranchIds().contains(branchId);
         }
         return allMonitored || specificMonitored;
     }
 
-<<<<<<< HEAD
-    public class DcSecurityAnalysisContext {
-
-        List<SensitivityFactor> sensitivityFactors;
-
-        Map<String, BranchResult> preContingencyBranchResults;
-
-        Map<Pair<String, Branch.Side>, LimitViolation> preContingencyLimitViolationsMap;
-
-        SecurityAnalysisParameters parameters;
-
-        List<Contingency> contingencies;
-
-        DefaultLimitViolationDetector detector;
-
-        double dcPowerFactor;
-
-        public DcSecurityAnalysisContext(SecurityAnalysisParameters saParameters,
-                                         List<Contingency> contingencyList,
-                                         DefaultLimitViolationDetector violationDetector,
-                                         double dcPowerFactor) {
-            this.parameters = saParameters;
-            this.contingencies = contingencyList;
-            this.sensitivityFactors = new ArrayList<>();
-            this.preContingencyBranchResults = new HashMap<>();
-            this.preContingencyLimitViolationsMap = new HashMap<>();
-            this.detector = violationDetector;
-            this.dcPowerFactor = dcPowerFactor;
-        }
-
-        List<SensitivityFactor> getFactors() {
-            return sensitivityFactors;
-        }
-
-        Map<String, BranchResult> getPreContingencyBranchResults() {
-            return preContingencyBranchResults;
-        }
-
-        Map<Pair<String, Branch.Side>, LimitViolation> getPreContingencyLimitViolationsMap() {
-            return preContingencyLimitViolationsMap;
-        }
-
-        List<Contingency> getContingencies() {
-            return contingencies;
-        }
-
-        SecurityAnalysisParameters getParameters() {
-            return parameters;
-        }
-
-        DefaultLimitViolationDetector getDetector() {
-            return detector;
-        }
-
-        double getDcPowerFactor() {
-            return dcPowerFactor;
-        }
-=======
     private static double currentActivePower(double activePower, double voltage, double cosPhi) {
         return 1000 * activePower / (Math.sqrt(3) * cosPhi * voltage);
->>>>>>> 6717b524
     }
 }