/**
 * Copyright (c) 2024, Coreso SA (https://www.coreso.eu/) and TSCNET Services GmbH (https://www.tscnet.eu/)
 * This Source Code Form is subject to the terms of the Mozilla Public
 * License, v. 2.0. If a copy of the MPL was not distributed with this
 * file, You can obtain one at http://mozilla.org/MPL/2.0/.
 * SPDX-License-Identifier: MPL-2.0
 */
package com.powsybl.openloadflow.sa;

import com.google.common.base.Stopwatch;
import com.powsybl.action.Action;
import com.powsybl.action.PhaseTapChangerTapPositionAction;
import com.powsybl.commons.report.ReportNode;
import com.powsybl.contingency.Contingency;
import com.powsybl.iidm.network.Network;
import com.powsybl.loadflow.LoadFlowParameters;
import com.powsybl.loadflow.LoadFlowResult;
import com.powsybl.math.matrix.DenseMatrix;
import com.powsybl.math.matrix.MatrixFactory;
import com.powsybl.openloadflow.OpenLoadFlowParameters;
import com.powsybl.openloadflow.dc.DcLoadFlowContext;
import com.powsybl.openloadflow.dc.DcLoadFlowEngine;
import com.powsybl.openloadflow.dc.DcLoadFlowParameters;
import com.powsybl.openloadflow.dc.equations.DcEquationType;
import com.powsybl.openloadflow.dc.equations.DcVariableType;
import com.powsybl.openloadflow.equations.EquationSystem;
import com.powsybl.openloadflow.graph.GraphConnectivityFactory;
import com.powsybl.openloadflow.network.*;
import com.powsybl.openloadflow.network.impl.Networks;
import com.powsybl.openloadflow.network.impl.PropagatedContingency;
import com.powsybl.openloadflow.sensi.*;
import com.powsybl.openloadflow.util.PerUnit;
import com.powsybl.openloadflow.util.Reports;
import com.powsybl.security.LimitViolationsResult;
import com.powsybl.security.PostContingencyComputationStatus;
import com.powsybl.security.SecurityAnalysisParameters;
import com.powsybl.security.SecurityAnalysisResult;
import com.powsybl.security.limitreduction.LimitReduction;
import com.powsybl.security.monitor.StateMonitor;
import com.powsybl.security.results.*;
import com.powsybl.security.strategy.OperatorStrategy;

import java.util.*;
import java.util.stream.Collectors;

import static com.powsybl.openloadflow.dc.DcLoadFlowEngine.updateNetwork;
import static com.powsybl.openloadflow.network.impl.PropagatedContingency.cleanContingencies;

/**
 * @author Pierre Arvy {@literal <pierre.arvy at artelys.com>}
 */
public class WoodburyDcSecurityAnalysis extends DcSecurityAnalysis {

    protected WoodburyDcSecurityAnalysis(Network network, MatrixFactory matrixFactory, GraphConnectivityFactory<LfBus, LfBranch> connectivityFactory,
                                         List<StateMonitor> stateMonitors, ReportNode reportNode) {
        super(network, matrixFactory, connectivityFactory, stateMonitors, reportNode);
    }

    @Override
    protected ReportNode createSaRootReportNode() {
        return Reports.createWoodburyDcSecurityAnalysis(reportNode, network.getId());
    }

    @Override
    protected DcLoadFlowParameters createParameters(LoadFlowParameters lfParameters, OpenLoadFlowParameters lfParametersExt, boolean breakers) {
        DcLoadFlowParameters dcParameters = super.createParameters(lfParameters, lfParametersExt, breakers);
        // connectivity break analysis does not handle zero impedance lines
        dcParameters.getNetworkParameters().setMinImpedance(true);
        // needed an equation to force angle to zero when a PST is lost
        dcParameters.getEquationSystemCreationParameters().setForcePhaseControlOffAndAddAngle1Var(true);
        return dcParameters;
    }

    /**
     * Calculate post contingency states for a contingency.
     * In case of connectivity break, a pre-computation has been done in {@link #calculatePostContingencyStatesForAContingencyBreakingConnectivity}
     * to reset active power flow of hvdc lines on which one bus is lost.
     * If connectivity, a generator, a load or a phase tap changer is lost due to the contingency, the pre contingency flowStates are overridden.
     * @return the post contingency states for the contingency
     */
    private double[] calculatePostContingencyStatesForAContingency(DcLoadFlowContext loadFlowContext, DenseMatrix contingenciesStates, double[] flowStates,
                                                                   PropagatedContingency contingency, Map<String, ComputedContingencyElement> contingencyElementByBranch,
                                                                   Set<LfBus> disabledBuses, Set<String> elementsToReconnect, Set<LfBranch> partialDisabledBranches, ReportNode reportNode) {
        return calculatePostContingencyAndOperatorStrategyStatesForAContingency(loadFlowContext, contingenciesStates, flowStates, contingency, contingencyElementByBranch, disabledBuses, elementsToReconnect,
                partialDisabledBranches, Collections.emptyList(), Collections.emptyMap(), WoodburyEngine.EmptyDenseMatrix.getInstance(), reportNode);
    }

    /**
     * Calculate post contingency and post operator strategy states, for a contingency.
     * In case of connectivity break, a pre-computation has been done in {@link #calculatePostContingencyAndOperatorStrategyStatesForAContingencyBreakingConnectivity}
     * to reset active power flow of hvdc lines on which one bus is lost.
     * If connectivity, a generator, a load or a phase tap changer is lost/modified due to the contingency/operator strategy, the pre contingency flowStates are overridden.
     */
    private double[] calculatePostContingencyAndOperatorStrategyStatesForAContingency(DcLoadFlowContext loadFlowContext, DenseMatrix contingenciesStates, double[] flowStates,
                                                                                      PropagatedContingency contingency, Map<String, ComputedContingencyElement> contingencyElementByBranch,
                                                                                      Set<LfBus> disabledBuses, Set<String> elementsToReconnect, Set<LfBranch> partialDisabledBranches,
                                                                                      List<LfAction> operatorStrategyLfActions, Map<String, ComputedTapPositionChangeElement> tapPositionChangeElementByBranch,
                                                                                      DenseMatrix actionsStates, ReportNode reportNode) {

        List<ComputedContingencyElement> contingencyElements = contingency.getBranchIdsToOpen().keySet().stream()
                .filter(element -> !elementsToReconnect.contains(element))
                .map(contingencyElementByBranch::get)
                .collect(Collectors.toList());
        List<ComputedTapPositionChangeElement> actionElements = operatorStrategyLfActions.stream()
                .map(lfAction -> lfAction.getTapPositionChange().getBranch().getId())
                .map(tapPositionChangeElementByBranch::get)
                .collect(Collectors.toList());

        var lfNetwork = loadFlowContext.getNetwork();
        Set<LfBranch> disabledBranches = contingency.getBranchIdsToOpen().keySet().stream().map(lfNetwork::getBranchById).collect(Collectors.toSet());
        disabledBranches.addAll(partialDisabledBranches);
        DisabledNetwork disabledNetwork = new DisabledNetwork(disabledBuses, disabledBranches);

<<<<<<< HEAD
        double[] postContingencyStates;
        WoodburyEngine engine = new WoodburyEngine(loadFlowContext.getParameters().getEquationSystemCreationParameters(), contingencyElements, contingenciesStates, actionElements, actionsStates);

=======
        WoodburyEngine engine = new WoodburyEngine(loadFlowContext.getParameters().getEquationSystemCreationParameters(), contingencyElements, contingenciesStates);
>>>>>>> d96584ab
        double[] newFlowStates = flowStates;
        if (contingency.getGeneratorIdsToLose().isEmpty() && contingency.getLoadIdsToLose().isEmpty()) {

            // get the lost phase tap changers for this contingency
            Set<LfBranch> lostPhaseControllers = contingency.getBranchIdsToOpen().keySet().stream()
                    .filter(element -> !elementsToReconnect.contains(element))
                    .map(contingencyElementByBranch::get)
                    .map(ComputedContingencyElement::getLfBranch)
                    .filter(LfBranch::hasPhaseControllerCapability)
                    .collect(Collectors.toSet());

            // if a phase tap changer is lost or if the connectivity have changed, we must recompute load flows
            // same if there is an action, as they are only on pst for now
            if (!disabledBuses.isEmpty() || !lostPhaseControllers.isEmpty() || !operatorStrategyLfActions.isEmpty()) {
                newFlowStates = DcLoadFlowEngine.run(loadFlowContext, disabledNetwork, reportNode, operatorStrategyLfActions);
            }
<<<<<<< HEAD
            postContingencyStates = engine.run(newFlowStates);

=======
            engine.toPostContingencyStates(newFlowStates);
>>>>>>> d96584ab
        } else {
            // if we have a contingency including the loss of a DC line or a generator or a load
            // save base state for later restoration after each contingency
            DcLoadFlowParameters lfParameters = loadFlowContext.getParameters();
            NetworkState networkState = NetworkState.save(lfNetwork);
            contingency.toLfContingency(lfNetwork, false)
                    .ifPresent(lfContingency -> lfContingency.apply(lfParameters.getBalanceType()));
<<<<<<< HEAD

            newFlowStates = DcLoadFlowEngine.run(loadFlowContext, disabledNetwork, reportNode, operatorStrategyLfActions);
            postContingencyStates = engine.run(newFlowStates);
=======
            newFlowStates = DcLoadFlowEngine.run(loadFlowContext, disabledNetwork, reportNode);
            engine.toPostContingencyStates(newFlowStates);
>>>>>>> d96584ab
            networkState.restore();
        }

        return newFlowStates;
    }

    /**
     * Calculate post contingency states for a contingency breaking connectivity, without remedial actions.
     */
    private double[] calculatePostContingencyStatesForAContingencyBreakingConnectivity(ConnectivityBreakAnalysis.ConnectivityAnalysisResult connectivityAnalysisResult, DcLoadFlowContext loadFlowContext,
                                                                                       Map<String, ComputedContingencyElement> contingencyElementByBranch, double[] flowStates, DenseMatrix contingenciesStates,
                                                                                       ReportNode reportNode) {
        return calculatePostContingencyAndOperatorStrategyStatesForAContingencyBreakingConnectivity(connectivityAnalysisResult, loadFlowContext, contingencyElementByBranch, flowStates,
                contingenciesStates, Collections.emptyList(), Collections.emptyMap(), WoodburyEngine.EmptyDenseMatrix.getInstance(), reportNode);
    }

    /**
     * Calculate post contingency and post operator strategy states, for a contingency breaking connectivity.
     */
    private double[] calculatePostContingencyAndOperatorStrategyStatesForAContingencyBreakingConnectivity(ConnectivityBreakAnalysis.ConnectivityAnalysisResult connectivityAnalysisResult, DcLoadFlowContext loadFlowContext,
                                                                                                          Map<String, ComputedContingencyElement> contingencyElementByBranch, double[] flowStates, DenseMatrix contingenciesStates,
                                                                                                          List<LfAction> operatorStrategyLfActions, Map<String, ComputedTapPositionChangeElement> tapPositionChangeElementByBranch, DenseMatrix actionsStates, ReportNode reportNode) {

        PropagatedContingency contingency = connectivityAnalysisResult.getPropagatedContingency();
        Set<LfBus> disabledBuses = connectivityAnalysisResult.getDisabledBuses();

        // as we are processing a contingency with connectivity break, we have to reset active power flow of a hvdc line
        // if one bus of the line is lost.
        for (LfHvdc hvdc : loadFlowContext.getNetwork().getHvdcs()) {
            if (Networks.isIsolatedBusForHvdc(hvdc.getBus1(), disabledBuses) ^ Networks.isIsolatedBusForHvdc(hvdc.getBus2(), disabledBuses)) {
                contingency.getGeneratorIdsToLose().add(hvdc.getConverterStation1().getId());
                contingency.getGeneratorIdsToLose().add(hvdc.getConverterStation2().getId());
            }
        }

        return calculatePostContingencyAndOperatorStrategyStatesForAContingency(loadFlowContext, contingenciesStates, flowStates,
                contingency, contingencyElementByBranch, disabledBuses, connectivityAnalysisResult.getElementsToReconnect(),
                connectivityAnalysisResult.getPartialDisabledBranches(), operatorStrategyLfActions, tapPositionChangeElementByBranch, actionsStates, reportNode);
    }

    private void filterActions(List<Action> actions) {
        actions.stream()
                .filter(action -> !(action instanceof PhaseTapChangerTapPositionAction))
                .findAny()
                .ifPresent(e -> {
                    throw new IllegalStateException("For now, only PhaseTapChangerTapPositionAction is allowed in WoodburyDcSecurityAnalysis");
                });
    }

    private PostContingencyResult computePostContingencyResult(DcLoadFlowContext loadFlowContext, Contingency contingency, LfContingency lfContingency,
                                                               LimitViolationManager preContingencyLimitViolationManager, PreContingencyNetworkResult preContingencyNetworkResult,
                                                               boolean createResultExtension, SecurityAnalysisParameters.IncreasedViolationsParameters violationsParameters,
                                                               double[] postContingencyStates, List<LimitReduction> limitReductions) {

        // update network state with post contingency states
        LfNetwork lfNetwork = loadFlowContext.getNetwork();
        loadFlowContext.getEquationSystem().getStateVector().set(postContingencyStates);
        updateNetwork(lfNetwork, loadFlowContext.getEquationSystem(), postContingencyStates);

        lfContingency.apply(loadFlowContext.getParameters().getBalanceType());

        // update post contingency network result
        var postContingencyNetworkResult = new PostContingencyNetworkResult(lfNetwork, monitorIndex, createResultExtension, preContingencyNetworkResult, contingency);
        postContingencyNetworkResult.update();

        // detect violations
        var postContingencyLimitViolationManager = new LimitViolationManager(preContingencyLimitViolationManager, limitReductions, violationsParameters);
        postContingencyLimitViolationManager.detectViolations(lfNetwork);

        // connectivity result due to the application of the lf contingency
        var connectivityResult = new ConnectivityResult(
                lfContingency.getCreatedSynchronousComponentsCount(), 0,
                lfContingency.getDisconnectedLoadActivePower() * PerUnit.SB,
                lfContingency.getDisconnectedGenerationActivePower() * PerUnit.SB,
                lfContingency.getDisconnectedElementIds());

        return new PostContingencyResult(contingency,
                PostContingencyComputationStatus.CONVERGED,
                new LimitViolationsResult(postContingencyLimitViolationManager.getLimitViolations()),
                postContingencyNetworkResult.getBranchResults(),
                postContingencyNetworkResult.getBusResults(),
                postContingencyNetworkResult.getThreeWindingsTransformerResults(),
                connectivityResult);
    }

    private OperatorStrategyResult computeOperatorStrategyResult(OperatorStrategy operatorStrategy,
                                                                 DcLoadFlowContext loadFlowContext, SecurityAnalysisParameters securityAnalysisParameters,
                                                                 List<LfAction> operatorStrategyLfActions, PropagatedContingency contingency, double[] postContingencyAndActionsStates,
                                                                 LimitViolationManager preContingencyLimitViolationManager, List<LimitReduction> limitReductions,
                                                                 boolean createResultExtension) {
        LfNetwork lfNetwork = loadFlowContext.getNetwork();
        loadFlowContext.getEquationSystem().getStateVector().set(postContingencyAndActionsStates);
        updateNetwork(lfNetwork, loadFlowContext.getEquationSystem(), postContingencyAndActionsStates);

        LfContingency lfContingency = contingency.toLfContingency(lfNetwork).orElseThrow(); // the contingency can not be null
        lfContingency.apply(loadFlowContext.getParameters().getBalanceType());
        LfAction.apply(operatorStrategyLfActions, lfNetwork, lfContingency, loadFlowContext.getParameters().getNetworkParameters());

        // update network result
        var postActionsNetworkResult = new PreContingencyNetworkResult(lfNetwork, monitorIndex, createResultExtension);
        postActionsNetworkResult.update();

        // detect violations
        var postActionsViolationManager = new LimitViolationManager(preContingencyLimitViolationManager, limitReductions, securityAnalysisParameters.getIncreasedViolationsParameters());
        postActionsViolationManager.detectViolations(lfNetwork);

        return new OperatorStrategyResult(operatorStrategy, PostContingencyComputationStatus.CONVERGED,
                new LimitViolationsResult(postActionsViolationManager.getLimitViolations()),
                new NetworkResult(postActionsNetworkResult.getBranchResults(),
                        postActionsNetworkResult.getBusResults(),
                        postActionsNetworkResult.getThreeWindingsTransformerResults()));
    }

    private static Map<String, ComputedTapPositionChangeElement> createTapPositionChangeElementsIndexByBranchId(Map<String, LfAction> lfActionById, EquationSystem<DcVariableType, DcEquationType> equationSystem) {
        Map<String, ComputedTapPositionChangeElement> computedTapPositionChangeElements = lfActionById.values().stream()
                .filter(lfAction -> lfAction.getTapPositionChange() != null)
                .map(lfAction -> new ComputedTapPositionChangeElement(lfAction.getTapPositionChange(), equationSystem))
                .filter(computedTapPositionChangeElement -> computedTapPositionChangeElement.getLfBranchEquation() != null)
                .collect(Collectors.toMap(
                        computedTapPositionChangeElement -> computedTapPositionChangeElement.getLfBranch().getId(),
                        computedTapPositionChangeElement -> computedTapPositionChangeElement,
                        (existing, replacement) -> existing,
                        LinkedHashMap::new
                ));
        ComputedElement.setComputedElementIndexes(computedTapPositionChangeElements.values());
        return computedTapPositionChangeElements;
    }

    @Override
    protected SecurityAnalysisResult runSimulations(LfNetwork lfNetwork, List<PropagatedContingency> propagatedContingencies, DcLoadFlowParameters dcParameters,
                                                    SecurityAnalysisParameters securityAnalysisParameters, List<OperatorStrategy> operatorStrategies,
                                                    List<Action> actions, List<LimitReduction> limitReductions) {
        // Verify only PST actions are given
        filterActions(actions);
        Map<String, Action> actionsById = indexActionsById(actions);
        Set<Action> neededActions = new HashSet<>(actionsById.size());
        Map<String, List<OperatorStrategy>> operatorStrategiesByContingencyId = indexOperatorStrategiesByContingencyId(propagatedContingencies, operatorStrategies, actionsById, neededActions);
        Map<String, LfAction> lfActionById = createLfActions(lfNetwork, neededActions, network, dcParameters.getNetworkParameters()); // only convert needed actions

        OpenSecurityAnalysisParameters openSecurityAnalysisParameters = OpenSecurityAnalysisParameters.getOrDefault(securityAnalysisParameters);
        boolean createResultExtension = openSecurityAnalysisParameters.isCreateResultExtension();

        try (DcLoadFlowContext context = new DcLoadFlowContext(lfNetwork, dcParameters, false)) {
            ReportNode networkReportNode = lfNetwork.getReportNode();
            ReportNode preContSimReportNode = Reports.createPreContingencySimulation(networkReportNode);
            lfNetwork.setReportNode(preContSimReportNode);

            // prepare contingencies for connectivity analysis and Woodbury engine
            // note that contingencies on branches connected only on one side are removed,
            // this is a difference with dc security analysis
            cleanContingencies(lfNetwork, propagatedContingencies);

            // compute the pre-contingency states
            double[] preContingencyStates = DcLoadFlowEngine.run(context, new DisabledNetwork(), reportNode);
            // create workingContingencyStates that will be a working copy of pre-contingency states
            double[] workingContingencyStates = new double[preContingencyStates.length];
            System.arraycopy(preContingencyStates, 0, workingContingencyStates, 0, preContingencyStates.length);

            // set pre contingency angle states as state vector of equation system
            context.getEquationSystem().getStateVector().set(preContingencyStates);

            // Update network voltages with pre contingency states
            updateNetwork(lfNetwork, context.getEquationSystem(), preContingencyStates);
            if (context.getParameters().isSetVToNan()) {
                for (LfBus bus : lfNetwork.getBuses()) {
                    bus.setV(Double.NaN);
                }
            }

            // update network result
            var preContingencyNetworkResult = new PreContingencyNetworkResult(lfNetwork, monitorIndex, createResultExtension);
            preContingencyNetworkResult.update();

            // detect violations
            var preContingencyLimitViolationManager = new LimitViolationManager(limitReductions);
            preContingencyLimitViolationManager.detectViolations(lfNetwork);

            // compute states with +1 -1 to model the contingencies and run connectivity analysis
            ConnectivityBreakAnalysis.ConnectivityBreakAnalysisResults connectivityBreakAnalysisResults = ConnectivityBreakAnalysis.run(context, propagatedContingencies);

            // compute states with +1 -1 to model the actions in Woodbury engine
            // TODO : do I really need to index on the branchId, instead of action ID ?
            Map<String, ComputedTapPositionChangeElement> tapPositionChangeElementsByBranchId = createTapPositionChangeElementsIndexByBranchId(lfActionById, context.getEquationSystem());
            DenseMatrix actionsStates = ComputedElement.calculateElementsStates(context, tapPositionChangeElementsByBranchId.values());

            // save base state for later restoration after each contingency/action
            NetworkState networkState = NetworkState.save(lfNetwork);

            List<PostContingencyResult> postContingencyResults = new ArrayList<>();
            List<OperatorStrategyResult> operatorStrategyResults = new ArrayList<>();
            LOGGER.info("Processing post contingency results for contingencies with no connectivity break");
            connectivityBreakAnalysisResults.nonBreakingConnectivityContingencies()
                    .forEach(propagatedContingency -> propagatedContingency.toLfContingency(lfNetwork, false) // Woodbury does not support slack relocation
                        .ifPresent(lfContingency -> { // only process contingencies that impact the network
                            ReportNode postContSimReportNode = Reports.createPostContingencySimulation(networkReportNode, lfContingency.getId());
                            lfNetwork.setReportNode(postContSimReportNode);

                            logPostContingencyStart(lfNetwork, lfContingency);
                            Stopwatch stopwatch = Stopwatch.createStarted();
<<<<<<< HEAD
                            System.arraycopy(baseContingencyStates, 0, preContingencyStates, 0, baseContingencyStates.length);
                            double[] postContingencyStates = calculatePostContingencyStatesForAContingency(context, connectivityBreakAnalysisResults.contingenciesStates(), preContingencyStates, propagatedContingency,
                                    connectivityBreakAnalysisResults.contingencyElementByBranch(), Collections.emptySet(), Collections.emptySet(), Collections.emptySet(), reportNode);
=======
                            System.arraycopy(preContingencyStates, 0, workingContingencyStates, 0, preContingencyStates.length);
                            double[] postContingencyStates = calculatePostContingencyStatesForAContingency(context, connectivityBreakAnalysisResults.contingenciesStates(), workingContingencyStates, propagatedContingency,
                                    connectivityBreakAnalysisResults.contingencyElementByBranch(), Collections.emptySet(), Collections.emptySet(), reportNode, Collections.emptySet());
>>>>>>> d96584ab
                            // compute post contingency result with post contingency states
                            PostContingencyResult postContingencyResult = computePostContingencyResult(context, propagatedContingency.getContingency(),
                                    lfContingency, preContingencyLimitViolationManager, preContingencyNetworkResult, createResultExtension,
                                    securityAnalysisParameters.getIncreasedViolationsParameters(), postContingencyStates, limitReductions);

                            stopwatch.stop();
                            logPostContingencyEnd(lfNetwork, lfContingency, stopwatch);

                            postContingencyResults.add(postContingencyResult);
                            networkState.restore();

                            List<OperatorStrategy> operatorStrategiesForThisContingency = operatorStrategiesByContingencyId.get(propagatedContingency.getContingency().getId());
                            if (operatorStrategiesForThisContingency != null) {
                                for (OperatorStrategy operatorStrategy : operatorStrategiesForThisContingency) {
                                    ReportNode osSimReportNode = Reports.createOperatorStrategySimulation(postContSimReportNode, operatorStrategy.getId());
                                    lfNetwork.setReportNode(osSimReportNode);

                                    List<String> actionIds = checkCondition(operatorStrategy, postContingencyResult.getLimitViolationsResult());
                                    List<LfAction> operatorStrategyLfActions = actionIds.stream()
                                            .map(lfActionById::get)
                                            .filter(Objects::nonNull)
                                            .toList();

                                    logActionStart(lfNetwork, operatorStrategy);
                                    stopwatch = Stopwatch.createStarted();

                                    double[] postContingencyAndActionsStates = calculatePostContingencyAndOperatorStrategyStatesForAContingency(context, connectivityBreakAnalysisResults.contingenciesStates(), preContingencyStates, propagatedContingency,
                                            connectivityBreakAnalysisResults.contingencyElementByBranch(), Collections.emptySet(), Collections.emptySet(), Collections.emptySet(),
                                            operatorStrategyLfActions, tapPositionChangeElementsByBranchId, actionsStates, reportNode);
                                    OperatorStrategyResult operatorStrategyResult = computeOperatorStrategyResult(operatorStrategy, context, securityAnalysisParameters,
                                            operatorStrategyLfActions, propagatedContingency, postContingencyAndActionsStates, preContingencyLimitViolationManager,
                                            limitReductions, createResultExtension);

                                    stopwatch.stop();
                                    logActionEnd(lfNetwork, operatorStrategy, stopwatch);

                                    operatorStrategyResults.add(operatorStrategyResult);
                                    networkState.restore();
                                }
                            }
                        })
                );

            LOGGER.info("Processing post contingency results for contingencies breaking connectivity");
            connectivityBreakAnalysisResults.connectivityAnalysisResults()
                    .forEach(connectivityAnalysisResult -> {
                        PropagatedContingency propagatedContingency = connectivityAnalysisResult.getPropagatedContingency();
                        propagatedContingency.toLfContingency(lfNetwork, false) // Woodbury does not support slack relocation
                            .ifPresent(lfContingency -> { // only process contingencies that impact the network
                                ReportNode postContSimReportNode = Reports.createPostContingencySimulation(networkReportNode, lfContingency.getId());
                                lfNetwork.setReportNode(postContSimReportNode);

                                logPostContingencyStart(lfNetwork, lfContingency);
                                Stopwatch stopwatch = Stopwatch.createStarted();

                                // no need to distribute active mismatch due to connectivity modifications
                                // this is handled when the slack is distributed in pre contingency states override
                                double[] postContingencyStates = calculatePostContingencyStatesForAContingencyBreakingConnectivity(connectivityAnalysisResult, context,
                                        connectivityBreakAnalysisResults.contingencyElementByBranch(), preContingencyStates,
                                        connectivityBreakAnalysisResults.contingenciesStates(), reportNode);
                                // compute post contingency result with post contingency states
                                PostContingencyResult postContingencyResult = computePostContingencyResult(context, propagatedContingency.getContingency(),
                                        lfContingency, preContingencyLimitViolationManager, preContingencyNetworkResult, createResultExtension,
                                        securityAnalysisParameters.getIncreasedViolationsParameters(), postContingencyStates, limitReductions);

                                stopwatch.stop();
                                logPostContingencyEnd(lfNetwork, lfContingency, stopwatch);

                                postContingencyResults.add(postContingencyResult);
                                networkState.restore();

                                List<OperatorStrategy> operatorStrategiesForThisContingency = operatorStrategiesByContingencyId.get(propagatedContingency.getContingency().getId());
                                if (operatorStrategiesForThisContingency != null) {
                                    for (OperatorStrategy operatorStrategy : operatorStrategiesForThisContingency) {
                                        ReportNode osSimReportNode = Reports.createOperatorStrategySimulation(postContSimReportNode, operatorStrategy.getId());
                                        lfNetwork.setReportNode(osSimReportNode);

                                        List<String> actionIds = checkCondition(operatorStrategy, postContingencyResult.getLimitViolationsResult());
                                        List<LfAction> operatorStrategyLfActions = actionIds.stream()
                                                .map(lfActionById::get)
                                                .filter(Objects::nonNull)
                                                .toList();

                                        logActionStart(lfNetwork, operatorStrategy);
                                        stopwatch = Stopwatch.createStarted();

                                        double[] postContingencyAndActionsStates = calculatePostContingencyAndOperatorStrategyStatesForAContingencyBreakingConnectivity(connectivityAnalysisResult, context,
                                                connectivityBreakAnalysisResults.contingencyElementByBranch(), preContingencyStates, connectivityBreakAnalysisResults.contingenciesStates(),
                                                operatorStrategyLfActions, tapPositionChangeElementsByBranchId, actionsStates, reportNode);
                                        OperatorStrategyResult operatorStrategyResult = computeOperatorStrategyResult(operatorStrategy, context, securityAnalysisParameters,
                                                operatorStrategyLfActions, propagatedContingency, postContingencyAndActionsStates, preContingencyLimitViolationManager,
                                                limitReductions, createResultExtension);

                                        stopwatch.stop();
                                        logActionEnd(lfNetwork, operatorStrategy, stopwatch);

                                        operatorStrategyResults.add(operatorStrategyResult);
                                        networkState.restore();
                                    }
                                }
                            });
                    });

            return new SecurityAnalysisResult(
                    new PreContingencyResult(LoadFlowResult.ComponentResult.Status.CONVERGED,
                            new LimitViolationsResult(preContingencyLimitViolationManager.getLimitViolations()),
                            preContingencyNetworkResult.getBranchResults(), preContingencyNetworkResult.getBusResults(),
                            preContingencyNetworkResult.getThreeWindingsTransformerResults()),
                            postContingencyResults, operatorStrategyResults);
        }
    }
}<|MERGE_RESOLUTION|>--- conflicted
+++ resolved
@@ -111,13 +111,8 @@
         disabledBranches.addAll(partialDisabledBranches);
         DisabledNetwork disabledNetwork = new DisabledNetwork(disabledBuses, disabledBranches);
 
-<<<<<<< HEAD
-        double[] postContingencyStates;
         WoodburyEngine engine = new WoodburyEngine(loadFlowContext.getParameters().getEquationSystemCreationParameters(), contingencyElements, contingenciesStates, actionElements, actionsStates);
 
-=======
-        WoodburyEngine engine = new WoodburyEngine(loadFlowContext.getParameters().getEquationSystemCreationParameters(), contingencyElements, contingenciesStates);
->>>>>>> d96584ab
         double[] newFlowStates = flowStates;
         if (contingency.getGeneratorIdsToLose().isEmpty() && contingency.getLoadIdsToLose().isEmpty()) {
 
@@ -134,12 +129,7 @@
             if (!disabledBuses.isEmpty() || !lostPhaseControllers.isEmpty() || !operatorStrategyLfActions.isEmpty()) {
                 newFlowStates = DcLoadFlowEngine.run(loadFlowContext, disabledNetwork, reportNode, operatorStrategyLfActions);
             }
-<<<<<<< HEAD
-            postContingencyStates = engine.run(newFlowStates);
-
-=======
             engine.toPostContingencyStates(newFlowStates);
->>>>>>> d96584ab
         } else {
             // if we have a contingency including the loss of a DC line or a generator or a load
             // save base state for later restoration after each contingency
@@ -147,14 +137,9 @@
             NetworkState networkState = NetworkState.save(lfNetwork);
             contingency.toLfContingency(lfNetwork, false)
                     .ifPresent(lfContingency -> lfContingency.apply(lfParameters.getBalanceType()));
-<<<<<<< HEAD
 
             newFlowStates = DcLoadFlowEngine.run(loadFlowContext, disabledNetwork, reportNode, operatorStrategyLfActions);
-            postContingencyStates = engine.run(newFlowStates);
-=======
-            newFlowStates = DcLoadFlowEngine.run(loadFlowContext, disabledNetwork, reportNode);
             engine.toPostContingencyStates(newFlowStates);
->>>>>>> d96584ab
             networkState.restore();
         }
 
@@ -354,15 +339,9 @@
 
                             logPostContingencyStart(lfNetwork, lfContingency);
                             Stopwatch stopwatch = Stopwatch.createStarted();
-<<<<<<< HEAD
-                            System.arraycopy(baseContingencyStates, 0, preContingencyStates, 0, baseContingencyStates.length);
-                            double[] postContingencyStates = calculatePostContingencyStatesForAContingency(context, connectivityBreakAnalysisResults.contingenciesStates(), preContingencyStates, propagatedContingency,
-                                    connectivityBreakAnalysisResults.contingencyElementByBranch(), Collections.emptySet(), Collections.emptySet(), Collections.emptySet(), reportNode);
-=======
                             System.arraycopy(preContingencyStates, 0, workingContingencyStates, 0, preContingencyStates.length);
                             double[] postContingencyStates = calculatePostContingencyStatesForAContingency(context, connectivityBreakAnalysisResults.contingenciesStates(), workingContingencyStates, propagatedContingency,
                                     connectivityBreakAnalysisResults.contingencyElementByBranch(), Collections.emptySet(), Collections.emptySet(), reportNode, Collections.emptySet());
->>>>>>> d96584ab
                             // compute post contingency result with post contingency states
                             PostContingencyResult postContingencyResult = computePostContingencyResult(context, propagatedContingency.getContingency(),
                                     lfContingency, preContingencyLimitViolationManager, preContingencyNetworkResult, createResultExtension,
