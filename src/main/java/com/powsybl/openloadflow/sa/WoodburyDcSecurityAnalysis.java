--- conflicted
+++ resolved
@@ -375,17 +375,10 @@
         filterActions(actions);
         Map<String, Action> actionsById = indexActionsById(actions);
         Set<Action> neededActions = new HashSet<>(actionsById.size());
-<<<<<<< HEAD
-        OpenSecurityAnalysisParameters securityAnalysisParametersExt = securityAnalysisParameters.getExtension(OpenSecurityAnalysisParameters.class);
-        boolean tolerateMissingContingencies = securityAnalysisParametersExt != null && securityAnalysisParametersExt.getThreadCount() > 1;
-
-        Map<String, List<OperatorStrategy>> operatorStrategiesByContingencyId =
-                indexOperatorStrategiesByContingencyId(propagatedContingencies, operatorStrategies, actionsById, neededActions, tolerateMissingContingencies);
-
-=======
+
         Map<String, List<OperatorStrategy>> operatorStrategiesByContingencyId =
                 indexOperatorStrategiesByContingencyId(propagatedContingencies, operatorStrategies, actionsById, neededActions, true);
->>>>>>> fad85287
+
         Map<String, LfAction> lfActionById = createLfActions(lfNetwork, neededActions, network, dcParameters.getNetworkParameters()); // only convert needed actions
 
         OpenSecurityAnalysisParameters openSecurityAnalysisParameters = OpenSecurityAnalysisParameters.getOrDefault(securityAnalysisParameters);
