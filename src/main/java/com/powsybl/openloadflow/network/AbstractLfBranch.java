/**
 * Copyright (c) 2019, RTE (http://www.rte-france.com)
 * This Source Code Form is subject to the terms of the Mozilla Public
 * License, v. 2.0. If a copy of the MPL was not distributed with this
 * file, You can obtain one at http://mozilla.org/MPL/2.0/.
 */
package com.powsybl.openloadflow.network;

import com.powsybl.iidm.network.*;
import com.powsybl.openloadflow.network.impl.Transformers;
import com.powsybl.openloadflow.util.Evaluable;
import org.apache.commons.math3.util.FastMath;
import org.slf4j.Logger;
import org.slf4j.LoggerFactory;

import java.util.*;

/**
 * @author Geoffroy Jamgotchian <geoffroy.jamgotchian at rte-france.com>
 */
public abstract class AbstractLfBranch extends AbstractElement implements LfBranch {

    public static final class LfLimit {

        private int acceptableDuration;
        private final double value;

        private LfLimit(int acceptableDuration, double value) {
            this.acceptableDuration = acceptableDuration;
            this.value = value;
        }

        private static LfLimit createTemporaryLimit(int acceptableDuration, double valuePerUnit) {
            return new LfLimit(acceptableDuration, valuePerUnit);
        }

        private static LfLimit createPermanentLimit(double valuePerUnit) {
            return new LfLimit(Integer.MAX_VALUE, valuePerUnit);
        }

        public int getAcceptableDuration() {
            return acceptableDuration;
        }

        public double getValue() {
            return value;
        }

        public void setAcceptableDuration(int acceptableDuration) {
            this.acceptableDuration = acceptableDuration;
        }
    }

    private static final Logger LOGGER = LoggerFactory.getLogger(AbstractLfBranch.class);

    private final LfBus bus1;

    private final LfBus bus2;

    private final Map<LimitType, List<LfLimit>> limits1 = new EnumMap<>(LimitType.class);

    private final Map<LimitType, List<LfLimit>> limits2 = new EnumMap<>(LimitType.class);

    private final PiModel piModel;

    protected DiscretePhaseControl phaseControl;

    protected DiscreteVoltageControl discreteVoltageControl;

    protected boolean disabled = false;

    protected boolean spanningTreeEdge = false;

<<<<<<< HEAD
    private ReactivePowerControl reactivePowerControl;
=======
    protected Evaluable a1;
>>>>>>> eacf02d5

    protected AbstractLfBranch(LfNetwork network, LfBus bus1, LfBus bus2, PiModel piModel) {
        super(network);
        this.bus1 = bus1;
        this.bus2 = bus2;
        this.piModel = Objects.requireNonNull(piModel);
    }

    protected static List<LfLimit> createSortedLimitsList(LoadingLimits loadingLimits, LfBus bus) {
        LinkedList<LfLimit> sortedLimits = new LinkedList<>();
        if (loadingLimits != null) {
            double toPerUnit = getScaleForLimitType(loadingLimits.getLimitType(), bus);

            for (LoadingLimits.TemporaryLimit temporaryLimit : loadingLimits.getTemporaryLimits()) {
                if (temporaryLimit.getAcceptableDuration() != 0) {
                    // it is not useful to add a limit with acceptable duration equal to zero as the only value plausible
                    // for this limit is infinity.
                    // https://javadoc.io/doc/com.powsybl/powsybl-core/latest/com/powsybl/iidm/network/CurrentLimits.html
                    double valuePerUnit = temporaryLimit.getValue() * toPerUnit;
                    sortedLimits.addFirst(LfLimit.createTemporaryLimit(temporaryLimit.getAcceptableDuration(), valuePerUnit));
                }
            }
            sortedLimits.addLast(LfLimit.createPermanentLimit(loadingLimits.getPermanentLimit() * toPerUnit));
        }
        if (sortedLimits.size() > 1) {
            // we only make that fix if there is more than a permanent limit attached to the branch.
            for (int i = sortedLimits.size() - 1; i > 0; i--) {
                // From the permanent limit to the most serious temporary limit.
                sortedLimits.get(i).setAcceptableDuration(sortedLimits.get(i - 1).getAcceptableDuration());
            }
            sortedLimits.getFirst().setAcceptableDuration(0);
        }
        return sortedLimits;
    }

    @Override
    public ElementType getType() {
        return ElementType.BRANCH;
    }

    @Override
    public LfBus getBus1() {
        return bus1;
    }

    @Override
    public LfBus getBus2() {
        return bus2;
    }

    public List<LfLimit> getLimits1(LimitType type, LoadingLimits loadingLimits) {
        return limits1.computeIfAbsent(type, v -> createSortedLimitsList(loadingLimits, bus1));
    }

    public List<LfLimit> getLimits2(LimitType type, LoadingLimits loadingLimits) {
        return limits2.computeIfAbsent(type, v -> createSortedLimitsList(loadingLimits, bus2));
    }

    @Override
    public PiModel getPiModel() {
        return piModel;
    }

    @Override
    public Optional<DiscretePhaseControl> getDiscretePhaseControl() {
        return Optional.ofNullable(phaseControl);
    }

    @Override
    public void setDiscretePhaseControl(DiscretePhaseControl discretePhaseControl) {
        this.phaseControl = discretePhaseControl;
    }

    @Override
    public boolean isPhaseController() {
        return phaseControl != null && phaseControl.getController() == this;
    }

    @Override
    public boolean isPhaseControlled() {
        return phaseControl != null && phaseControl.getControlled() == this;
    }

    @Override
    public boolean isPhaseControlled(DiscretePhaseControl.ControlledSide controlledSide) {
        return isPhaseControlled() && phaseControl.getControlledSide() == controlledSide;
    }

    protected void updateTapPosition(PhaseTapChanger ptc) {
        int tapPosition = Transformers.findTapPosition(ptc, Math.toDegrees(getPiModel().getA1()));
        ptc.setTapPosition(tapPosition);
    }

    protected void updateTapPosition(RatioTapChanger rtc, double ptcRho, double rho) {
        int tapPosition = Transformers.findTapPosition(rtc, ptcRho, rho);
        rtc.setTapPosition(tapPosition);
    }

    protected void checkTargetDeadband(double p) {
        double distance = Math.abs(p - phaseControl.getTargetValue()); // in per unit system
        if (distance > phaseControl.getTargetDeadband() / 2) {
            LOGGER.warn("The active power on side {} of branch {} ({} MW) is out of the target value ({} MW) +/- deadband/2 ({} MW)",
                    phaseControl.getControlledSide(), getId(), p,
                    phaseControl.getTargetValue() * PerUnit.SB, phaseControl.getTargetDeadband() / 2 * PerUnit.SB);
        }
    }

    protected void checkTargetDeadband(RatioTapChanger rtc) {
        if (rtc.getTargetDeadband() != 0) {
            double nominalV = rtc.getRegulationTerminal().getVoltageLevel().getNominalV();
            double v = discreteVoltageControl.getControlled().getV().eval();
            double distance = Math.abs(v - discreteVoltageControl.getTargetValue()); // in per unit system
            if (distance > rtc.getTargetDeadband() / 2) {
                LOGGER.warn("The voltage on bus {} ({} kV) is out of the target value ({} kV) +/- deadband/2 ({} kV)",
                        discreteVoltageControl.getControlled().getId(), v * nominalV, rtc.getTargetV(), rtc.getTargetDeadband() / 2);
            }
        }
    }

    protected static double getScaleForLimitType(LimitType type, LfBus bus) {
        switch (type) {
            case ACTIVE_POWER:
            case APPARENT_POWER:
                return 1.0 / PerUnit.SB;
            case CURRENT:
                return 1.0 / PerUnit.ib(bus.getNominalV());
            case VOLTAGE:
            default:
                throw new UnsupportedOperationException(String.format("Getting scale for limit type %s is not supported.", type));
        }
    }

    @Override
    public Optional<DiscreteVoltageControl> getDiscreteVoltageControl() {
        return Optional.ofNullable(discreteVoltageControl);
    }

    @Override
    public boolean isVoltageController() {
        return discreteVoltageControl != null;
    }

    @Override
    public void setDiscreteVoltageControl(DiscreteVoltageControl discreteVoltageControl) {
        this.discreteVoltageControl = discreteVoltageControl;
    }

    @Override
    public boolean isDisabled() {
        return disabled;
    }

    @Override
    public void setDisabled(boolean disabled) {
        this.disabled = disabled;
    }

    public double computeApparentPower1() {
        double p = getP1().eval();
        double q = getQ1().eval();
        return FastMath.sqrt(p * p + q * q);
    }

    @Override
    public double computeApparentPower2() {
        double p = getP2().eval();
        double q = getQ2().eval();
        return FastMath.sqrt(p * p + q * q);
    }

    @Override
    public void setSpanningTreeEdge(boolean spanningTreeEdge) {
        this.spanningTreeEdge = spanningTreeEdge;
    }

    @Override
    public boolean isSpanningTreeEdge() {
        return this.spanningTreeEdge;
    }

<<<<<<< HEAD
    public Optional<ReactivePowerControl> getReactivePowerControl() {
        return Optional.ofNullable(reactivePowerControl);
    }

    @Override
    public void setReactivePowerControl(ReactivePowerControl pReactivePowerControl) {
        Objects.requireNonNull(pReactivePowerControl);
        this.reactivePowerControl = pReactivePowerControl;
=======
    @Override
    public Evaluable getA1() {
        return a1;
    }

    @Override
    public void setA1(Evaluable a1) {
        this.a1 = a1;
>>>>>>> eacf02d5
    }
}<|MERGE_RESOLUTION|>--- conflicted
+++ resolved
@@ -71,11 +71,9 @@
 
     protected boolean spanningTreeEdge = false;
 
-<<<<<<< HEAD
+    protected Evaluable a1;
+
     private ReactivePowerControl reactivePowerControl;
-=======
-    protected Evaluable a1;
->>>>>>> eacf02d5
 
     protected AbstractLfBranch(LfNetwork network, LfBus bus1, LfBus bus2, PiModel piModel) {
         super(network);
@@ -256,7 +254,16 @@
         return this.spanningTreeEdge;
     }
 
-<<<<<<< HEAD
+    @Override
+    public Evaluable getA1() {
+        return a1;
+    }
+
+    @Override
+    public void setA1(Evaluable a1) {
+        this.a1 = a1;
+    }
+
     public Optional<ReactivePowerControl> getReactivePowerControl() {
         return Optional.ofNullable(reactivePowerControl);
     }
@@ -265,15 +272,5 @@
     public void setReactivePowerControl(ReactivePowerControl pReactivePowerControl) {
         Objects.requireNonNull(pReactivePowerControl);
         this.reactivePowerControl = pReactivePowerControl;
-=======
-    @Override
-    public Evaluable getA1() {
-        return a1;
-    }
-
-    @Override
-    public void setA1(Evaluable a1) {
-        this.a1 = a1;
->>>>>>> eacf02d5
     }
 }