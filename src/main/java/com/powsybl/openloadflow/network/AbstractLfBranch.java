/**
 * Copyright (c) 2019, RTE (http://www.rte-france.com)
 * This Source Code Form is subject to the terms of the Mozilla Public
 * License, v. 2.0. If a copy of the MPL was not distributed with this
 * file, You can obtain one at http://mozilla.org/MPL/2.0/.
 */
package com.powsybl.openloadflow.network;

import com.powsybl.iidm.network.*;
import com.powsybl.openloadflow.network.impl.Transformers;
import org.apache.commons.math3.util.FastMath;
import org.slf4j.Logger;
import org.slf4j.LoggerFactory;

import java.util.*;

/**
 * @author Geoffroy Jamgotchian <geoffroy.jamgotchian at rte-france.com>
 */
public abstract class AbstractLfBranch extends AbstractElement implements LfBranch {

    public static final class LfLimit {

        private int acceptableDuration;
        private final double value;

        private LfLimit(int acceptableDuration, double value) {
            this.acceptableDuration = acceptableDuration;
            this.value = value;
        }

        private static LfLimit createTemporaryLimit(int acceptableDuration, double valuePerUnit) {
            return new LfLimit(acceptableDuration, valuePerUnit);
        }

        private static LfLimit createPermanentLimit(double valuePerUnit) {
            return new LfLimit(Integer.MAX_VALUE, valuePerUnit);
        }

        public int getAcceptableDuration() {
            return acceptableDuration;
        }

        public double getValue() {
            return value;
        }

        public void setAcceptableDuration(int acceptableDuration) {
            this.acceptableDuration = acceptableDuration;
        }
    }

    private static final Logger LOGGER = LoggerFactory.getLogger(AbstractLfBranch.class);

    private final LfBus bus1;

    private final LfBus bus2;

    private Map<LimitType, List<LfLimit>> limits1 = new EnumMap<>(LimitType.class);

    private Map<LimitType, List<LfLimit>> limits2 = new EnumMap<>(LimitType.class);

    private final PiModel piModel;

    protected DiscretePhaseControl phaseControl;

    protected DiscreteVoltageControl discreteVoltageControl;

    protected boolean disabled = false;

<<<<<<< HEAD
    private ReactivePowerControl reactivePowerControl;
=======
    protected boolean spanningTreeEdge = false;
>>>>>>> 6ffbeedc

    protected AbstractLfBranch(LfNetwork network, LfBus bus1, LfBus bus2, PiModel piModel) {
        super(network);
        this.bus1 = bus1;
        this.bus2 = bus2;
        this.piModel = Objects.requireNonNull(piModel);
    }

    protected static List<LfLimit> createSortedLimitsList(LoadingLimits loadingLimits, LfBus bus) {
        LinkedList<LfLimit> sortedLimits = new LinkedList<>();
        if (loadingLimits != null) {
            double toPerUnit = getScaleForLimitType(loadingLimits.getLimitType(), bus);

            for (LoadingLimits.TemporaryLimit temporaryLimit : loadingLimits.getTemporaryLimits()) {
                if (temporaryLimit.getAcceptableDuration() != 0) {
                    // it is not useful to add a limit with acceptable duration equal to zero as the only value plausible
                    // for this limit is infinity.
                    // https://javadoc.io/doc/com.powsybl/powsybl-core/latest/com/powsybl/iidm/network/CurrentLimits.html
                    double valuePerUnit = temporaryLimit.getValue() * toPerUnit;
                    sortedLimits.addFirst(LfLimit.createTemporaryLimit(temporaryLimit.getAcceptableDuration(), valuePerUnit));
                }
            }
            sortedLimits.addLast(LfLimit.createPermanentLimit(loadingLimits.getPermanentLimit() * toPerUnit));
        }
        if (sortedLimits.size() > 1) {
            // we only make that fix if there is more than a permanent limit attached to the branch.
            for (int i = sortedLimits.size() - 1; i > 0; i--) {
                // From the permanent limit to the most serious temporary limit.
                sortedLimits.get(i).setAcceptableDuration(sortedLimits.get(i - 1).getAcceptableDuration());
            }
            sortedLimits.getFirst().setAcceptableDuration(0);
        }
        return sortedLimits;
    }

    @Override
    public ElementType getType() {
        return ElementType.BRANCH;
    }

    @Override
    public LfBus getBus1() {
        return bus1;
    }

    @Override
    public LfBus getBus2() {
        return bus2;
    }

    public List<LfLimit> getLimits1(LimitType type, LoadingLimits loadingLimits) {
        return limits1.computeIfAbsent(type, v -> createSortedLimitsList(loadingLimits, bus1));
    }

    public List<LfLimit> getLimits2(LimitType type, LoadingLimits loadingLimits) {
        return limits2.computeIfAbsent(type, v -> createSortedLimitsList(loadingLimits, bus2));
    }

    @Override
    public PiModel getPiModel() {
        return piModel;
    }

    @Override
    public Optional<DiscretePhaseControl> getDiscretePhaseControl() {
        return Optional.ofNullable(phaseControl);
    }

    @Override
    public void setDiscretePhaseControl(DiscretePhaseControl discretePhaseControl) {
        this.phaseControl = discretePhaseControl;
    }

    @Override
    public boolean isPhaseController() {
        return phaseControl != null && phaseControl.getController() == this;
    }

    @Override
    public boolean isPhaseControlled() {
        return phaseControl != null && phaseControl.getControlled() == this;
    }

    @Override
    public boolean isPhaseControlled(DiscretePhaseControl.ControlledSide controlledSide) {
        return isPhaseControlled() && phaseControl.getControlledSide() == controlledSide;
    }

    protected void updateTapPosition(PhaseTapChanger ptc) {
        int tapPosition = Transformers.findTapPosition(ptc, Math.toDegrees(getPiModel().getA1()));
        ptc.setTapPosition(tapPosition);
    }

    protected void updateTapPosition(RatioTapChanger rtc, double ptcRho, double rho) {
        int tapPosition = Transformers.findTapPosition(rtc, ptcRho, rho);
        rtc.setTapPosition(tapPosition);
    }

    protected void checkTargetDeadband(double p) {
        double distance = Math.abs(p - phaseControl.getTargetValue()); // in per unit system
        if (distance > phaseControl.getTargetDeadband() / 2) {
            LOGGER.warn("The active power on side {} of branch {} ({} MW) is out of the target value ({} MW) +/- deadband/2 ({} MW)",
                    phaseControl.getControlledSide(), getId(), p,
                    phaseControl.getTargetValue() * PerUnit.SB, phaseControl.getTargetDeadband() / 2 * PerUnit.SB);
        }
    }

    protected void checkTargetDeadband(RatioTapChanger rtc) {
        if (rtc.getTargetDeadband() != 0) {
            double nominalV = rtc.getRegulationTerminal().getVoltageLevel().getNominalV();
            double v = discreteVoltageControl.getControlled().getV().eval();
            double distance = Math.abs(v - discreteVoltageControl.getTargetValue()); // in per unit system
            if (distance > rtc.getTargetDeadband() / 2) {
                LOGGER.warn("The voltage on bus {} ({} kV) is out of the target value ({} kV) +/- deadband/2 ({} kV)",
                        discreteVoltageControl.getControlled().getId(), v * nominalV, rtc.getTargetV(), rtc.getTargetDeadband() / 2);
            }
        }
    }

    protected static double getScaleForLimitType(LimitType type, LfBus bus) {
        switch (type) {
            case ACTIVE_POWER:
            case APPARENT_POWER:
                return 1.0 / PerUnit.SB;
            case CURRENT:
                return 1.0 / PerUnit.ib(bus.getNominalV());
            case VOLTAGE:
            default:
                throw new UnsupportedOperationException(String.format("Getting scale for limit type %s is not supported.", type));
        }
    }

    @Override
    public Optional<DiscreteVoltageControl> getDiscreteVoltageControl() {
        return Optional.ofNullable(discreteVoltageControl);
    }

    @Override
    public boolean isVoltageController() {
        return discreteVoltageControl != null;
    }

    @Override
    public void setDiscreteVoltageControl(DiscreteVoltageControl discreteVoltageControl) {
        this.discreteVoltageControl = discreteVoltageControl;
    }

    @Override
    public boolean isDisabled() {
        return disabled;
    }

    @Override
    public void setDisabled(boolean disabled) {
        this.disabled = disabled;
    }

    public double computeApparentPower1() {
        double p = getP1().eval();
        double q = getQ1().eval();
        return FastMath.sqrt(p * p + q * q);
    }

    @Override
    public double computeApparentPower2() {
        double p = getP2().eval();
        double q = getQ2().eval();
        return FastMath.sqrt(p * p + q * q);
    }

<<<<<<< HEAD
    public Optional<ReactivePowerControl> getReactivePowerControl() {
        return Optional.ofNullable(reactivePowerControl);
    }

    @Override
    public void setReactivePowerControl(ReactivePowerControl pReactivePowerControl) {
        Objects.requireNonNull(pReactivePowerControl);
        this.reactivePowerControl = pReactivePowerControl;
=======
    @Override
    public void setSpanningTreeEdge(boolean spanningTreeEdge) {
        this.spanningTreeEdge = spanningTreeEdge;
    }

    @Override
    public boolean isSpanningTreeEdge() {
        return this.spanningTreeEdge;
>>>>>>> 6ffbeedc
    }
}<|MERGE_RESOLUTION|>--- conflicted
+++ resolved
@@ -68,11 +68,9 @@
 
     protected boolean disabled = false;
 
-<<<<<<< HEAD
+    protected boolean spanningTreeEdge = false;
+
     private ReactivePowerControl reactivePowerControl;
-=======
-    protected boolean spanningTreeEdge = false;
->>>>>>> 6ffbeedc
 
     protected AbstractLfBranch(LfNetwork network, LfBus bus1, LfBus bus2, PiModel piModel) {
         super(network);
@@ -243,7 +241,16 @@
         return FastMath.sqrt(p * p + q * q);
     }
 
-<<<<<<< HEAD
+    @Override
+    public void setSpanningTreeEdge(boolean spanningTreeEdge) {
+        this.spanningTreeEdge = spanningTreeEdge;
+    }
+
+    @Override
+    public boolean isSpanningTreeEdge() {
+        return this.spanningTreeEdge;
+    }
+
     public Optional<ReactivePowerControl> getReactivePowerControl() {
         return Optional.ofNullable(reactivePowerControl);
     }
@@ -252,15 +259,5 @@
     public void setReactivePowerControl(ReactivePowerControl pReactivePowerControl) {
         Objects.requireNonNull(pReactivePowerControl);
         this.reactivePowerControl = pReactivePowerControl;
-=======
-    @Override
-    public void setSpanningTreeEdge(boolean spanningTreeEdge) {
-        this.spanningTreeEdge = spanningTreeEdge;
-    }
-
-    @Override
-    public boolean isSpanningTreeEdge() {
-        return this.spanningTreeEdge;
->>>>>>> 6ffbeedc
     }
 }