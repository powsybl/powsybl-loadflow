/**
 * Copyright (c) 2019, RTE (http://www.rte-france.com)
 * This Source Code Form is subject to the terms of the Mozilla Public
 * License, v. 2.0. If a copy of the MPL was not distributed with this
 * file, You can obtain one at http://mozilla.org/MPL/2.0/.
 */
package com.powsybl.openloadflow.network;

import com.powsybl.iidm.network.PhaseTapChanger;
import com.powsybl.openloadflow.network.impl.Transformers;
import com.powsybl.openloadflow.util.Evaluable;
import org.slf4j.Logger;
import org.slf4j.LoggerFactory;

import java.util.Objects;

/**
 * @author Geoffroy Jamgotchian <geoffroy.jamgotchian at rte-france.com>
 */
public abstract class AbstractLfBranch implements LfBranch {

    private static final Logger LOGGER = LoggerFactory.getLogger(AbstractLfBranch.class);

    private int num = -1;

    private final LfBus bus1;

    private final LfBus bus2;

    private final PiModel piModel;

<<<<<<< HEAD
    protected PhaseControl phaseControl;

    protected VoltageControl voltageControl;
=======
    protected DiscretePhaseControl phaseControl;
>>>>>>> 016ac2d0

    protected AbstractLfBranch(LfBus bus1, LfBus bus2, PiModel piModel) {
        this.bus1 = bus1;
        this.bus2 = bus2;
        this.piModel = Objects.requireNonNull(piModel);
    }

    @Override
    public int getNum() {
        return num;
    }

    @Override
    public void setNum(int num) {
        this.num = num;
    }

    @Override
    public LfBus getBus1() {
        return bus1;
    }

    @Override
    public LfBus getBus2() {
        return bus2;
    }

    @Override
    public PiModel getPiModel() {
        return piModel;
    }

    @Override
<<<<<<< HEAD
    public PhaseControl getPhaseControl() {
=======
    public DiscretePhaseControl getDiscretePhaseControl() {
>>>>>>> 016ac2d0
        return phaseControl;
    }

    @Override
<<<<<<< HEAD
    public VoltageControl getVoltageControl() {
        return voltageControl;
    }

    @Override
    public void setPhaseControl(PhaseControl phaseControl) {
        this.phaseControl = phaseControl;
=======
    public void setDiscretePhaseControl(DiscretePhaseControl discretePhaseControl) {
        this.phaseControl = discretePhaseControl;
>>>>>>> 016ac2d0
    }

    @Override
    public boolean isPhaseController() {
        return phaseControl != null && phaseControl.getController() == this;
    }

    @Override
    public boolean isPhaseControlled() {
        return phaseControl != null && phaseControl.getControlled() == this;
    }

    @Override
<<<<<<< HEAD
    public boolean isPhaseControlled(PhaseControl.ControlledSide controlledSide) {
        return isPhaseControlled() && phaseControl.getControlledSide() == controlledSide;
    }

    @Override
    public boolean isVoltageController() {
        return voltageControl != null;
    }

    @Override
    public void setVoltageControl(VoltageControl voltageControl) {
        this.voltageControl = voltageControl;
=======
    public boolean isPhaseControlled(DiscretePhaseControl.ControlledSide controlledSide) {
        return isPhaseControlled() && phaseControl.getControlledSide() == controlledSide;
    }

    protected void checkTargetDeadband(Evaluable p) {
        // NOTE: calculation is done in per unit
        double distance = Math.abs(p.eval() - phaseControl.getTargetValue());
        if (distance > phaseControl.getTargetDeadband() / 2) {
            LOGGER.warn("The active power on side {} of branch {} ({} MW) is out of the target value ({} MW) +/- deadband/2 ({} MW)",
                phaseControl.getControlledSide(), getId(), p,
                phaseControl.getTargetValue() * PerUnit.SB, phaseControl.getTargetDeadband() / 2 * PerUnit.SB);
        }
    }

    protected void updateTapPosition(PhaseTapChanger ptc) {
        int tapPosition = Transformers.findTapPosition(ptc, Math.toDegrees(getPiModel().getA1()));
        ptc.setTapPosition(tapPosition);
>>>>>>> 016ac2d0
    }

}<|MERGE_RESOLUTION|>--- conflicted
+++ resolved
@@ -29,13 +29,9 @@
 
     private final PiModel piModel;
 
-<<<<<<< HEAD
-    protected PhaseControl phaseControl;
+    protected DiscretePhaseControl phaseControl;
 
     protected VoltageControl voltageControl;
-=======
-    protected DiscretePhaseControl phaseControl;
->>>>>>> 016ac2d0
 
     protected AbstractLfBranch(LfBus bus1, LfBus bus2, PiModel piModel) {
         this.bus1 = bus1;
@@ -69,27 +65,13 @@
     }
 
     @Override
-<<<<<<< HEAD
-    public PhaseControl getPhaseControl() {
-=======
     public DiscretePhaseControl getDiscretePhaseControl() {
->>>>>>> 016ac2d0
         return phaseControl;
     }
 
     @Override
-<<<<<<< HEAD
-    public VoltageControl getVoltageControl() {
-        return voltageControl;
-    }
-
-    @Override
-    public void setPhaseControl(PhaseControl phaseControl) {
-        this.phaseControl = phaseControl;
-=======
     public void setDiscretePhaseControl(DiscretePhaseControl discretePhaseControl) {
         this.phaseControl = discretePhaseControl;
->>>>>>> 016ac2d0
     }
 
     @Override
@@ -103,20 +85,6 @@
     }
 
     @Override
-<<<<<<< HEAD
-    public boolean isPhaseControlled(PhaseControl.ControlledSide controlledSide) {
-        return isPhaseControlled() && phaseControl.getControlledSide() == controlledSide;
-    }
-
-    @Override
-    public boolean isVoltageController() {
-        return voltageControl != null;
-    }
-
-    @Override
-    public void setVoltageControl(VoltageControl voltageControl) {
-        this.voltageControl = voltageControl;
-=======
     public boolean isPhaseControlled(DiscretePhaseControl.ControlledSide controlledSide) {
         return isPhaseControlled() && phaseControl.getControlledSide() == controlledSide;
     }
@@ -134,7 +102,21 @@
     protected void updateTapPosition(PhaseTapChanger ptc) {
         int tapPosition = Transformers.findTapPosition(ptc, Math.toDegrees(getPiModel().getA1()));
         ptc.setTapPosition(tapPosition);
->>>>>>> 016ac2d0
+    }
+
+    @Override
+    public VoltageControl getVoltageControl() {
+        return voltageControl;
+    }
+
+    @Override
+    public boolean isVoltageController() {
+        return voltageControl != null;
+    }
+
+    @Override
+    public void setVoltageControl(VoltageControl voltageControl) {
+        this.voltageControl = voltageControl;
     }
 
 }