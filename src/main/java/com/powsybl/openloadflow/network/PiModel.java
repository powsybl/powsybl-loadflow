--- conflicted
+++ resolved
@@ -47,14 +47,12 @@
 
     void roundR1ToClosestTap();
 
-<<<<<<< HEAD
-    boolean setMinZ(double minZ);
-=======
     enum Direction {
         INCREASE,
         DECREASE
     }
 
     boolean updateTapPosition(Direction direction);
->>>>>>> eacf02d5
+
+    boolean setMinZ(double minZ);
 }