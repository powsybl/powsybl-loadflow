--- conflicted
+++ resolved
@@ -198,11 +198,9 @@
 
     LfZeroImpedanceNetwork getZeroImpedanceNetwork(LoadFlowModel loadFlowModel);
 
-<<<<<<< HEAD
+    LfAsymBus getAsym();
+
+    void setAsym(LfAsymBus asym);
+
     Map<LfLoadModel, LfLoad> getLoadsByModel();
-=======
-    LfAsymBus getAsym();
-
-    void setAsym(LfAsymBus asym);
->>>>>>> 73c871f9
 }