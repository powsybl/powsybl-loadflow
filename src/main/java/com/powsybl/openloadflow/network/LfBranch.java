/**
 * Copyright (c) 2019, RTE (http://www.rte-france.com)
 * This Source Code Form is subject to the terms of the Mozilla Public
 * License, v. 2.0. If a copy of the MPL was not distributed with this
 * file, You can obtain one at http://mozilla.org/MPL/2.0/.
 */
package com.powsybl.openloadflow.network;

import com.powsybl.iidm.network.Branch;
import com.powsybl.openloadflow.util.Evaluable;

import java.util.Optional;

/**
 * @author Geoffroy Jamgotchian <geoffroy.jamgotchian at rte-france.com>
 */
public interface LfBranch {

    String getId();

    int getNum();

    void setNum(int num);

    LfBus getBus1();

    LfBus getBus2();

    void setP1(Evaluable p1);

    void setP2(Evaluable p2);

    void setQ1(Evaluable q1);

    void setQ2(Evaluable q2);

<<<<<<< HEAD
    void setA1(double a1);

    double getA1();

    void setA2(double a2);

=======
>>>>>>> 832045b3
    PiModel getPiModel();

    Optional<PhaseControl> getPhaseControl();

    Branch getBranch();

    void updateState();
}<|MERGE_RESOLUTION|>--- conflicted
+++ resolved
@@ -6,7 +6,6 @@
  */
 package com.powsybl.openloadflow.network;
 
-import com.powsybl.iidm.network.Branch;
 import com.powsybl.openloadflow.util.Evaluable;
 
 import java.util.Optional;
@@ -34,20 +33,9 @@
 
     void setQ2(Evaluable q2);
 
-<<<<<<< HEAD
-    void setA1(double a1);
-
-    double getA1();
-
-    void setA2(double a2);
-
-=======
->>>>>>> 832045b3
     PiModel getPiModel();
 
     Optional<PhaseControl> getPhaseControl();
 
-    Branch getBranch();
-
     void updateState();
 }