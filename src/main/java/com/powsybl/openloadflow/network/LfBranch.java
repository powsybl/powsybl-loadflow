--- conflicted
+++ resolved
@@ -77,13 +77,7 @@
 
     void setDiscreteVoltageControl(DiscreteVoltageControl discreteVoltageControl);
 
-<<<<<<< HEAD
     BranchResult createBranchResult(double preContingencyP1, double branchInContingencyP1);
-=======
-    default BranchResult createBranchResult() {
-        throw new PowsyblException("Unsupported type of branch for branch result: " + getId());
-    }
->>>>>>> f592068d
 
     boolean isDisabled();
 
