--- conflicted
+++ resolved
@@ -93,11 +93,6 @@
 
     boolean isSpanningTreeEdge();
 
-<<<<<<< HEAD
-    Optional<ReactivePowerControl> getReactivePowerControl();
-
-    void setReactivePowerControl(ReactivePowerControl reactivePowerControl);
-=======
     Evaluable getA1();
 
     void setA1(Evaluable a1);
@@ -120,5 +115,8 @@
         }
         return phaseControl.get().getTargetValue();
     }
->>>>>>> eacf02d5
+
+    Optional<ReactivePowerControl> getReactivePowerControl();
+
+    void setReactivePowerControl(ReactivePowerControl reactivePowerControl);
 }