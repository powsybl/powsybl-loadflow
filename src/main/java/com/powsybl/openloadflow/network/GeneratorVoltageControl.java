--- conflicted
+++ resolved
@@ -10,8 +10,7 @@
 import org.slf4j.Logger;
 import org.slf4j.LoggerFactory;
 
-import java.util.Arrays;
-import java.util.List;
+import java.util.*;
 
 /**
  * @author Anne Tilloy <anne.tilloy at rte-france.com>
@@ -31,7 +30,6 @@
     }
 
     @Override
-<<<<<<< HEAD
     protected boolean isControlledBySameControlType(LfBus bus) {
         return bus.isGeneratorVoltageControlled();
     }
@@ -47,8 +45,6 @@
     }
 
     @Override
-=======
->>>>>>> 24620690
     public void setTargetValue(double targetValue) {
         if (targetValue != this.targetValue) {
             this.targetValue = targetValue;
