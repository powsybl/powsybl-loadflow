/**
 * Copyright (c) 2021, RTE (http://www.rte-france.com)
 * This Source Code Form is subject to the terms of the Mozilla Public
 * License, v. 2.0. If a copy of the MPL was not distributed with this
 * file, You can obtain one at http://mozilla.org/MPL/2.0/.
 */
package com.powsybl.openloadflow.network;

import com.powsybl.openloadflow.util.PerUnit;
import org.slf4j.Logger;
import org.slf4j.LoggerFactory;

import java.util.Arrays;
import java.util.List;

/**
 * @author Anne Tilloy <anne.tilloy at rte-france.com>
 * @author Florian Dupuy <florian.dupuy at rte-france.com>
 */
public class GeneratorVoltageControl extends VoltageControl<LfBus> {

    private static final Logger LOGGER = LoggerFactory.getLogger(GeneratorVoltageControl.class);

    public GeneratorVoltageControl(LfBus controlledBus, double targetValue) {
        super(targetValue, controlledBus);
    }

    @Override
<<<<<<< HEAD
    protected boolean isControllerEnabled(LfBus controllerElement) {
=======
    public boolean isControllerEnabled(LfBus controllerElement) {
>>>>>>> 3cbcb1c4
        return controllerElement.isGeneratorVoltageControlEnabled();
    }

    @Override
<<<<<<< HEAD
    protected boolean isControlledBySameControlType(LfBus bus) {
        return bus.isGeneratorVoltageControlled();
    }

    @Override
    protected GeneratorVoltageControl getControl(LfBus bus) {
        return bus.getGeneratorVoltageControl().orElseThrow();
    }

    @Override
    protected int getPriority() {
        return 0;
    }

    @Override
=======
>>>>>>> 3cbcb1c4
    public void setTargetValue(double targetValue) {
        if (targetValue != this.targetValue) {
            this.targetValue = targetValue;
            controlledBus.getNetwork().getListeners().forEach(l -> l.onGeneratorVoltageControlTargetChange(this, targetValue));
        }
    }

    @Override
    public void addControllerElement(LfBus controllerBus) {
        super.addControllerElement(controllerBus);
        controllerBus.setGeneratorVoltageControl(this);
    }

    /**
     * Check if the voltage control is ONLY local
     * @return true if the voltage control is ONLY local, false otherwise
     */
    public boolean isLocalControl() {
        return controllerElements.size() == 1 && controllerElements.contains(controlledBus);
    }

    /**
     * Check if the voltage control is shared
     * @return true if the voltage control is shared, false otherwise
     */
    public boolean isSharedControl() {
        return controllerElements.stream().flatMap(lfBus -> lfBus.getGenerators().stream())
                .filter(gen -> gen.getGeneratorControlType() == LfGenerator.GeneratorControlType.VOLTAGE).count() > 1;
    }

    public void updateReactiveKeys() {
        double[] reactiveKeys = createReactiveKeys(controllerElements);

        // no reactive dispatch on PQ buses, so we set the key to 0
        for (int i = 0; i < controllerElements.size(); i++) {
            LfBus controllerBus = controllerElements.get(i);
            if (controllerBus.isDisabled() || !controllerBus.isGeneratorVoltageControlEnabled()) {
                reactiveKeys[i] = 0d;
            }
        }

        // update bus reactive keys
        double reactiveKeysSum = Arrays.stream(reactiveKeys).sum();
        for (int i = 0; i < controllerElements.size(); i++) {
            LfBus controllerBus = controllerElements.get(i);
            controllerBus.setRemoteVoltageControlReactivePercent(reactiveKeysSum == 0 ? 0 : reactiveKeys[i] / reactiveKeysSum);
        }
    }

    private static double[] createUniformReactiveKeys(List<LfBus> controllerBuses) {
        double[] qKeys = new double[controllerBuses.size()];
        for (int i = 0; i < controllerBuses.size(); i++) {
            LfBus controllerBus = controllerBuses.get(i);
            qKeys[i] = controllerBus.getGenerators().stream()
                    .filter(gen -> gen.getGeneratorControlType() == LfGenerator.GeneratorControlType.VOLTAGE).count();
        }
        return qKeys;
    }

    private static double[] createReactiveKeysFromMaxReactivePowerRange(List<LfBus> controllerBuses) {
        double[] qKeys = new double[controllerBuses.size()];
        // try to build keys from reactive power range
        for (int i = 0; i < controllerBuses.size(); i++) {
            LfBus controllerBus = controllerBuses.get(i);
            for (LfGenerator generator : controllerBus.getGenerators()) {
                double maxRangeQ = generator.getRangeQ(LfGenerator.ReactiveRangeMode.MAX);
                // if one reactive range is not plausible, we fallback to uniform keys
                if (maxRangeQ < PlausibleValues.MIN_REACTIVE_RANGE / PerUnit.SB || maxRangeQ > PlausibleValues.MAX_REACTIVE_RANGE / PerUnit.SB) {
                    return createUniformReactiveKeys(controllerBuses);
                } else {
                    qKeys[i] += maxRangeQ;
                }
            }
        }
        return qKeys;
    }

    private static double[] createReactiveKeys(List<LfBus> controllerBuses) {
        double[] qKeys = new double[controllerBuses.size()];
        for (int i = 0; i < controllerBuses.size(); i++) {
            LfBus controllerBus = controllerBuses.get(i);
            for (LfGenerator generator : controllerBus.getGenerators()) {
                double qKey = generator.getRemoteControlReactiveKey().orElse(Double.NaN);
                if (Double.isNaN(qKey) || qKey == 0) {
                    if (qKey == 0) {
                        LOGGER.error("Generator '{}' remote control reactive key value is zero", generator.getId());
                    }
                    // in case of one missing key, we fallback to keys based on reactive power range
                    return createReactiveKeysFromMaxReactivePowerRange(controllerBuses);
                } else {
                    qKeys[i] += qKey;
                }
            }
        }
        return qKeys;
    }
}<|MERGE_RESOLUTION|>--- conflicted
+++ resolved
@@ -26,16 +26,11 @@
     }
 
     @Override
-<<<<<<< HEAD
-    protected boolean isControllerEnabled(LfBus controllerElement) {
-=======
     public boolean isControllerEnabled(LfBus controllerElement) {
->>>>>>> 3cbcb1c4
         return controllerElement.isGeneratorVoltageControlEnabled();
     }
 
     @Override
-<<<<<<< HEAD
     protected boolean isControlledBySameControlType(LfBus bus) {
         return bus.isGeneratorVoltageControlled();
     }
@@ -51,8 +46,6 @@
     }
 
     @Override
-=======
->>>>>>> 3cbcb1c4
     public void setTargetValue(double targetValue) {
         if (targetValue != this.targetValue) {
             this.targetValue = targetValue;
