--- conflicted
+++ resolved
@@ -106,11 +106,8 @@
             case GENERATOR:
             case LOAD:
             case SHUNT_COMPENSATOR:
-<<<<<<< HEAD
+            case STATIC_VAR_COMPENSATOR:
             case BUSBAR_SECTION:
-=======
-            case STATIC_VAR_COMPENSATOR:
->>>>>>> ea31325a
                 return ContingencyTripping.createInjectionTripping(network, (Injection<?>) identifiable);
             case THREE_WINDINGS_TRANSFORMER:
                 return ContingencyTripping.createThreeWindingsTransformerTripping(network, (ThreeWindingsTransformer) identifiable);
