--- conflicted
+++ resolved
@@ -31,14 +31,10 @@
 
     private double droop;
 
-<<<<<<< HEAD
+    private double participationFactor;
+
     private LfGeneratorImpl(Generator generator, LfNetwork network, LfNetworkParameters parameters, LfNetworkLoadingReport report,
                             NominalVoltageMapping nominalVoltageMapping) {
-=======
-    private double participationFactor;
-
-    private LfGeneratorImpl(Generator generator, LfNetwork network, LfNetworkParameters parameters, LfNetworkLoadingReport report) {
->>>>>>> 49ecf890
         super(network, generator.getTargetP());
         this.generatorRef = new Ref<>(generator);
         participating = true;
