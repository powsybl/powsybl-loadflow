/**
 * Copyright (c) 2021, RTE (http://www.rte-france.com)
 * This Source Code Form is subject to the terms of the Mozilla Public
 * License, v. 2.0. If a copy of the MPL was not distributed with this
 * file, You can obtain one at http://mozilla.org/MPL/2.0/.
 */
package com.powsybl.openloadflow.network.impl;

import com.powsybl.iidm.network.Load;
import com.powsybl.iidm.network.extensions.LoadDetail;
import com.powsybl.openloadflow.network.AbstractPropertyBag;
import com.powsybl.openloadflow.network.LfLoad;
import com.powsybl.openloadflow.network.LfNetworkParameters;
import com.powsybl.openloadflow.util.PerUnit;

import java.util.*;
import java.util.stream.Collectors;

/**
 * @author Anne Tilloy <anne.tilloy at rte-france.com>
 */
class LfLoadImpl extends AbstractPropertyBag implements LfLoad {

    private final List<Ref<Load>> loadsRefs = new ArrayList<>();

    private double[] participationFactors;

    private double absVariableTargetP;

    private final boolean distributedOnConformLoad;

    private boolean initialized;

    private Map<String, Boolean> loadsDisablingStatus = new LinkedHashMap<>();

    LfLoadImpl(boolean distributedOnConformLoad) {
        this.distributedOnConformLoad = distributedOnConformLoad;
    }

    @Override
    public List<String> getOriginalIds() {
        return loadsRefs.stream().map(r -> r.get().getId()).collect(Collectors.toList());
    }

    void add(Load load, LfNetworkParameters parameters) {
        loadsRefs.add(Ref.create(load, parameters.isCacheEnabled()));
        loadsDisablingStatus.put(load.getId(), false);
        initialized = false;
    }

    @Override
    public double getAbsVariableTargetP() {
        init();
        return absVariableTargetP;
    }

    @Override
    public void setAbsVariableTargetP(double absVariableTargetP) {
        this.absVariableTargetP = absVariableTargetP;
    }

    private void init() {
        if (initialized) {
            return;
        }

        participationFactors = new double[loadsRefs.size()];
        absVariableTargetP = 0;
        for (int i = 0; i < loadsRefs.size(); i++) {
            Load load = loadsRefs.get(i).get();
            double value;
            if (distributedOnConformLoad) {
                value = load.getExtension(LoadDetail.class) == null ? 0. : Math.abs(load.getExtension(LoadDetail.class).getVariableActivePower());
            } else {
                value = Math.abs(load.getP0());
            }
            absVariableTargetP += value;
            participationFactors[i] = value;
        }

        if (absVariableTargetP != 0) {
            for (int i = 0; i < participationFactors.length; i++) {
                participationFactors[i] /= absVariableTargetP;
            }
        }
        absVariableTargetP = absVariableTargetP / PerUnit.SB;
        initialized = true;
    }

    @Override
    public double getOriginalLoadCount() {
        return loadsRefs.size();
    }

    void updateState(AbstractLfBus bus, double diffLoadTargetP, boolean loadPowerFactorConstant) {
        init();
        for (int i = 0; i < loadsRefs.size(); i++) {
            Load load = loadsRefs.get(i).get();
<<<<<<< HEAD
            double updatedP0 = (load.getP0() / PerUnit.SB + diffLoadTargetP * participationFactors[i]) * PerUnit.SB;
            double powerFactor = 0;
            if (bus.ensurePowerFactorConstantByLoad) {
                powerFactor = getPowerFactor(load);
            } else {
                powerFactor = bus.getLoadTargetQ() / bus.getLoadTargetP();
            }
            double updatedQ0 = loadPowerFactorConstant ? (load.getQ0() / PerUnit.SB + diffLoadTargetP * powerFactor * participationFactors[i]) * PerUnit.SB : load.getQ0();
=======
            double diffP0 = diffLoadTargetP * participationFactors[i] * PerUnit.SB;
            double updatedP0 = load.getP0() + diffP0;
            double updatedQ0 = load.getQ0() + (loadPowerFactorConstant ? getPowerFactor(load) * diffP0 : 0.0);
>>>>>>> e6f765da
            load.getTerminal().setP(updatedP0);
            load.getTerminal().setQ(updatedQ0);
        }
    }

    @Override
    public double getTargetQ(double newTargetP) {
        init();
        double newLoadTargetQ = 0;
        double loadP0 = 0;
        for (int i = 0; i < loadsRefs.size(); i++) {
            loadP0 += loadsRefs.get(i).get().getP0() / PerUnit.SB;
        }
        double distributedTargetP = newTargetP - loadP0;

        for (int i = 0; i < loadsRefs.size(); i++) {
            Load load = loadsRefs.get(i).get();
            double diffTargetP = distributedTargetP * participationFactors[i];
            double newQ = load.getQ0() / PerUnit.SB + diffTargetP * getPowerFactor(load);
            newLoadTargetQ += newQ;
        }
        return newLoadTargetQ;
    }

    @Override
    public boolean isOriginalLoadDisabled(String originalId) {
        return loadsDisablingStatus.get(originalId);
    }

    @Override
    public void setOriginalLoadDisabled(String originalId, boolean disabled) {
        loadsDisablingStatus.put(originalId, disabled);
    }

    @Override
    public Map<String, Boolean> getOriginalLoadsDisablingStatus() {
        return loadsDisablingStatus;
    }

    @Override
    public void setOriginalLoadsDisablingStatus(Map<String, Boolean> originalLoadsDisablingStatus) {
        this.loadsDisablingStatus = Objects.requireNonNull(originalLoadsDisablingStatus);
    }

    private static double getPowerFactor(Load load) {
        return load.getP0() != 0 ? load.getQ0() / load.getP0() : 1;
    }

}<|MERGE_RESOLUTION|>--- conflicted
+++ resolved
@@ -96,20 +96,15 @@
         init();
         for (int i = 0; i < loadsRefs.size(); i++) {
             Load load = loadsRefs.get(i).get();
-<<<<<<< HEAD
-            double updatedP0 = (load.getP0() / PerUnit.SB + diffLoadTargetP * participationFactors[i]) * PerUnit.SB;
+            double diffP0 = diffLoadTargetP * participationFactors[i] * PerUnit.SB;
             double powerFactor = 0;
+            double updatedP0 = load.getP0() + diffP0;
             if (bus.ensurePowerFactorConstantByLoad) {
                 powerFactor = getPowerFactor(load);
             } else {
                 powerFactor = bus.getLoadTargetQ() / bus.getLoadTargetP();
             }
             double updatedQ0 = loadPowerFactorConstant ? (load.getQ0() / PerUnit.SB + diffLoadTargetP * powerFactor * participationFactors[i]) * PerUnit.SB : load.getQ0();
-=======
-            double diffP0 = diffLoadTargetP * participationFactors[i] * PerUnit.SB;
-            double updatedP0 = load.getP0() + diffP0;
-            double updatedQ0 = load.getQ0() + (loadPowerFactorConstant ? getPowerFactor(load) * diffP0 : 0.0);
->>>>>>> e6f765da
             load.getTerminal().setP(updatedP0);
             load.getTerminal().setQ(updatedQ0);
         }
