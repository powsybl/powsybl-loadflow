--- conflicted
+++ resolved
@@ -182,17 +182,9 @@
         return network.getBusById(controlledBusId);
     }
 
-<<<<<<< HEAD
-    protected void setVoltageControl(double targetV, Terminal terminal, Terminal regulatingTerminal, boolean breakers,
-                                     boolean reactiveLimits, LfNetworkLoadingReport report, double minPlausibleTargetVoltage,
-                                     double maxPlausibleTargetVoltage, OpenLoadFlowParameters.ReactiveRangeCheckMode reactiveRangeCheckMode,
-                                     NominalVoltageMapping nominalVoltageMapping) {
-        if (!checkVoltageControlConsistency(reactiveLimits, report, reactiveRangeCheckMode)) {
-=======
     protected void setVoltageControl(double targetV, Terminal terminal, Terminal regulatingTerminal, LfNetworkParameters parameters,
-                                     LfNetworkLoadingReport report) {
-        if (!checkVoltageControlConsistency(parameters, report)) {
->>>>>>> 7329c91c
+                                     LfNetworkLoadingReport report, NominalVoltageMapping nominalVoltageMapping) {
+        if (!checkVoltageControlConsistency(parameters, report, nominalVoltageMapping)) {
             return;
         }
         Bus controlledBus = parameters.isBreakers() ? regulatingTerminal.getBusBreakerView().getBus() : regulatingTerminal.getBusView().getBus();
@@ -207,11 +199,7 @@
             LOGGER.warn("Regulating terminal of LfGenerator {} is not in the same synchronous component: voltage control discarded", getId());
             return;
         }
-<<<<<<< HEAD
-        if (!checkTargetV(targetV / nominalVoltageMapping.get(regulatingTerminal), report, minPlausibleTargetVoltage, maxPlausibleTargetVoltage)) {
-=======
-        if (!checkTargetV(targetV / regulatingTerminal.getVoltageLevel().getNominalV(), parameters, report)) {
->>>>>>> 7329c91c
+        if (!checkTargetV(targetV / regulatingTerminal.getVoltageLevel().getNominalV(), parameters, report, nominalVoltageMapping)) {
             return;
         }
         this.controlledBusId = controlledBus.getId();
