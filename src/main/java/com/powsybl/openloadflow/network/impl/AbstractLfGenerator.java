--- conflicted
+++ resolved
@@ -83,7 +83,6 @@
     }
 
     @Override
-<<<<<<< HEAD
     public GeneratorControlType getGeneratorControlType() {
         return generatorControlType;
     }
@@ -94,12 +93,8 @@
     }
 
     @Override
-    public boolean hasReactivePowerControl() {
-        return generatorControlType == GeneratorControlType.REACTIVE_POWER;
-=======
     public boolean hasRemoteReactivePowerControl() {
         return generatorControlType == GeneratorControlType.REMOTE_REACTIVE_POWER;
->>>>>>> 1491e458
     }
 
     @Override
@@ -261,13 +256,6 @@
         return remoteTargetQ;
     }
 
-<<<<<<< HEAD
-=======
-    protected enum GeneratorControlType {
-        OFF, REMOTE_REACTIVE_POWER, VOLTAGE
-    }
-
->>>>>>> 1491e458
     @Override
     public Object getUserObject() {
         return userObject;
