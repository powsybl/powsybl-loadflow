/**
 * Copyright (c) 2019, RTE (http://www.rte-france.com)
 * This Source Code Form is subject to the terms of the Mozilla Public
 * License, v. 2.0. If a copy of the MPL was not distributed with this
 * file, You can obtain one at http://mozilla.org/MPL/2.0/.
 */
package com.powsybl.openloadflow.network.impl;

/**
 * @author Geoffroy Jamgotchian <geoffroy.jamgotchian at rte-france.com>
 */
class LfNetworkLoadingReport {

    int generatorsDiscardedFromVoltageControlBecauseNotStarted = 0;

    int generatorsDiscardedFromVoltageControlBecauseMaxReactiveRangeIsTooSmall = 0;

    int generatorsDiscardedFromActivePowerControlBecauseTargetEqualsToZero = 0;

    int generatorsDiscardedFromActivePowerControlBecauseTargetPGreaterThenMaxP = 0;

    int generatorsDiscardedFromActivePowerControlBecauseMaxPNotPlausible = 0;

    int generatorsDiscardedFromActivePowerControlBecauseMaxPEqualsMinP = 0;

    int branchesDiscardedBecauseConnectedToSameBusAtBothEnds = 0;

    int linesWithDifferentNominalVoltageAtBothEnds = 0;

    int nonImpedantBranches = 0;
<<<<<<< HEAD

    int voltageControllerCount = 0;

    int generatorsWithInconsistentTargetVoltage = 0;
=======
>>>>>>> f256f3b1
}<|MERGE_RESOLUTION|>--- conflicted
+++ resolved
@@ -28,11 +28,6 @@
     int linesWithDifferentNominalVoltageAtBothEnds = 0;
 
     int nonImpedantBranches = 0;
-<<<<<<< HEAD
-
-    int voltageControllerCount = 0;
 
     int generatorsWithInconsistentTargetVoltage = 0;
-=======
->>>>>>> f256f3b1
 }