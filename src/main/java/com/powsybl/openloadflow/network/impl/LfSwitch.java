--- conflicted
+++ resolved
@@ -25,16 +25,10 @@
 
     private final Ref<Switch> switchRef;
 
-<<<<<<< HEAD
     public LfSwitch(LfNetwork network, LfBus bus1, LfBus bus2, Switch aSwitch,
                     LfNetworkParameters parameters, NominalVoltageMapping nominalVoltageMapping) {
         super(network, bus1, bus2, new SimplePiModel(), parameters, nominalVoltageMapping);
-        this.switchRef = new Ref<>(aSwitch);
-=======
-    public LfSwitch(LfNetwork network, LfBus bus1, LfBus bus2, Switch aSwitch, LfNetworkParameters parameters) {
-        super(network, bus1, bus2, new SimplePiModel(), parameters);
         this.switchRef = Ref.create(aSwitch, parameters.isCacheEnabled());
->>>>>>> 84d98584
     }
 
     private Switch getSwitch() {
