/**
 * Copyright (c) 2021, RTE (http://www.rte-france.com)
 * This Source Code Form is subject to the terms of the Mozilla Public
 * License, v. 2.0. If a copy of the MPL was not distributed with this
 * file, You can obtain one at http://mozilla.org/MPL/2.0/.
 */
package com.powsybl.openloadflow.network.impl;

import com.powsybl.commons.PowsyblException;
import com.powsybl.contingency.Contingency;
import com.powsybl.contingency.ContingencyElement;
import com.powsybl.iidm.network.*;
import com.powsybl.iidm.network.extensions.HvdcAngleDroopActivePowerControl;
import com.powsybl.iidm.network.extensions.LoadDetail;
import com.powsybl.openloadflow.graph.GraphConnectivity;
import com.powsybl.openloadflow.network.*;
import com.powsybl.openloadflow.util.PerUnit;
import org.slf4j.Logger;
import org.slf4j.LoggerFactory;

import java.util.*;
import java.util.stream.Collectors;

/**
 * @author Geoffroy Jamgotchian <geoffroy.jamgotchian at rte-france.com>
 * @author Gaël Macherel <gael.macherel@artelys.com>
 */
public class PropagatedContingency {

    protected static final Logger LOGGER = LoggerFactory.getLogger(PropagatedContingency.class);

    private final Contingency contingency;

    private final int index;

    private final Set<Switch> switchesToOpen;

    private final Set<Terminal> terminalsToDisconnect;

    private final Set<String> branchIdsToOpen = new LinkedHashSet<>();

    private final Set<String> hvdcIdsToOpen = new HashSet<>(); // for HVDC in AC emulation

    private final Set<String> generatorIdsToLose = new HashSet<>();

    private final Map<String, PowerShift> busIdsToShift = new HashMap<>();

    private final Map<String, AdmittanceShift> shuntIdsToShift = new HashMap<>();

    private final Set<String> originalPowerShiftIds = new LinkedHashSet<>();

    public Contingency getContingency() {
        return contingency;
    }

    public int getIndex() {
        return index;
    }

    public Set<String> getBranchIdsToOpen() {
        return branchIdsToOpen;
    }

    public Set<Switch> getSwitchesToOpen() {
        return switchesToOpen;
    }

    public Set<String> getHvdcIdsToOpen() {
        return hvdcIdsToOpen;
    }

    public Set<String> getGeneratorIdsToLose() {
        return generatorIdsToLose;
    }

    public Map<String, PowerShift> getBusIdsToShift() {
        return busIdsToShift;
    }

    public Map<String, AdmittanceShift> getShuntIdsToShift() {
        return shuntIdsToShift;
    }

    public Set<String> getOriginalPowerShiftIds() {
        return originalPowerShiftIds;
    }

    public PropagatedContingency(Contingency contingency, int index, Set<Switch> switchesToOpen, Set<Terminal> terminalsToDisconnect) {
        this.contingency = Objects.requireNonNull(contingency);
        this.index = index;
        this.switchesToOpen = Objects.requireNonNull(switchesToOpen);
        this.terminalsToDisconnect = Objects.requireNonNull(terminalsToDisconnect);
    }

    private static PowerShift getLoadPowerShift(Load load, boolean slackDistributionOnConformLoad) {
        double variableActivePower;
        if (slackDistributionOnConformLoad) {
            LoadDetail loadDetail = load.getExtension(LoadDetail.class);
            variableActivePower = loadDetail == null ? 0.0 : Math.abs(loadDetail.getVariableActivePower());
        } else {
            variableActivePower = Math.abs(load.getP0());
        }
        return new PowerShift(load.getP0() / PerUnit.SB,
                              variableActivePower / PerUnit.SB,
                              load.getQ0() / PerUnit.SB); // ensurePowerFactorConstant is not supported.
    }

    public static List<PropagatedContingency> createList(Network network, List<Contingency> contingencies, Set<Switch> allSwitchesToOpen, Set<Switch> allSwitchesToClose,
                                                         boolean contingencyPropagation, boolean shuntCompensatorVoltageControlOn, boolean slackDistributionOnConformLoad, boolean hvdcAcEmulation) {
        List<PropagatedContingency> propagatedContingencies = new ArrayList<>();
        for (int index = 0; index < contingencies.size(); index++) {
            Contingency contingency = contingencies.get(index);
            PropagatedContingency propagatedContingency =
                    PropagatedContingency.create(network, contingency, index, contingencyPropagation);
            propagatedContingencies.add(propagatedContingency);
            allSwitchesToOpen.addAll(propagatedContingency.switchesToOpen);
        }
        boolean breakers = !(allSwitchesToOpen.isEmpty() && allSwitchesToClose.isEmpty());
        for (PropagatedContingency propagatedContingency : propagatedContingencies) {
            propagatedContingency.complete(shuntCompensatorVoltageControlOn, slackDistributionOnConformLoad, hvdcAcEmulation, breakers);
        }
        return propagatedContingencies;
    }

    private static PropagatedContingency create(Network network, Contingency contingency, int index, boolean contingencyPropagation) {
        Set<Switch> switchesToOpen = new HashSet<>();
        Set<Terminal> terminalsToDisconnect = new HashSet<>();
        // process elements of the contingency
        for (ContingencyElement element : contingency.getElements()) {
            Identifiable<?> identifiable = getIdentifiable(network, element);
            if (contingencyPropagation) {
                ContingencyTripping.createContingencyTripping(network, identifiable).traverse(switchesToOpen, terminalsToDisconnect);
            } else if (identifiable instanceof BusbarSection) {
                ContingencyTripping.createBusbarSectionMinimalTripping(network, (BusbarSection) identifiable).traverse(switchesToOpen, terminalsToDisconnect);
            }
            terminalsToDisconnect.addAll(getTerminals(identifiable));
            if (identifiable instanceof Switch) {
                switchesToOpen.add((Switch) identifiable);
            }
        }
        return new PropagatedContingency(contingency, index, switchesToOpen, terminalsToDisconnect);
    }

    private void complete(boolean shuntCompensatorVoltageControlOn, boolean slackDistributionOnConformLoad,
                                 boolean hvdcAcEmulation, boolean breakers) {
        for (Switch sw : switchesToOpen) {
            branchIdsToOpen.add(sw.getId());
        }

        // process terminals disconnected, in particular process injection power shift
        for (Terminal terminal : terminalsToDisconnect) {
            Connectable<?> connectable = terminal.getConnectable();
            switch (connectable.getType()) {
                case LINE:
                case TWO_WINDINGS_TRANSFORMER:
                case DANGLING_LINE:
                    branchIdsToOpen.add(connectable.getId());
                    break;

                case GENERATOR:
                case STATIC_VAR_COMPENSATOR:
<<<<<<< HEAD
                case BATTERY:
=======
>>>>>>> ea31325a
                    generatorIdsToLose.add(connectable.getId());
                    break;

                case LOAD:
                    Load load = (Load) connectable;
                    originalPowerShiftIds.add(load.getId());
                    addPowerShift(load.getTerminal(), busIdsToShift, getLoadPowerShift(load, slackDistributionOnConformLoad), breakers);
                    break;

                case SHUNT_COMPENSATOR:
                    ShuntCompensator shunt = (ShuntCompensator) connectable;
                    if (shuntCompensatorVoltageControlOn && shunt.isVoltageRegulatorOn()) {
                        throw new UnsupportedOperationException("Shunt compensator '" + shunt.getId() + "' with voltage control on: not supported yet");
                    }
                    double nominalV = shunt.getTerminal().getVoltageLevel().getNominalV();
                    shuntIdsToShift.put(shunt.getId(), new AdmittanceShift(shunt.getG() * nominalV * nominalV / PerUnit.SB,
                            shunt.getB() * nominalV * nominalV / PerUnit.SB));
                    break;

                case HVDC_CONVERTER_STATION:
                    HvdcConverterStation<?> station = (HvdcConverterStation<?>) connectable;
                    HvdcAngleDroopActivePowerControl control = station.getHvdcLine().getExtension(HvdcAngleDroopActivePowerControl.class);
                    if (control != null && control.isEnabled() && hvdcAcEmulation) {
                        hvdcIdsToOpen.add(station.getHvdcLine().getId());
                    }
                    if (connectable instanceof VscConverterStation) {
                        generatorIdsToLose.add(connectable.getId());
                    } else {
                        LccConverterStation lcc = (LccConverterStation) connectable;
                        PowerShift lccPowerShift = new PowerShift(HvdcConverterStations.getConverterStationTargetP(lcc, breakers) / PerUnit.SB, 0,
                                HvdcConverterStations.getLccConverterStationLoadTargetQ(lcc, breakers) / PerUnit.SB);
                        originalPowerShiftIds.add(lcc.getId());
                        addPowerShift(lcc.getTerminal(), busIdsToShift, lccPowerShift, breakers);
                    }
                    break;

                case BUSBAR_SECTION:
                    // we don't care
                    break;

                case THREE_WINDINGS_TRANSFORMER:
                    branchIdsToOpen.add(connectable.getId() + "_leg_1");
                    branchIdsToOpen.add(connectable.getId() + "_leg_2");
                    branchIdsToOpen.add(connectable.getId() + "_leg_3");
                    break;

                default:
                    throw new UnsupportedOperationException("Unsupported by propagation contingency element type: "
                            + connectable.getType());
            }
        }
    }

    private static void addPowerShift(Terminal terminal, Map<String, PowerShift> busIdsToShift, PowerShift powerShift, boolean breakers) {
        Bus bus = breakers ? terminal.getBusBreakerView().getBus() : terminal.getBusView().getBus();
        if (bus != null) {
            busIdsToShift.computeIfAbsent(bus.getId(), k -> new PowerShift()).add(powerShift);
        }
    }

    private static List<? extends Terminal> getTerminals(Identifiable<?> identifiable) {
        if (identifiable instanceof Connectable<?>) {
            return ((Connectable<?>) identifiable).getTerminals();
        }
        if (identifiable instanceof HvdcLine) {
            HvdcLine hvdcLine = (HvdcLine) identifiable;
            return Arrays.asList(hvdcLine.getConverterStation1().getTerminal(), hvdcLine.getConverterStation2().getTerminal());
        }
        if (identifiable instanceof Switch) {
            return Collections.emptyList();
        }
        throw new UnsupportedOperationException("Unsupported contingency element type: " + identifiable.getType());
    }

    private static Identifiable<?> getIdentifiable(Network network, ContingencyElement element) {
        Identifiable<?> identifiable;
        String identifiableType;
        switch (element.getType()) {
            case BRANCH:
            case LINE:
            case TWO_WINDINGS_TRANSFORMER:
                identifiable = network.getBranch(element.getId());
                identifiableType = "Branch";
                break;
            case HVDC_LINE:
                identifiable = network.getHvdcLine(element.getId());
                identifiableType = "HVDC line";
                break;
            case DANGLING_LINE:
                identifiable = network.getDanglingLine(element.getId());
                identifiableType = "Dangling line";
                break;
            case GENERATOR:
                identifiable = network.getGenerator(element.getId());
                identifiableType = "Generator";
                break;
            case STATIC_VAR_COMPENSATOR:
                identifiable = network.getStaticVarCompensator(element.getId());
                identifiableType = "Static var compensator";
                break;
            case LOAD:
                identifiable = network.getLoad(element.getId());
                identifiableType = "Load";
                break;
            case SHUNT_COMPENSATOR:
                identifiable = network.getShuntCompensator(element.getId());
                identifiableType = "Shunt compensator";
                break;
            case SWITCH:
                identifiable = network.getSwitch(element.getId());
                identifiableType = "Switch";
                break;
            case THREE_WINDINGS_TRANSFORMER:
                identifiable = network.getThreeWindingsTransformer(element.getId());
                identifiableType = "Three windings transformer";
                break;
            case BUSBAR_SECTION:
                identifiable = network.getBusbarSection(element.getId());
                identifiableType = "Busbar section";
                break;
            default:
                throw new UnsupportedOperationException("Unsupported contingency element type: " + element.getType());
        }
        if (identifiable == null) {
            throw new PowsyblException(identifiableType + " '" + element.getId() + "' not found in the network");
        }
        return identifiable;
    }

    public Optional<LfContingency> toLfContingency(LfNetwork network) {
        // update connectivity with triggered branches of this network
        GraphConnectivity<LfBus, LfBranch> connectivity = network.getConnectivity();
        connectivity.startTemporaryChanges();

        List<LfBranch> branchesToOpen = branchIdsToOpen.stream()
                .map(network::getBranchById)
                .filter(Objects::nonNull) // could be in another component
                .collect(Collectors.toList());

        branchesToOpen.stream()
                .filter(LfBranch::isConnectedAtBothSides)
                .forEach(connectivity::removeEdge);

        // FIXME
        network.getBranches().stream().filter(branch -> branch.isZeroImpedance(false) && !branch.isSpanningTreeEdge(false))
                .filter(b -> b.getBus1() != null && b.getBus2() != null)
                .forEach(connectivity::removeEdge);

        if (connectivity.getConnectedComponent(network.getSlackBus()).size() == 1) {
            System.out.println(contingency.getId() + " :isolated slack bus");
            connectivity.undoTemporaryChanges();
            return Optional.empty();
        }

        // add to contingency description buses and branches that won't be part of the main connected
        // component in post contingency state
        int createdSynchronousComponents = connectivity.getNbConnectedComponents() - 1;
        Set<LfBus> buses = connectivity.getVerticesRemovedFromMainComponent();
        Set<LfBranch> branches = new HashSet<>(connectivity.getEdgesRemovedFromMainComponent());

        // we should manage branches open at one side
        branchesToOpen.stream()
                .filter(b -> !b.isConnectedAtBothSides())
                .forEach(branches::add);
        for (LfBus bus : buses) {
            bus.getBranches().stream().filter(b -> !b.isConnectedAtBothSides()).forEach(branches::add);
        }

        for (LfHvdc hvdcLine : network.getHvdcs()) {
            if (buses.contains(hvdcLine.getBus1()) || buses.contains(hvdcLine.getBus2())) {
                hvdcIdsToOpen.add(hvdcLine.getId());
            }
        }

        // reset connectivity to discard triggered branches
        connectivity.undoTemporaryChanges();

        Map<LfShunt, AdmittanceShift> shunts = new HashMap<>(1);
        for (var e : shuntIdsToShift.entrySet()) {
            LfShunt shunt = network.getShuntById(e.getKey());
            if (shunt != null) { // could be in another component
                shunts.computeIfAbsent(shunt, k -> new AdmittanceShift())
                        .add(e.getValue());
            }
        }

        Set<LfGenerator> generators = new HashSet<>(1);
        for (String generatorId : generatorIdsToLose) {
            LfGenerator generator = network.getGeneratorById(generatorId);
            if (generator != null) { // could be in another component FIXME
                LfBus bus = generator.getBus();
                if (bus != null && !buses.contains(bus)) {
                    generators.add(generator);
                }
            }
        }

        Map<LfBus, PowerShift> busesLoadShift = new HashMap<>(1);
        for (var e : busIdsToShift.entrySet()) {
            String busId = e.getKey();
            PowerShift shift = e.getValue();
            LfBus bus = network.getBusById(busId);
            if (bus != null) { // could be in another component
                busesLoadShift.put(bus, shift);
            }
        }

        // find hvdc lines that are part of this network
        Set<LfHvdc> hvdcs = hvdcIdsToOpen.stream()
                .map(network::getHvdcById)
                .filter(Objects::nonNull) // could be in another component
                .collect(Collectors.toSet());

        if (branches.isEmpty()
                && buses.isEmpty()
                && shunts.isEmpty()
                && busesLoadShift.isEmpty()
                && generators.isEmpty()
                && hvdcs.isEmpty()) {
            LOGGER.debug("Contingency '{}' has no impact", contingency.getId());
            return Optional.empty();
        }

        return Optional.of(new LfContingency(contingency.getId(), index, createdSynchronousComponents, buses, branches, shunts, busesLoadShift, generators, hvdcs, originalPowerShiftIds));
    }
}<|MERGE_RESOLUTION|>--- conflicted
+++ resolved
@@ -159,10 +159,7 @@
 
                 case GENERATOR:
                 case STATIC_VAR_COMPENSATOR:
-<<<<<<< HEAD
                 case BATTERY:
-=======
->>>>>>> ea31325a
                     generatorIdsToLose.add(connectable.getId());
                     break;
 
