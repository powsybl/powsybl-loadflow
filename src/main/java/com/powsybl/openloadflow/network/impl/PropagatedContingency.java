/**
 * Copyright (c) 2021, RTE (http://www.rte-france.com)
 * This Source Code Form is subject to the terms of the Mozilla Public
 * License, v. 2.0. If a copy of the MPL was not distributed with this
 * file, You can obtain one at http://mozilla.org/MPL/2.0/.
 */
package com.powsybl.openloadflow.network.impl;

import com.powsybl.commons.PowsyblException;
import com.powsybl.contingency.Contingency;
import com.powsybl.contingency.ContingencyElement;
import com.powsybl.iidm.network.*;
import com.powsybl.iidm.network.extensions.HvdcAngleDroopActivePowerControl;
import com.powsybl.iidm.network.extensions.LoadDetail;
import com.powsybl.openloadflow.graph.GraphConnectivity;
import com.powsybl.openloadflow.network.*;
import com.powsybl.openloadflow.util.PerUnit;
import org.slf4j.Logger;
import org.slf4j.LoggerFactory;

import java.util.*;
import java.util.stream.Collectors;

/**
 * @author Geoffroy Jamgotchian <geoffroy.jamgotchian at rte-france.com>
 * @author Gaël Macherel <gael.macherel@artelys.com>
 */
public class PropagatedContingency {

    protected static final Logger LOGGER = LoggerFactory.getLogger(PropagatedContingency.class);

    private final Contingency contingency;

    private final int index;

    private final Set<Switch> switchesToOpen;

    private final Set<Terminal> terminalsToDisconnect;

    private final Set<String> busIdsToLose;

    private final Set<String> branchIdsToOpen = new LinkedHashSet<>();

    private final Set<String> hvdcIdsToOpen = new HashSet<>(); // for HVDC in AC emulation

    private final Set<String> generatorIdsToLose = new HashSet<>();

    private final Map<String, PowerShift> busIdsToShift = new HashMap<>();

    private final Map<String, AdmittanceShift> shuntIdsToShift = new HashMap<>();

    private final Set<String> originalPowerShiftIds = new LinkedHashSet<>();

    public Contingency getContingency() {
        return contingency;
    }

    public int getIndex() {
        return index;
    }

    public Set<String> getBusIdsToLose() {
        return busIdsToLose;
    }

    public Set<String> getBranchIdsToOpen() {
        return branchIdsToOpen;
    }

    public Set<Switch> getSwitchesToOpen() {
        return switchesToOpen;
    }

    public Set<String> getHvdcIdsToOpen() {
        return hvdcIdsToOpen;
    }

    public Set<String> getGeneratorIdsToLose() {
        return generatorIdsToLose;
    }

    public Map<String, PowerShift> getBusIdsToShift() {
        return busIdsToShift;
    }

    public Map<String, AdmittanceShift> getShuntIdsToShift() {
        return shuntIdsToShift;
    }

    public Set<String> getOriginalPowerShiftIds() {
        return originalPowerShiftIds;
    }

    public PropagatedContingency(Contingency contingency, int index, Set<Switch> switchesToOpen, Set<Terminal> terminalsToDisconnect,
                                 Set<String> busIdsToLose) {
        this.contingency = Objects.requireNonNull(contingency);
        this.index = index;
        this.switchesToOpen = Objects.requireNonNull(switchesToOpen);
        this.terminalsToDisconnect = Objects.requireNonNull(terminalsToDisconnect);
        this.busIdsToLose = Objects.requireNonNull(busIdsToLose);
    }

    private static PowerShift getLoadPowerShift(Load load, boolean slackDistributionOnConformLoad) {
        double variableActivePower;
        if (slackDistributionOnConformLoad) {
            LoadDetail loadDetail = load.getExtension(LoadDetail.class);
            variableActivePower = loadDetail == null ? 0.0 : Math.abs(loadDetail.getVariableActivePower());
        } else {
            variableActivePower = Math.abs(load.getP0());
        }
        return new PowerShift(load.getP0() / PerUnit.SB,
                              variableActivePower / PerUnit.SB,
                              load.getQ0() / PerUnit.SB); // ensurePowerFactorConstant is not supported.
    }

    public static List<PropagatedContingency> createList(Network network, List<Contingency> contingencies, Set<Switch> allSwitchesToOpen,
                                                         Set<String> allBusIdsToLose, boolean contingencyPropagation) {
        List<PropagatedContingency> propagatedContingencies = new ArrayList<>();
        for (int index = 0; index < contingencies.size(); index++) {
            Contingency contingency = contingencies.get(index);
            PropagatedContingency propagatedContingency =
                    PropagatedContingency.create(network, contingency, index, contingencyPropagation);
            propagatedContingencies.add(propagatedContingency);
            allSwitchesToOpen.addAll(propagatedContingency.switchesToOpen);
            allBusIdsToLose.addAll(propagatedContingency.busIdsToLose);
        }
        return propagatedContingencies;
    }

    public static List<PropagatedContingency> completeList(List<PropagatedContingency> propagatedContingencies, boolean shuntCompensatorVoltageControlOn,
                                                           boolean slackDistributionOnConformLoad, boolean hvdcAcEmulation, boolean breakers) {
        // complete definition of contingencies after network loading
        // in order to have the good busId.
        for (PropagatedContingency propagatedContingency : propagatedContingencies) {
            propagatedContingency.complete(shuntCompensatorVoltageControlOn, slackDistributionOnConformLoad, hvdcAcEmulation, breakers);
        }
        return propagatedContingencies;
    }

    private static PropagatedContingency create(Network network, Contingency contingency, int index, boolean contingencyPropagation) {
        Set<Switch> switchesToOpen = new HashSet<>();
        Set<Terminal> terminalsToDisconnect = new HashSet<>();
        Set<String> busIdsToLose = new HashSet<>();
        // process elements of the contingency
        for (ContingencyElement element : contingency.getElements()) {
            Identifiable<?> identifiable = getIdentifiable(network, element);
            switch (identifiable.getType()) {
                case BUS:
                    Bus bus = (Bus) identifiable;
                    if (bus.getVoltageLevel().getTopologyKind() == TopologyKind.BUS_BREAKER) {
                        busIdsToLose.add(identifiable.getId());
                    } else {
                        throw new UnsupportedOperationException("Unsupported contingency element type " + element.getType() + ": voltage level should be in bus/breaker topology");
                    }
                    break;
                case BUSBAR_SECTION:
                    if (contingencyPropagation) {
                        ContingencyTripping.createContingencyTripping(network, identifiable).traverse(switchesToOpen, terminalsToDisconnect);
                    } else {
                        ContingencyTripping.createBusbarSectionMinimalTripping(network, (BusbarSection) identifiable).traverse(switchesToOpen, terminalsToDisconnect);
                    }
                    terminalsToDisconnect.addAll(getTerminals(identifiable));
                    break;
                case SWITCH:
                    switchesToOpen.add((Switch) identifiable);
                    break;
                default:
                    if (contingencyPropagation) {
                        ContingencyTripping.createContingencyTripping(network, identifiable).traverse(switchesToOpen, terminalsToDisconnect);
                    }
                    terminalsToDisconnect.addAll(getTerminals(identifiable));
            }
        }
        return new PropagatedContingency(contingency, index, switchesToOpen, terminalsToDisconnect, busIdsToLose);
    }

    private void complete(boolean shuntCompensatorVoltageControlOn, boolean slackDistributionOnConformLoad,
                         boolean hvdcAcEmulation, boolean breakers) {
        for (Switch sw : switchesToOpen) {
            branchIdsToOpen.add(sw.getId());
        }

        // process terminals disconnected, in particular process injection power shift
        for (Terminal terminal : terminalsToDisconnect) {
            Connectable<?> connectable = terminal.getConnectable();
            switch (connectable.getType()) {
                case LINE:
                case TWO_WINDINGS_TRANSFORMER:
                    branchIdsToOpen.add(connectable.getId());
                    break;
                case DANGLING_LINE:
                    DanglingLine dl = (DanglingLine) connectable;
                    if (dl.isPaired()) {
                        branchIdsToOpen.add(dl.getTieLine().orElseThrow().getId());
                    } else {
                        branchIdsToOpen.add(dl.getId());
                    }
                    break;

                case GENERATOR:
                case STATIC_VAR_COMPENSATOR:
                case BATTERY:
                    generatorIdsToLose.add(connectable.getId());
                    break;

                case LOAD:
                    Load load = (Load) connectable;
                    originalPowerShiftIds.add(load.getId());
                    addPowerShift(load.getTerminal(), busIdsToShift, getLoadPowerShift(load, slackDistributionOnConformLoad), breakers);
                    break;

                case SHUNT_COMPENSATOR:
                    ShuntCompensator shunt = (ShuntCompensator) connectable;
                    if (shuntCompensatorVoltageControlOn && shunt.isVoltageRegulatorOn()) {
                        throw new UnsupportedOperationException("Shunt compensator '" + shunt.getId() + "' with voltage control on: not supported yet");
                    }
                    double zb = PerUnit.zb(shunt.getTerminal().getVoltageLevel().getNominalV());
                    shuntIdsToShift.put(shunt.getId(), new AdmittanceShift(shunt.getG() * zb,
                            shunt.getB() * zb));
                    break;

                case HVDC_CONVERTER_STATION:
                    HvdcConverterStation<?> station = (HvdcConverterStation<?>) connectable;
                    HvdcAngleDroopActivePowerControl control = station.getHvdcLine().getExtension(HvdcAngleDroopActivePowerControl.class);
                    if (control != null && control.isEnabled() && hvdcAcEmulation) {
                        hvdcIdsToOpen.add(station.getHvdcLine().getId());
                    }
                    // FIXME
                    // the other converter station should be considered to if in the same synchronous component (hvdc setpoint mode).
                    if (connectable instanceof VscConverterStation) {
                        generatorIdsToLose.add(connectable.getId());
                    } else {
                        LccConverterStation lcc = (LccConverterStation) connectable;
                        PowerShift lccPowerShift = new PowerShift(HvdcConverterStations.getConverterStationTargetP(lcc, breakers) / PerUnit.SB, 0,
                                HvdcConverterStations.getLccConverterStationLoadTargetQ(lcc, breakers) / PerUnit.SB);
                        originalPowerShiftIds.add(lcc.getId());
                        addPowerShift(lcc.getTerminal(), busIdsToShift, lccPowerShift, breakers);
                    }
                    break;

                case BUSBAR_SECTION:
                    // we don't care
                    break;

                case THREE_WINDINGS_TRANSFORMER:
                    branchIdsToOpen.add(connectable.getId() + "_leg_1");
                    branchIdsToOpen.add(connectable.getId() + "_leg_2");
                    branchIdsToOpen.add(connectable.getId() + "_leg_3");
                    break;

                default:
                    throw new UnsupportedOperationException("Unsupported by propagation contingency element type: "
                            + connectable.getType());
            }
        }
    }

    private static void addPowerShift(Terminal terminal, Map<String, PowerShift> busIdsToShift, PowerShift powerShift, boolean breakers) {
        Bus bus = breakers ? terminal.getBusBreakerView().getBus() : terminal.getBusView().getBus();
        if (bus != null) {
            busIdsToShift.computeIfAbsent(bus.getId(), k -> new PowerShift()).add(powerShift);
        }
    }

    private static List<? extends Terminal> getTerminals(Identifiable<?> identifiable) {
        if (identifiable instanceof Connectable<?>) {
            return ((Connectable<?>) identifiable).getTerminals();
        }
        if (identifiable instanceof HvdcLine) {
            HvdcLine hvdcLine = (HvdcLine) identifiable;
            return List.of(hvdcLine.getConverterStation1().getTerminal(), hvdcLine.getConverterStation2().getTerminal());
        }
        if (identifiable instanceof TieLine) {
            TieLine line = (TieLine) identifiable;
            return List.of(line.getDanglingLine1().getTerminal(), line.getDanglingLine2().getTerminal());
        }
        if (identifiable instanceof Switch) {
            return Collections.emptyList();
        }
        throw new UnsupportedOperationException("Unsupported contingency element type: " + identifiable.getType());
    }

    private static Identifiable<?> getIdentifiable(Network network, ContingencyElement element) {
        Identifiable<?> identifiable;
        String identifiableType;
        switch (element.getType()) {
            case BRANCH:
            case LINE:
            case TWO_WINDINGS_TRANSFORMER:
                identifiable = network.getBranch(element.getId());
                identifiableType = "Branch";
                break;
            case HVDC_LINE:
                identifiable = network.getHvdcLine(element.getId());
                identifiableType = "HVDC line";
                break;
            case DANGLING_LINE:
                identifiable = network.getDanglingLine(element.getId());
                identifiableType = "Dangling line";
                break;
            case GENERATOR:
                identifiable = network.getGenerator(element.getId());
                identifiableType = "Generator";
                break;
            case STATIC_VAR_COMPENSATOR:
                identifiable = network.getStaticVarCompensator(element.getId());
                identifiableType = "Static var compensator";
                break;
            case LOAD:
                identifiable = network.getLoad(element.getId());
                identifiableType = "Load";
                break;
            case SHUNT_COMPENSATOR:
                identifiable = network.getShuntCompensator(element.getId());
                identifiableType = "Shunt compensator";
                break;
            case SWITCH:
                identifiable = network.getSwitch(element.getId());
                identifiableType = "Switch";
                break;
            case THREE_WINDINGS_TRANSFORMER:
                identifiable = network.getThreeWindingsTransformer(element.getId());
                identifiableType = "Three windings transformer";
                break;
            case BUSBAR_SECTION:
                identifiable = network.getBusbarSection(element.getId());
                identifiableType = "Busbar section";
                break;
<<<<<<< HEAD
            case BUS:
                identifiable = network.getBusBreakerView().getBus(element.getId());
                identifiableType = "Configured bus";
=======
            case TIE_LINE:
                identifiable = network.getTieLine(element.getId());
                identifiableType = "Tie line";
>>>>>>> e596ee0c
                break;
            default:
                throw new UnsupportedOperationException("Unsupported contingency element type: " + element.getType());
        }
        if (identifiable == null) {
            throw new PowsyblException(identifiableType + " '" + element.getId() + "' not found in the network");
        }
        return identifiable;
    }

    public static Set<String> addBranchIdsConnectedToLostBuses(LfNetwork network, Set<String> busIdsToLose) {
        // update branches to open connected with buses in contingency. This is an approximation:
        // these branches are indeed just open at one side.
        Set<String> branchIds = new HashSet<>();
        for (String busId : busIdsToLose) {
            LfBus bus = network.getBusById(busId);
            if (bus != null && !bus.isSlack()) {
                // slack bus disabling is not supported
                bus.getBranches().stream().forEach(branch -> branchIds.add(branch.getId()));
            }
        }
        return branchIds;
    }

    public Optional<LfContingency> toLfContingency(LfNetwork network) {
        // update branches to open connected with buses in contingency. This is an approximation:
        // these branches are indeed just open at one side.
        branchIdsToOpen.addAll(addBranchIdsConnectedToLostBuses(network, busIdsToLose));

        // update connectivity with triggered branches of this network
        GraphConnectivity<LfBus, LfBranch> connectivity = network.getConnectivity();
        connectivity.startTemporaryChanges();

        List<LfBranch> branchesToOpen = branchIdsToOpen.stream()
                .map(network::getBranchById)
                .filter(Objects::nonNull) // could be in another component
                .collect(Collectors.toList());

        branchesToOpen.stream()
                .filter(LfBranch::isConnectedAtBothSides)
                .forEach(connectivity::removeEdge);

        if (connectivity.getConnectedComponent(network.getSlackBus()).size() == 1) {
            // FIXME
            // If a contingency leads to an isolated slack bus, this bus is considered as the main component.
            // In that case, we have an issue with a different number of variables and equations.
            LOGGER.error("Contingency '{}' leads to an isolated slack bus: not supported", contingency.getId());
            connectivity.undoTemporaryChanges();
            return Optional.empty();
        }

        // add to contingency description buses and branches that won't be part of the main connected
        // component in post contingency state
        int createdSynchronousComponents = connectivity.getNbConnectedComponents() - 1;
        Set<LfBus> buses = connectivity.getVerticesRemovedFromMainComponent();
        Set<LfBranch> branches = new HashSet<>(connectivity.getEdgesRemovedFromMainComponent());

        // we should manage branches open at one side
        branchesToOpen.stream()
                .filter(b -> !b.isConnectedAtBothSides())
                .forEach(branches::add);
        for (LfBus bus : buses) {
            bus.getBranches().stream().filter(b -> !b.isConnectedAtBothSides()).forEach(branches::add);
        }

        for (LfHvdc hvdcLine : network.getHvdcs()) {
            // FIXME
            // if we loose a bus with a converter station, the other converter station should be considered to if in the
            // same synchronous component (hvdc setpoint mode).
            if (buses.contains(hvdcLine.getBus1()) || buses.contains(hvdcLine.getBus2())) {
                hvdcIdsToOpen.add(hvdcLine.getId());
            }
        }

        // reset connectivity to discard triggered branches
        connectivity.undoTemporaryChanges();

        Map<LfShunt, AdmittanceShift> shunts = new HashMap<>(1);
        for (var e : shuntIdsToShift.entrySet()) {
            LfShunt shunt = network.getShuntById(e.getKey());
            if (shunt != null) { // could be in another component
                shunts.computeIfAbsent(shunt, k -> new AdmittanceShift())
                        .add(e.getValue());
            }
        }

        Set<LfGenerator> generators = new HashSet<>(1);
        for (String generatorId : generatorIdsToLose) {
            LfGenerator generator = network.getGeneratorById(generatorId);
            if (generator != null) { // could be in another component
                generators.add(generator);
            }
        }

        Map<LfBus, PowerShift> busesLoadShift = new HashMap<>(1);
        for (var e : busIdsToShift.entrySet()) {
            String busId = e.getKey();
            PowerShift shift = e.getValue();
            LfBus bus = network.getBusById(busId);
            if (bus != null) { // could be in another component
                busesLoadShift.put(bus, shift);
            }
        }

        // find hvdc lines that are part of this network
        Set<LfHvdc> hvdcs = hvdcIdsToOpen.stream()
                .map(network::getHvdcById)
                .filter(Objects::nonNull) // could be in another component
                .collect(Collectors.toSet());

        if (branches.isEmpty()
                && buses.isEmpty()
                && shunts.isEmpty()
                && busesLoadShift.isEmpty()
                && generators.isEmpty()
                && hvdcs.isEmpty()) {
            LOGGER.debug("Contingency '{}' has no impact", contingency.getId());
            return Optional.empty();
        }

        return Optional.of(new LfContingency(contingency.getId(), index, createdSynchronousComponents, buses, branches, shunts, busesLoadShift, generators, hvdcs, originalPowerShiftIds));
    }
}<|MERGE_RESOLUTION|>--- conflicted
+++ resolved
@@ -326,15 +326,13 @@
                 identifiable = network.getBusbarSection(element.getId());
                 identifiableType = "Busbar section";
                 break;
-<<<<<<< HEAD
+            case TIE_LINE:
+                identifiable = network.getTieLine(element.getId());
+                identifiableType = "Tie line";
+                break;
             case BUS:
                 identifiable = network.getBusBreakerView().getBus(element.getId());
                 identifiableType = "Configured bus";
-=======
-            case TIE_LINE:
-                identifiable = network.getTieLine(element.getId());
-                identifiableType = "Tie line";
->>>>>>> e596ee0c
                 break;
             default:
                 throw new UnsupportedOperationException("Unsupported contingency element type: " + element.getType());
