--- conflicted
+++ resolved
@@ -41,8 +41,7 @@
         this.branch = branch;
     }
 
-<<<<<<< HEAD
-    private static LfBranchImpl createLine(Line line, LfBus bus1, LfBus bus2, double zb, boolean addRatioToLinesWithDifferentNominalVoltageAtBothEnds,
+    private static LfBranchImpl createLine(Line line, LfNetwork network, LfBus bus1, LfBus bus2, double zb, boolean addRatioToLinesWithDifferentNominalVoltageAtBothEnds,
                                            LfNetworkLoadingReport report) {
         double nominalV1 = line.getTerminal1().getVoltageLevel().getNominalV();
         double nominalV2 = line.getTerminal2().getVoltageLevel().getNominalV();
@@ -52,9 +51,6 @@
             report.linesWithDifferentNominalVoltageAtBothEnds++;
             r1 = PiModel.R2 * nominalV1 / nominalV2;
         }
-=======
-    private static LfBranchImpl createLine(Line line, LfNetwork network, LfBus bus1, LfBus bus2, double zb) {
->>>>>>> 48b763ae
         PiModel piModel = new SimplePiModel()
                 .setR1(r1)
                 .setR(line.getR() / zb)
@@ -114,21 +110,13 @@
         return new LfBranchImpl(network, bus1, bus2, piModel, twt);
     }
 
-<<<<<<< HEAD
-    public static LfBranchImpl create(Branch<?> branch, LfBus bus1, LfBus bus2, boolean twtSplitShuntAdmittance,
+    public static LfBranchImpl create(Branch<?> branch, LfNetwork network, LfBus bus1, LfBus bus2, boolean twtSplitShuntAdmittance,
                                       boolean addRatioToLinesWithDifferentNominalVoltageAtBothEnds, LfNetworkLoadingReport report) {
-=======
-    public static LfBranchImpl create(Branch<?> branch, LfNetwork network, LfBus bus1, LfBus bus2, boolean twtSplitShuntAdmittance) {
->>>>>>> 48b763ae
         Objects.requireNonNull(branch);
         double nominalV2 = branch.getTerminal2().getVoltageLevel().getNominalV();
         double zb = nominalV2 * nominalV2 / PerUnit.SB;
         if (branch instanceof Line) {
-<<<<<<< HEAD
-            return createLine((Line) branch, bus1, bus2, zb, addRatioToLinesWithDifferentNominalVoltageAtBothEnds, report);
-=======
-            return createLine((Line) branch, network, bus1, bus2, zb);
->>>>>>> 48b763ae
+            return createLine((Line) branch, network, bus1, bus2, zb, addRatioToLinesWithDifferentNominalVoltageAtBothEnds, report);
         } else if (branch instanceof TwoWindingsTransformer) {
             TwoWindingsTransformer twt = (TwoWindingsTransformer) branch;
             return createTransformer(twt, network, bus1, bus2, zb, twtSplitShuntAdmittance);
