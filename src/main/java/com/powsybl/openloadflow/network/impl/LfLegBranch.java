/**
 * Copyright (c) 2019, RTE (http://www.rte-france.com)
 * This Source Code Form is subject to the terms of the Mozilla Public
 * License, v. 2.0. If a copy of the MPL was not distributed with this
 * file, You can obtain one at http://mozilla.org/MPL/2.0/.
 */
package com.powsybl.openloadflow.network.impl;

import com.powsybl.iidm.network.PhaseTapChanger;
import com.powsybl.iidm.network.ThreeWindingsTransformer;
import com.powsybl.openloadflow.network.*;
import com.powsybl.openloadflow.util.Evaluable;

import java.util.ArrayList;
import java.util.List;
import java.util.Objects;

import static com.powsybl.openloadflow.util.EvaluableConstants.NAN;

/**
 * @author Geoffroy Jamgotchian <geoffroy.jamgotchian at rte-france.com>
 */
public class LfLegBranch extends AbstractLfBranch {

    private final ThreeWindingsTransformer twt;

    private final ThreeWindingsTransformer.Leg leg;

    private Evaluable p = NAN;

    private Evaluable q = NAN;

    protected LfLegBranch(LfBus bus1, LfBus bus0, PiModel piModel, ThreeWindingsTransformer twt, ThreeWindingsTransformer.Leg leg) {
        super(bus1, bus0, piModel);
        this.twt = twt;
        this.leg = leg;
    }

    public static LfLegBranch create(LfBus bus1, LfBus bus0, ThreeWindingsTransformer twt, ThreeWindingsTransformer.Leg leg,
                                     boolean twtSplitShuntAdmittance) {
        Objects.requireNonNull(bus0);
        Objects.requireNonNull(twt);
        Objects.requireNonNull(leg);

        PiModel piModel;

        double nominalV1 = leg.getTerminal().getVoltageLevel().getNominalV();
        double nominalV2 = twt.getRatedU0();
        double zb = nominalV2 * nominalV2 / PerUnit.SB;
        PhaseTapChanger ptc = leg.getPhaseTapChanger();
        if (ptc != null
                && ptc.isRegulating()
                && ptc.getRegulationMode() != PhaseTapChanger.RegulationMode.FIXED_TAP) {

            Integer rtcPosition = Transformers.getCurrentPosition(leg.getRatioTapChanger());
            List<PiModel> models = new ArrayList<>();
            for (int ptcPosition = ptc.getLowTapPosition(); ptcPosition <= ptc.getHighTapPosition(); ptcPosition++) {
                double r = Transformers.getR(leg, rtcPosition, ptcPosition) / zb;
                double x = Transformers.getX(leg, rtcPosition, ptcPosition) / zb;
                double g1 = Transformers.getG1(leg, rtcPosition, ptcPosition, twtSplitShuntAdmittance) * zb;
                double g2 = twtSplitShuntAdmittance ? g1 : 0;
                double b1 = Transformers.getB1(leg, rtcPosition, ptcPosition, twtSplitShuntAdmittance) * zb;
                double b2 = twtSplitShuntAdmittance ? b1 : 0;
                double r1 = Transformers.getRatioLeg(twt, leg) / nominalV2 * nominalV1;
                double a1 = Transformers.getAngleLeg(leg, ptcPosition);
                models.add(new SimplePiModel()
                        .setR(r)
                        .setX(x)
                        .setG1(g1)
                        .setG2(g2)
                        .setB1(b1)
                        .setB2(b2)
                        .setR1(r1)
                        .setA1(a1));
            }
            piModel = new PiModelArray(models, ptc.getLowTapPosition(), ptc.getTapPosition());

        } else {
            piModel = new SimplePiModel()
                    .setR(Transformers.getR(leg) / zb)
                    .setX(Transformers.getX(leg) / zb)
                    .setG1(Transformers.getG1(leg, twtSplitShuntAdmittance) * zb)
                    .setG2(twtSplitShuntAdmittance ? Transformers.getG1(leg, twtSplitShuntAdmittance) * zb : 0)
                    .setB1(Transformers.getB1(leg, twtSplitShuntAdmittance) * zb)
                    .setB2(twtSplitShuntAdmittance ? Transformers.getB1(leg, twtSplitShuntAdmittance) * zb : 0)
                    .setR1(Transformers.getRatioLeg(twt, leg) / nominalV2 * nominalV1)
                    .setA1(Transformers.getAngleLeg(leg));
        }

        return new LfLegBranch(bus1, bus0, piModel, twt, leg);
    }

    private int getLegNum() {
        if (leg == twt.getLeg1()) {
            return 1;
        } else if (leg == twt.getLeg2()) {
            return 2;
        } else {
            return 3;
        }
    }

    @Override
    public String getId() {
        return twt.getId() + "_leg_" + getLegNum();
    }

    @Override
    public void setP1(Evaluable p1) {
        this.p = Objects.requireNonNull(p1);
    }

    @Override
    public void setP2(Evaluable p2) {
        // nothing to do
    }

    @Override
    public void setQ1(Evaluable q1) {
        this.q = Objects.requireNonNull(q1);
    }

    @Override
    public void setQ2(Evaluable q2) {
        // nothing to do
    }

    @Override
    public double getI1() {
        return getBus1() != null ? Math.hypot(p.eval(), q.eval())
            / (Math.sqrt(3.) * getBus1().getV() / 1000) : Double.NaN;
    }

    @Override
    public double getI2() {
        return Double.NaN;
    }

    @Override
    public double getPermanentLimit1() {
        return leg.getCurrentLimits() != null ? leg.getCurrentLimits().getPermanentLimit() * getBus1().getNominalV() / PerUnit.SB : Double.NaN;
    }

    @Override
    public double getPermanentLimit2() {
        return Double.NaN;
    }

    @Override
    public void updateState() {
        leg.getTerminal().setP(p.eval() * PerUnit.SB);
        leg.getTerminal().setQ(q.eval() * PerUnit.SB);

<<<<<<< HEAD
        if (phaseControl != null) {
            PhaseTapChanger ptc = leg.getPhaseTapChanger();
            int tapPosition = Transformers.findTapPosition(ptc, Math.toDegrees(getPiModel().getA1()));
            ptc.setTapPosition(tapPosition);
=======
        if (isPhaseController() && phaseControl.getMode() == DiscretePhaseControl.Mode.OFF) {
            // it means there is a regulating phase tap changer located on that leg
            updateTapPosition(leg.getPhaseTapChanger());
        }

        if (isPhaseControlled() && phaseControl.getControlledSide() == DiscretePhaseControl.ControlledSide.ONE) {
            // check if the target value deadband is respected
            checkTargetDeadband(p);
>>>>>>> 016ac2d0
        }
    }
}<|MERGE_RESOLUTION|>--- conflicted
+++ resolved
@@ -151,12 +151,6 @@
         leg.getTerminal().setP(p.eval() * PerUnit.SB);
         leg.getTerminal().setQ(q.eval() * PerUnit.SB);
 
-<<<<<<< HEAD
-        if (phaseControl != null) {
-            PhaseTapChanger ptc = leg.getPhaseTapChanger();
-            int tapPosition = Transformers.findTapPosition(ptc, Math.toDegrees(getPiModel().getA1()));
-            ptc.setTapPosition(tapPosition);
-=======
         if (isPhaseController() && phaseControl.getMode() == DiscretePhaseControl.Mode.OFF) {
             // it means there is a regulating phase tap changer located on that leg
             updateTapPosition(leg.getPhaseTapChanger());
@@ -165,7 +159,6 @@
         if (isPhaseControlled() && phaseControl.getControlledSide() == DiscretePhaseControl.ControlledSide.ONE) {
             // check if the target value deadband is respected
             checkTargetDeadband(p);
->>>>>>> 016ac2d0
         }
     }
 }