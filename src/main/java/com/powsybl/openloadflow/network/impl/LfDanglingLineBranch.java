--- conflicted
+++ resolved
@@ -95,16 +95,12 @@
     }
 
     @Override
-<<<<<<< HEAD
     public List<Double> getLimitReductions(TwoSides side, LimitReductionManager limitReductionManager, LoadingLimits limits) {
         return Collections.emptyList();
     }
 
     @Override
-    public void updateState(LfNetworkStateUpdateParameters parameters) {
-=======
     public void updateState(LfNetworkStateUpdateParameters parameters, LfNetworkUpdateReport updateReport) {
->>>>>>> f302b2e1
         updateFlows(p1.eval(), q1.eval(), Double.NaN, Double.NaN);
     }
 
