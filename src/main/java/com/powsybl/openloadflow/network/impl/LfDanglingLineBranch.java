--- conflicted
+++ resolved
@@ -6,7 +6,6 @@
  */
 package com.powsybl.openloadflow.network.impl;
 
-import com.powsybl.iidm.network.Branch;
 import com.powsybl.iidm.network.DanglingLine;
 import com.powsybl.openloadflow.network.*;
 import com.powsybl.openloadflow.util.Evaluable;
@@ -74,30 +73,8 @@
     }
 
     @Override
-<<<<<<< HEAD
-    public void setA1(double a1) {
-        // nothing to do
-    }
-
-    @Override
-    public double getA1() {
-        return 0; }
-
-    @Override
-    public void setA2(double a2) {
-        // nothing to do
-    }
-
-    @Override
-=======
->>>>>>> 832045b3
     public Optional<PhaseControl> getPhaseControl() {
         return Optional.empty();
-    }
-
-    @Override
-    public Branch getBranch() {
-        return null;
     }
 
     @Override
