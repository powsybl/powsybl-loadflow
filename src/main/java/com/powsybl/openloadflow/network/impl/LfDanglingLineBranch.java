/**
 * Copyright (c) 2019, RTE (http://www.rte-france.com)
 * This Source Code Form is subject to the terms of the Mozilla Public
 * License, v. 2.0. If a copy of the MPL was not distributed with this
 * file, You can obtain one at http://mozilla.org/MPL/2.0/.
 */
package com.powsybl.openloadflow.network.impl;

import com.powsybl.commons.PowsyblException;
import com.powsybl.iidm.network.DanglingLine;
import com.powsybl.iidm.network.LimitType;
import com.powsybl.openloadflow.network.*;
import com.powsybl.openloadflow.util.PerUnit;
import com.powsybl.security.results.BranchResult;

import java.util.List;
import java.util.Objects;

/**
 * @author Geoffroy Jamgotchian <geoffroy.jamgotchian at rte-france.com>
 */
public class LfDanglingLineBranch extends AbstractImpedantLfBranch {

    private final Ref<DanglingLine> danglingLineRef;

    protected LfDanglingLineBranch(LfNetwork network, LfBus bus1, LfBus bus2, PiModel piModel, DanglingLine danglingLine,
<<<<<<< HEAD
                                   LfNetworkParameters parameters, NominalVoltageMapping nominalVoltageMapping) {
        super(network, bus1, bus2, piModel, parameters, nominalVoltageMapping);
        this.danglingLineRef = new Ref<>(danglingLine);
=======
                                   LfNetworkParameters parameters) {
        super(network, bus1, bus2, piModel, parameters);
        this.danglingLineRef = Ref.create(danglingLine, parameters.isCacheEnabled());
>>>>>>> 84d98584
    }

    public static LfDanglingLineBranch create(DanglingLine danglingLine, LfNetwork network, LfBus bus1, LfBus bus2,
                                              LfNetworkParameters parameters, NominalVoltageMapping nominalVoltageMapping) {
        Objects.requireNonNull(danglingLine);
        Objects.requireNonNull(bus1);
        Objects.requireNonNull(bus2);
        Objects.requireNonNull(parameters);
        double nominalV = nominalVoltageMapping.get(danglingLine.getTerminal());
        double zb = nominalV * nominalV / PerUnit.SB;
        PiModel piModel = new SimplePiModel()
                .setR(danglingLine.getR() / zb)
                .setX(danglingLine.getX() / zb)
                .setG1(danglingLine.getG() / 2 * zb)
                .setG2(danglingLine.getG() / 2 * zb)
                .setB1(danglingLine.getB() / 2 * zb)
                .setB2(danglingLine.getB() / 2 * zb);
        return new LfDanglingLineBranch(network, bus1, bus2, piModel, danglingLine, parameters, nominalVoltageMapping);
    }

    private DanglingLine getDanglingLine() {
        return danglingLineRef.get();
    }

    @Override
    public String getId() {
        return getDanglingLine().getId();
    }

    @Override
    public BranchType getBranchType() {
        return BranchType.DANGLING_LINE;
    }

    @Override
    public boolean hasPhaseControllerCapability() {
        return false;
    }

    @Override
    public BranchResult createBranchResult(double preContingencyBranchP1, double preContingencyBranchOfContingencyP1, boolean createExtension) {
        throw new PowsyblException("Unsupported type of branch for branch result: " + getId());
    }

    @Override
    public List<LfLimit> getLimits1(final LimitType type) {
        var danglingLine = getDanglingLine();
        switch (type) {
            case ACTIVE_POWER:
                return getLimits1(type, danglingLine.getActivePowerLimits().orElse(null));
            case APPARENT_POWER:
                return getLimits1(type, danglingLine.getApparentPowerLimits().orElse(null));
            case CURRENT:
                return getLimits1(type, danglingLine.getCurrentLimits().orElse(null));
            case VOLTAGE:
            default:
                throw new UnsupportedOperationException(String.format("Getting %s limits is not supported.", type.name()));
        }
    }

    @Override
    public void updateState(LfNetworkStateUpdateParameters parameters) {
        updateFlows(p1.eval(), q1.eval(), Double.NaN, Double.NaN);
    }

    @Override
    public void updateFlows(double p1, double q1, double p2, double q2) {
        // Network side is always on side 1.
        getDanglingLine().getTerminal().setP(p1 * PerUnit.SB)
                .setQ(q1 * PerUnit.SB);
    }
}<|MERGE_RESOLUTION|>--- conflicted
+++ resolved
@@ -24,15 +24,9 @@
     private final Ref<DanglingLine> danglingLineRef;
 
     protected LfDanglingLineBranch(LfNetwork network, LfBus bus1, LfBus bus2, PiModel piModel, DanglingLine danglingLine,
-<<<<<<< HEAD
                                    LfNetworkParameters parameters, NominalVoltageMapping nominalVoltageMapping) {
         super(network, bus1, bus2, piModel, parameters, nominalVoltageMapping);
-        this.danglingLineRef = new Ref<>(danglingLine);
-=======
-                                   LfNetworkParameters parameters) {
-        super(network, bus1, bus2, piModel, parameters);
         this.danglingLineRef = Ref.create(danglingLine, parameters.isCacheEnabled());
->>>>>>> 84d98584
     }
 
     public static LfDanglingLineBranch create(DanglingLine danglingLine, LfNetwork network, LfBus bus1, LfBus bus2,
