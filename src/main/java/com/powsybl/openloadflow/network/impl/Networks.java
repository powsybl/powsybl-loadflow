/**
 * Copyright (c) 2019, RTE (http://www.rte-france.com)
 * This Source Code Form is subject to the terms of the Mozilla Public
 * License, v. 2.0. If a copy of the MPL was not distributed with this
 * file, You can obtain one at http://mozilla.org/MPL/2.0/.
 */
package com.powsybl.openloadflow.network.impl;

import com.powsybl.commons.reporter.Reporter;
import com.powsybl.iidm.network.*;
import com.powsybl.openloadflow.network.LfNetwork;
import com.powsybl.openloadflow.network.LfNetworkParameters;
import com.powsybl.openloadflow.network.SlackBusSelector;

import java.util.List;
import java.util.Objects;
import java.util.Set;
import java.util.UUID;

/**
 * @author Geoffroy Jamgotchian <geoffroy.jamgotchian at rte-france.com>
 */
public final class Networks {

    private static final String PROPERTY_V = "v";
    private static final String PROPERTY_ANGLE = "angle";

    private Networks() {
    }

    private static <T extends Injection<T>> void resetInjectionsState(Iterable<T> injections) {
        for (T injection : injections) {
            injection.getTerminal().setP(Double.NaN)
                    .setQ(Double.NaN);
        }
    }

    public static void resetState(Network network) {
        for (Bus b : network.getBusView().getBuses()) {
            b.setV(Double.NaN)
                    .setAngle(Double.NaN);
        }
        for (Branch<?> b : network.getBranches()) {
            b.getTerminal1().setP(Double.NaN)
                    .setQ(Double.NaN);
            b.getTerminal2().setP(Double.NaN)
                    .setQ(Double.NaN);
        }
        for (ThreeWindingsTransformer twt : network.getThreeWindingsTransformers()) {
            twt.getLeg1().getTerminal().setP(Double.NaN)
                    .setQ(Double.NaN);
            twt.getLeg2().getTerminal().setP(Double.NaN)
                    .setQ(Double.NaN);
            twt.getLeg3().getTerminal().setP(Double.NaN)
                    .setQ(Double.NaN);
        }
        for (ShuntCompensator sc : network.getShuntCompensators()) {
            sc.getTerminal().setP(Double.NaN)
                    .setQ(Double.NaN);
        }
        resetInjectionsState(network.getGenerators());
        resetInjectionsState(network.getStaticVarCompensators());
        resetInjectionsState(network.getVscConverterStations());
        resetInjectionsState(network.getLoads());
        resetInjectionsState(network.getLccConverterStations());
        resetInjectionsState(network.getBatteries());
        resetInjectionsState(network.getDanglingLines());
    }

    private static double getDoubleProperty(Identifiable<?> identifiable, String name) {
        Objects.requireNonNull(identifiable);
        String value = identifiable.getProperty(name);
        return value != null ? Double.parseDouble(value) : Double.NaN;
    }

    private static void setDoubleProperty(Identifiable<?> identifiable, String name, double value) {
        Objects.requireNonNull(identifiable);
        if (Double.isNaN(value)) {
            identifiable.removeProperty(name);
        } else {
            identifiable.setProperty(name, Double.toString(value));
        }
    }

    public static double getPropertyV(Identifiable<?> identifiable) {
        return getDoubleProperty(identifiable, PROPERTY_V);
    }

    public static void setPropertyV(Identifiable<?> identifiable, double v) {
        setDoubleProperty(identifiable, PROPERTY_V, v);
    }

    public static double getPropertyAngle(Identifiable<?> identifiable) {
        return getDoubleProperty(identifiable, PROPERTY_ANGLE);
    }

    public static void setPropertyAngle(Identifiable<?> identifiable, double angle) {
        setDoubleProperty(identifiable, PROPERTY_ANGLE, angle);
    }

    public static List<LfNetwork> load(Network network, SlackBusSelector slackBusSelector) {
        return LfNetwork.load(network, new LfNetworkLoaderImpl(), slackBusSelector);
    }

    public static List<LfNetwork> load(Network network, LfNetworkParameters parameters) {
        return LfNetwork.load(network, new LfNetworkLoaderImpl(), parameters);
    }

    public static List<LfNetwork> load(Network network, LfNetworkParameters parameters, Reporter reporter) {
        return LfNetwork.load(network, new LfNetworkLoaderImpl(), parameters, reporter);
    }

<<<<<<< HEAD
    static class LfNetworkListImpl implements LfNetworkList {

        private final List<LfNetwork> list;

        LfNetworkListImpl(List<LfNetwork> list) {
            this.list = Objects.requireNonNull(list);
        }

        @Override
        public List<LfNetwork> getList() {
            return list;
        }

        @Override
        public void close() {
            // nothing to clean
        }
    }

    static class LfNetworkListVariantCleanupImpl implements LfNetworkList {

        private final Network network;

        private final String workingVariantId;

        private final String tmpVariantId;

        private final List<LfNetwork> list;

        LfNetworkListVariantCleanupImpl(Network network, String workingVariantId, String tmpVariantId, List<LfNetwork> list) {
            this.network = Objects.requireNonNull(network);
            this.workingVariantId = Objects.requireNonNull(workingVariantId);
            this.tmpVariantId = Objects.requireNonNull(tmpVariantId);
            this.list = Objects.requireNonNull(list);
        }

        public List<LfNetwork> getList() {
            return list;
        }

        @Override
        public void close() {
            network.getVariantManager().removeVariant(tmpVariantId);
            network.getVariantManager().setWorkingVariant(workingVariantId);
        }
    }

    public static LfNetworkList load(Network network, LfNetworkParameters networkParameters,
                                     Set<Switch> switchesToOpen, Set<Switch> switchesToClose, Reporter reporter) {
        if (switchesToOpen.isEmpty() && switchesToClose.isEmpty()) {
            return new LfNetworkListImpl(load(network, networkParameters, reporter));
=======
    public static LfNetworkList load(Network network, LfNetworkParameters networkParameters,
                                     Set<Switch> switchesToOpen, Set<Switch> switchesToClose, Reporter reporter) {
        if (switchesToOpen.isEmpty() && switchesToClose.isEmpty()) {
            return new LfNetworkList(load(network, networkParameters, reporter));
>>>>>>> 3ac06b0d
        } else {
            String tmpVariantId = "olf-tmp-" + UUID.randomUUID();
            String workingVariantId = network.getVariantManager().getWorkingVariantId();
            network.getVariantManager().cloneVariant(network.getVariantManager().getWorkingVariantId(), tmpVariantId);
            network.getVariantManager().setWorkingVariant(tmpVariantId);
            network.getSwitchStream().filter(sw -> sw.getVoltageLevel().getTopologyKind() == TopologyKind.NODE_BREAKER)
                    .forEach(sw -> sw.setRetained(false));
            switchesToOpen.stream().filter(sw -> sw.getVoltageLevel().getTopologyKind() == TopologyKind.NODE_BREAKER)
                    .forEach(sw -> sw.setRetained(true));
            switchesToClose.stream().filter(sw -> sw.getVoltageLevel().getTopologyKind() == TopologyKind.NODE_BREAKER)
                    .forEach(sw -> sw.setRetained(true));
            switchesToClose.forEach(sw -> sw.setOpen(false)); // in order to be present in the network.
<<<<<<< HEAD
            return new LfNetworkListVariantCleanupImpl(network, workingVariantId, tmpVariantId, load(network, networkParameters, reporter));
=======
            return new LfNetworkList(load(network, networkParameters, reporter),
                                     new LfNetworkList.VariantCleaner(network, workingVariantId, tmpVariantId));
>>>>>>> 3ac06b0d
        }
    }
}<|MERGE_RESOLUTION|>--- conflicted
+++ resolved
@@ -110,64 +110,10 @@
         return LfNetwork.load(network, new LfNetworkLoaderImpl(), parameters, reporter);
     }
 
-<<<<<<< HEAD
-    static class LfNetworkListImpl implements LfNetworkList {
-
-        private final List<LfNetwork> list;
-
-        LfNetworkListImpl(List<LfNetwork> list) {
-            this.list = Objects.requireNonNull(list);
-        }
-
-        @Override
-        public List<LfNetwork> getList() {
-            return list;
-        }
-
-        @Override
-        public void close() {
-            // nothing to clean
-        }
-    }
-
-    static class LfNetworkListVariantCleanupImpl implements LfNetworkList {
-
-        private final Network network;
-
-        private final String workingVariantId;
-
-        private final String tmpVariantId;
-
-        private final List<LfNetwork> list;
-
-        LfNetworkListVariantCleanupImpl(Network network, String workingVariantId, String tmpVariantId, List<LfNetwork> list) {
-            this.network = Objects.requireNonNull(network);
-            this.workingVariantId = Objects.requireNonNull(workingVariantId);
-            this.tmpVariantId = Objects.requireNonNull(tmpVariantId);
-            this.list = Objects.requireNonNull(list);
-        }
-
-        public List<LfNetwork> getList() {
-            return list;
-        }
-
-        @Override
-        public void close() {
-            network.getVariantManager().removeVariant(tmpVariantId);
-            network.getVariantManager().setWorkingVariant(workingVariantId);
-        }
-    }
-
-    public static LfNetworkList load(Network network, LfNetworkParameters networkParameters,
-                                     Set<Switch> switchesToOpen, Set<Switch> switchesToClose, Reporter reporter) {
-        if (switchesToOpen.isEmpty() && switchesToClose.isEmpty()) {
-            return new LfNetworkListImpl(load(network, networkParameters, reporter));
-=======
     public static LfNetworkList load(Network network, LfNetworkParameters networkParameters,
                                      Set<Switch> switchesToOpen, Set<Switch> switchesToClose, Reporter reporter) {
         if (switchesToOpen.isEmpty() && switchesToClose.isEmpty()) {
             return new LfNetworkList(load(network, networkParameters, reporter));
->>>>>>> 3ac06b0d
         } else {
             String tmpVariantId = "olf-tmp-" + UUID.randomUUID();
             String workingVariantId = network.getVariantManager().getWorkingVariantId();
@@ -180,12 +126,8 @@
             switchesToClose.stream().filter(sw -> sw.getVoltageLevel().getTopologyKind() == TopologyKind.NODE_BREAKER)
                     .forEach(sw -> sw.setRetained(true));
             switchesToClose.forEach(sw -> sw.setOpen(false)); // in order to be present in the network.
-<<<<<<< HEAD
-            return new LfNetworkListVariantCleanupImpl(network, workingVariantId, tmpVariantId, load(network, networkParameters, reporter));
-=======
             return new LfNetworkList(load(network, networkParameters, reporter),
                                      new LfNetworkList.VariantCleaner(network, workingVariantId, tmpVariantId));
->>>>>>> 3ac06b0d
         }
     }
 }