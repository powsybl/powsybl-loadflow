/**
 * Copyright (c) 2019, RTE (http://www.rte-france.com)
 * This Source Code Form is subject to the terms of the Mozilla Public
 * License, v. 2.0. If a copy of the MPL was not distributed with this
 * file, You can obtain one at http://mozilla.org/MPL/2.0/.
 */
package com.powsybl.openloadflow.network.impl;

import com.powsybl.commons.PowsyblException;
import com.powsybl.iidm.network.*;
import com.powsybl.openloadflow.network.*;
import com.powsybl.openloadflow.util.Evaluable;
import org.slf4j.Logger;
import org.slf4j.LoggerFactory;

import java.util.*;
import java.util.function.ToDoubleFunction;
import java.util.stream.Collectors;

import static com.powsybl.openloadflow.util.EvaluableConstants.NAN;

/**
 * @author Geoffroy Jamgotchian <geoffroy.jamgotchian at rte-france.com>
 */
public abstract class AbstractLfBus extends AbstractElement implements LfBus {

    protected static final Logger LOGGER = LoggerFactory.getLogger(AbstractLfBus.class);

    private static final double Q_DISPATCH_EPSILON = 1e-3;

    protected boolean slack = false;

    protected boolean reference = false;

    protected double v;

    protected Evaluable calculatedV = NAN;

    protected double angle;

    private boolean hasGeneratorsWithSlope;

    protected boolean generatorVoltageControlEnabled = false;

    protected Double generationTargetP;

    protected double generationTargetQ = 0;

    protected QLimitType qLimitType;

    protected final List<LfGenerator> generators = new ArrayList<>();

    protected LfShunt shunt;

    protected LfShunt controllerShunt;

    protected LfShunt svcShunt;

    protected boolean distributedOnConformLoad;

    protected final List<LfLoad> loads = new ArrayList<>();

    protected final List<LfBranch> branches = new ArrayList<>();

    protected final List<LfHvdc> hvdcs = new ArrayList<>();

    private GeneratorVoltageControl generatorVoltageControl;

    private ReactivePowerControl reactivePowerControl;

    protected TransformerVoltageControl transformerVoltageControl;

    protected ShuntVoltageControl shuntVoltageControl;

    protected Evaluable p = NAN;

    protected Evaluable q = NAN;

    protected double remoteVoltageControlReactivePercent = Double.NaN;

    protected final Map<LoadFlowModel, LfZeroImpedanceNetwork> zeroImpedanceNetwork = new EnumMap<>(LoadFlowModel.class);

    protected LfAsymBus asym;

    protected AbstractLfBus(LfNetwork network, double v, double angle, boolean distributedOnConformLoad) {
        super(network);
        this.v = v;
        this.angle = angle;
        this.distributedOnConformLoad = distributedOnConformLoad;
    }

    @Override
    public ElementType getType() {
        return ElementType.BUS;
    }

    @Override
    public boolean isSlack() {
        network.updateSlackBuses();
        return slack;
    }

    @Override
    public void setSlack(boolean slack) {
        this.slack = slack;
    }

    @Override
    public boolean isReference() {
        network.updateSlackBuses();
        return reference;
    }

    @Override
    public void setReference(boolean reference) {
        this.reference = reference;
    }

    @Override
    public double getTargetP() {
        return getGenerationTargetP() - getLoadTargetP();
    }

    @Override
    public double getTargetQ() {
        return getGenerationTargetQ() - getLoadTargetQ();
    }

    @Override
    public List<VoltageControl<?>> getVoltageControls() {
        List<VoltageControl<?>> voltageControls = new ArrayList<>(3);
        getGeneratorVoltageControl().ifPresent(voltageControls::add);
        getTransformerVoltageControl().ifPresent(voltageControls::add);
        getShuntVoltageControl().ifPresent(voltageControls::add);
        return voltageControls;
    }

    @Override
    public boolean isVoltageControlled() {
        return isGeneratorVoltageControlled() || isShuntVoltageControlled() || isTransformerVoltageControlled();
    }

    @Override
    public boolean isVoltageControlled(VoltageControl.Type type) {
        return switch (type) {
            case GENERATOR -> isGeneratorVoltageControlled();
            case TRANSFORMER -> isTransformerVoltageControlled();
            case SHUNT -> isShuntVoltageControlled();
        };
    }

    @Override
    public Optional<VoltageControl<?>> getVoltageControl(VoltageControl.Type type) {
        return getVoltageControls().stream().filter(vc -> vc.getType() == type).findAny();
    }

    @Override
    public Optional<VoltageControl<?>> getHighestPriorityMainVoltageControl() {
        return VoltageControl.findMainVoltageControlsSortedByPriority(this).stream().findFirst();
    }

    @Override
    public Optional<GeneratorVoltageControl> getGeneratorVoltageControl() {
        return Optional.ofNullable(generatorVoltageControl);
    }

    @Override
    public void setGeneratorVoltageControl(GeneratorVoltageControl generatorVoltageControl) {
        this.generatorVoltageControl = Objects.requireNonNull(generatorVoltageControl);
        if (hasGeneratorVoltageControllerCapability()) {
            this.generatorVoltageControlEnabled = true;
        } else if (!isGeneratorVoltageControlled()) {
            throw new PowsyblException("Setting inconsistent voltage control to bus " + getId());
        }
    }

    private boolean hasGeneratorVoltageControllerCapability() {
        return generatorVoltageControl != null && generatorVoltageControl.getControllerElements().contains(this);
    }

    @Override
    public Optional<ReactivePowerControl> getReactivePowerControl() {
        return Optional.ofNullable(reactivePowerControl);
    }

    @Override
    public void setReactivePowerControl(ReactivePowerControl reactivePowerControl) {
        this.reactivePowerControl = Objects.requireNonNull(reactivePowerControl);
    }

    @Override
    public boolean isGeneratorVoltageControlled() {
        return generatorVoltageControl != null && generatorVoltageControl.getControlledBus() == this;
    }

    @Override
    public List<LfGenerator> getGeneratorsControllingVoltageWithSlope() {
        return generators.stream().filter(gen -> gen.getGeneratorControlType() == LfGenerator.GeneratorControlType.VOLTAGE && gen.getSlope() != 0).collect(Collectors.toList());
    }

    @Override
    public boolean hasGeneratorsWithSlope() {
        return hasGeneratorsWithSlope;
    }

    @Override
    public void removeGeneratorSlopes() {
        hasGeneratorsWithSlope = false;
        generators.forEach(g -> g.setSlope(0));
    }

    @Override
    public boolean isGeneratorVoltageControlEnabled() {
        return generatorVoltageControlEnabled;
    }

    @Override
    public void setGeneratorVoltageControlEnabled(boolean generatorVoltageControlEnabled) {
        if (this.generatorVoltageControlEnabled != generatorVoltageControlEnabled) {
            this.generatorVoltageControlEnabled = generatorVoltageControlEnabled;
            for (LfNetworkListener listener : network.getListeners()) {
                listener.onGeneratorVoltageControlChange(this, generatorVoltageControlEnabled);
            }
        }
    }

    private static LfLoadModel createLfLoadModel(LoadModel loadModel) {
        if (loadModel == null) {
            return null;
        }
        if (loadModel.getType() == LoadModelType.ZIP) {
            ZipLoadModel zipLoadModel = (ZipLoadModel) loadModel;
            return new LfLoadModel(List.of(new LfLoadModel.Term(0, zipLoadModel.getC0p()),
                                           new LfLoadModel.Term(1, zipLoadModel.getC1p()),
                                           new LfLoadModel.Term(2, zipLoadModel.getC2p())),
                                   List.of(new LfLoadModel.Term(0, zipLoadModel.getC0q()),
                                           new LfLoadModel.Term(1, zipLoadModel.getC1q()),
                                           new LfLoadModel.Term(2, zipLoadModel.getC2q())));
        } else if (loadModel.getType() == LoadModelType.EXPONENTIAL) {
            ExponentialLoadModel expoLoadModel = (ExponentialLoadModel) loadModel;
            return new LfLoadModel(List.of(new LfLoadModel.Term(expoLoadModel.getNp(), 1)),
                                   List.of(new LfLoadModel.Term(expoLoadModel.getNq(), 1)));
        } else {
            throw new PowsyblException("Unsupported load model: " + loadModel.getType());
        }
    }

    protected LfLoadImpl getOrCreateLfLoad(LoadModel loadModel) {
        LfLoadModel lfLoadModel = createLfLoadModel(loadModel);
        return (LfLoadImpl) loads.stream().filter(l -> Objects.equals(l.getLoadModel().orElse(null), lfLoadModel)).findFirst()
                .orElseGet(() -> {
                    LfLoadImpl l = new LfLoadImpl(AbstractLfBus.this, distributedOnConformLoad, lfLoadModel);
                    loads.add(l);
                    return l;
                });
    }

    void addLoad(Load load, LfNetworkParameters parameters) {
        getOrCreateLfLoad(load.getModel().orElse(null)).add(load, parameters);
    }

    void addLccConverterStation(LccConverterStation lccCs, LfNetworkParameters parameters) {
        getOrCreateLfLoad(null).add(lccCs, parameters);
    }

    protected void add(LfGenerator generator) {
        generators.add(generator);
        generator.setBus(this);
        if (generator.getGeneratorControlType() != LfGenerator.GeneratorControlType.VOLTAGE && !Double.isNaN(generator.getTargetQ())) {
            generationTargetQ += generator.getTargetQ();
        }
    }

    void addGenerator(Generator generator, LfNetworkParameters parameters, LfNetworkLoadingReport report) {
        add(LfGeneratorImpl.create(generator, network, parameters, report));
    }

    void addStaticVarCompensator(StaticVarCompensator staticVarCompensator, LfNetworkParameters parameters,
                                 LfNetworkLoadingReport report) {
        if (staticVarCompensator.getRegulationMode() != StaticVarCompensator.RegulationMode.OFF) {
            LfStaticVarCompensatorImpl lfSvc = LfStaticVarCompensatorImpl.create(staticVarCompensator, network, this, parameters, report);
            add(lfSvc);
            if (lfSvc.getSlope() != 0) {
                hasGeneratorsWithSlope = true;
            }
            if (lfSvc.getB0() != 0) {
                svcShunt = LfStandbyAutomatonShunt.create(lfSvc);
                lfSvc.setStandByAutomatonShunt(svcShunt);
            }
        }
    }

    void addVscConverterStation(VscConverterStation vscCs, LfNetworkParameters parameters, LfNetworkLoadingReport report) {
        add(LfVscConverterStationImpl.create(vscCs, network, parameters, report));
    }

    void addBattery(Battery generator, LfNetworkParameters parameters, LfNetworkLoadingReport report) {
        add(LfBatteryImpl.create(generator, network, parameters, report));
    }

    void setShuntCompensators(List<ShuntCompensator> shuntCompensators, LfNetworkParameters parameters) {
        if (!parameters.isShuntVoltageControl() && !shuntCompensators.isEmpty()) {
            shunt = new LfShuntImpl(shuntCompensators, network, this, false, parameters);
        } else {
            List<ShuntCompensator> controllerShuntCompensators = shuntCompensators.stream()
                    .filter(ShuntCompensator::isVoltageRegulatorOn)
                    .collect(Collectors.toList());
            if (!controllerShuntCompensators.isEmpty()) {
                controllerShunt = new LfShuntImpl(controllerShuntCompensators, network, this, true, parameters);
            }
            List<ShuntCompensator> fixedShuntCompensators = shuntCompensators.stream()
                    .filter(sc -> !sc.isVoltageRegulatorOn())
                    .collect(Collectors.toList());
            if (!fixedShuntCompensators.isEmpty()) {
                shunt = new LfShuntImpl(fixedShuntCompensators, network, this, false, parameters);
            }
        }
    }

    @Override
    public void invalidateGenerationTargetP() {
        generationTargetP = null;
    }

    @Override
    public double getGenerationTargetP() {
        if (generationTargetP == null) {
            generationTargetP = generators.stream().mapToDouble(LfGenerator::getTargetP).sum();
        }
        return generationTargetP;
    }

    @Override
    public double getGenerationTargetQ() {
        return generationTargetQ;
    }

    @Override
    public void setGenerationTargetQ(double generationTargetQ) {
        if (generationTargetQ != this.generationTargetQ) {
            double oldGenerationTargetQ = this.generationTargetQ;
            this.generationTargetQ = generationTargetQ;
            for (LfNetworkListener listener : network.getListeners()) {
                listener.onGenerationReactivePowerTargetChange(this, oldGenerationTargetQ, generationTargetQ);
            }
        }
    }

    @Override
    public double getLoadTargetP() {
        return loads.stream().mapToDouble(LfLoad::getTargetP).sum();
    }

    @Override
<<<<<<< HEAD
    public double getInitialLoadTargetP() {
        return loads.stream().mapToDouble(LfLoad::getInitialTargetP).sum();
    }

    @Override
=======
>>>>>>> 4975a4b8
    public double getLoadTargetQ() {
        return loads.stream().mapToDouble(LfLoad::getTargetQ).sum();
    }

    private double getLimitQ(ToDoubleFunction<LfGenerator> limitQ) {
        return generators.stream()
                .mapToDouble(generator -> generator.getGeneratorControlType() == LfGenerator.GeneratorControlType.VOLTAGE ?
                        limitQ.applyAsDouble(generator) : generator.getTargetQ()).sum();
    }

    @Override
    public double getMinQ() {
        return getLimitQ(LfGenerator::getMinQ);
    }

    @Override
    public double getMaxQ() {
        return getLimitQ(LfGenerator::getMaxQ);
    }

    @Override
    public Optional<QLimitType> getQLimitType() {
        return Optional.ofNullable(this.qLimitType);
    }

    @Override
    public void setQLimitType(QLimitType qLimitType) {
        this.qLimitType = qLimitType;
    }

    @Override
    public double getV() {
        return v / getNominalV();
    }

    @Override
    public void setV(double v) {
        this.v = v * getNominalV();
    }

    @Override
    public Evaluable getCalculatedV() {
        return calculatedV;
    }

    @Override
    public void setCalculatedV(Evaluable calculatedV) {
        this.calculatedV = Objects.requireNonNull(calculatedV);
    }

    @Override
    public double getAngle() {
        return angle;
    }

    @Override
    public void setAngle(double angle) {
        this.angle = angle;
    }

    @Override
    public Optional<LfShunt> getShunt() {
        return Optional.ofNullable(shunt);
    }

    @Override
    public Optional<LfShunt> getControllerShunt() {
        return Optional.ofNullable(controllerShunt);
    }

    @Override
    public Optional<LfShunt> getSvcShunt() {
        return Optional.ofNullable(svcShunt);
    }

    @Override
    public List<LfGenerator> getGenerators() {
        return generators;
    }

    @Override
    public List<LfLoad> getLoads() {
        return loads;
    }

    @Override
    public List<LfBranch> getBranches() {
        return branches;
    }

    @Override
    public void addBranch(LfBranch branch) {
        branches.add(Objects.requireNonNull(branch));
    }

    @Override
    public void addHvdc(LfHvdc hvdc) {
        hvdcs.add(Objects.requireNonNull(hvdc));
    }

    protected static double dispatchQ(List<LfGenerator> generatorsThatControlVoltage, boolean reactiveLimits, double qToDispatch) {
        double residueQ = 0;
        if (generatorsThatControlVoltage.isEmpty()) {
            throw new IllegalArgumentException("the generator list to dispatch Q can not be empty");
        }
        double qToBeDispatchedByGenerator = qToDispatch / generatorsThatControlVoltage.size();
        Iterator<LfGenerator> itG = generatorsThatControlVoltage.iterator();
        while (itG.hasNext()) {
            LfGenerator generator = itG.next();
            double generatorAlreadyCalculatedQ = generator.getCalculatedQ();
            if (reactiveLimits && qToBeDispatchedByGenerator + generatorAlreadyCalculatedQ < generator.getMinQ()) {
                residueQ += qToBeDispatchedByGenerator + generatorAlreadyCalculatedQ - generator.getMinQ();
                generator.setCalculatedQ(generator.getMinQ());
                itG.remove();
            } else if (reactiveLimits && qToBeDispatchedByGenerator + generatorAlreadyCalculatedQ > generator.getMaxQ()) {
                residueQ += qToBeDispatchedByGenerator + generatorAlreadyCalculatedQ - generator.getMaxQ();
                generator.setCalculatedQ(generator.getMaxQ());
                itG.remove();
            } else {
                generator.setCalculatedQ(generatorAlreadyCalculatedQ + qToBeDispatchedByGenerator);
            }
        }
        return residueQ;
    }

    void updateGeneratorsState(double generationQ, boolean reactiveLimits) {
        double qToDispatch = generationQ;
        List<LfGenerator> generatorsThatControlVoltage = new LinkedList<>();
        for (LfGenerator generator : generators) {
            if (generator.getGeneratorControlType() == LfGenerator.GeneratorControlType.VOLTAGE) {
                generatorsThatControlVoltage.add(generator);
            } else {
                qToDispatch -= generator.getTargetQ();
            }
        }
        List<LfGenerator> initialGeneratorsThatControlVoltage = new LinkedList<>(generatorsThatControlVoltage);
        for (LfGenerator generator : generatorsThatControlVoltage) {
            generator.setCalculatedQ(0);
        }
        while (!generatorsThatControlVoltage.isEmpty() && Math.abs(qToDispatch) > Q_DISPATCH_EPSILON) {
            qToDispatch = dispatchQ(generatorsThatControlVoltage, reactiveLimits, qToDispatch);
        }
        if (!initialGeneratorsThatControlVoltage.isEmpty() && Math.abs(qToDispatch) > Q_DISPATCH_EPSILON) {
            // FIXME
            // We have to much reactive power to dispatch, which is linked to a bus that has been forced to remain PV to
            // ease the convergence. Updating a generator reactive power outside its reactive limits is a quick fix.
            // It could be better to return a global failed status.
            dispatchQ(initialGeneratorsThatControlVoltage, false, qToDispatch);
        }
    }

    @Override
    public void updateState(LfNetworkStateUpdateParameters parameters) {
        // update generator reactive power
        updateGeneratorsState(generatorVoltageControlEnabled ? (q.eval() + getLoadTargetQ()) : generationTargetQ, parameters.isReactiveLimits());

        // update load power
        for (LfLoad load : loads) {
            load.updateState(parameters.isLoadPowerFactorConstant(),
                    parameters.isBreakers());
        }
    }

    @Override
    public Optional<TransformerVoltageControl> getTransformerVoltageControl() {
        return Optional.ofNullable(transformerVoltageControl);
    }

    @Override
    public boolean isTransformerVoltageControlled() {
        return transformerVoltageControl != null && transformerVoltageControl.getControlledBus() == this;
    }

    @Override
    public void setTransformerVoltageControl(TransformerVoltageControl transformerVoltageControl) {
        this.transformerVoltageControl = transformerVoltageControl;
    }

    @Override
    public Optional<ShuntVoltageControl> getShuntVoltageControl() {
        return Optional.ofNullable(shuntVoltageControl);
    }

    @Override
    public boolean isShuntVoltageControlled() {
        return shuntVoltageControl != null && shuntVoltageControl.getControlledBus() == this;
    }

    @Override
    public void setShuntVoltageControl(ShuntVoltageControl shuntVoltageControl) {
        this.shuntVoltageControl = shuntVoltageControl;
    }

    @Override
    public void setDisabled(boolean disabled) {
        super.setDisabled(disabled);
        if (shunt != null) {
            shunt.setDisabled(disabled);
        }
        if (controllerShunt != null) {
            controllerShunt.setDisabled(disabled);
        }
    }

    @Override
    public void setP(Evaluable p) {
        this.p = Objects.requireNonNull(p);
    }

    @Override
    public Evaluable getP() {
        return p;
    }

    @Override
    public void setQ(Evaluable q) {
        this.q = Objects.requireNonNull(q);
    }

    @Override
    public Evaluable getQ() {
        return q;
    }

    @Override
    public Map<LfBus, List<LfBranch>> findNeighbors() {
        Map<LfBus, List<LfBranch>> neighbors = new LinkedHashMap<>(branches.size());
        for (LfBranch branch : branches) {
            if (branch.isConnectedAtBothSides()) {
                LfBus otherBus = branch.getBus1() == this ? branch.getBus2() : branch.getBus1();
                neighbors.computeIfAbsent(otherBus, k -> new ArrayList<>())
                        .add(branch);
            }
        }
        return neighbors;
    }

    @Override
    public double getRemoteVoltageControlReactivePercent() {
        return remoteVoltageControlReactivePercent;
    }

    @Override
    public void setRemoteVoltageControlReactivePercent(double remoteVoltageControlReactivePercent) {
        this.remoteVoltageControlReactivePercent = remoteVoltageControlReactivePercent;
    }

    @Override
    public double getMismatchP() {
        return p.eval() - getTargetP(); // slack bus can also have real injection connected
    }

    @Override
    public void setZeroImpedanceNetwork(LoadFlowModel loadFlowModel, LfZeroImpedanceNetwork zeroImpedanceNetwork) {
        Objects.requireNonNull(zeroImpedanceNetwork);
        this.zeroImpedanceNetwork.put(loadFlowModel, zeroImpedanceNetwork);
    }

    @Override
    public LfZeroImpedanceNetwork getZeroImpedanceNetwork(LoadFlowModel loadFlowModel) {
        return zeroImpedanceNetwork.get(loadFlowModel);
    }

    @Override
    public LfAsymBus getAsym() {
        return asym;
    }

    @Override
    public void setAsym(LfAsymBus asym) {
        this.asym = asym;
        asym.setBus(this);
    }
}<|MERGE_RESOLUTION|>--- conflicted
+++ resolved
@@ -352,14 +352,6 @@
     }
 
     @Override
-<<<<<<< HEAD
-    public double getInitialLoadTargetP() {
-        return loads.stream().mapToDouble(LfLoad::getInitialTargetP).sum();
-    }
-
-    @Override
-=======
->>>>>>> 4975a4b8
     public double getLoadTargetQ() {
         return loads.stream().mapToDouble(LfLoad::getTargetQ).sum();
     }
