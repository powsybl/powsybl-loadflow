--- conflicted
+++ resolved
@@ -7,7 +7,7 @@
 package com.powsybl.openloadflow.network.impl;
 
 import com.powsybl.iidm.network.ShuntCompensator;
-<<<<<<< HEAD
+import com.powsybl.openloadflow.network.*;
 import com.powsybl.iidm.network.ShuntCompensatorLinearModel;
 import com.powsybl.iidm.network.ShuntCompensatorModel;
 import com.powsybl.iidm.network.ShuntCompensatorNonLinearModel;
@@ -15,9 +15,6 @@
 import com.powsybl.openloadflow.network.LfNetwork;
 import com.powsybl.openloadflow.network.LfShunt;
 import com.powsybl.openloadflow.network.PerUnit;
-=======
-import com.powsybl.openloadflow.network.*;
->>>>>>> 575d2b82
 import com.powsybl.openloadflow.util.Evaluable;
 import org.slf4j.Logger;
 import org.slf4j.LoggerFactory;
@@ -123,6 +120,11 @@
         this.q = Objects.requireNonNull(q);
     }
 
+    @Override
+    public Evaluable getQ() {
+        return q;
+    }
+
     private void roundBToClosestSection() {
         // find tap position with the closest b value
         double smallestDistance = Math.abs(b - getSection().getB());
@@ -161,11 +163,6 @@
     }
 
     @Override
-    public Evaluable getQ() {
-        return q;
-    }
-
-    @Override
     public void updateState() {
         shuntCompensator.getTerminal().setQ(q.eval() * PerUnit.SB);
         if (shuntCompensator.isVoltageRegulatorOn()) {
