--- conflicted
+++ resolved
@@ -6,13 +6,7 @@
  */
 package com.powsybl.openloadflow.network.impl;
 
-<<<<<<< HEAD
-import com.powsybl.iidm.network.ShuntCompensator;
-import com.powsybl.iidm.network.StaticVarCompensator;
-import com.powsybl.iidm.network.Terminal;
-=======
 import com.powsybl.iidm.network.*;
->>>>>>> 55e42581
 import com.powsybl.openloadflow.network.*;
 import org.slf4j.Logger;
 import org.slf4j.LoggerFactory;
@@ -26,9 +20,6 @@
  */
 public class LfShuntImpl extends AbstractElement implements LfShunt {
 
-<<<<<<< HEAD
-    private final double b;
-=======
     private static final Logger LOGGER = LoggerFactory.getLogger(LfShuntImpl.class);
 
     private final List<ShuntCompensator> shuntCompensators;
@@ -54,7 +45,6 @@
         private final List<Double> sections;
 
         private int position;
->>>>>>> 55e42581
 
         private final double bMagnitude;
 
@@ -134,32 +124,6 @@
         }
     }
 
-<<<<<<< HEAD
-    private final String id;
-
-    private final Terminal terminal;
-
-    private boolean isPartOfStaticVarCompensator = false;
-
-    public LfShuntImpl(ShuntCompensator shuntCompensator, LfNetwork network) {
-        super(network);
-        Objects.requireNonNull(shuntCompensator);
-        double nominalV = shuntCompensator.getTerminal().getVoltageLevel().getNominalV();
-        double zb = nominalV * nominalV / PerUnit.SB;
-        this.b = shuntCompensator.getB() * zb;
-        this.id = shuntCompensator.getId();
-        this.terminal = shuntCompensator.getTerminal();
-    }
-
-    public LfShuntImpl(StaticVarCompensator svc, double b, LfNetwork network) {
-        super(network);
-        double nominalV = svc.getTerminal().getVoltageLevel().getNominalV();
-        double zb = nominalV * nominalV / PerUnit.SB;
-        this.b = b * zb;
-        this.id = svc.getId();
-        this.terminal = svc.getTerminal();
-        this.isPartOfStaticVarCompensator = true;
-=======
     public LfShuntImpl(Double b, Double nominalV, LfNetwork network, LfBus bus) {
         // if there is no shunt connected on a bus, we have to create a special shunt that has no voltage control capability
         // to model static var compensators in stand by.
@@ -169,7 +133,6 @@
         this.voltageControlCapability = false;
         zb = nominalV * nominalV / PerUnit.SB;
         this.b = b * zb;
->>>>>>> 55e42581
     }
 
     @Override
@@ -179,16 +142,12 @@
 
     @Override
     public String getId() {
-<<<<<<< HEAD
-        return id;
-=======
         return controllers.isEmpty() ? bus.getId() + "_shunt_compensators" : bus.getId() + "_controller_shunt_compensators";
     }
 
     @Override
     public List<String> getIds() {
         return shuntCompensators.stream().map(ShuntCompensator::getId).collect(Collectors.toList());
->>>>>>> 55e42581
     }
 
     @Override
@@ -268,14 +227,6 @@
 
     @Override
     public void updateState() {
-<<<<<<< HEAD
-        terminal.setQ(q.eval() * PerUnit.SB);
-    }
-
-    @Override
-    public boolean isPartOfStaticVarCompensator() {
-        return this.isPartOfStaticVarCompensator;
-=======
         double vSquare = bus.getV() * bus.getV() * bus.getNominalV() * bus.getNominalV();
         if (!voltageControlCapability) {
             for (ShuntCompensator sc : shuntCompensators) {
@@ -288,6 +239,5 @@
                 sc.setSectionCount(controllers.get(i).getPosition());
             }
         }
->>>>>>> 55e42581
     }
 }