--- conflicted
+++ resolved
@@ -51,25 +51,17 @@
 
     protected boolean zeroImpedance;
 
-<<<<<<< HEAD
     protected final NominalVoltageMapping nominalVoltageMapping;
 
-    protected AbstractLfBranch(LfNetwork network, LfBus bus1, LfBus bus2, PiModel piModel, boolean dc, double lowImpedanceThreshold,
+    protected AbstractLfBranch(LfNetwork network, LfBus bus1, LfBus bus2, PiModel piModel, LfNetworkParameters parameters,
                                NominalVoltageMapping nominalVoltageMapping) {
-=======
-    protected AbstractLfBranch(LfNetwork network, LfBus bus1, LfBus bus2, PiModel piModel, LfNetworkParameters parameters) {
->>>>>>> 7329c91c
         super(network);
         this.bus1 = bus1;
         this.bus2 = bus2;
         this.piModel = Objects.requireNonNull(piModel);
         this.piModel.setBranch(this);
-<<<<<<< HEAD
-        zeroImpedance = isZeroImpedanceBranch(piModel, dc, lowImpedanceThreshold);
+        zeroImpedance = isZeroImpedanceBranch(piModel, parameters);
         this.nominalVoltageMapping = Objects.requireNonNull(nominalVoltageMapping);
-=======
-        zeroImpedance = isZeroImpedanceBranch(piModel, parameters);
->>>>>>> 7329c91c
     }
 
     protected static List<LfLimit> createSortedLimitsList(LoadingLimits loadingLimits, LfBus bus) {
