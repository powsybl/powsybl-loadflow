--- conflicted
+++ resolved
@@ -293,11 +293,6 @@
         }
     }
 
-<<<<<<< HEAD
-    @Override
-    public List<LfCurrentLimitAutomaton> getCurrentLimitAutomata() {
-        return currentLimitAutomata;
-=======
     private void updateZeroImpedanceNetworks(boolean disabled, LoadFlowModel loadFlowModel) {
         if (isZeroImpedance(loadFlowModel)) {
             LfZeroImpedanceNetwork zn1 = bus1.getZeroImpedanceNetwork(loadFlowModel);
@@ -334,6 +329,10 @@
                 updateZeroImpedanceNetworks(disabled, LoadFlowModel.DC);
             }
         }
->>>>>>> cebf40ee
+    }
+
+    @Override
+    public List<LfCurrentLimitAutomaton> getCurrentLimitAutomata() {
+        return currentLimitAutomata;
     }
 }