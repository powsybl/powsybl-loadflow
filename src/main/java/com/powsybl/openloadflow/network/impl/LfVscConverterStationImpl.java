/**
 * Copyright (c) 2019, RTE (http://www.rte-france.com)
 * This Source Code Form is subject to the terms of the Mozilla Public
 * License, v. 2.0. If a copy of the MPL was not distributed with this
 * file, You can obtain one at http://mozilla.org/MPL/2.0/.
 */
package com.powsybl.openloadflow.network.impl;

import com.powsybl.iidm.network.*;
import com.powsybl.openloadflow.util.PerUnit;

import java.util.Objects;
import java.util.Optional;

/**
 * @author Geoffroy Jamgotchian <geoffroy.jamgotchian at rte-france.com>
 */
public final class LfVscConverterStationImpl extends AbstractLfGenerator {

    private final VscConverterStation station;

    private boolean isRectifier;

    private double lossFactor;

    private LfVscConverterStationImpl(VscConverterStation station, boolean breakers, boolean reactiveLimits, LfNetworkLoadingReport report) {
<<<<<<< HEAD
        super(HvdcConverterStations.getHvdcLineTargetP(station));
=======
        super(HvdcConverterStations.getConverterStationTargetP(station));
>>>>>>> f6359e65
        this.station = station;
        this.isRectifier = HvdcConverterStations.isRectifier(station);
        this.lossFactor = station.getLossFactor();

        // local control only
        if (station.isVoltageRegulatorOn()) {
            setVoltageControl(station.getVoltageSetpoint(), station.getTerminal(), station.getRegulatingTerminal(), breakers, reactiveLimits, report);
        }
    }

    public static LfVscConverterStationImpl create(VscConverterStation station, boolean breakers, boolean reactiveLimits, LfNetworkLoadingReport report) {
        Objects.requireNonNull(station);
        return new LfVscConverterStationImpl(station, breakers, reactiveLimits, report);
    }

<<<<<<< HEAD
    public boolean isRectifier() {
        return isRectifier;
    }

    public double getLossFactor() {
        return lossFactor;
    }

=======
>>>>>>> f6359e65
    @Override
    public String getId() {
        return station.getId();
    }

    @Override
    public double getTargetQ() {
        return station.getReactivePowerSetpoint() / PerUnit.SB;
    }

    @Override
    public double getMinP() {
        return -station.getHvdcLine().getMaxP() / PerUnit.SB;
    }

    @Override
    public double getMaxP() {
        return station.getHvdcLine().getMaxP() / PerUnit.SB;
    }

    @Override
    protected Optional<ReactiveLimits> getReactiveLimits() {
        return Optional.of(station.getReactiveLimits());
    }

    @Override
    public void updateState() {
        station.getTerminal()
                .setP(-targetP)
                .setQ(Double.isNaN(calculatedQ) ? -station.getReactivePowerSetpoint() : -calculatedQ);
    }
}<|MERGE_RESOLUTION|>--- conflicted
+++ resolved
@@ -24,11 +24,7 @@
     private double lossFactor;
 
     private LfVscConverterStationImpl(VscConverterStation station, boolean breakers, boolean reactiveLimits, LfNetworkLoadingReport report) {
-<<<<<<< HEAD
-        super(HvdcConverterStations.getHvdcLineTargetP(station));
-=======
         super(HvdcConverterStations.getConverterStationTargetP(station));
->>>>>>> f6359e65
         this.station = station;
         this.isRectifier = HvdcConverterStations.isRectifier(station);
         this.lossFactor = station.getLossFactor();
@@ -44,7 +40,6 @@
         return new LfVscConverterStationImpl(station, breakers, reactiveLimits, report);
     }
 
-<<<<<<< HEAD
     public boolean isRectifier() {
         return isRectifier;
     }
@@ -53,8 +48,6 @@
         return lossFactor;
     }
 
-=======
->>>>>>> f6359e65
     @Override
     public String getId() {
         return station.getId();
