--- conflicted
+++ resolved
@@ -43,18 +43,10 @@
         private final Set<ThreeWindingsTransformer> t3wtSet = new LinkedHashSet<>();
     }
 
-<<<<<<< HEAD
-    private static void createBuses(List<Bus> buses, LfNetwork lfNetwork, List<LfBus> lfBuses,
-=======
-    private static void createBuses(List<Bus> buses, LfNetworkParameters parameters, LfNetwork lfNetwork,
->>>>>>> 0fae72aa
+    private static void createBuses(List<Bus> buses, LfNetworkParameters parameters, LfNetwork lfNetwork, List<LfBus> lfBuses,
                                     LoadingContext loadingContext, LfNetworkLoadingReport report) {
         for (Bus bus : buses) {
-<<<<<<< HEAD
-            LfBusImpl lfBus = createBus(bus, loadingContext, report);
-=======
-            LfBusImpl lfBus = createBus(bus, parameters, loadingContext, report, controllerBusToControlledBusId);
->>>>>>> 0fae72aa
+            LfBusImpl lfBus = createBus(bus, parameters, loadingContext, report);
             lfNetwork.addBus(lfBus);
             lfBuses.add(lfBus);
         }
@@ -145,13 +137,8 @@
         return breakers ? terminal.getBusBreakerView().getBus() : terminal.getBusView().getBus();
     }
 
-<<<<<<< HEAD
-    private static LfBusImpl createBus(Bus bus, LoadingContext loadingContext,
+    private static LfBusImpl createBus(Bus bus, LfNetworkParameters parameters, LoadingContext loadingContext,
                                        LfNetworkLoadingReport report) {
-=======
-    private static LfBusImpl createBus(Bus bus, LfNetworkParameters parameters, LoadingContext loadingContext,
-                                       LfNetworkLoadingReport report, Map<LfBusImpl, String> controllerBusToControlledBusId) {
->>>>>>> 0fae72aa
         LfBusImpl lfBus = LfBusImpl.create(bus);
 
         bus.visitConnectedEquipments(new DefaultTopologyVisitor() {
@@ -175,42 +162,9 @@
                 loadingContext.t3wtSet.add(transformer);
             }
 
-<<<<<<< HEAD
             @Override
             public void visitGenerator(Generator generator) {
-                lfBus.addGenerator(generator, report);
-=======
-            private double checkVoltageRemoteControl(Injection injection, Terminal regulatingTerminal, double previousTargetV) {
-                double scaleV = 1;
-                Bus controlledBus = getBus(regulatingTerminal, parameters.isBreakers());
-                Bus connectedBus = getBus(injection.getTerminal(), parameters.isBreakers());
-                if (controlledBus == null || connectedBus == null) {
-                    return scaleV;
-                }
-                String controlledBusId = controlledBus.getId();
-                String connectedBusId = connectedBus.getId();
-                if (!Objects.equals(controlledBusId, connectedBusId)) {
-                    if (parameters.isGeneratorVoltageRemoteControl()) {
-                        // controller to controlled bus link will be set later because controlled bus might not have
-                        // been yet created
-                        controllerBusToControlledBusId.put(lfBus, controlledBusId);
-                    } else {
-                        double remoteNominalV = regulatingTerminal.getVoltageLevel().getNominalV();
-                        double localNominalV = injection.getTerminal().getVoltageLevel().getNominalV();
-                        scaleV = localNominalV / remoteNominalV;
-                        LOGGER.warn("Remote voltage control is not activated. The voltage target of " +
-                                        "{} ({}) with remote control is rescaled from {} to {}",
-                                injection.getId(), injection.getType(), previousTargetV, previousTargetV * scaleV);
-                    }
-                }
-                return scaleV;
-            }
-
-            @Override
-            public void visitGenerator(Generator generator) {
-                double scaleV = checkVoltageRemoteControl(generator, generator.getRegulatingTerminal(), generator.getTargetV());
-                lfBus.addGenerator(generator, scaleV, report, parameters.getPlausibleActivePowerLimit());
->>>>>>> 0fae72aa
+                lfBus.addGenerator(generator, report, parameters.getPlausibleActivePowerLimit());
                 if (generator.isVoltageRegulatorOn()) {
                     report.voltageControllerCount++;
                 }
@@ -385,8 +339,7 @@
 
         // Then resolve problem of mixed shared controls, that is if there are any generator/svc voltage control together with discrete voltage control(s)
         // Check if there is one bus with remote voltage control or local voltage control
-        boolean hasControlledBus = zeroImpedanceConnectedSet.stream().anyMatch(lfBus -> !lfBus.getControllerBuses().isEmpty()
-                || (lfBus.hasVoltageControl() && lfBus.getControllerBuses().isEmpty()));
+        boolean hasControlledBus = zeroImpedanceConnectedSet.stream().anyMatch(LfBus::isVoltageControlled);
         if (hasControlledBus) {
             // If any generator/svc voltage controls, remove the merged discrete voltage control
             // TODO: deal with mixed shared controls instead of removing all discrete voltage controls
@@ -458,7 +411,7 @@
             }
             LfBus controlledBus = getLfBus(rtc.getRegulationTerminal(), lfNetwork, breakers);
             if (controlledBus != null) {
-                if ((controlledBus.getControllerBuses().isEmpty() && controlledBus.hasVoltageControl()) || !controlledBus.getControllerBuses().isEmpty()) {
+                if (controlledBus.isVoltageControlled()) {
                     LOGGER.warn("Controlled bus {} has both generator and transformer voltage control on: only generator control is kept", controlledBus.getId());
                 } else if (controlledBus.isDiscreteVoltageControlled()) {
                     LOGGER.trace("Controlled bus {} already has a transformer voltage control: a shared control is created", controlledBus.getId());
@@ -488,28 +441,13 @@
         LoadingContext loadingContext = new LoadingContext();
         LfNetworkLoadingReport report = new LfNetworkLoadingReport();
 
-<<<<<<< HEAD
         List<LfBus> lfBuses = new ArrayList<>();
-        createBuses(buses, lfNetwork, lfBuses, loadingContext, report);
+        createBuses(buses, parameters, lfNetwork, lfBuses, loadingContext, report);
         createBranches(lfBuses, lfNetwork, parameters.isTwtSplitShuntAdmittance(), parameters.isBreakers(), loadingContext, report);
         createVoltageControls(lfNetwork, lfBuses, parameters.isGeneratorVoltageRemoteControl(), parameters.isBreakers());
-        if (switches != null) {
-            for (Switch sw : switches) {
-                VoltageLevel vl = sw.getVoltageLevel();
-                Bus bus1 = vl.getBusBreakerView().getBus1(sw.getId());
-                Bus bus2 = vl.getBusBreakerView().getBus2(sw.getId());
-                LfBus lfBus1 = lfNetwork.getBusById(bus1.getId());
-                LfBus lfBus2 = lfNetwork.getBusById(bus2.getId());
-                lfNetwork.addBranch(new LfSwitch(lfBus1, lfBus2, sw));
-            }
-        }
-=======
-        createBuses(buses, parameters, lfNetwork, loadingContext, report);
-        createBranches(lfNetwork, loadingContext, report, parameters.isTwtSplitShuntAdmittance(), parameters.isBreakers());
         createSwitches(switches, lfNetwork);
 
         fixDiscreteVoltageControls(lfNetwork, parameters.isMinImpedance());
->>>>>>> 0fae72aa
 
         if (report.generatorsDiscardedFromVoltageControlBecauseNotStarted > 0) {
             LOGGER.warn("Network {}: {} generators have been discarded from voltage control because not started",
