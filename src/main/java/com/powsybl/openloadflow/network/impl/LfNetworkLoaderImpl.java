--- conflicted
+++ resolved
@@ -448,38 +448,10 @@
                     DanglingLine danglingLine2 = tieLine.getDanglingLine2();
                     LfBus lfBus1 = getLfBus(danglingLine1.getTerminal(), lfNetwork, parameters.isBreakers());
                     LfBus lfBus2 = getLfBus(danglingLine2.getTerminal(), lfNetwork, parameters.isBreakers());
-<<<<<<< HEAD
-                    if (parameters.isAreaInterchangeControl() && false) {
-                        // If area interchange control is activated, a precise value of the tie-flows at the boundary is needed.
-                        // We create a boundary bus and two branches for the two dangling lines.
-                        LfTieLineBus lfTieLineBus = new LfTieLineBus(lfNetwork, tieLine, parameters);
-                        lfNetwork.addBus(lfTieLineBus);
-                        lfBuses.add(lfTieLineBus);
-                        if (lfBus1 != null) {
-                            LfBranch lfBranch1 = LfDanglingLineBranch.create(danglingLine1, lfNetwork, lfBus1, lfTieLineBus, parameters);
-                            addDanglingLineAreaBoundary(danglingLine1, lfBranch1, TwoSides.TWO, loadingContext);
-                            addBranch(lfNetwork, lfBranch1, report);
-                            postProcessors.forEach(pp -> pp.onBranchAdded(tieLine, lfBranch1));
-                        }
-                        if (lfBus2 != null) {
-                            LfBranch lfBranch2 = LfDanglingLineBranch.create(danglingLine2, lfNetwork, lfTieLineBus, lfBus2, parameters);
-                            addDanglingLineAreaBoundary(danglingLine2, lfBranch2, TwoSides.ONE, loadingContext);
-                            addBranch(lfNetwork, lfBranch2, report);
-                            postProcessors.forEach(pp -> pp.onBranchAdded(tieLine, lfBranch2));
-                        }
-                        postProcessors.forEach(pp -> pp.onBusAdded(tieLine, lfTieLineBus));
-                    } else {
-                        LfBranch lfBranch = LfTieLineBranch.create(tieLine, lfNetwork, lfBus1, lfBus2, parameters);
-                        addBranch(lfNetwork, lfBranch, report);
-                        addBranchAreaBoundaries(tieLine, lfBranch, loadingContext);
-                        postProcessors.forEach(pp -> pp.onBranchAdded(tieLine, lfBranch));
-                    }
-=======
                     LfBranch lfBranch = LfTieLineBranch.create(tieLine, lfNetwork, lfBus1, lfBus2, parameters);
                     addBranch(lfNetwork, lfBranch, report);
                     addBranchAreaBoundaries(tieLine, lfBranch, loadingContext);
                     postProcessors.forEach(pp -> pp.onBranchAdded(tieLine, lfBranch));
->>>>>>> 2b6e278f
                     visitedDanglingLinesIds.add(danglingLine1.getId());
                     visitedDanglingLinesIds.add(danglingLine2.getId());
                 }
