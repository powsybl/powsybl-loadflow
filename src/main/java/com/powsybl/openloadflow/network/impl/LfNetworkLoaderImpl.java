--- conflicted
+++ resolved
@@ -281,12 +281,8 @@
 
             @Override
             public void visitLoad(Load load) {
-<<<<<<< HEAD
-                lfBus.addLoad(load);
+                lfBus.addLoad(load, parameters);
                 loadCount[0]++;
-=======
-                lfBus.addLoad(load, parameters);
->>>>>>> b330dadd
                 postProcessors.forEach(pp -> pp.onInjectionAdded(load, lfBus));
             }
 
