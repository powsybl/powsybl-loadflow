--- conflicted
+++ resolved
@@ -143,28 +143,10 @@
                 lfBus.addStaticVarCompensator(staticVarCompensator, scaleV, report);
             }
 
-<<<<<<< HEAD
-                @Override
-                public void visitHvdcConverterStation(HvdcConverterStation<?> converterStation) {
-                    switch (converterStation.getHvdcType()) {
-                        case VSC:
-                            lfBus.addVscConverterStation((VscConverterStation) converterStation, report);
-                            break;
-                        case LCC:
-                            lfBus.addLccConverterStation((LccConverterStation) converterStation);
-                            break;
-                        default:
-                            throw new IllegalStateException("Unknown HVDC converter station type: " + converterStation.getHvdcType());
-                    }
-                }
-            });
-        }
-=======
             @Override
             public void visitBattery(Battery battery) {
                 lfBus.addBattery(battery);
             }
->>>>>>> 8b62060f
 
             @Override
             public void visitHvdcConverterStation(HvdcConverterStation<?> converterStation) {
@@ -177,7 +159,8 @@
                         }
                         break;
                     case LCC:
-                        throw new UnsupportedOperationException("LCC converter station is not yet supported");
+                        lfBus.addLccConverterStation((LccConverterStation) converterStation);
+                        break;
                     default:
                         throw new IllegalStateException("Unknown HVDC converter station type: " + converterStation.getHvdcType());
                 }
