/**
 * Copyright (c) 2019, RTE (http://www.rte-france.com)
 * This Source Code Form is subject to the terms of the Mozilla Public
 * License, v. 2.0. If a copy of the MPL was not distributed with this
 * file, You can obtain one at http://mozilla.org/MPL/2.0/.
 */
package com.powsybl.openloadflow.network.impl;

import com.google.auto.service.AutoService;
import com.google.common.base.Stopwatch;
import com.powsybl.commons.PowsyblException;
import com.powsybl.commons.reporter.Report;
import com.powsybl.commons.reporter.Reporter;
import com.powsybl.iidm.network.*;
import com.powsybl.openloadflow.network.*;
import net.jafama.FastMath;
import org.apache.commons.lang3.tuple.Pair;
import org.jgrapht.Graph;
import org.jgrapht.alg.connectivity.ConnectivityInspector;
import org.jgrapht.alg.interfaces.SpanningTreeAlgorithm;
import org.jgrapht.alg.spanning.KruskalMinimumSpanningTree;
import org.slf4j.Logger;
import org.slf4j.LoggerFactory;

import java.util.*;
import java.util.concurrent.TimeUnit;
import java.util.stream.Collectors;
import java.util.stream.Stream;

import static com.powsybl.openloadflow.util.Markers.PERFORMANCE_MARKER;

/**
 * @author Geoffroy Jamgotchian <geoffroy.jamgotchian at rte-france.com>
 */
@AutoService(LfNetworkLoader.class)
public class LfNetworkLoaderImpl implements LfNetworkLoader {

    private static final Logger LOGGER = LoggerFactory.getLogger(LfNetworkLoaderImpl.class);

    private static final double TARGET_V_EPSILON = 1e-2;

    private static class LoadingContext {

        private final Set<Branch> branchSet = new LinkedHashSet<>();

        private final List<DanglingLine> danglingLines = new ArrayList<>();

        private final Set<TieLine> tieLines = new LinkedHashSet<>();

        private final Set<ThreeWindingsTransformer> t3wtSet = new LinkedHashSet<>();
    }

    private static void createBuses(List<Bus> buses, LfNetworkParameters parameters, LfNetwork lfNetwork, List<LfBus> lfBuses,
                                    LoadingContext loadingContext, LfNetworkLoadingReport report) {
        for (Bus bus : buses) {
            LfBusImpl lfBus = createBus(bus, parameters, lfNetwork, loadingContext, report);
            lfNetwork.addBus(lfBus);
            lfBuses.add(lfBus);
        }
    }

    private static void createVoltageControls(LfNetwork lfNetwork, List<LfBus> lfBuses, boolean voltageRemoteControl, boolean voltagePerReactivePowerControl) {
        List<VoltageControl> voltageControls = new ArrayList<>();

        // set controller -> controlled link
        for (LfBus controllerBus : lfBuses) {

            List<LfGenerator> voltageControlGenerators = controllerBus.getGenerators().stream().filter(LfGenerator::hasVoltageControl).collect(Collectors.toList());
            if (!voltageControlGenerators.isEmpty()) {

                LfGenerator lfGenerator0 = voltageControlGenerators.get(0);
                LfBus controlledBus = lfGenerator0.getControlledBus(lfNetwork);
                double controllerTargetV = lfGenerator0.getTargetV();

                voltageControlGenerators.stream().skip(1).forEach(lfGenerator -> {
                    LfBus generatorControlledBus = lfGenerator.getControlledBus(lfNetwork);

                    // check that remote control bus is the same for the generators of current controller bus which have voltage control on
                    checkUniqueControlledBus(controlledBus, generatorControlledBus, controllerBus);

                    // check that target voltage is the same for the generators of current controller bus which have voltage control on
                    checkUniqueTargetVControllerBus(lfGenerator, controllerTargetV, controllerBus, generatorControlledBus);
                });

                if (voltageRemoteControl || controlledBus == controllerBus) {
                    controlledBus.getVoltageControl().ifPresentOrElse(
                        vc -> updateVoltageControl(vc, controllerBus, controllerTargetV),
                        () -> createVoltageControl(controlledBus, controllerBus, controllerTargetV, voltageControls, voltagePerReactivePowerControl));
                } else {
                    // if voltage remote control deactivated and remote control, set local control instead
                    LOGGER.warn("Remote voltage control is not activated. The voltage target of {} with remote control is rescaled from {} to {}",
                            controllerBus.getId(), controllerTargetV, controllerTargetV * controllerBus.getNominalV() / controlledBus.getNominalV());
                    controlledBus.getVoltageControl().ifPresentOrElse(
                        vc -> updateVoltageControl(vc, controllerBus, controllerTargetV), // updating only to check targetV uniqueness
                        () -> createVoltageControl(controllerBus, controllerBus, controllerTargetV, voltageControls, voltagePerReactivePowerControl));
                }
            }
        }

        if (voltagePerReactivePowerControl) {
            voltageControls.forEach(LfNetworkLoaderImpl::checkGeneratorsWithSlope);
        }
    }

    private static void createVoltageControl(LfBus controlledBus, LfBus controllerBus, double controllerTargetV, List<VoltageControl> voltageControls, boolean voltagePerReactivePowerControl) {
        VoltageControl voltageControl = new VoltageControl(controlledBus, controllerTargetV);
        voltageControl.addControllerBus(controllerBus);
        controlledBus.setVoltageControl(voltageControl);
        if (voltagePerReactivePowerControl) {
            voltageControls.add(voltageControl);
        }
    }

    private static void updateVoltageControl(VoltageControl voltageControl, LfBus controllerBus, double controllerTargetV) {
        voltageControl.addControllerBus(controllerBus);
        checkUniqueTargetVControlledBus(controllerTargetV, controllerBus, voltageControl);
    }

    private static void checkGeneratorsWithSlope(VoltageControl voltageControl) {
        List<LfGenerator> generatorsWithSlope = voltageControl.getControllerBuses().stream()
                .filter(LfBus::hasGeneratorsWithSlope)
                .flatMap(lfBus -> lfBus.getGeneratorsControllingVoltageWithSlope().stream())
                .collect(Collectors.toList());

        if (!generatorsWithSlope.isEmpty()) {
            if (voltageControl.isSharedControl()) {
                generatorsWithSlope.forEach(generator -> generator.getBus().removeGeneratorSlopes());
                LOGGER.warn("Non supported: shared control on bus {} with {} generator(s) controlling voltage with slope. Slope set to 0 on all those generators",
                        voltageControl.getControlledBus(), generatorsWithSlope.size());
            } else if (!voltageControl.isVoltageControlLocal()) {
                generatorsWithSlope.forEach(generator -> generator.getBus().removeGeneratorSlopes());
                LOGGER.warn("Non supported: remote control on bus {} with {} generator(s) controlling voltage with slope",
                        voltageControl.getControlledBus(), generatorsWithSlope.size());
            }
        }
    }

    private static void checkUniqueTargetVControlledBus(double controllerTargetV, LfBus controllerBus, VoltageControl vc) {
        // check if target voltage is consistent with other already existing controller buses
        double voltageControlTargetV = vc.getTargetValue();
        double deltaTargetV = FastMath.abs(voltageControlTargetV - controllerTargetV);
        LfBus controlledBus = vc.getControlledBus();
        if (deltaTargetV * controlledBus.getNominalV() > TARGET_V_EPSILON) {
            String busesId = vc.getControllerBuses().stream().map(LfBus::getId).collect(Collectors.joining(", "));
            LOGGER.error("Bus '{}' control voltage of bus '{}' which is already controlled by buses '{}' with a different target voltage: {} (kept) and {} (ignored)",
                    controllerBus.getId(), controlledBus.getId(), busesId, controllerTargetV * controlledBus.getNominalV(),
                    voltageControlTargetV * controlledBus.getNominalV());
        }
    }

    private static void checkUniqueControlledBus(LfBus controlledBus, LfBus controlledBusGen, LfBus controller) {
        Objects.requireNonNull(controlledBus);
        Objects.requireNonNull(controlledBusGen);
        if (controlledBus.getNum() != controlledBusGen.getNum()) {
            String generatorIds = controller.getGenerators().stream().map(LfGenerator::getId).collect(Collectors.joining(", "));
            throw new PowsyblException("Generators [" + generatorIds
                + "] connected to bus '" + controller.getId() + "' must control the voltage of the same bus");
        }
    }

    private static void checkUniqueTargetVControllerBus(LfGenerator lfGenerator, double previousTargetV, LfBus controllerBus, LfBus controlledBus) {
        double targetV = lfGenerator.getTargetV();
        if (FastMath.abs(previousTargetV - targetV) > TARGET_V_EPSILON) {
            String generatorIds = controllerBus.getGenerators().stream().map(LfGenerator::getId).collect(Collectors.joining(", "));
            LOGGER.error("Generators [{}] are connected to the same bus '{}' with different target voltages: {} (kept) and {} (rejected)",
                generatorIds, controllerBus.getId(), targetV * controlledBus.getNominalV(), previousTargetV * controlledBus.getNominalV());
        }
    }

    private static void createRemoteReactivePowerControl(LfBranch controlledBranch, ReactivePowerControl.ControlledSide side, LfBus controllerBus,
                                                         double targetQ) {
        ReactivePowerControl control = new ReactivePowerControl(controlledBranch, side, controllerBus, targetQ);
        controllerBus.setReactivePowerControl(control);
        controlledBranch.setReactivePowerControl(control);
    }

    private static void createReactivePowerControls(LfNetwork lfNetwork, List<LfBus> lfBuses) {
        for (LfBus controllerBus : lfBuses) {
            List<LfGenerator> generators = controllerBus.getGenerators().stream()
                    .filter(LfGenerator::hasReactivePowerControl).collect(Collectors.toList());
            if (!generators.isEmpty()) {
                Optional<VoltageControl> voltageControl = controllerBus.getVoltageControl();
                if (voltageControl.isPresent()) {
                    LOGGER.warn("Bus {} has both voltage and remote reactive power controls: only voltage control is kept", controllerBus.getId());
                    continue;
                }
                if (generators.size() == 1) {
                    LfGenerator lfGenerator = generators.get(0);
                    LfBranch controlledBranch = lfGenerator.getControlledBranch(lfNetwork);
                    Optional<ReactivePowerControl> control = controlledBranch.getReactivePowerControl();
                    if (control.isPresent()) {
                        LOGGER.warn("Branch {} is remotely controlled by a generator: no new remote reactive control created", controlledBranch.getId());
                    } else {
                        createRemoteReactivePowerControl(lfGenerator.getControlledBranch(lfNetwork), lfGenerator.getControlledBranchSide(), controllerBus, lfGenerator.getRemoteTargetQ());
                    }
                } else { // generators.size() > 1 (as > 0 and not equal to 1)
                    LOGGER.warn("Bus {} has more than one generator controlling reactive power remotely: not yet supported", controllerBus.getId());
                }
            }
        }
    }

    private static Bus getBus(Terminal terminal, boolean breakers) {
        return breakers ? terminal.getBusBreakerView().getBus() : terminal.getBusView().getBus();
    }

    private static LfBusImpl createBus(Bus bus, LfNetworkParameters parameters, LfNetwork lfNetwork, LoadingContext loadingContext,
                                       LfNetworkLoadingReport report) {
        LfBusImpl lfBus = LfBusImpl.create(bus, lfNetwork, participateToSlackDistribution(parameters, bus));

        bus.visitConnectedEquipments(new DefaultTopologyVisitor() {

            private void visitBranch(Branch branch) {
                loadingContext.branchSet.add(branch);
            }

            @Override
            public void visitLine(Line line, Branch.Side side) {
                if (line.isTieLine()) {
                    loadingContext.tieLines.add((TieLine) line);
                } else {
                    visitBranch(line);
                }
            }

            @Override
            public void visitTwoWindingsTransformer(TwoWindingsTransformer transformer, Branch.Side side) {
                visitBranch(transformer);
            }

            @Override
            public void visitThreeWindingsTransformer(ThreeWindingsTransformer transformer, ThreeWindingsTransformer.Side side) {
                loadingContext.t3wtSet.add(transformer);
            }

            @Override
            public void visitGenerator(Generator generator) {
                lfBus.addGenerator(generator, parameters.isBreakers(), report, parameters.getPlausibleActivePowerLimit());
                if (generator.isVoltageRegulatorOn()) {
                    report.voltageControllerCount++;
                }
            }

            @Override
            public void visitLoad(Load load) {
                lfBus.addLoad(load, parameters.isDistributedOnConformLoad());
            }

            @Override
            public void visitShuntCompensator(ShuntCompensator sc) {
                lfBus.addShuntCompensator(sc);
            }

            @Override
            public void visitDanglingLine(DanglingLine danglingLine) {
                loadingContext.danglingLines.add(danglingLine);
                DanglingLine.Generation generation = danglingLine.getGeneration();
                if (generation != null && generation.isVoltageRegulationOn()) {
                    report.voltageControllerCount++;
                }
            }

            @Override
            public void visitStaticVarCompensator(StaticVarCompensator staticVarCompensator) {
                lfBus.addStaticVarCompensator(staticVarCompensator, parameters.isVoltagePerReactivePowerControl(), parameters.isBreakers(), report);
                if (staticVarCompensator.getRegulationMode() == StaticVarCompensator.RegulationMode.VOLTAGE) {
                    report.voltageControllerCount++;
                }
            }

            @Override
            public void visitBattery(Battery battery) {
                lfBus.addBattery(battery);
            }

            @Override
            public void visitHvdcConverterStation(HvdcConverterStation<?> converterStation) {
                switch (converterStation.getHvdcType()) {
                    case VSC:
                        VscConverterStation vscConverterStation = (VscConverterStation) converterStation;
                        lfBus.addVscConverterStation(vscConverterStation, parameters.isBreakers(), report);
                        if (vscConverterStation.isVoltageRegulatorOn()) {
                            report.voltageControllerCount++;
                        }
                        break;
                    case LCC:
                        lfBus.addLccConverterStation((LccConverterStation) converterStation);
                        break;
                    default:
                        throw new IllegalStateException("Unknown HVDC converter station type: " + converterStation.getHvdcType());
                }
            }
        });

        return lfBus;
    }

    private static void addBranch(LfNetwork lfNetwork, LfBranch lfBranch, LfNetworkLoadingReport report) {
        boolean connectedToSameBus = lfBranch.getBus1() == lfBranch.getBus2();
        if (connectedToSameBus) {
            LOGGER.trace("Discard branch '{}' because connected to same bus at both ends", lfBranch.getId());
            report.branchesDiscardedBecauseConnectedToSameBusAtBothEnds++;
        } else {
            if (lfBranch.getPiModel().getZ() == 0) {
                LOGGER.trace("Branch {} is non impedant", lfBranch.getId());
                report.nonImpedantBranches++;
            }
            lfNetwork.addBranch(lfBranch);
        }
    }

    private static void createBranches(List<LfBus> lfBuses, LfNetwork lfNetwork, LoadingContext loadingContext, LfNetworkLoadingReport report, LfNetworkParameters parameters) {
        for (Branch<?> branch : loadingContext.branchSet) {
            LfBus lfBus1 = getLfBus(branch.getTerminal1(), lfNetwork, parameters.isBreakers());
            LfBus lfBus2 = getLfBus(branch.getTerminal2(), lfNetwork, parameters.isBreakers());
            addBranch(lfNetwork, LfBranchImpl.create(branch, lfNetwork, lfBus1, lfBus2, parameters.isTwtSplitShuntAdmittance(), parameters.isAddRatioToLinesWithDifferentNominalVoltageAtBothEnds(), report), report);
        }

        for (DanglingLine danglingLine : loadingContext.danglingLines) {
            LfDanglingLineBus lfBus2 = new LfDanglingLineBus(lfNetwork, danglingLine, report);
            lfNetwork.addBus(lfBus2);
            lfBuses.add(lfBus2);
            LfBus lfBus1 = getLfBus(danglingLine.getTerminal(), lfNetwork, parameters.isBreakers());
            addBranch(lfNetwork, LfDanglingLineBranch.create(danglingLine, lfNetwork, lfBus1, lfBus2), report);
        }

        for (TieLine tieLine : loadingContext.tieLines) {
            LfTieLineBus lfBoundaryBus = new LfTieLineBus(lfNetwork, tieLine);
            lfNetwork.addBus(lfBoundaryBus);
            lfBuses.add(lfBoundaryBus);
            LfBus lfBus1 = getLfBus(tieLine.getTerminal1(), lfNetwork, parameters.isBreakers());
            LfBus lfBus2 = getLfBus(tieLine.getTerminal2(), lfNetwork, parameters.isBreakers());
<<<<<<< HEAD
            addBranch(lfNetwork, LfTieLineBranch.create(tieLine, Branch.Side.ONE, lfNetwork, lfBus1, lfBoundaryBus), report);
            addBranch(lfNetwork, LfTieLineBranch.create(tieLine, Branch.Side.TWO, lfNetwork, lfBus2, lfBoundaryBus), report);
=======
            // the half line at side 1 has its network terminal at terminal 1.
            addBranch(lfNetwork, LfTieLineBranch.create(tieLine, Branch.Side.ONE, lfNetwork, lfBus1, lfBoundaryBus), report);
            // the half line at side 2 has its network terminal at terminal 2.
            addBranch(lfNetwork, LfTieLineBranch.create(tieLine, Branch.Side.TWO, lfNetwork, lfBoundaryBus, lfBus2), report);
>>>>>>> fffdbe5a
        }

        for (ThreeWindingsTransformer t3wt : loadingContext.t3wtSet) {
            LfStarBus lfBus0 = new LfStarBus(lfNetwork, t3wt);
            lfNetwork.addBus(lfBus0);
            LfBus lfBus1 = getLfBus(t3wt.getLeg1().getTerminal(), lfNetwork, parameters.isBreakers());
            LfBus lfBus2 = getLfBus(t3wt.getLeg2().getTerminal(), lfNetwork, parameters.isBreakers());
            LfBus lfBus3 = getLfBus(t3wt.getLeg3().getTerminal(), lfNetwork, parameters.isBreakers());
            addBranch(lfNetwork, LfLegBranch.create(lfNetwork, lfBus1, lfBus0, t3wt, t3wt.getLeg1(), parameters.isTwtSplitShuntAdmittance()), report);
            addBranch(lfNetwork, LfLegBranch.create(lfNetwork, lfBus2, lfBus0, t3wt, t3wt.getLeg2(), parameters.isTwtSplitShuntAdmittance()), report);
            addBranch(lfNetwork, LfLegBranch.create(lfNetwork, lfBus3, lfBus0, t3wt, t3wt.getLeg3(), parameters.isTwtSplitShuntAdmittance()), report);
        }

        if (parameters.isPhaseControl()) {
            for (Branch<?> branch : loadingContext.branchSet) {
                if (branch instanceof TwoWindingsTransformer) {
                    // Create phase controls which link controller -> controlled
                    TwoWindingsTransformer t2wt = (TwoWindingsTransformer) branch;
                    PhaseTapChanger ptc = t2wt.getPhaseTapChanger();
                    createPhaseControl(lfNetwork, ptc, t2wt.getId(), "", parameters.isBreakers());
                }
            }
            for (ThreeWindingsTransformer t3wt : loadingContext.t3wtSet) {
                // Create phase controls which link controller -> controlled
                List<ThreeWindingsTransformer.Leg> legs = t3wt.getLegs();
                for (int legNumber = 0; legNumber < legs.size(); legNumber++) {
                    PhaseTapChanger ptc = legs.get(legNumber).getPhaseTapChanger();
                    createPhaseControl(lfNetwork, ptc, t3wt.getId(), "_leg_" + (legNumber + 1), parameters.isBreakers());
                }
            }
        }
    }

    private static void createDiscreteVoltageControls(LfNetwork lfNetwork, boolean breakers, LoadingContext loadingContext) {
        // Create discrete voltage controls which link controller -> controlled
        for (Branch<?> branch : loadingContext.branchSet) {
            if (branch instanceof TwoWindingsTransformer) {
                RatioTapChanger rtc = ((TwoWindingsTransformer) branch).getRatioTapChanger();
                createDiscreteVoltageControl(lfNetwork, rtc, branch.getId(), breakers);
            }
        }
        for (ThreeWindingsTransformer t3wt : loadingContext.t3wtSet) {
            List<ThreeWindingsTransformer.Leg> legs = t3wt.getLegs();
            for (int legNumber = 0; legNumber < legs.size(); legNumber++) {
                RatioTapChanger rtc = legs.get(legNumber).getRatioTapChanger();
                createDiscreteVoltageControl(lfNetwork, rtc, t3wt.getId() + "_leg_" + (legNumber + 1), breakers);
            }
        }
    }

    private static void createSwitches(List<Switch> switches, LfNetwork lfNetwork) {
        if (switches != null) {
            for (Switch sw : switches) {
                VoltageLevel vl = sw.getVoltageLevel();
                Bus bus1 = vl.getBusBreakerView().getBus1(sw.getId());
                Bus bus2 = vl.getBusBreakerView().getBus2(sw.getId());
                LfBus lfBus1 = lfNetwork.getBusById(bus1.getId());
                LfBus lfBus2 = lfNetwork.getBusById(bus2.getId());
                lfNetwork.addBranch(new LfSwitch(lfNetwork, lfBus1, lfBus2, sw));
            }
        }
    }

    private static void fixAllVoltageControls(LfNetwork lfNetwork, boolean minImpedance, boolean transformerVoltageControl) {
        // If min impedance is set, there is no zero-impedance branch
        if (!minImpedance) {
            // Merge the discrete voltage control in each zero impedance connected set
            List<Set<LfBus>> connectedSets = new ConnectivityInspector<>(lfNetwork.createZeroImpedanceSubGraph()).connectedSets();
            connectedSets.forEach(set -> mergeVoltageControls(set, transformerVoltageControl));
        }
    }

    private static void mergeVoltageControls(Set<LfBus> zeroImpedanceConnectedSet, boolean transformerVoltageControl) {
        // Get the list of voltage controls from controlled buses in the zero impedance connected set
        // Note that the list order is not deterministic as jgrapht connected set computation is using a basic HashSet
        List<VoltageControl> voltageControls = zeroImpedanceConnectedSet.stream().filter(LfBus::isVoltageControlled)
                .map(LfBus::getVoltageControl).filter(Optional::isPresent).map(Optional::get)
                .collect(Collectors.toList());

        // Get the list of discrete voltage controls from controlled buses in the zero impedance connected set
        // Note that the list order is not deterministic as jgrapht connected set computation is using a basic HashSet
        List<DiscreteVoltageControl> discreteVoltageControls = !transformerVoltageControl ? Collections.emptyList() :
            zeroImpedanceConnectedSet.stream().filter(LfBus::isDiscreteVoltageControlled)
                .map(LfBus::getDiscreteVoltageControl).filter(Optional::isPresent).map(Optional::get)
                .collect(Collectors.toList());

        if (voltageControls.isEmpty() && discreteVoltageControls.size() <= 1) {
            return;
        }

        if (!voltageControls.isEmpty()) {

            // First, resolve problem of voltage controls (generator, static var compensator, etc.)
            // We have several controls whose controlled bus are in the same non-impedant connected set
            // To solve that we keep only one voltage control (and its target value), the other ones are removed
            // and the corresponding controllers are added to the control kept
            if (voltageControls.size() > 1) {
                LOGGER.info("Zero impedance connected set with several voltage controls: controls are merged");

                // Sort voltage controls to have a merged voltage control with a deterministic controlled bus,
                // a deterministic target value and controller buses in a deterministic order
                voltageControls.sort(Comparator.comparing(VoltageControl::getTargetValue).thenComparing(vc -> vc.getControlledBus().getId()));
                checkVcUniqueTargetV(voltageControls);

                // Merge the controllers into the kept voltage control
                VoltageControl keptVoltageControl = voltageControls.remove(voltageControls.size() - 1);
                voltageControls.forEach(vc -> vc.getControlledBus().removeVoltageControl());
                voltageControls.stream()
                    .flatMap(vc -> vc.getControllerBuses().stream())
                    .forEach(controller -> {
                        keptVoltageControl.addControllerBus(controller);
                        controller.setVoltageControl(keptVoltageControl);
                    });
            }

            // Second, we have to remove all the discrete voltage controls if present.
            if (!discreteVoltageControls.isEmpty()) {
                LOGGER.info("Zero impedance connected set with several discrete voltage controls and a voltage control: discrete controls deleted");
                discreteVoltageControls.stream()
                        .flatMap(dvc -> dvc.getControllers().stream())
                        .forEach(controller -> controller.setDiscreteVoltageControl(null));
                discreteVoltageControls.forEach(dvc -> dvc.getControlled().setDiscreteVoltageControl(null));
            }
        } else {
            // We have at least 2 discrete controls whose controlled bus are in the same non-impedant connected set
            // To solve that we keep only one discrete voltage control, the other ones are removed
            // and the corresponding controllers are added to the discrete control kept
            LOGGER.info("Zero impedance connected set with several discrete voltage controls: discrete controls merged");

            // Sort discrete voltage controls to have a merged discrete voltage control with a deterministic controlled bus,
            // a deterministic target value and controller branches in a deterministic order
            discreteVoltageControls.sort(Comparator.comparing(DiscreteVoltageControl::getTargetValue).thenComparing(vc -> vc.getControlled().getId()));
            checkDvcUniqueTargetV(discreteVoltageControls);

            // Merge the controllers into the kept voltage control
            DiscreteVoltageControl keptDiscreteVoltageControl = discreteVoltageControls.remove(discreteVoltageControls.size() - 1);
            discreteVoltageControls.forEach(dvc -> dvc.getControlled().setDiscreteVoltageControl(null));
            discreteVoltageControls.stream()
                .flatMap(dvc -> dvc.getControllers().stream())
                .forEach(controller -> {
                    keptDiscreteVoltageControl.addController(controller);
                    controller.setDiscreteVoltageControl(keptDiscreteVoltageControl);
                });
        }
    }

    private static void checkVcUniqueTargetV(List<VoltageControl> voltageControls) {
        // To check uniqueness we take the target value which will be kept as reference.
        // The kept target value is the highest, it corresponds to the last voltage control in the ordered list.
        VoltageControl vcRef = voltageControls.get(voltageControls.size() - 1);
        boolean uniqueTargetV = voltageControls.stream().noneMatch(vc -> FastMath.abs(vc.getTargetValue() - vcRef.getTargetValue()) > TARGET_V_EPSILON);
        if (!uniqueTargetV) {
            LOGGER.error("Inconsistent voltage controls: buses {} are in the same non-impedant connected set and are controlled with different target voltages ({}). Only target voltage {} is kept",
                voltageControls.stream().map(VoltageControl::getControlledBus).collect(Collectors.toList()),
                voltageControls.stream().map(VoltageControl::getTargetValue).collect(Collectors.toList()),
                vcRef.getTargetValue());
        }
    }

    private static void checkDvcUniqueTargetV(List<DiscreteVoltageControl> discreteVoltageControls) {
        // To check uniqueness we take the target value which will be kept as reference.
        // The kept target value is the highest, it corresponds to the last discrete voltage control in the ordered list.
        DiscreteVoltageControl dvcRef = discreteVoltageControls.get(discreteVoltageControls.size() - 1);
        boolean uniqueTargetV = discreteVoltageControls.stream().noneMatch(dvc -> FastMath.abs(dvc.getTargetValue() - dvcRef.getTargetValue()) > TARGET_V_EPSILON);
        if (!uniqueTargetV) {
            LOGGER.error("Inconsistent transformer voltage controls: buses {} are in the same non-impedant connected set and are controlled with different target voltages ({}). Only target voltage {} is kept",
                discreteVoltageControls.stream().map(DiscreteVoltageControl::getControlled).collect(Collectors.toList()),
                discreteVoltageControls.stream().map(DiscreteVoltageControl::getTargetValue).collect(Collectors.toList()),
                dvcRef.getTargetValue());
        }
    }

    private static void createPhaseControl(LfNetwork lfNetwork, PhaseTapChanger ptc, String controllerBranchId, String legId, boolean breakers) {
        if (ptc != null && ptc.isRegulating() && ptc.getRegulationMode() != PhaseTapChanger.RegulationMode.FIXED_TAP) {
            String controlledBranchId = ptc.getRegulationTerminal().getConnectable().getId();
            if (controlledBranchId.equals(controllerBranchId)) {
                // Local control: each leg is controlling its phase
                controlledBranchId += legId;
            }
            LfBranch controlledBranch = lfNetwork.getBranchById(controlledBranchId);
            if (controlledBranch == null) {
                LOGGER.warn("Phase controlled branch {} is null: no phase control created", controlledBranchId);
                return;
            }
            if (controlledBranch.getBus1() == null || controlledBranch.getBus2() == null) {
                LOGGER.warn("Phase controlled branch {} is open: no phase control created", controlledBranch.getId());
                return;
            }
            LfBranch controllerBranch = lfNetwork.getBranchById(controllerBranchId + legId);
            if (controllerBranch.getBus1() == null || controllerBranch.getBus2() == null) {
                LOGGER.warn("Phase controller branch {} is open: no phase control created", controllerBranch.getId());
                return;
            }
            if (ptc.getRegulationTerminal().getBusView().getBus() == null) {
                LOGGER.warn("Regulating terminal of phase controller branch {} is out of voltage: no phase control created", controllerBranch.getId());
                return;
            }
            LfBus controlledBus = getLfBus(ptc.getRegulationTerminal(), lfNetwork, breakers);
            DiscretePhaseControl.ControlledSide controlledSide = controlledBus == controlledBranch.getBus1() ?
                    DiscretePhaseControl.ControlledSide.ONE : DiscretePhaseControl.ControlledSide.TWO;
            if (controlledBranch instanceof LfLegBranch && controlledBus == controlledBranch.getBus2()) {
                throw new IllegalStateException("Leg " + controlledBranch.getId() + " has a non supported control at star bus side");
            }
            double targetValue;
            double targetDeadband;
            DiscretePhaseControl phaseControl = null;
            if (ptc.getRegulationMode() == PhaseTapChanger.RegulationMode.CURRENT_LIMITER) {
                if (controlledBranch == controllerBranch && controlledBus != null) {
                    targetValue = ptc.getRegulationValue() / PerUnit.ib(controlledBus.getNominalV());
                    targetDeadband = ptc.getTargetDeadband() / PerUnit.ib(controlledBus.getNominalV());
                    phaseControl = new DiscretePhaseControl(controllerBranch, controlledBranch, controlledSide,
                            DiscretePhaseControl.Mode.LIMITER, targetValue, targetDeadband, DiscretePhaseControl.Unit.A);
                } else {
                    LOGGER.warn("Branch {} limits current limiter on remote branch {}: not supported yet", controllerBranch.getId(), controlledBranch.getId());
                }
            } else if (ptc.getRegulationMode() == PhaseTapChanger.RegulationMode.ACTIVE_POWER_CONTROL) {
                targetValue = ptc.getRegulationValue() / PerUnit.SB;
                targetDeadband = ptc.getTargetDeadband() / PerUnit.SB;
                phaseControl = new DiscretePhaseControl(controllerBranch, controlledBranch, controlledSide,
                        DiscretePhaseControl.Mode.CONTROLLER, targetValue, targetDeadband, DiscretePhaseControl.Unit.MW);
            }
            controllerBranch.setDiscretePhaseControl(phaseControl);
            controlledBranch.setDiscretePhaseControl(phaseControl);
        }
    }

    private static void createDiscreteVoltageControl(LfNetwork lfNetwork, RatioTapChanger rtc, String controllerBranchId, boolean breakers) {
        if (rtc == null || !rtc.isRegulating() || !rtc.hasLoadTapChangingCapabilities()) {
            return;
        }
        LfBranch controllerBranch = lfNetwork.getBranchById(controllerBranchId);
        if (controllerBranch.getBus1() == null || controllerBranch.getBus2() == null) {
            LOGGER.warn("Voltage controller branch {} is open: no voltage control created", controllerBranch.getId());
            return;
        }
        LfBus controlledBus = getLfBus(rtc.getRegulationTerminal(), lfNetwork, breakers);
        if (controlledBus == null) {
            LOGGER.warn("Regulating terminal of voltage controller branch {} is out of voltage: no voltage control created", controllerBranch.getId());
            return;
        }
        if (controlledBus.isVoltageControlled()) {
            LOGGER.warn("Controlled bus {} has both generator and transformer voltage control on: only generator control is kept", controlledBus.getId());
            return;
        }

        Optional<DiscreteVoltageControl> candidateDiscreteVoltageControl = controlledBus.getDiscreteVoltageControl()
            .filter(dvc -> controlledBus.isDiscreteVoltageControlled());
        if (candidateDiscreteVoltageControl.isPresent()) {
            LOGGER.trace("Controlled bus {} already has a transformer voltage control: a shared control is created", controlledBus.getId());
            candidateDiscreteVoltageControl.get().addController(controllerBranch);
            controllerBranch.setDiscreteVoltageControl(candidateDiscreteVoltageControl.get());
        } else {
            double regulatingTerminalNominalV = rtc.getRegulationTerminal().getVoltageLevel().getNominalV();
            DiscreteVoltageControl discreteVoltageControl = new DiscreteVoltageControl(controlledBus,
                DiscreteVoltageControl.Mode.VOLTAGE, rtc.getTargetV() / regulatingTerminalNominalV);
            discreteVoltageControl.addController(controllerBranch);
            controllerBranch.setDiscreteVoltageControl(discreteVoltageControl);
            controlledBus.setDiscreteVoltageControl(discreteVoltageControl);
        }
    }

    private static LfBus getLfBus(Terminal terminal, LfNetwork lfNetwork, boolean breakers) {
        Bus bus = getBus(terminal, breakers);
        return bus != null ? lfNetwork.getBusById(bus.getId()) : null;
    }

    private static LfNetwork create(int numCC, int numSC, List<Bus> buses, List<Switch> switches, LfNetworkParameters parameters, Reporter reporter) {
        // NameSlackBusSelector is only available for the {CC0,SC0} network so far
        SlackBusSelector selector = (numCC != 0 || numSC != 0) && parameters.getSlackBusSelector() instanceof NameSlackBusSelector ?
            new MostMeshedSlackBusSelector() : parameters.getSlackBusSelector();

        LfNetwork lfNetwork = new LfNetwork(numCC, numSC, selector);

        LoadingContext loadingContext = new LoadingContext();
        LfNetworkLoadingReport report = new LfNetworkLoadingReport();

        List<LfBus> lfBuses = new ArrayList<>();
        createBuses(buses, parameters, lfNetwork, lfBuses, loadingContext, report);
        createBranches(lfBuses, lfNetwork, loadingContext, report, parameters);
        createVoltageControls(lfNetwork, lfBuses, parameters.isGeneratorVoltageRemoteControl(), parameters.isVoltagePerReactivePowerControl());

        if (parameters.isReactivePowerRemoteControl()) {
            createReactivePowerControls(lfNetwork, lfBuses);
        }

        if (parameters.isTransformerVoltageControl()) {
            // Discrete voltage controls need to be created after voltage controls (to test if both generator and transformer voltage control are on)
            createDiscreteVoltageControls(lfNetwork, parameters.isBreakers(), loadingContext);
        }

        if (parameters.isBreakers()) {
            createSwitches(switches, lfNetwork);
        }

        // Fixing voltage controls need to be done after creating switches, as the zero-impedance graph is changed with switches
        fixAllVoltageControls(lfNetwork, parameters.isMinImpedance(), parameters.isTransformerVoltageControl());

        if (!parameters.isMinImpedance()) {
            // create zero impedance equations only on minimum spanning forest calculated from zero impedance sub graph
            Graph<LfBus, LfBranch> zeroImpedanceSubGraph = lfNetwork.createZeroImpedanceSubGraph();
            if (!zeroImpedanceSubGraph.vertexSet().isEmpty()) {
                SpanningTreeAlgorithm.SpanningTree<LfBranch> spanningTree = new KruskalMinimumSpanningTree<>(zeroImpedanceSubGraph).getSpanningTree();
                for (LfBranch branch : spanningTree.getEdges()) {
                    branch.setSpanningTreeEdge(true);
                }
            }
        }

        if (report.generatorsDiscardedFromVoltageControlBecauseNotStarted > 0) {
            reporter.report(Report.builder()
                .withKey("notStartedGenerators")
                .withDefaultMessage("${nbGenImpacted} generators have been discarded from voltage control because not started")
                .withValue("nbGenImpacted", report.generatorsDiscardedFromVoltageControlBecauseNotStarted)
                .build());
            LOGGER.warn("Network {}: {} generators have been discarded from voltage control because not started",
                    lfNetwork, report.generatorsDiscardedFromVoltageControlBecauseNotStarted);
        }
        if (report.generatorsDiscardedFromVoltageControlBecauseMaxReactiveRangeIsTooSmall > 0) {
            reporter.report(Report.builder()
                .withKey("smallReactiveRangeGenerators")
                .withDefaultMessage("${nbGenImpacted} generators have been discarded from voltage control because of a too small max reactive range")
                .withValue("nbGenImpacted", report.generatorsDiscardedFromVoltageControlBecauseMaxReactiveRangeIsTooSmall)
                .build());
            LOGGER.warn("Network {}: {} generators have been discarded from voltage control because of a too small max reactive range",
                    lfNetwork, report.generatorsDiscardedFromVoltageControlBecauseMaxReactiveRangeIsTooSmall);
        }
        if (report.generatorsDiscardedFromActivePowerControlBecauseTargetEqualsToZero > 0) {
            LOGGER.warn("Network {}: {} generators have been discarded from active power control because of a targetP equals 0",
                    lfNetwork, report.generatorsDiscardedFromActivePowerControlBecauseTargetEqualsToZero);
        }
        if (report.generatorsDiscardedFromActivePowerControlBecauseTargetPGreaterThenMaxP > 0) {
            LOGGER.warn("Network {}: {} generators have been discarded from active power control because of a targetP > maxP",
                    lfNetwork, report.generatorsDiscardedFromActivePowerControlBecauseTargetPGreaterThenMaxP);
        }
        if (report.generatorsDiscardedFromActivePowerControlBecauseMaxPNotPlausible > 0) {
            LOGGER.warn("Network {}: {} generators have been discarded from active power control because of maxP not plausible",
                    lfNetwork, report.generatorsDiscardedFromActivePowerControlBecauseMaxPNotPlausible);
        }
        if (report.generatorsDiscardedFromActivePowerControlBecauseMaxPEqualsMinP > 0) {
            LOGGER.warn("Network {}: {} generators have been discarded from active power control because of maxP equals to minP",
                    lfNetwork, report.generatorsDiscardedFromActivePowerControlBecauseMaxPEqualsMinP);
        }
        if (report.branchesDiscardedBecauseConnectedToSameBusAtBothEnds > 0) {
            LOGGER.warn("Network {}: {} branches have been discarded because connected to same bus at both ends",
                    lfNetwork, report.branchesDiscardedBecauseConnectedToSameBusAtBothEnds);
        }
        if (report.linesWithDifferentNominalVoltageAtBothEnds > 0) {
            LOGGER.warn("Network {}: {} lines have a different nominal voltage at both ends: a ratio has been added",
                    lfNetwork, report.linesWithDifferentNominalVoltageAtBothEnds);
        }
        if (report.nonImpedantBranches > 0) {
            LOGGER.warn("Network {}: {} branches are non impedant", lfNetwork, report.nonImpedantBranches);
        }

        if (report.voltageControllerCount == 0) {
            LOGGER.error("Discard network {} because there is no equipment to control voltage", lfNetwork);
            lfNetwork.setValid(false);
        }

        return lfNetwork;
    }

    @Override
    public Optional<List<LfNetwork>> load(Object network, LfNetworkParameters parameters, Reporter reporter) {
        Objects.requireNonNull(network);
        Objects.requireNonNull(parameters);

        if (network instanceof Network) {
            Stopwatch stopwatch = Stopwatch.createStarted();

            Map<Pair<Integer, Integer>, List<Bus>> busesByCc = new TreeMap<>();
            Iterable<Bus> buses = parameters.isBreakers() ? ((Network) network).getBusBreakerView().getBuses()
                                                          : ((Network) network).getBusView().getBuses();
            for (Bus bus : buses) {
                Component cc = bus.getConnectedComponent();
                Component sc = bus.getSynchronousComponent();
                if (cc != null && sc != null) {
                    busesByCc.computeIfAbsent(Pair.of(cc.getNum(), sc.getNum()), k -> new ArrayList<>()).add(bus);
                }
            }

            Map<Pair<Integer, Integer>, List<Switch>> switchesByCc = new HashMap<>();
            if (parameters.isBreakers()) {
                for (VoltageLevel vl : ((Network) network).getVoltageLevels()) {
                    for (Switch sw : vl.getBusBreakerView().getSwitches()) {
                        if (!sw.isOpen()) { // only create closed switches as in security analysis we can only open switches
                            Bus bus1 = vl.getBusBreakerView().getBus1(sw.getId());
                            Component cc = bus1.getConnectedComponent();
                            Component sc = bus1.getSynchronousComponent();
                            if (cc != null && sc != null) {
                                switchesByCc.computeIfAbsent(Pair.of(cc.getNum(), sc.getNum()), k -> new ArrayList<>()).add(sw);
                            }
                        }
                    }
                }
            }

            Stream<Map.Entry<Pair<Integer, Integer>, List<Bus>>> filteredBusesByCcStream = parameters.isComputeMainConnectedComponentOnly()
                ? busesByCc.entrySet().stream().filter(e -> e.getKey().getLeft() == ComponentConstants.MAIN_NUM)
                : busesByCc.entrySet().stream();

            List<LfNetwork> lfNetworks = filteredBusesByCcStream
                    .map(e -> create(e.getKey().getLeft(), e.getKey().getRight(), e.getValue(), switchesByCc.get(e.getKey()), parameters,
                        reporter.createSubReporter("createLfNetwork", "Create network ${networkNum}", "networkNum", e.getKey().getLeft())))
                    .collect(Collectors.toList());

            stopwatch.stop();

            LOGGER.debug(PERFORMANCE_MARKER, "LF networks created in {} ms", stopwatch.elapsed(TimeUnit.MILLISECONDS));

            return Optional.of(lfNetworks);
        }

        return Optional.empty();
    }

    static boolean participateToSlackDistribution(LfNetworkParameters parameters, Bus b) {
        return parameters.getCountriesToBalance().isEmpty()
               || b.getVoltageLevel().getSubstation().flatMap(Substation::getCountry)
                   .map(country -> parameters.getCountriesToBalance().contains(country))
                   .orElse(false);
    }
}<|MERGE_RESOLUTION|>--- conflicted
+++ resolved
@@ -330,15 +330,10 @@
             lfBuses.add(lfBoundaryBus);
             LfBus lfBus1 = getLfBus(tieLine.getTerminal1(), lfNetwork, parameters.isBreakers());
             LfBus lfBus2 = getLfBus(tieLine.getTerminal2(), lfNetwork, parameters.isBreakers());
-<<<<<<< HEAD
-            addBranch(lfNetwork, LfTieLineBranch.create(tieLine, Branch.Side.ONE, lfNetwork, lfBus1, lfBoundaryBus), report);
-            addBranch(lfNetwork, LfTieLineBranch.create(tieLine, Branch.Side.TWO, lfNetwork, lfBus2, lfBoundaryBus), report);
-=======
             // the half line at side 1 has its network terminal at terminal 1.
             addBranch(lfNetwork, LfTieLineBranch.create(tieLine, Branch.Side.ONE, lfNetwork, lfBus1, lfBoundaryBus), report);
             // the half line at side 2 has its network terminal at terminal 2.
             addBranch(lfNetwork, LfTieLineBranch.create(tieLine, Branch.Side.TWO, lfNetwork, lfBoundaryBus, lfBus2), report);
->>>>>>> fffdbe5a
         }
 
         for (ThreeWindingsTransformer t3wt : loadingContext.t3wtSet) {
