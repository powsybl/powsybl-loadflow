--- conflicted
+++ resolved
@@ -484,15 +484,8 @@
             createSwitches(switches, lfNetwork);
         }
 
-<<<<<<< HEAD
         // Fixing voltage controls need to be done after creating switches, as the zero-impedance graph is changed with switches
         fixAllVoltageControls(lfNetwork, parameters.isMinImpedance());
-=======
-        if (parameters.isTransformerVoltageControl()) {
-            // Fixing discrete voltage controls need to be done after creating switches, as the zero-impedance graph is changed with switches
-            fixDiscreteVoltageControls(lfNetwork, parameters.isMinImpedance());
-        }
->>>>>>> a05ae20c
 
         if (report.generatorsDiscardedFromVoltageControlBecauseNotStarted > 0) {
             reporter.report(Report.builder()
