--- conflicted
+++ resolved
@@ -736,13 +736,8 @@
         return bus != null ? lfNetwork.getBusById(bus.getId()) : null;
     }
 
-<<<<<<< HEAD
     private LfNetwork create(int numCC, int numSC, Network network, List<Bus> buses, List<Switch> switches, LfNetworkParameters parameters, Reporter reporter) {
-        LfNetwork lfNetwork = new LfNetwork(numCC, numSC, parameters.getSlackBusSelector(),
-=======
-    private LfNetwork create(int numCC, int numSC, List<Bus> buses, List<Switch> switches, LfNetworkParameters parameters, Reporter reporter) {
         LfNetwork lfNetwork = new LfNetwork(numCC, numSC, parameters.getSlackBusSelector(), parameters.getMaxSlackBusCount(),
->>>>>>> 7df4e037
                 parameters.getConnectivityFactory(), reporter);
 
         LoadingContext loadingContext = new LoadingContext();
