--- conflicted
+++ resolved
@@ -243,15 +243,9 @@
     }
 
     private static LfBusImpl createBus(Bus bus, LfNetworkParameters parameters, LfNetwork lfNetwork, LoadingContext loadingContext,
-<<<<<<< HEAD
                                        LfNetworkLoadingReport report, List<LfNetworkLoaderPostProcessor> postProcessors,
                                        NominalVoltageMapping nominalVoltageMapping) {
-        LfBusImpl lfBus = LfBusImpl.create(bus, lfNetwork, parameters.isDistributedOnConformLoad(), participateToSlackDistribution(parameters, bus),
-                parameters.isBreakers(), nominalVoltageMapping);
-=======
-                                       LfNetworkLoadingReport report, List<LfNetworkLoaderPostProcessor> postProcessors) {
-        LfBusImpl lfBus = LfBusImpl.create(bus, lfNetwork, parameters, participateToSlackDistribution(parameters, bus));
->>>>>>> 7329c91c
+        LfBusImpl lfBus = LfBusImpl.create(bus, lfNetwork, parameters, participateToSlackDistribution(parameters, bus), nominalVoltageMapping);
 
         List<ShuntCompensator> shuntCompensators = new ArrayList<>();
 
@@ -278,13 +272,7 @@
 
             @Override
             public void visitGenerator(Generator generator) {
-<<<<<<< HEAD
-                lfBus.addGenerator(generator, parameters.isBreakers(), parameters.getPlausibleActivePowerLimit(), parameters.isReactiveLimits(),
-                        report, parameters.getMinPlausibleTargetVoltage(), parameters.getMaxPlausibleTargetVoltage(), parameters.getReactiveRangeCheckMode(),
-                        nominalVoltageMapping);
-=======
-                lfBus.addGenerator(generator, parameters, report);
->>>>>>> 7329c91c
+                lfBus.addGenerator(generator, parameters, report, nominalVoltageMapping);
                 postProcessors.forEach(pp -> pp.onInjectionAdded(generator, lfBus));
             }
 
@@ -311,14 +299,7 @@
 
             @Override
             public void visitStaticVarCompensator(StaticVarCompensator staticVarCompensator) {
-<<<<<<< HEAD
-                lfBus.addStaticVarCompensator(staticVarCompensator, parameters.isVoltagePerReactivePowerControl(),
-                        parameters.isBreakers(), parameters.isReactiveLimits(), report, parameters.getMinPlausibleTargetVoltage(),
-                        parameters.getMaxPlausibleTargetVoltage(), parameters.getReactiveRangeCheckMode(), parameters.isSvcVoltageMonitoring(),
-                        nominalVoltageMapping);
-=======
-                lfBus.addStaticVarCompensator(staticVarCompensator, parameters, report);
->>>>>>> 7329c91c
+                lfBus.addStaticVarCompensator(staticVarCompensator, parameters, report, nominalVoltageMapping);
                 postProcessors.forEach(pp -> pp.onInjectionAdded(staticVarCompensator, lfBus));
             }
 
@@ -333,13 +314,7 @@
                 switch (converterStation.getHvdcType()) {
                     case VSC:
                         VscConverterStation vscConverterStation = (VscConverterStation) converterStation;
-<<<<<<< HEAD
-                        lfBus.addVscConverterStation(vscConverterStation, parameters.isBreakers(), parameters.isReactiveLimits(),
-                                report, parameters.getMinPlausibleTargetVoltage(), parameters.getMaxPlausibleTargetVoltage(),
-                                parameters.getReactiveRangeCheckMode(), nominalVoltageMapping);
-=======
-                        lfBus.addVscConverterStation(vscConverterStation, parameters, report);
->>>>>>> 7329c91c
+                        lfBus.addVscConverterStation(vscConverterStation, parameters, report, nominalVoltageMapping);
                         loadingContext.hvdcLineSet.add(converterStation.getHvdcLine());
                         break;
                     case LCC:
@@ -354,11 +329,7 @@
         });
 
         if (!shuntCompensators.isEmpty()) {
-<<<<<<< HEAD
-            lfBus.setShuntCompensators(shuntCompensators, parameters.isShuntVoltageControl(), nominalVoltageMapping);
-=======
-            lfBus.setShuntCompensators(shuntCompensators, parameters);
->>>>>>> 7329c91c
+            lfBus.setShuntCompensators(shuntCompensators, parameters, nominalVoltageMapping);
         }
 
         return lfBus;
@@ -384,32 +355,17 @@
         for (Branch<?> branch : loadingContext.branchSet) {
             LfBus lfBus1 = getLfBus(branch.getTerminal1(), lfNetwork, parameters.isBreakers());
             LfBus lfBus2 = getLfBus(branch.getTerminal2(), lfNetwork, parameters.isBreakers());
-<<<<<<< HEAD
-            LfBranchImpl lfBranch = LfBranchImpl.create(branch, lfNetwork, lfBus1, lfBus2, parameters.isTwtSplitShuntAdmittance(),
-                    parameters.isDc(), parameters.getLowImpedanceThreshold(), nominalVoltageMapping);
-=======
-            LfBranchImpl lfBranch = LfBranchImpl.create(branch, lfNetwork, lfBus1, lfBus2, parameters);
->>>>>>> 7329c91c
+            LfBranchImpl lfBranch = LfBranchImpl.create(branch, lfNetwork, lfBus1, lfBus2, parameters, nominalVoltageMapping);
             addBranch(lfNetwork, lfBranch, report);
             postProcessors.forEach(pp -> pp.onBranchAdded(branch, lfBranch));
         }
 
         for (DanglingLine danglingLine : loadingContext.danglingLines) {
-<<<<<<< HEAD
-            LfDanglingLineBus lfBus2 = new LfDanglingLineBus(lfNetwork, danglingLine, parameters.isReactiveLimits(), report,
-                    parameters.getMinPlausibleTargetVoltage(), parameters.getMaxPlausibleTargetVoltage(), parameters.getReactiveRangeCheckMode(),
-                    nominalVoltageMapping);
+            LfDanglingLineBus lfBus2 = new LfDanglingLineBus(lfNetwork, danglingLine, parameters, report, nominalVoltageMapping);
             lfNetwork.addBus(lfBus2);
             lfBuses.add(lfBus2);
             LfBus lfBus1 = getLfBus(danglingLine.getTerminal(), lfNetwork, parameters.isBreakers());
-            LfBranch lfBranch = LfDanglingLineBranch.create(danglingLine, lfNetwork, lfBus1, lfBus2, parameters.isDc(), parameters.getLowImpedanceThreshold(), nominalVoltageMapping);
-=======
-            LfDanglingLineBus lfBus2 = new LfDanglingLineBus(lfNetwork, danglingLine, parameters, report);
-            lfNetwork.addBus(lfBus2);
-            lfBuses.add(lfBus2);
-            LfBus lfBus1 = getLfBus(danglingLine.getTerminal(), lfNetwork, parameters.isBreakers());
-            LfBranch lfBranch = LfDanglingLineBranch.create(danglingLine, lfNetwork, lfBus1, lfBus2, parameters);
->>>>>>> 7329c91c
+            LfBranch lfBranch = LfDanglingLineBranch.create(danglingLine, lfNetwork, lfBus1, lfBus2, parameters, nominalVoltageMapping);
             addBranch(lfNetwork, lfBranch, report);
             postProcessors.forEach(pp -> {
                 pp.onBusAdded(danglingLine, lfBus2);
@@ -423,15 +379,9 @@
             LfBus lfBus1 = getLfBus(t3wt.getLeg1().getTerminal(), lfNetwork, parameters.isBreakers());
             LfBus lfBus2 = getLfBus(t3wt.getLeg2().getTerminal(), lfNetwork, parameters.isBreakers());
             LfBus lfBus3 = getLfBus(t3wt.getLeg3().getTerminal(), lfNetwork, parameters.isBreakers());
-<<<<<<< HEAD
-            LfLegBranch lfBranch1 = LfLegBranch.create(lfNetwork, lfBus1, lfBus0, t3wt, t3wt.getLeg1(), parameters.isTwtSplitShuntAdmittance(), parameters.isDc(), parameters.getLowImpedanceThreshold(), nominalVoltageMapping);
-            LfLegBranch lfBranch2 = LfLegBranch.create(lfNetwork, lfBus2, lfBus0, t3wt, t3wt.getLeg2(), parameters.isTwtSplitShuntAdmittance(), parameters.isDc(), parameters.getLowImpedanceThreshold(), nominalVoltageMapping);
-            LfLegBranch lfBranch3 = LfLegBranch.create(lfNetwork, lfBus3, lfBus0, t3wt, t3wt.getLeg3(), parameters.isTwtSplitShuntAdmittance(), parameters.isDc(), parameters.getLowImpedanceThreshold(), nominalVoltageMapping);
-=======
-            LfLegBranch lfBranch1 = LfLegBranch.create(lfNetwork, lfBus1, lfBus0, t3wt, t3wt.getLeg1(), parameters);
-            LfLegBranch lfBranch2 = LfLegBranch.create(lfNetwork, lfBus2, lfBus0, t3wt, t3wt.getLeg2(), parameters);
-            LfLegBranch lfBranch3 = LfLegBranch.create(lfNetwork, lfBus3, lfBus0, t3wt, t3wt.getLeg3(), parameters);
->>>>>>> 7329c91c
+            LfLegBranch lfBranch1 = LfLegBranch.create(lfNetwork, lfBus1, lfBus0, t3wt, t3wt.getLeg1(), parameters, nominalVoltageMapping);
+            LfLegBranch lfBranch2 = LfLegBranch.create(lfNetwork, lfBus2, lfBus0, t3wt, t3wt.getLeg2(), parameters, nominalVoltageMapping);
+            LfLegBranch lfBranch3 = LfLegBranch.create(lfNetwork, lfBus3, lfBus0, t3wt, t3wt.getLeg3(), parameters, nominalVoltageMapping);
             addBranch(lfNetwork, lfBranch1, report);
             addBranch(lfNetwork, lfBranch2, report);
             addBranch(lfNetwork, lfBranch3, report);
@@ -483,43 +433,26 @@
         }
     }
 
-<<<<<<< HEAD
-    private static void createTransformersVoltageControls(LfNetwork lfNetwork, boolean breakers, LoadingContext loadingContext,
+    private static void createTransformersVoltageControls(LfNetwork lfNetwork, LfNetworkParameters parameters, LoadingContext loadingContext,
                                                           NominalVoltageMapping nominalVoltageMapping) {
-=======
-    private static void createTransformersVoltageControls(LfNetwork lfNetwork, LfNetworkParameters parameters, LoadingContext loadingContext) {
->>>>>>> 7329c91c
         // Create discrete voltage controls which link controller -> controlled
         for (Branch<?> branch : loadingContext.branchSet) {
             if (branch instanceof TwoWindingsTransformer) {
                 RatioTapChanger rtc = ((TwoWindingsTransformer) branch).getRatioTapChanger();
-<<<<<<< HEAD
-                createTransformerVoltageControl(lfNetwork, rtc, branch.getId(), breakers, nominalVoltageMapping);
-=======
-                createTransformerVoltageControl(lfNetwork, rtc, branch.getId(), parameters);
->>>>>>> 7329c91c
+                createTransformerVoltageControl(lfNetwork, rtc, branch.getId(), parameters, nominalVoltageMapping);
             }
         }
         for (ThreeWindingsTransformer t3wt : loadingContext.t3wtSet) {
             List<ThreeWindingsTransformer.Leg> legs = t3wt.getLegs();
             for (int legNumber = 0; legNumber < legs.size(); legNumber++) {
                 RatioTapChanger rtc = legs.get(legNumber).getRatioTapChanger();
-<<<<<<< HEAD
-                createTransformerVoltageControl(lfNetwork, rtc, t3wt.getId() + "_leg_" + (legNumber + 1), breakers, nominalVoltageMapping);
-=======
-                createTransformerVoltageControl(lfNetwork, rtc, t3wt.getId() + "_leg_" + (legNumber + 1), parameters);
->>>>>>> 7329c91c
+                createTransformerVoltageControl(lfNetwork, rtc, t3wt.getId() + "_leg_" + (legNumber + 1), parameters, nominalVoltageMapping);
             }
         }
     }
 
     private static void createSwitches(List<Switch> switches, LfNetwork lfNetwork, List<LfNetworkLoaderPostProcessor> postProcessors,
-<<<<<<< HEAD
-                                       LfNetworkLoadingReport report, boolean dc, double lowImpedanceThreshold,
-                                       NominalVoltageMapping nominalVoltageMapping) {
-=======
-                                       LfNetworkParameters parameters, LfNetworkLoadingReport report) {
->>>>>>> 7329c91c
+                                       LfNetworkParameters parameters, LfNetworkLoadingReport report, NominalVoltageMapping nominalVoltageMapping) {
         if (switches != null) {
             for (Switch sw : switches) {
                 VoltageLevel vl = sw.getVoltageLevel();
@@ -527,11 +460,7 @@
                 Bus bus2 = vl.getBusBreakerView().getBus2(sw.getId());
                 LfBus lfBus1 = lfNetwork.getBusById(bus1.getId());
                 LfBus lfBus2 = lfNetwork.getBusById(bus2.getId());
-<<<<<<< HEAD
-                LfSwitch lfSwitch = new LfSwitch(lfNetwork, lfBus1, lfBus2, sw, dc, lowImpedanceThreshold, nominalVoltageMapping);
-=======
-                LfSwitch lfSwitch = new LfSwitch(lfNetwork, lfBus1, lfBus2, sw, parameters);
->>>>>>> 7329c91c
+                LfSwitch lfSwitch = new LfSwitch(lfNetwork, lfBus1, lfBus2, sw, parameters, nominalVoltageMapping);
                 addBranch(lfNetwork, lfSwitch, report);
                 postProcessors.forEach(pp -> pp.onBranchAdded(sw, lfSwitch));
             }
@@ -703,11 +632,7 @@
     }
 
     private static void createTransformerVoltageControl(LfNetwork lfNetwork, RatioTapChanger rtc, String controllerBranchId,
-<<<<<<< HEAD
-                                                        boolean breakers, NominalVoltageMapping nominalVoltageMapping) {
-=======
-                                                        LfNetworkParameters parameters) {
->>>>>>> 7329c91c
+                                                        LfNetworkParameters parameters, NominalVoltageMapping nominalVoltageMapping) {
         if (rtc == null || !rtc.isRegulating() || !rtc.hasLoadTapChangingCapabilities()) {
             return;
         }
@@ -752,12 +677,8 @@
             });
     }
 
-<<<<<<< HEAD
-    private static void createShuntVoltageControl(LfNetwork lfNetwork, ShuntCompensator shuntCompensator, boolean breakers,
+    private static void createShuntVoltageControl(LfNetwork lfNetwork, ShuntCompensator shuntCompensator, LfNetworkParameters parameters,
                                                   NominalVoltageMapping nominalVoltageMapping) {
-=======
-    private static void createShuntVoltageControl(LfNetwork lfNetwork, ShuntCompensator shuntCompensator, LfNetworkParameters parameters) {
->>>>>>> 7329c91c
         if (!shuntCompensator.isVoltageRegulatorOn()) {
             return;
         }
@@ -841,30 +762,17 @@
             }
             if (parameters.isTransformerVoltageControl()) {
                 // Discrete voltage controls need to be created after voltage controls (to test if both generator and transformer voltage control are on)
-<<<<<<< HEAD
-                createTransformersVoltageControls(lfNetwork, parameters.isBreakers(), loadingContext, nominalVoltageMapping);
+                createTransformersVoltageControls(lfNetwork, parameters, loadingContext, nominalVoltageMapping);
             }
             if (parameters.isShuntVoltageControl()) {
                 for (ShuntCompensator shunt : loadingContext.shuntSet) {
-                    createShuntVoltageControl(lfNetwork, shunt, parameters.isBreakers(), nominalVoltageMapping);
-=======
-                createTransformersVoltageControls(lfNetwork, parameters, loadingContext);
-            }
-            if (parameters.isShuntVoltageControl()) {
-                for (ShuntCompensator shunt : loadingContext.shuntSet) {
-                    createShuntVoltageControl(lfNetwork, shunt, parameters);
->>>>>>> 7329c91c
+                    createShuntVoltageControl(lfNetwork, shunt, parameters, nominalVoltageMapping);
                 }
             }
         }
 
         if (parameters.isBreakers()) {
-<<<<<<< HEAD
-            createSwitches(switches, lfNetwork, postProcessors, report, parameters.isDc(), parameters.getLowImpedanceThreshold(),
-                    nominalVoltageMapping);
-=======
-            createSwitches(switches, lfNetwork, postProcessors, parameters, report);
->>>>>>> 7329c91c
+            createSwitches(switches, lfNetwork, postProcessors, parameters, report, nominalVoltageMapping);
         }
 
         if (!parameters.isDc()) {
