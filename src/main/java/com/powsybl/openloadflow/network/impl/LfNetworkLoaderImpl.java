/**
 * Copyright (c) 2019, RTE (http://www.rte-france.com)
 * This Source Code Form is subject to the terms of the Mozilla Public
 * License, v. 2.0. If a copy of the MPL was not distributed with this
 * file, You can obtain one at http://mozilla.org/MPL/2.0/.
 */
package com.powsybl.openloadflow.network.impl;

import com.google.common.base.Stopwatch;
import com.powsybl.commons.PowsyblException;
import com.powsybl.commons.reporter.Report;
import com.powsybl.commons.reporter.Reporter;
import com.powsybl.iidm.network.*;
import com.powsybl.openloadflow.network.*;
import net.jafama.FastMath;
import org.apache.commons.lang3.tuple.Pair;
import org.jgrapht.Graph;
import org.jgrapht.alg.connectivity.ConnectivityInspector;
import org.jgrapht.alg.interfaces.SpanningTreeAlgorithm;
import org.jgrapht.alg.spanning.KruskalMinimumSpanningTree;
import org.slf4j.Logger;
import org.slf4j.LoggerFactory;

import java.util.*;
import java.util.concurrent.TimeUnit;
import java.util.stream.Collectors;
import java.util.stream.Stream;

import static com.powsybl.openloadflow.util.Markers.PERFORMANCE_MARKER;

/**
 * @author Geoffroy Jamgotchian <geoffroy.jamgotchian at rte-france.com>
 */
public class LfNetworkLoaderImpl implements LfNetworkLoader<Network> {

    private static final Logger LOGGER = LoggerFactory.getLogger(LfNetworkLoaderImpl.class);

    private static final double TARGET_V_EPSILON = 1e-2;

    private static class LoadingContext {

        private final Set<Branch<?>> branchSet = new LinkedHashSet<>();

        private final List<DanglingLine> danglingLines = new ArrayList<>();

        private final Set<ThreeWindingsTransformer> t3wtSet = new LinkedHashSet<>();

        private final Set<ShuntCompensator> shuntSet = new LinkedHashSet<>();
    }

    private static void createBuses(List<Bus> buses, LfNetworkParameters parameters, LfNetwork lfNetwork, List<LfBus> lfBuses,
                                    LoadingContext loadingContext, LfNetworkLoadingReport report, List<LfNetworkLoaderPostProcessor> postProcessors) {
        for (Bus bus : buses) {
            LfBusImpl lfBus = createBus(bus, parameters, lfNetwork, loadingContext, report, postProcessors);
            postProcessors.forEach(pp -> pp.onBusAdded(bus, lfBus));
            lfNetwork.addBus(lfBus);
            lfBuses.add(lfBus);
        }
    }

    private static void createVoltageControls(LfNetwork lfNetwork, List<LfBus> lfBuses, boolean voltageRemoteControl, boolean voltagePerReactivePowerControl) {
        List<VoltageControl> voltageControls = new ArrayList<>();

        // set controller -> controlled link
        for (LfBus controllerBus : lfBuses) {

            List<LfGenerator> voltageControlGenerators = controllerBus.getGenerators().stream().filter(LfGenerator::hasVoltageControl).collect(Collectors.toList());
            if (!voltageControlGenerators.isEmpty()) {

                LfGenerator lfGenerator0 = voltageControlGenerators.get(0);
                LfBus controlledBus = lfGenerator0.getControlledBus(lfNetwork);
                double controllerTargetV = lfGenerator0.getTargetV();

                voltageControlGenerators.stream().skip(1).forEach(lfGenerator -> {
                    LfBus generatorControlledBus = lfGenerator.getControlledBus(lfNetwork);

                    // check that remote control bus is the same for the generators of current controller bus which have voltage control on
                    checkUniqueControlledBus(controlledBus, generatorControlledBus, controllerBus);

                    // check that target voltage is the same for the generators of current controller bus which have voltage control on
                    checkUniqueTargetVControllerBus(lfGenerator, controllerTargetV, controllerBus, generatorControlledBus);
                });

                if (voltageRemoteControl || controlledBus == controllerBus) {
                    controlledBus.getVoltageControl().ifPresentOrElse(
                        vc -> updateVoltageControl(vc, controllerBus, controllerTargetV),
                        () -> createVoltageControl(controlledBus, controllerBus, controllerTargetV, voltageControls, voltagePerReactivePowerControl));
                } else {
                    // if voltage remote control deactivated and remote control, set local control instead
                    LOGGER.warn("Remote voltage control is not activated. The voltage target of {} with remote control is rescaled from {} to {}",
                            controllerBus.getId(), controllerTargetV, controllerTargetV * controllerBus.getNominalV() / controlledBus.getNominalV());
                    controlledBus.getVoltageControl().ifPresentOrElse(
                        vc -> updateVoltageControl(vc, controllerBus, controllerTargetV), // updating only to check targetV uniqueness
                        () -> createVoltageControl(controllerBus, controllerBus, controllerTargetV, voltageControls, voltagePerReactivePowerControl));
                }
            }
        }

        if (voltagePerReactivePowerControl) {
            voltageControls.forEach(LfNetworkLoaderImpl::checkGeneratorsWithSlope);
        }
    }

    private static void createVoltageControl(LfBus controlledBus, LfBus controllerBus, double controllerTargetV, List<VoltageControl> voltageControls, boolean voltagePerReactivePowerControl) {
        VoltageControl voltageControl = new VoltageControl(controlledBus, controllerTargetV);
        voltageControl.addControllerBus(controllerBus);
        controlledBus.setVoltageControl(voltageControl);
        if (voltagePerReactivePowerControl) {
            voltageControls.add(voltageControl);
        }
    }

    private static void updateVoltageControl(VoltageControl voltageControl, LfBus controllerBus, double controllerTargetV) {
        voltageControl.addControllerBus(controllerBus);
        checkUniqueTargetVControlledBus(controllerTargetV, controllerBus, voltageControl);
    }

    private static void checkGeneratorsWithSlope(VoltageControl voltageControl) {
        List<LfGenerator> generatorsWithSlope = voltageControl.getControllerBuses().stream()
                .filter(LfBus::hasGeneratorsWithSlope)
                .flatMap(lfBus -> lfBus.getGeneratorsControllingVoltageWithSlope().stream())
                .collect(Collectors.toList());

        if (!generatorsWithSlope.isEmpty()) {
            if (voltageControl.isSharedControl()) {
                generatorsWithSlope.forEach(generator -> generator.getBus().removeGeneratorSlopes());
                LOGGER.warn("Non supported: shared control on bus {} with {} generator(s) controlling voltage with slope. Slope set to 0 on all those generators",
                        voltageControl.getControlledBus(), generatorsWithSlope.size());
            } else if (!voltageControl.isVoltageControlLocal()) {
                generatorsWithSlope.forEach(generator -> generator.getBus().removeGeneratorSlopes());
                LOGGER.warn("Non supported: remote control on bus {} with {} generator(s) controlling voltage with slope",
                        voltageControl.getControlledBus(), generatorsWithSlope.size());
            }
        }
    }

    private static void checkUniqueTargetVControlledBus(double controllerTargetV, LfBus controllerBus, VoltageControl vc) {
        // check if target voltage is consistent with other already existing controller buses
        double voltageControlTargetV = vc.getTargetValue();
        double deltaTargetV = FastMath.abs(voltageControlTargetV - controllerTargetV);
        LfBus controlledBus = vc.getControlledBus();
        if (deltaTargetV * controlledBus.getNominalV() > TARGET_V_EPSILON) {
            String busesId = vc.getControllerBuses().stream().map(LfBus::getId).collect(Collectors.joining(", "));
            LOGGER.error("Bus '{}' control voltage of bus '{}' which is already controlled by buses '{}' with a different target voltage: {} (kept) and {} (ignored)",
                    controllerBus.getId(), controlledBus.getId(), busesId, controllerTargetV * controlledBus.getNominalV(),
                    voltageControlTargetV * controlledBus.getNominalV());
        }
    }

    private static void checkUniqueControlledBus(LfBus controlledBus, LfBus controlledBusGen, LfBus controller) {
        Objects.requireNonNull(controlledBus);
        Objects.requireNonNull(controlledBusGen);
        if (controlledBus.getNum() != controlledBusGen.getNum()) {
            String generatorIds = controller.getGenerators().stream().map(LfGenerator::getId).collect(Collectors.joining(", "));
            throw new PowsyblException("Generators [" + generatorIds
                + "] connected to bus '" + controller.getId() + "' must control the voltage of the same bus");
        }
    }

    private static void checkUniqueTargetVControllerBus(LfGenerator lfGenerator, double previousTargetV, LfBus controllerBus, LfBus controlledBus) {
        double targetV = lfGenerator.getTargetV();
        if (FastMath.abs(previousTargetV - targetV) > TARGET_V_EPSILON) {
            String generatorIds = controllerBus.getGenerators().stream().map(LfGenerator::getId).collect(Collectors.joining(", "));
            LOGGER.error("Generators [{}] are connected to the same bus '{}' with different target voltages: {} (kept) and {} (rejected)",
                generatorIds, controllerBus.getId(), targetV * controlledBus.getNominalV(), previousTargetV * controlledBus.getNominalV());
        }
    }

    private static void createRemoteReactivePowerControl(LfBranch controlledBranch, ReactivePowerControl.ControlledSide side, LfBus controllerBus,
                                                         double targetQ) {
        ReactivePowerControl control = new ReactivePowerControl(controlledBranch, side, controllerBus, targetQ);
        controllerBus.setReactivePowerControl(control);
        controlledBranch.setReactivePowerControl(control);
    }

    private static void createReactivePowerControls(LfNetwork lfNetwork, List<LfBus> lfBuses) {
        for (LfBus controllerBus : lfBuses) {
            List<LfGenerator> generators = controllerBus.getGenerators().stream()
                    .filter(LfGenerator::hasRemoteReactivePowerControl).collect(Collectors.toList());
            if (!generators.isEmpty()) {
                Optional<VoltageControl> voltageControl = controllerBus.getVoltageControl();
                if (voltageControl.isPresent()) {
                    LOGGER.warn("Bus {} has both voltage and remote reactive power controls: only voltage control is kept", controllerBus.getId());
                    continue;
                }
                if (generators.size() == 1) {
                    LfGenerator lfGenerator = generators.get(0);
                    LfBranch controlledBranch = lfGenerator.getControlledBranch(lfNetwork);
                    Optional<ReactivePowerControl> control = controlledBranch.getReactivePowerControl();
                    if (control.isPresent()) {
                        LOGGER.warn("Branch {} is remotely controlled by a generator: no new remote reactive control created", controlledBranch.getId());
                    } else {
                        createRemoteReactivePowerControl(lfGenerator.getControlledBranch(lfNetwork), lfGenerator.getControlledBranchSide(), controllerBus, lfGenerator.getRemoteTargetQ());
                    }
                } else { // generators.size() > 1 (as > 0 and not equal to 1)
                    LOGGER.warn("Bus {} has more than one generator controlling reactive power remotely: not yet supported", controllerBus.getId());
                }
            }
        }
    }

    private static Bus getBus(Terminal terminal, boolean breakers) {
        return breakers ? terminal.getBusBreakerView().getBus() : terminal.getBusView().getBus();
    }

    private static LfBusImpl createBus(Bus bus, LfNetworkParameters parameters, LfNetwork lfNetwork, LoadingContext loadingContext,
                                       LfNetworkLoadingReport report, List<LfNetworkLoaderPostProcessor> postProcessors) {
        LfBusImpl lfBus = LfBusImpl.create(bus, lfNetwork, participateToSlackDistribution(parameters, bus));

        List<ShuntCompensator> shuntCompensators = new ArrayList<>();

        bus.visitConnectedEquipments(new DefaultTopologyVisitor() {

            private void visitBranch(Branch<?> branch) {
                loadingContext.branchSet.add(branch);
            }

            @Override
            public void visitLine(Line line, Branch.Side side) {
                visitBranch(line);
            }

            @Override
            public void visitTwoWindingsTransformer(TwoWindingsTransformer transformer, Branch.Side side) {
                visitBranch(transformer);
            }

            @Override
            public void visitThreeWindingsTransformer(ThreeWindingsTransformer transformer, ThreeWindingsTransformer.Side side) {
                loadingContext.t3wtSet.add(transformer);
            }

            @Override
            public void visitGenerator(Generator generator) {
<<<<<<< HEAD
                lfBus.addGenerator(generator, parameters.isBreakers(), report, parameters.getPlausibleActivePowerLimit());
                if (generator.isVoltageRegulatorOn().orElse(false)) {
                    report.voltageControllerCount++;
                }
=======
                lfBus.addGenerator(generator, parameters.isBreakers(), parameters.getPlausibleActivePowerLimit(), parameters.isReactiveLimits(), report);
>>>>>>> 74a7a516
                postProcessors.forEach(pp -> pp.onInjectionAdded(generator, lfBus));
            }

            @Override
            public void visitLoad(Load load) {
                lfBus.addLoad(load, parameters.isDistributedOnConformLoad());
                postProcessors.forEach(pp -> pp.onInjectionAdded(load, lfBus));
            }

            @Override
            public void visitShuntCompensator(ShuntCompensator sc) {
                shuntCompensators.add(sc);
                postProcessors.forEach(pp -> pp.onInjectionAdded(sc, lfBus));
                if (parameters.isShuntVoltageControl()) {
                    loadingContext.shuntSet.add(sc);
                }
            }

            @Override
            public void visitDanglingLine(DanglingLine danglingLine) {
                loadingContext.danglingLines.add(danglingLine);
                postProcessors.forEach(pp -> pp.onInjectionAdded(danglingLine, lfBus));
            }

            @Override
            public void visitStaticVarCompensator(StaticVarCompensator staticVarCompensator) {
                lfBus.addStaticVarCompensator(staticVarCompensator, parameters.isVoltagePerReactivePowerControl(), parameters.isBreakers(), parameters.isReactiveLimits(), report);
                postProcessors.forEach(pp -> pp.onInjectionAdded(staticVarCompensator, lfBus));
            }

            @Override
            public void visitBattery(Battery battery) {
                lfBus.addBattery(battery);
                postProcessors.forEach(pp -> pp.onInjectionAdded(battery, lfBus));
            }

            @Override
            public void visitHvdcConverterStation(HvdcConverterStation<?> converterStation) {
                switch (converterStation.getHvdcType()) {
                    case VSC:
                        VscConverterStation vscConverterStation = (VscConverterStation) converterStation;
                        lfBus.addVscConverterStation(vscConverterStation, parameters.isBreakers(), parameters.isReactiveLimits(), report);
                        break;
                    case LCC:
                        lfBus.addLccConverterStation((LccConverterStation) converterStation);
                        break;
                    default:
                        throw new IllegalStateException("Unknown HVDC converter station type: " + converterStation.getHvdcType());
                }
                postProcessors.forEach(pp -> pp.onInjectionAdded(converterStation, lfBus));
            }
        });

        if (!shuntCompensators.isEmpty()) {
            lfBus.setShuntCompensators(shuntCompensators, parameters.isShuntVoltageControl());
        }

        return lfBus;
    }

    private static void addBranch(LfNetwork lfNetwork, LfBranch lfBranch, LfNetworkLoadingReport report) {
        boolean connectedToSameBus = lfBranch.getBus1() == lfBranch.getBus2();
        if (connectedToSameBus) {
            LOGGER.trace("Discard branch '{}' because connected to same bus at both ends", lfBranch.getId());
            report.branchesDiscardedBecauseConnectedToSameBusAtBothEnds++;
        } else {
            if (lfBranch.getPiModel().getZ() == 0) {
                LOGGER.trace("Branch {} is non impedant", lfBranch.getId());
                report.nonImpedantBranches++;
            }
            lfNetwork.addBranch(lfBranch);
        }
    }

    private static void createBranches(List<LfBus> lfBuses, LfNetwork lfNetwork, LoadingContext loadingContext, LfNetworkLoadingReport report,
                                       LfNetworkParameters parameters, List<LfNetworkLoaderPostProcessor> postProcessors) {
        for (Branch<?> branch : loadingContext.branchSet) {
            LfBus lfBus1 = getLfBus(branch.getTerminal1(), lfNetwork, parameters.isBreakers());
            LfBus lfBus2 = getLfBus(branch.getTerminal2(), lfNetwork, parameters.isBreakers());
            LfBranchImpl lfBranch = LfBranchImpl.create(branch, lfNetwork, lfBus1, lfBus2, parameters.isTwtSplitShuntAdmittance(), parameters.isAddRatioToLinesWithDifferentNominalVoltageAtBothEnds(), report);
            addBranch(lfNetwork, lfBranch, report);
            postProcessors.forEach(pp -> pp.onBranchAdded(branch, lfBranch));
        }

        for (DanglingLine danglingLine : loadingContext.danglingLines) {
            LfDanglingLineBus lfBus2 = new LfDanglingLineBus(lfNetwork, danglingLine, parameters.isReactiveLimits(), report);
            lfNetwork.addBus(lfBus2);
            lfBuses.add(lfBus2);
            LfBus lfBus1 = getLfBus(danglingLine.getTerminal(), lfNetwork, parameters.isBreakers());
            LfBranch lfBranch = LfDanglingLineBranch.create(danglingLine, lfNetwork, lfBus1, lfBus2);
            addBranch(lfNetwork, lfBranch, report);
            postProcessors.forEach(pp -> {
                pp.onBusAdded(danglingLine, lfBus2);
                pp.onBranchAdded(danglingLine, lfBranch);
            });
        }

        for (ThreeWindingsTransformer t3wt : loadingContext.t3wtSet) {
            LfStarBus lfBus0 = new LfStarBus(lfNetwork, t3wt);
            lfNetwork.addBus(lfBus0);
            LfBus lfBus1 = getLfBus(t3wt.getLeg1().getTerminal(), lfNetwork, parameters.isBreakers());
            LfBus lfBus2 = getLfBus(t3wt.getLeg2().getTerminal(), lfNetwork, parameters.isBreakers());
            LfBus lfBus3 = getLfBus(t3wt.getLeg3().getTerminal(), lfNetwork, parameters.isBreakers());
            LfLegBranch lfBranch1 = LfLegBranch.create(lfNetwork, lfBus1, lfBus0, t3wt, t3wt.getLeg1(), parameters.isTwtSplitShuntAdmittance());
            LfLegBranch lfBranch2 = LfLegBranch.create(lfNetwork, lfBus2, lfBus0, t3wt, t3wt.getLeg2(), parameters.isTwtSplitShuntAdmittance());
            LfLegBranch lfBranch3 = LfLegBranch.create(lfNetwork, lfBus3, lfBus0, t3wt, t3wt.getLeg3(), parameters.isTwtSplitShuntAdmittance());
            addBranch(lfNetwork, lfBranch1, report);
            addBranch(lfNetwork, lfBranch2, report);
            addBranch(lfNetwork, lfBranch3, report);
            postProcessors.forEach(pp -> {
                pp.onBusAdded(t3wt, lfBus0);
                pp.onBranchAdded(t3wt, lfBranch1);
                pp.onBranchAdded(t3wt, lfBranch2);
                pp.onBranchAdded(t3wt, lfBranch3);
            });
        }

        if (parameters.isPhaseControl()) {
            for (Branch<?> branch : loadingContext.branchSet) {
                if (branch instanceof TwoWindingsTransformer) {
                    // Create phase controls which link controller -> controlled
                    TwoWindingsTransformer t2wt = (TwoWindingsTransformer) branch;
                    PhaseTapChanger ptc = t2wt.getPhaseTapChanger();
                    createPhaseControl(lfNetwork, ptc, t2wt.getId(), "", parameters.isBreakers());
                }
            }
            for (ThreeWindingsTransformer t3wt : loadingContext.t3wtSet) {
                // Create phase controls which link controller -> controlled
                List<ThreeWindingsTransformer.Leg> legs = t3wt.getLegs();
                for (int legNumber = 0; legNumber < legs.size(); legNumber++) {
                    PhaseTapChanger ptc = legs.get(legNumber).getPhaseTapChanger();
                    createPhaseControl(lfNetwork, ptc, t3wt.getId(), "_leg_" + (legNumber + 1), parameters.isBreakers());
                }
            }
        }
    }

    private static void createTransformersVoltageControls(LfNetwork lfNetwork, boolean breakers, LoadingContext loadingContext) {
        // Create discrete voltage controls which link controller -> controlled
        for (Branch<?> branch : loadingContext.branchSet) {
            if (branch instanceof TwoWindingsTransformer) {
                RatioTapChanger rtc = ((TwoWindingsTransformer) branch).getRatioTapChanger();
                createTransformerVoltageControl(lfNetwork, rtc, branch.getId(), breakers);
            }
        }
        for (ThreeWindingsTransformer t3wt : loadingContext.t3wtSet) {
            List<ThreeWindingsTransformer.Leg> legs = t3wt.getLegs();
            for (int legNumber = 0; legNumber < legs.size(); legNumber++) {
                RatioTapChanger rtc = legs.get(legNumber).getRatioTapChanger();
                createTransformerVoltageControl(lfNetwork, rtc, t3wt.getId() + "_leg_" + (legNumber + 1), breakers);
            }
        }
    }

    private static void createSwitches(List<Switch> switches, LfNetwork lfNetwork, List<LfNetworkLoaderPostProcessor> postProcessors) {
        if (switches != null) {
            for (Switch sw : switches) {
                VoltageLevel vl = sw.getVoltageLevel();
                Bus bus1 = vl.getBusBreakerView().getBus1(sw.getId());
                Bus bus2 = vl.getBusBreakerView().getBus2(sw.getId());
                LfBus lfBus1 = lfNetwork.getBusById(bus1.getId());
                LfBus lfBus2 = lfNetwork.getBusById(bus2.getId());
                LfSwitch lfSwitch = new LfSwitch(lfNetwork, lfBus1, lfBus2, sw);
                lfNetwork.addBranch(lfSwitch);
                postProcessors.forEach(pp -> pp.onBranchAdded(sw, lfSwitch));
            }
        }
    }

    private static void fixAllVoltageControls(LfNetwork lfNetwork, boolean minImpedance, boolean transformerVoltageControl) {
        // If min impedance is set, there is no zero-impedance branch
        if (!minImpedance) {
            // Merge the discrete voltage control in each zero impedance connected set
            List<Set<LfBus>> connectedSets = new ConnectivityInspector<>(lfNetwork.createZeroImpedanceSubGraph()).connectedSets();
            connectedSets.forEach(connectedSet -> mergeVoltageControls(connectedSet, transformerVoltageControl));
        }
    }

    private static void mergeVoltageControls(Set<LfBus> zeroImpedanceConnectedSet, boolean transformerVoltageControl) {
        // Get the list of voltage controls from controlled buses in the zero impedance connected set
        // Note that the list order is not deterministic as jgrapht connected set computation is using a basic HashSet
        List<VoltageControl> voltageControls = zeroImpedanceConnectedSet.stream().filter(LfBus::isVoltageControlled)
                .map(LfBus::getVoltageControl).filter(Optional::isPresent).map(Optional::get)
                .collect(Collectors.toList());

        // Get the list of discrete voltage controls from controlled buses in the zero impedance connected set
        // Note that the list order is not deterministic as jgrapht connected set computation is using a basic HashSet
        List<TransformerVoltageControl> transformerVoltageControls = !transformerVoltageControl ? Collections.emptyList() :
            zeroImpedanceConnectedSet.stream().filter(LfBus::isTransformerVoltageControlled)
                .map(LfBus::getTransformerVoltageControl).filter(Optional::isPresent).map(Optional::get)
                .collect(Collectors.toList());

        if (voltageControls.isEmpty() && transformerVoltageControls.size() <= 1) {
            return;
        }

        if (!voltageControls.isEmpty()) {

            // First, resolve problem of voltage controls (generator, static var compensator, etc.)
            // We have several controls whose controlled bus are in the same non-impedant connected set
            // To solve that we keep only one voltage control (and its target value), the other ones are removed
            // and the corresponding controllers are added to the control kept
            if (voltageControls.size() > 1) {
                LOGGER.info("Zero impedance connected set with several voltage controls: controls are merged");

                // Sort voltage controls to have a merged voltage control with a deterministic controlled bus,
                // a deterministic target value and controller buses in a deterministic order
                voltageControls.sort(Comparator.comparing(VoltageControl::getTargetValue).thenComparing(vc -> vc.getControlledBus().getId()));
                checkVoltageControlUniqueTargetV(voltageControls);

                // Merge the controllers into the kept voltage control
                VoltageControl keptVoltageControl = voltageControls.remove(voltageControls.size() - 1);
                voltageControls.forEach(vc -> vc.getControlledBus().removeVoltageControl());
                voltageControls.stream()
                    .flatMap(vc -> vc.getControllerBuses().stream())
                    .forEach(controller -> {
                        keptVoltageControl.addControllerBus(controller);
                        controller.setVoltageControl(keptVoltageControl);
                    });
            }

            // Second, we have to remove all the discrete voltage controls if present.
            if (!transformerVoltageControls.isEmpty()) {
                LOGGER.info("Zero impedance connected set with several discrete voltage controls and a voltage control: discrete controls deleted");
                transformerVoltageControls.stream()
                        .flatMap(dvc -> dvc.getControllers().stream())
                        .forEach(controller -> controller.setVoltageControl(null));
                transformerVoltageControls.forEach(dvc -> dvc.getControlled().setTransformerVoltageControl(null));
            }
        } else {
            // We have at least 2 discrete controls whose controlled bus are in the same non-impedant connected set
            // To solve that we keep only one discrete voltage control, the other ones are removed
            // and the corresponding controllers are added to the discrete control kept
            LOGGER.info("Zero impedance connected set with several discrete voltage controls: discrete controls merged");

            // Sort discrete voltage controls to have a merged discrete voltage control with a deterministic controlled bus,
            // a deterministic target value and controller branches in a deterministic order
            transformerVoltageControls.sort(Comparator.comparing(TransformerVoltageControl::getTargetValue).thenComparing(vc -> vc.getControlled().getId()));
            checkTransformerVoltageControlUniqueTargetV(transformerVoltageControls);

            // Merge the controllers into the kept voltage control
            TransformerVoltageControl keptTransformerVoltageControl = transformerVoltageControls.remove(transformerVoltageControls.size() - 1);
            transformerVoltageControls.forEach(dvc -> dvc.getControlled().setTransformerVoltageControl(null));
            transformerVoltageControls.stream()
                .flatMap(tvc -> tvc.getControllers().stream())
                .forEach(controller -> {
                    keptTransformerVoltageControl.addController(controller);
                    controller.setVoltageControl(keptTransformerVoltageControl);
                });
        }
    }

    private static void checkVoltageControlUniqueTargetV(List<VoltageControl> voltageControls) {
        // To check uniqueness we take the target value which will be kept as reference.
        // The kept target value is the highest, it corresponds to the last voltage control in the ordered list.
        VoltageControl vcRef = voltageControls.get(voltageControls.size() - 1);
        boolean uniqueTargetV = voltageControls.stream().noneMatch(vc -> FastMath.abs(vc.getTargetValue() - vcRef.getTargetValue()) > TARGET_V_EPSILON);
        if (!uniqueTargetV) {
            LOGGER.error("Inconsistent voltage controls: buses {} are in the same non-impedant connected set and are controlled with different target voltages ({}). Only target voltage {} is kept",
                voltageControls.stream().map(VoltageControl::getControlledBus).collect(Collectors.toList()),
                voltageControls.stream().map(VoltageControl::getTargetValue).collect(Collectors.toList()),
                vcRef.getTargetValue());
        }
    }

    private static void checkTransformerVoltageControlUniqueTargetV(List<TransformerVoltageControl> transformerVoltageControls) {
        // To check uniqueness we take the target value which will be kept as reference.
        // The kept target value is the highest, it corresponds to the last discrete voltage control in the ordered list.
        TransformerVoltageControl tvcRef = transformerVoltageControls.get(transformerVoltageControls.size() - 1);
        boolean uniqueTargetV = transformerVoltageControls.stream().noneMatch(dvc -> FastMath.abs(dvc.getTargetValue() - tvcRef.getTargetValue()) > TARGET_V_EPSILON);
        if (!uniqueTargetV) {
            LOGGER.error("Inconsistent transformer voltage controls: buses {} are in the same non-impedant connected set and are controlled with different target voltages ({}). Only target voltage {} is kept",
                    transformerVoltageControls.stream().map(TransformerVoltageControl::getControlled).collect(Collectors.toList()),
                    transformerVoltageControls.stream().map(TransformerVoltageControl::getTargetValue).collect(Collectors.toList()),
                    tvcRef.getTargetValue());
        }
    }

    private static void createPhaseControl(LfNetwork lfNetwork, PhaseTapChanger ptc, String controllerBranchId, String legId, boolean breakers) {
        if (ptc != null && ptc.isRegulating() && ptc.getRegulationMode() != PhaseTapChanger.RegulationMode.FIXED_TAP) {
            String controlledBranchId = ptc.getRegulationTerminal().getConnectable().getId();
            if (controlledBranchId.equals(controllerBranchId)) {
                // Local control: each leg is controlling its phase
                controlledBranchId += legId;
            }
            LfBranch controlledBranch = lfNetwork.getBranchById(controlledBranchId);
            if (controlledBranch == null) {
                LOGGER.warn("Phase controlled branch '{}' is out of voltage or in a different synchronous component: phase control discarded", controlledBranchId);
                return;
            }
            if (controlledBranch.getBus1() == null || controlledBranch.getBus2() == null) {
                LOGGER.warn("Phase controlled branch '{}' is open: phase control discarded", controlledBranch.getId());
                return;
            }
            LfBranch controllerBranch = lfNetwork.getBranchById(controllerBranchId + legId);
            if (controllerBranch.getBus1() == null || controllerBranch.getBus2() == null) {
                LOGGER.warn("Phase controller branch '{}' is open: phase control discarded", controllerBranch.getId());
                return;
            }
            if (ptc.getRegulationTerminal().getBusView().getBus() == null) {
                LOGGER.warn("Regulating terminal of phase controller branch '{}' is out of voltage: phase control discarded", controllerBranch.getId());
                return;
            }
            LfBus controlledBus = getLfBus(ptc.getRegulationTerminal(), lfNetwork, breakers);
            DiscretePhaseControl.ControlledSide controlledSide = controlledBus == controlledBranch.getBus1() ?
                    DiscretePhaseControl.ControlledSide.ONE : DiscretePhaseControl.ControlledSide.TWO;
            if (controlledBranch instanceof LfLegBranch && controlledBus == controlledBranch.getBus2()) {
                throw new IllegalStateException("Leg " + controlledBranch.getId() + " has a non supported control at star bus side");
            }
            double targetValue;
            double targetDeadband;
            DiscretePhaseControl phaseControl = null;
            if (ptc.getRegulationMode() == PhaseTapChanger.RegulationMode.CURRENT_LIMITER) {
                if (controlledBranch == controllerBranch && controlledBus != null) {
                    targetValue = ptc.getRegulationValue() / PerUnit.ib(controlledBus.getNominalV());
                    targetDeadband = ptc.getTargetDeadband() / PerUnit.ib(controlledBus.getNominalV());
                    phaseControl = new DiscretePhaseControl(controllerBranch, controlledBranch, controlledSide,
                            DiscretePhaseControl.Mode.LIMITER, targetValue, targetDeadband, DiscretePhaseControl.Unit.A);
                } else {
                    LOGGER.warn("Branch {} limits current limiter on remote branch {}: not supported yet", controllerBranch.getId(), controlledBranch.getId());
                }
            } else if (ptc.getRegulationMode() == PhaseTapChanger.RegulationMode.ACTIVE_POWER_CONTROL) {
                targetValue = ptc.getRegulationValue() / PerUnit.SB;
                targetDeadband = ptc.getTargetDeadband() / PerUnit.SB;
                phaseControl = new DiscretePhaseControl(controllerBranch, controlledBranch, controlledSide,
                        DiscretePhaseControl.Mode.CONTROLLER, targetValue, targetDeadband, DiscretePhaseControl.Unit.MW);
            }
            controllerBranch.setPhaseControlEnabled(true);
            controllerBranch.setDiscretePhaseControl(phaseControl);
            controlledBranch.setDiscretePhaseControl(phaseControl);
        }
    }

    private static void createTransformerVoltageControl(LfNetwork lfNetwork, RatioTapChanger rtc, String controllerBranchId, boolean breakers) {
        if (rtc == null || !rtc.isRegulating() || !rtc.hasLoadTapChangingCapabilities()) {
            return;
        }
        LfBranch controllerBranch = lfNetwork.getBranchById(controllerBranchId);
        if (controllerBranch.getBus1() == null || controllerBranch.getBus2() == null) {
            LOGGER.warn("Voltage controller branch '{}' is open: voltage control discarded", controllerBranch.getId());
            return;
        }
        LfBus controlledBus = getLfBus(rtc.getRegulationTerminal(), lfNetwork, breakers);
        if (controlledBus == null) {
            LOGGER.warn("Regulating terminal of voltage controller branch '{}' is out of voltage or in a different synchronous component: voltage control discarded", controllerBranch.getId());
            return;
        }
        if (controlledBus.isVoltageControlled()) {
            LOGGER.warn("Controlled bus '{}' has both generator and transformer voltage control on: only generator control is kept", controlledBus.getId());
            return;
        }

        double regulatingTerminalNominalV = rtc.getRegulationTerminal().getVoltageLevel().getNominalV();
        double targetValue = rtc.getTargetV() / regulatingTerminalNominalV;

        controllerBranch.setVoltageControlEnabled(true);

        controlledBus.getTransformerVoltageControl().ifPresentOrElse(vc -> {
            LOGGER.trace("Controlled bus '{}' already has a transformer voltage control: a shared control is created", controlledBus.getId());
            if (FastMath.abs(vc.getTargetValue() - targetValue) > TARGET_V_EPSILON) {
                LOGGER.warn("Controlled bus '{}' already has a transformer voltage control with a different target voltage: {} and {}",
                        controlledBus.getId(), vc.getTargetValue(), targetValue);
            }
            vc.addController(controllerBranch);
            controllerBranch.setVoltageControl(vc);
        }, () -> {
                TransformerVoltageControl voltageControl = new TransformerVoltageControl(controlledBus, targetValue);
                voltageControl.addController(controllerBranch);
                controllerBranch.setVoltageControl(voltageControl);
                controlledBus.setTransformerVoltageControl(voltageControl);
            });
    }

    private static void createShuntVoltageControl(LfNetwork lfNetwork, ShuntCompensator shuntCompensator, boolean breakers) {
        if (!shuntCompensator.isVoltageRegulatorOn()) {
            return;
        }
        LfBus controllerBus = getLfBus(shuntCompensator.getTerminal(), lfNetwork, breakers);
        if (controllerBus == null) {
            LOGGER.warn("Voltage controller shunt {} is out of voltage: no voltage control created", shuntCompensator.getId());
            return;
        }
        LfShunt controllerShunt = controllerBus.getControllerShunt().orElseThrow();
        LfBus controlledBus = getLfBus(shuntCompensator.getRegulatingTerminal(), lfNetwork, breakers);
        if (controlledBus == null) {
            LOGGER.warn("Regulating terminal of voltage controller shunt {} is out of voltage: no voltage control created", shuntCompensator.getId());
            controllerShunt.setVoltageControlCapability(false);
            return;
        }
        if (controlledBus.isVoltageControlled()) {
            LOGGER.warn("Controlled bus {} has both generator and shunt voltage control on: only generator control is kept", controlledBus.getId());
            controllerShunt.setVoltageControlCapability(false);
            return;
        }
        Optional<TransformerVoltageControl> tvc = controlledBus.getTransformerVoltageControl();
        if (tvc.isPresent()) {
            LOGGER.error("Controlled bus {} has already a transformer voltage control: only transformer control is kept", controlledBus.getId());
            controllerShunt.setVoltageControlCapability(false);
            return;
        }

        controllerShunt.setVoltageControlEnabled(true);

        double regulatingTerminalNominalV = shuntCompensator.getRegulatingTerminal().getVoltageLevel().getNominalV();
        double targetValue = shuntCompensator.getTargetV() / regulatingTerminalNominalV;

        controlledBus.getShuntVoltageControl().ifPresentOrElse(voltageControl -> {
            LOGGER.trace("Controlled bus {} has already a shunt voltage control: a shared control is created", controlledBus.getId());
            if (FastMath.abs(voltageControl.getTargetValue() - targetValue) > TARGET_V_EPSILON) {
                LOGGER.warn("Controlled bus {} already has a transformer voltage control with a different target voltage: {} and {}",
                        controlledBus.getId(), voltageControl.getTargetValue(), targetValue);
            }
            if (!voltageControl.getControllers().contains(controllerShunt)) {
                voltageControl.addController(controllerShunt);
                controllerShunt.setVoltageControl(voltageControl);
                controlledBus.setShuntVoltageControl(voltageControl);
            }
        }, () -> {
                // we create a new shunt voltage control.
                ShuntVoltageControl voltageControl = new ShuntVoltageControl(controlledBus, targetValue);
                voltageControl.addController(controllerShunt);
                controllerShunt.setVoltageControl(voltageControl);
                controlledBus.setShuntVoltageControl(voltageControl);
            });
    }

    private static LfBus getLfBus(Terminal terminal, LfNetwork lfNetwork, boolean breakers) {
        Bus bus = getBus(terminal, breakers);
        return bus != null ? lfNetwork.getBusById(bus.getId()) : null;
    }

    private static LfNetwork create(int numCC, int numSC, List<Bus> buses, List<Switch> switches, LfNetworkParameters parameters, Reporter reporter) {
        LfNetwork lfNetwork = new LfNetwork(numCC, numSC, parameters.getSlackBusSelector());

        LoadingContext loadingContext = new LoadingContext();
        LfNetworkLoadingReport report = new LfNetworkLoadingReport();
        List<LfNetworkLoaderPostProcessor> postProcessors = LfNetworkLoaderPostProcessor.findAll();

        List<LfBus> lfBuses = new ArrayList<>();
        createBuses(buses, parameters, lfNetwork, lfBuses, loadingContext, report, postProcessors);
        createBranches(lfBuses, lfNetwork, loadingContext, report, parameters, postProcessors);

        if (!parameters.isDc()) {
            createVoltageControls(lfNetwork, lfBuses, parameters.isGeneratorVoltageRemoteControl(), parameters.isVoltagePerReactivePowerControl());
            if (parameters.isReactivePowerRemoteControl()) {
                createReactivePowerControls(lfNetwork, lfBuses);
            }
            if (parameters.isTransformerVoltageControl()) {
                // Discrete voltage controls need to be created after voltage controls (to test if both generator and transformer voltage control are on)
                createTransformersVoltageControls(lfNetwork, parameters.isBreakers(), loadingContext);
            }
            if (parameters.isShuntVoltageControl()) {
                for (ShuntCompensator shunt : loadingContext.shuntSet) {
                    createShuntVoltageControl(lfNetwork, shunt, parameters.isBreakers());
                }
            }
        }

        if (parameters.isBreakers()) {
            createSwitches(switches, lfNetwork, postProcessors);
        }

        if (!parameters.isDc()) {
            // Fixing voltage controls need to be done after creating switches, as the zero-impedance graph is changed with switches
            fixAllVoltageControls(lfNetwork, parameters.isMinImpedance(), parameters.isTransformerVoltageControl());
        }

        if (!parameters.isMinImpedance()) {
            // create zero impedance equations only on minimum spanning forest calculated from zero impedance sub graph
            Graph<LfBus, LfBranch> zeroImpedanceSubGraph = lfNetwork.createZeroImpedanceSubGraph();
            if (!zeroImpedanceSubGraph.vertexSet().isEmpty()) {
                SpanningTreeAlgorithm.SpanningTree<LfBranch> spanningTree = new KruskalMinimumSpanningTree<>(zeroImpedanceSubGraph).getSpanningTree();
                for (LfBranch branch : spanningTree.getEdges()) {
                    branch.setSpanningTreeEdge(true);
                }
            }
        }

        if (report.generatorsDiscardedFromVoltageControlBecauseNotStarted > 0) {
            reporter.report(Report.builder()
                .withKey("notStartedGenerators")
                .withDefaultMessage("${nbGenImpacted} generators have been discarded from voltage control because not started")
                .withValue("nbGenImpacted", report.generatorsDiscardedFromVoltageControlBecauseNotStarted)
                .build());
            LOGGER.warn("Network {}: {} generators have been discarded from voltage control because not started",
                    lfNetwork, report.generatorsDiscardedFromVoltageControlBecauseNotStarted);
        }
        if (report.generatorsDiscardedFromVoltageControlBecauseMaxReactiveRangeIsTooSmall > 0) {
            reporter.report(Report.builder()
                .withKey("smallReactiveRangeGenerators")
                .withDefaultMessage("${nbGenImpacted} generators have been discarded from voltage control because of a too small max reactive range")
                .withValue("nbGenImpacted", report.generatorsDiscardedFromVoltageControlBecauseMaxReactiveRangeIsTooSmall)
                .build());
            LOGGER.warn("Network {}: {} generators have been discarded from voltage control because of a too small max reactive range",
                    lfNetwork, report.generatorsDiscardedFromVoltageControlBecauseMaxReactiveRangeIsTooSmall);
        }
        if (report.generatorsDiscardedFromActivePowerControlBecauseTargetEqualsToZero > 0) {
            LOGGER.warn("Network {}: {} generators have been discarded from active power control because of a targetP equals 0",
                    lfNetwork, report.generatorsDiscardedFromActivePowerControlBecauseTargetEqualsToZero);
        }
        if (report.generatorsDiscardedFromActivePowerControlBecauseTargetPGreaterThenMaxP > 0) {
            LOGGER.warn("Network {}: {} generators have been discarded from active power control because of a targetP > maxP",
                    lfNetwork, report.generatorsDiscardedFromActivePowerControlBecauseTargetPGreaterThenMaxP);
        }
        if (report.generatorsDiscardedFromActivePowerControlBecauseMaxPNotPlausible > 0) {
            LOGGER.warn("Network {}: {} generators have been discarded from active power control because of maxP not plausible",
                    lfNetwork, report.generatorsDiscardedFromActivePowerControlBecauseMaxPNotPlausible);
        }
        if (report.generatorsDiscardedFromActivePowerControlBecauseMaxPEqualsMinP > 0) {
            LOGGER.warn("Network {}: {} generators have been discarded from active power control because of maxP equals to minP",
                    lfNetwork, report.generatorsDiscardedFromActivePowerControlBecauseMaxPEqualsMinP);
        }
        if (report.branchesDiscardedBecauseConnectedToSameBusAtBothEnds > 0) {
            LOGGER.warn("Network {}: {} branches have been discarded because connected to same bus at both ends",
                    lfNetwork, report.branchesDiscardedBecauseConnectedToSameBusAtBothEnds);
        }
        if (report.linesWithDifferentNominalVoltageAtBothEnds > 0) {
            LOGGER.warn("Network {}: {} lines have a different nominal voltage at both ends: a ratio has been added",
                    lfNetwork, report.linesWithDifferentNominalVoltageAtBothEnds);
        }
        if (report.nonImpedantBranches > 0) {
            LOGGER.warn("Network {}: {} branches are non impedant", lfNetwork, report.nonImpedantBranches);
        }

        if (report.generatorsWithInconsistentTargetVoltage > 0) {
            LOGGER.warn("Network {}: {} generators have an inconsistent target voltage and have been limited to a min/max value",
                    lfNetwork, report.generatorsWithInconsistentTargetVoltage);
        }

        return lfNetwork;
    }

    @Override
    public List<LfNetwork> load(Network network, LfNetworkParameters parameters, Reporter reporter) {
        Objects.requireNonNull(network);
        Objects.requireNonNull(parameters);

        if (!network.getValidationLevel().equals(ValidationLevel.LOADFLOW)) {
            throw new PowsyblException("Only LOADFLOW validation level of the network is supported");
        }

        Stopwatch stopwatch = Stopwatch.createStarted();

        Map<Pair<Integer, Integer>, List<Bus>> busesByCc = new TreeMap<>();
        Iterable<Bus> buses = parameters.isBreakers() ? network.getBusBreakerView().getBuses()
                                                      : network.getBusView().getBuses();
        for (Bus bus : buses) {
            Component cc = bus.getConnectedComponent();
            Component sc = bus.getSynchronousComponent();
            if (cc != null && sc != null) {
                busesByCc.computeIfAbsent(Pair.of(cc.getNum(), sc.getNum()), k -> new ArrayList<>()).add(bus);
            }
        }

        Map<Pair<Integer, Integer>, List<Switch>> switchesByCc = new HashMap<>();
        if (parameters.isBreakers()) {
            for (VoltageLevel vl : network.getVoltageLevels()) {
                for (Switch sw : vl.getBusBreakerView().getSwitches()) {
                    if (!sw.isOpen()) { // only create closed switches as in security analysis we can only open switches
                        Bus bus1 = vl.getBusBreakerView().getBus1(sw.getId());
                        Component cc = bus1.getConnectedComponent();
                        Component sc = bus1.getSynchronousComponent();
                        if (cc != null && sc != null) {
                            switchesByCc.computeIfAbsent(Pair.of(cc.getNum(), sc.getNum()), k -> new ArrayList<>()).add(sw);
                        }
                    }
                }
            }
        }

        Stream<Map.Entry<Pair<Integer, Integer>, List<Bus>>> filteredBusesByCcStream = parameters.isComputeMainConnectedComponentOnly()
            ? busesByCc.entrySet().stream().filter(e -> e.getKey().getLeft() == ComponentConstants.MAIN_NUM)
            : busesByCc.entrySet().stream();

        List<LfNetwork> lfNetworks = filteredBusesByCcStream
                .map(e -> create(e.getKey().getLeft(), e.getKey().getRight(), e.getValue(), switchesByCc.get(e.getKey()), parameters,
                    reporter.createSubReporter("createLfNetwork", "Create network ${networkNum}", "networkNum", e.getKey().getLeft())))
                .collect(Collectors.toList());

        stopwatch.stop();

        LOGGER.debug(PERFORMANCE_MARKER, "LF networks created in {} ms", stopwatch.elapsed(TimeUnit.MILLISECONDS));

        return lfNetworks;
    }

    static boolean participateToSlackDistribution(LfNetworkParameters parameters, Bus b) {
        return parameters.getCountriesToBalance().isEmpty()
               || b.getVoltageLevel().getSubstation().flatMap(Substation::getCountry)
                   .map(country -> parameters.getCountriesToBalance().contains(country))
                   .orElse(false);
    }
}<|MERGE_RESOLUTION|>--- conflicted
+++ resolved
@@ -232,14 +232,7 @@
 
             @Override
             public void visitGenerator(Generator generator) {
-<<<<<<< HEAD
-                lfBus.addGenerator(generator, parameters.isBreakers(), report, parameters.getPlausibleActivePowerLimit());
-                if (generator.isVoltageRegulatorOn().orElse(false)) {
-                    report.voltageControllerCount++;
-                }
-=======
                 lfBus.addGenerator(generator, parameters.isBreakers(), parameters.getPlausibleActivePowerLimit(), parameters.isReactiveLimits(), report);
->>>>>>> 74a7a516
                 postProcessors.forEach(pp -> pp.onInjectionAdded(generator, lfBus));
             }
 
@@ -777,7 +770,7 @@
         Objects.requireNonNull(network);
         Objects.requireNonNull(parameters);
 
-        if (!network.getValidationLevel().equals(ValidationLevel.LOADFLOW)) {
+        if (!network.getValidationLevel().equals(ValidationLevel.STEADY_STATE_HYPOTHESIS)) {
             throw new PowsyblException("Only LOADFLOW validation level of the network is supported");
         }
 
