--- conflicted
+++ resolved
@@ -242,9 +242,6 @@
         }
     }
 
-<<<<<<< HEAD
-    private static void createPhaseControl(LfNetwork lfNetwork, PhaseTapChanger ptc, String controllerBranchId, String legId, boolean breakers) {
-=======
     private static void createSwitches(List<Switch> switches, LfNetwork lfNetwork) {
         if (switches != null) {
             for (Switch sw : switches) {
@@ -308,8 +305,7 @@
         }
     }
 
-    private static void createPhaseControl(LfNetwork lfNetwork, PhaseTapChanger ptc, String controllerBranchId, String legId) {
->>>>>>> 4300703d
+    private static void createPhaseControl(LfNetwork lfNetwork, PhaseTapChanger ptc, String controllerBranchId, String legId, boolean breakers) {
         if (ptc != null && ptc.isRegulating() && ptc.getRegulationMode() != PhaseTapChanger.RegulationMode.FIXED_TAP) {
             String controlledBranchId = ptc.getRegulationTerminal().getConnectable().getId();
             if (controlledBranchId.equals(controllerBranchId)) {
@@ -355,13 +351,8 @@
         }
     }
 
-<<<<<<< HEAD
     private static void createVoltageControl(LfNetwork lfNetwork, RatioTapChanger rtc, String controllerBranchId, String legId, boolean breakers) {
-        if (rtc != null && rtc.isRegulating()) {
-=======
-    private static void createVoltageControl(LfNetwork lfNetwork, RatioTapChanger rtc, String controllerBranchId, String legId) {
         if (rtc != null && rtc.isRegulating() && rtc.hasLoadTapChangingCapabilities()) {
->>>>>>> 4300703d
             LfBranch controllerBranch = lfNetwork.getBranchById(controllerBranchId + legId);
             if (controllerBranch.getBus1() == null || controllerBranch.getBus2() == null) {
                 LOGGER.warn("Voltage controller branch {} is open: no voltage control created", controllerBranch.getId());
@@ -372,7 +363,7 @@
                 LOGGER.warn("Regulating terminal of voltage controller branch {} is out of voltage: no voltage control created", controllerBranch.getId());
                 return;
             }
-            LfBus controlledBus = getLfBus(regulationTerminal, lfNetwork, breakers);
+            LfBus controlledBus = getLfBus(rtc.getRegulationTerminal(), lfNetwork, breakers);
             if (controlledBus != null) {
                 if ((controlledBus.getControllerBuses().isEmpty() && controlledBus.hasVoltageControl()) || !controlledBus.getControllerBuses().isEmpty()) {
                     LOGGER.warn("Controlled bus {} has both generator and transformer voltage control on: only generator control is kept", controlledBus.getId());
@@ -383,7 +374,7 @@
                 } else {
                     double regulatingTerminalNominalV = regulationTerminal.getVoltageLevel().getNominalV();
                     DiscreteVoltageControl voltageControl = new DiscreteVoltageControl(controlledBus,
-                        DiscreteVoltageControl.Mode.VOLTAGE, rtc.getTargetV() / regulatingTerminalNominalV);
+                            DiscreteVoltageControl.Mode.VOLTAGE, rtc.getTargetV() / regulatingTerminalNominalV);
                     voltageControl.addController(controllerBranch);
                     controllerBranch.setDiscreteVoltageControl(voltageControl);
                     controlledBus.setDiscreteVoltageControl(voltageControl);
