/**
 * Copyright (c) 2019, RTE (http://www.rte-france.com)
 * This Source Code Form is subject to the terms of the Mozilla Public
 * License, v. 2.0. If a copy of the MPL was not distributed with this
 * file, You can obtain one at http://mozilla.org/MPL/2.0/.
 */
package com.powsybl.openloadflow.network.impl;

import com.powsybl.commons.PowsyblException;
import com.powsybl.iidm.network.*;
import com.powsybl.openloadflow.network.*;
import net.jafama.FastMath;
import org.slf4j.Logger;
import org.slf4j.LoggerFactory;

import java.util.*;
import java.util.function.ToDoubleFunction;
import java.util.stream.Collectors;

/**
 * @author Geoffroy Jamgotchian <geoffroy.jamgotchian at rte-france.com>
 */
public class LfBusImpl extends AbstractLfBus {

    private static final Logger LOGGER = LoggerFactory.getLogger(LfBusImpl.class);

    private static final double REACTIVE_RANGE_THRESHOLD_PU = 1d / PerUnit.SB;
    private static final double POWER_EPSILON_SI = 1e-4;
    private static final double Q_DISPATCH_EPSILON = 1e-3;
    private static final double TARGET_V_EPSILON = 1e-2;

    private final Bus bus;

    private final double nominalV;

    private boolean voltageControl = false;

    private double loadTargetP = 0;

    private double loadTargetQ = 0;

    private double generationTargetQ = 0;

    private double targetV = Double.NaN;

    private LfBus remoteControlTargetBus;

    private final List<LfBus> remoteControlSourceBuses = new ArrayList<>();

    private final List<LfGenerator> generators = new ArrayList<>();

    private final List<LfShunt> shunts = new ArrayList<>();

    private final List<Load> loads = new ArrayList<>();

    private final List<Battery> batteries = new ArrayList<>();

    protected LfBusImpl(Bus bus, double v, double angle) {
        super(v, angle);
        this.bus = bus;
        nominalV = bus.getVoltageLevel().getNominalV();
    }

    public static LfBusImpl create(Bus bus) {
        Objects.requireNonNull(bus);
        return new LfBusImpl(bus, bus.getV(), bus.getAngle());
    }

    @Override
    public String getId() {
        return bus.getId();
    }

    @Override
    public boolean isFictitious() {
        return false;
    }

    @Override
    public boolean hasVoltageControl() {
        return voltageControl;
    }

    @Override
    public void setVoltageControl(boolean voltageControl) {
        this.voltageControl = voltageControl;
    }

    @Override
    public Optional<LfBus> getRemoteControlTargetBus() {
        return Optional.ofNullable(remoteControlTargetBus);
    }

    public void setRemoteControlTargetBus(LfBusImpl remoteControlTargetBus) {
        Objects.requireNonNull(remoteControlTargetBus);
        // check that remote control bus is still the same
        if (this.remoteControlTargetBus != null && this.remoteControlTargetBus.getNum() != remoteControlTargetBus.getNum()) {
            throw new PowsyblException("Generators " + getGeneratorIds()
                    + " connected to bus '" + getId() + "' must control the voltage of the same bus");
        }

        if (voltageControl) {
            // check target voltage consistency between local and remote control
            if (remoteControlTargetBus.hasVoltageControl()) { // target bus has local voltage control
                double localTargetV = remoteControlTargetBus.getTargetV() * remoteControlTargetBus.getNominalV();
                if (FastMath.abs(this.targetV - localTargetV) > TARGET_V_EPSILON) {
                    throw new PowsyblException("Voltage control target bus '" + remoteControlTargetBus.getId()
                            + "' of bus '" + getId() + "' has also a local voltage control with a different value: "
                            + localTargetV + " and " + this.targetV);
                }
            }

            // check that if target voltage is consistent with other already existing source buses
            List<LfBus> otherRemoteControlSourceBuses = remoteControlTargetBus.getRemoteControlSourceBuses();
            if (!otherRemoteControlSourceBuses.isEmpty()) {
                // just need to control first bus that control voltage
                otherRemoteControlSourceBuses.stream().filter(LfBus::hasVoltageControl).findFirst().ifPresent(otherRemoteControlSourceBus -> {
                    double otherRemoteTargetV = otherRemoteControlSourceBus.getTargetV() * remoteControlTargetBus.getNominalV();
                    if (FastMath.abs(otherRemoteTargetV - this.targetV) > TARGET_V_EPSILON) {
                        throw new PowsyblException("Bus '" + getId() + "' control voltage of target bus '" + remoteControlTargetBus.getId()
                                + "' which is already controlled by at least the bus '" + otherRemoteControlSourceBus.getId()
                                + "' with a different target voltage: " + otherRemoteTargetV + " and " + this.targetV);
                    }
                });
            }
        }

        this.remoteControlTargetBus = remoteControlTargetBus;
        remoteControlTargetBus.addRemoteControlSource(this);
    }

    @Override
    public List<LfBus> getRemoteControlSourceBuses() {
        return remoteControlSourceBuses;
    }

    public void addRemoteControlSource(LfBus remoteControlSource) {
        Objects.requireNonNull(remoteControlSource);
        remoteControlSourceBuses.add(remoteControlSource);
    }

    private double checkTargetV(double targetV) {
<<<<<<< HEAD
        if (!Double.isNaN(this.targetV) && this.targetV != targetV) {
            throw new PowsyblException("Multiple generators connected to same bus with different target voltage: "
                    + targetV +  " != " + this.targetV);
=======
        if (!Double.isNaN(this.targetV) && FastMath.abs(this.targetV - targetV) > TARGET_V_EPSILON) {
            throw new PowsyblException("Generators " + getGeneratorIds() + " are connected to the same local bus '" + getId()
                    + "' with a different target voltages: " + targetV + " and " + this.targetV);
>>>>>>> f3108e89
        }
        return targetV;
    }

    private List<String> getGeneratorIds() {
        return generators.stream().map(LfGenerator::getId).collect(Collectors.toList());
    }

    void addLoad(Load load) {
        loads.add(load);
        this.loadTargetP += load.getP0();
        this.loadTargetQ += load.getQ0();
    }

    void addBattery(Battery battery) {
        batteries.add(battery);
        loadTargetP += battery.getP0();
        loadTargetQ += battery.getQ0();
    }

    private void add(LfGenerator generator, boolean voltageControl, double targetV, double targetQ,
                     LfNetworkLoadingReport report) {
        generators.add(generator);
        boolean voltageControl2 = voltageControl;
        double maxRangeQ = generator.getMaxRangeQ();
        if (voltageControl && maxRangeQ < REACTIVE_RANGE_THRESHOLD_PU) {
            LOGGER.trace("Discard generator '{}' from voltage control because max reactive range ({}) is too small",
                    generator.getId(), maxRangeQ);
            report.generatorsDiscardedFromVoltageControlBecauseMaxReactiveRangeIsTooSmall++;
            voltageControl2 = false;
        }
        if (voltageControl && Math.abs(generator.getTargetP()) < POWER_EPSILON_SI && generator.getMinP() > POWER_EPSILON_SI) {
            LOGGER.trace("Discard generator '{}' from voltage control because not started (targetP={} MW, minP={} MW)",
                    generator.getId(), generator.getTargetP(), generator.getMinP());
            report.generatorsDiscardedFromVoltageControlBecauseNotStarted++;
            voltageControl2 = false;
        }
        if (voltageControl2) {
            this.targetV = checkTargetV(targetV);
            this.voltageControl = true;
        } else {
            generationTargetQ += targetQ;
        }
    }

    void addGenerator(Generator generator, double scaleV, LfNetworkLoadingReport report) {
        add(LfGeneratorImpl.create(generator, report), generator.isVoltageRegulatorOn(), generator.getTargetV() * scaleV,
                generator.getTargetQ(), report);
    }

    void addStaticVarCompensator(StaticVarCompensator staticVarCompensator, double scaleV, LfNetworkLoadingReport report) {
        if (staticVarCompensator.getRegulationMode() != StaticVarCompensator.RegulationMode.OFF) {
            add(LfStaticVarCompensatorImpl.create(staticVarCompensator),
                    staticVarCompensator.getRegulationMode() == StaticVarCompensator.RegulationMode.VOLTAGE,
                    staticVarCompensator.getVoltageSetPoint() * scaleV, staticVarCompensator.getReactivePowerSetPoint(),
                    report);
        }
    }

    void addVscConverterStation(VscConverterStation vscCs, LfNetworkLoadingReport report) {
        add(LfVscConverterStationImpl.create(vscCs), vscCs.isVoltageRegulatorOn(), vscCs.getVoltageSetpoint(),
                vscCs.getReactivePowerSetpoint(), report);
    }

    void addShuntCompensator(ShuntCompensator sc) {
        shunts.add(new LfShuntImpl(sc));
    }

    @Override
    public double getGenerationTargetP() {
        return generators.stream().mapToDouble(LfGenerator::getTargetP).sum();
    }

    @Override
    public double getGenerationTargetQ() {
        return generationTargetQ / PerUnit.SB;
    }

    @Override
    public void setGenerationTargetQ(double generationTargetQ) {
        this.generationTargetQ = generationTargetQ * PerUnit.SB;
    }

    @Override
    public double getLoadTargetP() {
        return loadTargetP / PerUnit.SB;
    }

    @Override
    public double getLoadTargetQ() {
        return loadTargetQ / PerUnit.SB;
    }

    private double getLimitQ(ToDoubleFunction<LfGenerator> limitQ) {
        return generators.stream()
                .mapToDouble(generator -> generator.hasVoltageControl() ? limitQ.applyAsDouble(generator)
                                                                        : generator.getTargetQ())
                .sum();
    }

    @Override
    public double getMinQ() {
        return getLimitQ(LfGenerator::getMinQ);
    }

    @Override
    public double getMaxQ() {
        return getLimitQ(LfGenerator::getMaxQ);
    }

    @Override
    public double getTargetV() {
        return targetV / (remoteControlTargetBus != null ? remoteControlTargetBus.getNominalV() : nominalV);
    }

    @Override
    public double getV() {
        return v / nominalV;
    }

    @Override
    public void setV(double v) {
        this.v = v * nominalV;
    }

    @Override
    public double getAngle() {
        return angle;
    }

    @Override
    public void setAngle(double angle) {
        this.angle = angle;
    }

    @Override
    public double getNominalV() {
        return nominalV;
    }

    @Override
    public List<LfShunt> getShunts() {
        return shunts;
    }

    @Override
    public List<LfGenerator> getGenerators() {
        return generators;
    }

    private double dispatchQ(List<LfGenerator> generatorsThatControlVoltage, boolean reactiveLimits, double qToDispatch) {
        double residueQ = 0;
        Iterator<LfGenerator> itG = generatorsThatControlVoltage.iterator();
        while (itG.hasNext()) {
            LfGenerator generator = itG.next();
            double calculatedQ = qToDispatch / generatorsThatControlVoltage.size();
            if (reactiveLimits && calculatedQ < generator.getMinQ()) {
                generator.setCalculatedQ(generator.getCalculatedQ() + generator.getMinQ());
                residueQ += calculatedQ - generator.getMinQ();
                itG.remove();
            } else if (reactiveLimits && calculatedQ > generator.getMaxQ()) {
                generator.setCalculatedQ(generator.getCalculatedQ() + generator.getMaxQ());
                residueQ += calculatedQ - generator.getMaxQ();
                itG.remove();
            } else {
                generator.setCalculatedQ(generator.getCalculatedQ() + calculatedQ);
            }
        }
        return residueQ;
    }

    private void updateGeneratorsState(double generationQ, boolean reactiveLimits) {
        double qToDispatch = generationQ / PerUnit.SB;
        List<LfGenerator> generatorsThatControlVoltage = new LinkedList<>();
        for (LfGenerator generator : generators) {
            if (generator.hasVoltageControl()) {
                generatorsThatControlVoltage.add(generator);
            } else {
                qToDispatch -= generator.getTargetQ();
            }
        }

        for (LfGenerator generator : generatorsThatControlVoltage) {
            generator.setCalculatedQ(0);
        }
        while (!generatorsThatControlVoltage.isEmpty() && Math.abs(qToDispatch) > Q_DISPATCH_EPSILON) {
            qToDispatch = dispatchQ(generatorsThatControlVoltage, reactiveLimits, qToDispatch);
        }
    }

    @Override
    public void updateState(boolean reactiveLimits) {
        bus.setV(v).setAngle(angle);

        // update generator reactive power
        updateGeneratorsState(voltageControl ? calculatedQ + loadTargetQ : generationTargetQ, reactiveLimits);

        // update load power
        for (Load load : loads) {
            load.getTerminal()
                    .setP(load.getP0())
                    .setQ(load.getQ0());
        }

        // update battery power
        for (Battery battery : batteries) {
            battery.getTerminal()
                    .setP(battery.getP0())
                    .setQ(battery.getQ0());
        }
    }
}<|MERGE_RESOLUTION|>--- conflicted
+++ resolved
@@ -140,15 +140,9 @@
     }
 
     private double checkTargetV(double targetV) {
-<<<<<<< HEAD
-        if (!Double.isNaN(this.targetV) && this.targetV != targetV) {
-            throw new PowsyblException("Multiple generators connected to same bus with different target voltage: "
-                    + targetV +  " != " + this.targetV);
-=======
         if (!Double.isNaN(this.targetV) && FastMath.abs(this.targetV - targetV) > TARGET_V_EPSILON) {
             throw new PowsyblException("Generators " + getGeneratorIds() + " are connected to the same local bus '" + getId()
                     + "' with a different target voltages: " + targetV + " and " + this.targetV);
->>>>>>> f3108e89
         }
         return targetV;
     }
