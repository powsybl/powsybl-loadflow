/**
 * Copyright (c) 2019, RTE (http://www.rte-france.com)
 * This Source Code Form is subject to the terms of the Mozilla Public
 * License, v. 2.0. If a copy of the MPL was not distributed with this
 * file, You can obtain one at http://mozilla.org/MPL/2.0/.
 */
package com.powsybl.openloadflow.network.impl;

import com.powsybl.iidm.network.Bus;
import com.powsybl.iidm.network.Country;
import com.powsybl.iidm.network.Substation;
import com.powsybl.iidm.network.extensions.SlackTerminal;
import com.powsybl.openloadflow.network.Extensions.AsymBus;
import com.powsybl.openloadflow.network.LfNetwork;
import com.powsybl.openloadflow.network.LfNetworkParameters;
import com.powsybl.openloadflow.network.LfNetworkStateUpdateParameters;
import com.powsybl.security.results.BusResult;

import java.util.List;
import java.util.Objects;
import java.util.Optional;
import java.util.stream.Collectors;

/**
 * @author Geoffroy Jamgotchian <geoffroy.jamgotchian at rte-france.com>
 */
public class LfBusImpl extends AbstractLfBus {

    private final Ref<Bus> busRef;

    private final double nominalV;

    private final double lowVoltageLimit;

    private final double highVoltageLimit;

    private final boolean participating;

    private final boolean breakers;

    private final Country country;

    protected LfBusImpl(Bus bus, LfNetwork network, double v, double angle, LfNetworkParameters parameters,
                        boolean participating) {
        super(network, v, angle, parameters.isDistributedOnConformLoad());
        this.busRef = Ref.create(bus, parameters.isCacheEnabled());
        nominalV = bus.getVoltageLevel().getNominalV();
        lowVoltageLimit = bus.getVoltageLevel().getLowVoltageLimit();
        highVoltageLimit = bus.getVoltageLevel().getHighVoltageLimit();
        this.participating = participating;
        this.breakers = parameters.isBreakers();
        country = bus.getVoltageLevel().getSubstation().flatMap(Substation::getCountry).orElse(null);
    }

    public static LfBusImpl create(Bus bus, LfNetwork network, LfNetworkParameters parameters, boolean participating) {
        Objects.requireNonNull(bus);
        Objects.requireNonNull(parameters);
        return new LfBusImpl(bus, network, bus.getV(), Math.toRadians(bus.getAngle()), parameters, participating);
    }

    public Bus getBus() {
        return busRef.get();
    }

    @Override
    public String getId() {
        return getBus().getId();
    }

    @Override
    public String getVoltageLevelId() {
        return getBus().getVoltageLevel().getId();
    }

    @Override
    public boolean isFictitious() {
        return false;
    }

    @Override
    public double getNominalV() {
        return nominalV;
    }

    @Override
    public double getLowVoltageLimit() {
        return lowVoltageLimit / nominalV;
    }

    @Override
    public double getHighVoltageLimit() {
        return highVoltageLimit / nominalV;
    }

    @Override
    public void updateState(LfNetworkStateUpdateParameters parameters) {
        var bus = getBus();
        bus.setV(Math.max(v, 0.0)).setAngle(Math.toDegrees(angle));

        // update slack bus
        if (slack && parameters.isWriteSlackBus()) {
            SlackTerminal.attach(bus);
        }

        super.updateState(parameters);
    }

    @Override
    public boolean isParticipating() {
        return participating;
    }

    @Override
    public List<BusResult> createBusResults() {
        var bus = getBus();
        if (breakers) {
            return List.of(new BusResult(getVoltageLevelId(), bus.getId(), v, Math.toDegrees(angle)));
        } else {
            return bus.getVoltageLevel().getBusBreakerView().getBusesFromBusViewBusId(bus.getId())
                    .stream().map(b -> new BusResult(getVoltageLevelId(), b.getId(), v, Math.toDegrees(angle))).collect(Collectors.toList());
        }
    }

    @Override
<<<<<<< HEAD
    public double getTargetP() {
        AsymBus asymBus = (AsymBus) this.getProperty(AsymBus.PROPERTY_ASYMMETRICAL);
        boolean isAbcConstantLoad = true;
        if (asymBus != null && isAbcConstantLoad) {
            //System.out.println(">>>>>>>> GetTargetP() of bus = " + this.getId() + " is asymmetric and mofified");
            return getGenerationTargetP(); // TODO : uncomment when we will use a ABC constant load
            // we use the detection of the asymmetry extension at bus to check if we are in dissym calculation
            // in this case, load target is set to zero and the constant-balanced load model (in 3 phased representation) is replaced by a model depending on vd, vi, vo (equivalent fortescue representation
        }
        return getGenerationTargetP() - getLoadTargetP();
    }

    @Override
    public double getTargetQ() {
        AsymBus asymBus = (AsymBus) this.getProperty(AsymBus.PROPERTY_ASYMMETRICAL);
        boolean isAbcConstantLoad = true;
        if (asymBus != null && isAbcConstantLoad) {

            return getGenerationTargetQ(); // TODO : uncomment when we will use a ABC constant load
            // we use the detection of the asymmetry extension at bus to check if we are in dissym calculation
            // in this case, load target is set to zero and the constant-balanced load model (in 3 phased representation) is replaced by a model depending on vd, vi, vo (equivalent fortescue representation
        }
        return getGenerationTargetQ() - getLoadTargetQ();
=======
    public Optional<Country> getCountry() {
        return Optional.ofNullable(country);
>>>>>>> f6bdb822
    }
}<|MERGE_RESOLUTION|>--- conflicted
+++ resolved
@@ -122,7 +122,11 @@
     }
 
     @Override
-<<<<<<< HEAD
+    public Optional<Country> getCountry() {
+        return Optional.ofNullable(country);
+    }
+
+    @Override
     public double getTargetP() {
         AsymBus asymBus = (AsymBus) this.getProperty(AsymBus.PROPERTY_ASYMMETRICAL);
         boolean isAbcConstantLoad = true;
@@ -146,9 +150,5 @@
             // in this case, load target is set to zero and the constant-balanced load model (in 3 phased representation) is replaced by a model depending on vd, vi, vo (equivalent fortescue representation
         }
         return getGenerationTargetQ() - getLoadTargetQ();
-=======
-    public Optional<Country> getCountry() {
-        return Optional.ofNullable(country);
->>>>>>> f6bdb822
     }
 }