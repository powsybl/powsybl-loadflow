--- conflicted
+++ resolved
@@ -38,13 +38,8 @@
     protected LfBusImpl(Bus bus, LfNetwork network, double v, double angle, LfNetworkParameters parameters,
                         boolean participating, NominalVoltageMapping nominalVoltageMapping) {
         super(network, v, angle, parameters.isDistributedOnConformLoad());
-<<<<<<< HEAD
-        this.busRef = new Ref<>(bus);
+        this.busRef = Ref.create(bus, parameters.isCacheEnabled());
         nominalV = nominalVoltageMapping.get(bus);
-=======
-        this.busRef = Ref.create(bus, parameters.isCacheEnabled());
-        nominalV = bus.getVoltageLevel().getNominalV();
->>>>>>> 84d98584
         lowVoltageLimit = bus.getVoltageLevel().getLowVoltageLimit();
         highVoltageLimit = bus.getVoltageLevel().getHighVoltageLimit();
         this.participating = participating;
@@ -55,11 +50,7 @@
                                    NominalVoltageMapping nominalVoltageMapping) {
         Objects.requireNonNull(bus);
         Objects.requireNonNull(parameters);
-<<<<<<< HEAD
-        return new LfBusImpl(bus, network, bus.getV(), bus.getAngle(), parameters, participating, nominalVoltageMapping);
-=======
-        return new LfBusImpl(bus, network, bus.getV(), Math.toRadians(bus.getAngle()), parameters, participating);
->>>>>>> 84d98584
+        return new LfBusImpl(bus, network, bus.getV(), Math.toRadians(bus.getAngle()), parameters, participating, nominalVoltageMapping);
     }
 
     private Bus getBus() {
