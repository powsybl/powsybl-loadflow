/**
 * Copyright (c) 2019, RTE (http://www.rte-france.com)
 * This Source Code Form is subject to the terms of the Mozilla Public
 * License, v. 2.0. If a copy of the MPL was not distributed with this
 * file, You can obtain one at http://mozilla.org/MPL/2.0/.
 */
package com.powsybl.openloadflow.network.impl;

import com.powsybl.iidm.network.DanglingLine;
import com.powsybl.openloadflow.network.LfNetwork;
import com.powsybl.openloadflow.network.LfNetworkParameters;
import com.powsybl.openloadflow.network.NominalVoltageMapping;
import com.powsybl.openloadflow.network.LfNetworkStateUpdateParameters;

import java.util.List;

/**
 * @author Geoffroy Jamgotchian <geoffroy.jamgotchian at rte-france.com>
 */
public class LfDanglingLineBus extends AbstractLfBus {

    private final Ref<DanglingLine> danglingLineRef;

    private final double nominalV;

<<<<<<< HEAD
    public LfDanglingLineBus(LfNetwork network, DanglingLine danglingLine, LfNetworkParameters parameters, LfNetworkLoadingReport report, NominalVoltageMapping nominalVoltageMapping) {
        super(network, Networks.getPropertyV(danglingLine), Networks.getPropertyAngle(danglingLine), false);
        this.danglingLineRef = new Ref<>(danglingLine);
        nominalV = nominalVoltageMapping.get(danglingLine.getTerminal());
=======
    public LfDanglingLineBus(LfNetwork network, DanglingLine danglingLine, LfNetworkParameters parameters, LfNetworkLoadingReport report) {
        super(network, Networks.getPropertyV(danglingLine), Math.toRadians(Networks.getPropertyAngle(danglingLine)), false);
        this.danglingLineRef = Ref.create(danglingLine, parameters.isCacheEnabled());
        nominalV = danglingLine.getTerminal().getVoltageLevel().getNominalV();
>>>>>>> 84d98584
        loadTargetP += danglingLine.getP0();
        loadTargetQ += danglingLine.getQ0();
        DanglingLine.Generation generation = danglingLine.getGeneration();
        if (generation != null) {
            add(LfDanglingLineGenerator.create(danglingLine, network, getId(), parameters, report, nominalVoltageMapping));
        }
    }

    private DanglingLine getDanglingLine() {
        return danglingLineRef.get();
    }

    public static String getId(DanglingLine danglingLine) {
        return danglingLine.getId() + "_BUS";
    }

    @Override
    public List<String> getOriginalIds() {
        return List.of(getDanglingLine().getId());
    }

    @Override
    public String getId() {
        return getId(getDanglingLine());
    }

    @Override
    public String getVoltageLevelId() {
        return getDanglingLine().getTerminal().getVoltageLevel().getId();
    }

    @Override
    public boolean isFictitious() {
        return true;
    }

    @Override
    public double getNominalV() {
        return nominalV;
    }

    @Override
    public void updateState(LfNetworkStateUpdateParameters parameters) {
        var danglingLine = getDanglingLine();
        Networks.setPropertyV(danglingLine, v);
        Networks.setPropertyAngle(danglingLine, Math.toDegrees(angle));

        super.updateState(parameters);
    }
}<|MERGE_RESOLUTION|>--- conflicted
+++ resolved
@@ -23,17 +23,11 @@
 
     private final double nominalV;
 
-<<<<<<< HEAD
-    public LfDanglingLineBus(LfNetwork network, DanglingLine danglingLine, LfNetworkParameters parameters, LfNetworkLoadingReport report, NominalVoltageMapping nominalVoltageMapping) {
-        super(network, Networks.getPropertyV(danglingLine), Networks.getPropertyAngle(danglingLine), false);
-        this.danglingLineRef = new Ref<>(danglingLine);
-        nominalV = nominalVoltageMapping.get(danglingLine.getTerminal());
-=======
-    public LfDanglingLineBus(LfNetwork network, DanglingLine danglingLine, LfNetworkParameters parameters, LfNetworkLoadingReport report) {
+    public LfDanglingLineBus(LfNetwork network, DanglingLine danglingLine, LfNetworkParameters parameters, LfNetworkLoadingReport report,
+                             NominalVoltageMapping nominalVoltageMapping) {
         super(network, Networks.getPropertyV(danglingLine), Math.toRadians(Networks.getPropertyAngle(danglingLine)), false);
         this.danglingLineRef = Ref.create(danglingLine, parameters.isCacheEnabled());
-        nominalV = danglingLine.getTerminal().getVoltageLevel().getNominalV();
->>>>>>> 84d98584
+        nominalV = nominalVoltageMapping.get(danglingLine.getTerminal());
         loadTargetP += danglingLine.getP0();
         loadTargetQ += danglingLine.getQ0();
         DanglingLine.Generation generation = danglingLine.getGeneration();
