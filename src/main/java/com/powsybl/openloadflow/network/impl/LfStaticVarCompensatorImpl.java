--- conflicted
+++ resolved
@@ -30,7 +30,7 @@
 
     private double slope = 0;
 
-    double targetQ;
+    double targetQ = 0;
 
     private LfShunt shunt;
 
@@ -106,33 +106,28 @@
             }
         };
 
-        StandbyAutomaton standbyAutomaton = svc.getExtension(StandbyAutomaton.class);
-        if (standbyAutomaton != null && standbyAutomaton.getB0() != 0.0) {
-            // a static var compensator with an extension stand by automaton includes an offset of B0,
-            // whatever it is in stand by or not.
-            this.shunt = new LfShuntImpl(standbyAutomaton.getB0(), this.nominalV, network, bus);
-            this.b0 = standbyAutomaton.getB0();
-        }
-
         if (svc.getRegulationMode() == StaticVarCompensator.RegulationMode.VOLTAGE) {
             setVoltageControl(svc.getVoltageSetpoint(), svc.getTerminal(), svc.getRegulatingTerminal(), breakers,
-<<<<<<< HEAD
-                    reactiveLimits, report, minPlausibleTargetVoltage, maxPlausibleTargetVoltage);
-=======
-                              reactiveLimits, report, minPlausibleTargetVoltage, maxPlausibleTargetVoltage, reactiveRangeCheckMode);
->>>>>>> cef23ded
+                    reactiveLimits, report, minPlausibleTargetVoltage, maxPlausibleTargetVoltage, reactiveRangeCheckMode);
+            // FIXME: check b0 and slope.
             if (voltagePerReactivePowerControl && svc.getExtension(VoltagePerReactivePowerControl.class) != null) {
                 this.slope = svc.getExtension(VoltagePerReactivePowerControl.class).getSlope() * PerUnit.SB / nominalV;
+            }
+            StandbyAutomaton standbyAutomaton = svc.getExtension(StandbyAutomaton.class);
+            if (standbyAutomaton != null && standbyAutomaton.getB0() != 0.0) {
+                // a static var compensator with an extension stand by automaton includes an offset of B0,
+                // whatever it is in stand by or not.
+                this.shunt = new LfShuntImpl(standbyAutomaton.getB0(), this.nominalV, network, bus);
+                this.b0 = standbyAutomaton.getB0();
             }
             if (standbyAutomaton != null && standbyAutomaton.isStandby()) {
                 this.standByAutomaton = new StandByAutomaton(standbyAutomaton.getHighVoltageThreshold() / nominalV,
                         standbyAutomaton.getLowVoltageThreshold() / nominalV,
                         standbyAutomaton.getHighVoltageSetpoint() / nominalV,
                         standbyAutomaton.getLowVoltageSetpoint() / nominalV);
-                this.generatorControlType = GeneratorControlType.MONITORING_VOLTAGE; // FIXME?
+                this.generatorControlType = GeneratorControlType.MONITORING_VOLTAGE;
             }
         }
-        // FIXME: if slope and b0, not supported.
 
         targetQ = -svc.getReactivePowerSetpoint();
     }
