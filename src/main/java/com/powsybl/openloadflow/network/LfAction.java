/**
 * Copyright (c) 2022, RTE (http://www.rte-france.com)
 * This Source Code Form is subject to the terms of the Mozilla Public
 * License, v. 2.0. If a copy of the MPL was not distributed with this
 * file, You can obtain one at http://mozilla.org/MPL/2.0/.
 */
package com.powsybl.openloadflow.network;

import com.powsybl.iidm.network.Bus;
import com.powsybl.iidm.network.Load;
import com.powsybl.iidm.network.Network;
import com.powsybl.iidm.network.Terminal;
import com.powsybl.loadflow.LoadFlowParameters;
import com.powsybl.openloadflow.graph.GraphConnectivity;
import com.powsybl.openloadflow.network.impl.AbstractLfGenerator;
import com.powsybl.openloadflow.network.impl.LfNetworkLoadingReport;
import com.powsybl.openloadflow.network.impl.Networks;
import com.powsybl.openloadflow.util.PerUnit;
import com.powsybl.security.action.*;

import java.util.*;

/**
 * @author Anne Tilloy <anne.tilloy at rte-france.com>
 * @author Jean-Luc Bouchot (Artelys) <jlbouchot at gmail.com>
 */
public final class LfAction {

    private static final class TapPositionChange {

        private final LfBranch branch;

        private final int value;

        private final boolean relative;

        private TapPositionChange(LfBranch branch, int value, boolean relative) {
            this.branch = Objects.requireNonNull(branch);
            this.value = value;
            this.relative = relative;
        }

        public LfBranch getBranch() {
            return branch;
        }

        public int getValue() {
            return value;
        }

        public boolean isRelative() {
            return relative;
        }
    }

    private static final class LoadShift {

        private final LfBus bus;

        private final String loadId;

        private final PowerShift powerShift;

        private LoadShift(LfBus bus, String loadId, PowerShift powerShift) {
            this.bus = bus;
            this.loadId = loadId;
            this.powerShift = powerShift;
        }
    }

    public static final class GeneratorChange {

        private final LfGenerator generator;

        private final double deltaTargetP;

        private GeneratorChange(LfGenerator generator, double deltaTargetP) {
            this.generator = generator;
            this.deltaTargetP = deltaTargetP;
        }

        public LfGenerator getGenerator() {
            return generator;
        }

        public double getDeltaTargetP() {
            return deltaTargetP;
        }
    }

    private final String id;

    private final LfBranch disabledBranch; // switch to open

    private final LfBranch enabledBranch; // switch to close

    private final TapPositionChange tapPositionChange;

    private final LoadShift loadShift;

    private final GeneratorChange generatorChange;

    private LfAction(String id, LfBranch disabledBranch, LfBranch enabledBranch, TapPositionChange tapPositionChange,
                     LoadShift loadShift, GeneratorChange generatorChange) {
        this.id = Objects.requireNonNull(id);
        this.disabledBranch = disabledBranch;
        this.enabledBranch = enabledBranch;
        this.tapPositionChange = tapPositionChange;
        this.loadShift = loadShift;
        this.generatorChange = generatorChange;
    }

    public static Optional<LfAction> create(Action action, LfNetwork lfNetwork, Network network, boolean breakers) {
        Objects.requireNonNull(action);
        Objects.requireNonNull(network);
        switch (action.getType()) {
            case SwitchAction.NAME:
                return create((SwitchAction) action, lfNetwork);

            case LineConnectionAction.NAME:
                return create((LineConnectionAction) action, lfNetwork);

            case PhaseTapChangerTapPositionAction.NAME:
                return create((PhaseTapChangerTapPositionAction) action, lfNetwork);

            case LoadAction.NAME:
                return create((LoadAction) action, lfNetwork, network, breakers);

            case GeneratorAction.NAME:
                return create((GeneratorAction) action, lfNetwork);

            default:
                throw new UnsupportedOperationException("Unsupported action type: " + action.getType());
        }
    }

    private static Optional<LfAction> create(LoadAction action, LfNetwork lfNetwork, Network network, boolean breakers) {
        Load load = network.getLoad(action.getLoadId());
        Terminal terminal = load.getTerminal();
        Bus bus = Networks.getBus(terminal, breakers);
        if (bus != null) {
            LfBus lfBus = lfNetwork.getBusById(bus.getId());
            double activePowerShift = 0;
            double reactivePowerShift = 0;
            Optional<Double> activePowerValue = action.getActivePowerValue();
            Optional<Double> reactivePowerValue = action.getReactivePowerValue();
            if (activePowerValue.isPresent()) {
                activePowerShift = action.isRelativeValue() ? activePowerValue.get() : activePowerValue.get() - load.getP0();
            }
            if (reactivePowerValue.isPresent()) {
                reactivePowerShift = action.isRelativeValue() ? reactivePowerValue.get() : reactivePowerValue.get() - load.getQ0();
            }
            // In case of a power shift, we suppose that the shift on a load P0 is exactly the same on the variable active power
            // of P0 that could be described in a LoadDetail extension.
            PowerShift powerShift = new PowerShift(activePowerShift / PerUnit.SB, activePowerShift / PerUnit.SB, reactivePowerShift / PerUnit.SB);
<<<<<<< HEAD
            return Optional.of(new LfAction(action.getId(), null, null, null,
                    new LoadShift(lfBus, load.getId(), load.getP0(), powerShift), null));
=======
            return Optional.of(new LfAction(action.getId(), null, null, null, new LoadShift(lfBus, load.getId(), powerShift)));
>>>>>>> ac5787b8
        }
        return Optional.empty(); // could be in another component or in contingency.
    }

    private static Optional<LfAction> create(PhaseTapChangerTapPositionAction action, LfNetwork lfNetwork) {
        LfBranch branch = lfNetwork.getBranchById(action.getTransformerId()); // only two windings transformer for the moment.
        if (branch != null) {
            if (branch.getPiModel() instanceof SimplePiModel) {
                throw new UnsupportedOperationException("Phase tap changer tap connection action: only one tap in the branch {" + action.getTransformerId() + "}");
            } else {
                var tapPositionChange = new TapPositionChange(branch, action.getTapPosition(), action.isRelativeValue());
                return Optional.of(new LfAction(action.getId(), null, null, tapPositionChange, null, null));
            }
        }
        return Optional.empty(); // could be in another component
    }

    private static Optional<LfAction> create(LineConnectionAction action, LfNetwork lfNetwork) {
        LfBranch branch = lfNetwork.getBranchById(action.getLineId());
        if (branch != null) {
            if (action.isOpenSide1() && action.isOpenSide2()) {
                return Optional.of(new LfAction(action.getId(), branch, null, null, null, null));
            } else {
                throw new UnsupportedOperationException("Line connection action: only open line at both sides is supported yet.");
            }
        }
        return Optional.empty(); // could be in another component
    }

    private static Optional<LfAction> create(SwitchAction action, LfNetwork lfNetwork) {
        LfBranch branch = lfNetwork.getBranchById(action.getSwitchId());
        if (branch != null) {
            LfBranch disabledBranch = null;
            LfBranch enabledBranch = null;
            if (action.isOpen()) {
                disabledBranch = branch;
            } else {
                enabledBranch = branch;
            }
            return Optional.of(new LfAction(action.getId(), disabledBranch, enabledBranch, null, null, null));
        }
        return Optional.empty(); // could be in another component
    }

    private static Optional<LfAction> create(GeneratorAction action, LfNetwork lfNetwork) {
        LfGenerator generator = lfNetwork.getGeneratorById(action.getGeneratorId());
        if (generator != null) {
            Optional<Double> activePowerValue = action.getActivePowerValue();
            Optional<Boolean> relativeValue = action.isActivePowerRelativeValue();
            if (relativeValue.isPresent() && activePowerValue.isPresent()) {
                double deltaTargetP;
                if (relativeValue.get().equals(Boolean.TRUE)) {
                    deltaTargetP = activePowerValue.get() / PerUnit.SB;
                } else {
                    deltaTargetP = activePowerValue.get() / PerUnit.SB - generator.getInitialTargetP();
                }
                var generatorChange = new GeneratorChange(generator, deltaTargetP);
                return Optional.of(new LfAction(action.getId(), null, null, null, null, generatorChange));
            } else {
                throw new UnsupportedOperationException("Generator action: configuration not supported yet.");
            }
        }
        return Optional.empty();
    }

    public String getId() {
        return id;
    }

    public LfBranch getDisabledBranch() {
        return disabledBranch;
    }

    public LfBranch getEnabledBranch() {
        return enabledBranch;
    }

    public static void apply(List<LfAction> actions, LfNetwork network, LfContingency contingency, LoadFlowParameters.BalanceType balanceType,
                             double plausibleActivePowerLimit) {
        Objects.requireNonNull(actions);
        Objects.requireNonNull(network);

        // first process connectivity part of actions
        updateConnectivity(actions, network, contingency);

        // then process remaining changes of actions
        for (LfAction action : actions) {
            action.apply(balanceType, plausibleActivePowerLimit);
        }
    }

    private static void updateConnectivity(List<LfAction> actions, LfNetwork network, LfContingency contingency) {
        GraphConnectivity<LfBus, LfBranch> connectivity = network.getConnectivity();

        // re-update connectivity according to post contingency state (revert after LfContingency apply)
        connectivity.startTemporaryChanges();
        contingency.getDisabledBranches().forEach(connectivity::removeEdge);

        // update connectivity according to post action state
        connectivity.startTemporaryChanges();
        for (LfAction action : actions) {
            action.updateConnectivity(connectivity);
        }

        // add to action description buses and branches that won't be part of the main connected
        // component in post action state.
        Set<LfBus> removedBuses = connectivity.getVerticesRemovedFromMainComponent();
        removedBuses.forEach(bus -> bus.setDisabled(true));
        Set<LfBranch> removedBranches = new HashSet<>(connectivity.getEdgesRemovedFromMainComponent());
        // we should manage branches open at one side.
        for (LfBus bus : removedBuses) {
            bus.getBranches().stream().filter(b -> !b.isConnectedAtBothSides()).forEach(removedBranches::add);
        }
        removedBranches.forEach(branch -> branch.setDisabled(true));

        // add to action description buses and branches that will be part of the main connected
        // component in post action state.
        Set<LfBus> addedBuses = connectivity.getVerticesAddedToMainComponent();
        addedBuses.forEach(bus -> bus.setDisabled(false));
        Set<LfBranch> addedBranches = new HashSet<>(connectivity.getEdgesAddedToMainComponent());
        // we should manage branches open at one side.
        for (LfBus bus : addedBuses) {
            bus.getBranches().stream().filter(b -> !b.isConnectedAtBothSides()).forEach(addedBranches::add);
        }
        addedBranches.forEach(branch -> branch.setDisabled(false));

        // reset connectivity to discard post contingency connectivity and post action connectivity
        connectivity.undoTemporaryChanges();
        connectivity.undoTemporaryChanges();
    }

    public void updateConnectivity(GraphConnectivity<LfBus, LfBranch> connectivity) {
        if (disabledBranch != null && disabledBranch.getBus1() != null && disabledBranch.getBus2() != null) {
            connectivity.removeEdge(disabledBranch);
        }
        if (enabledBranch != null) {
            connectivity.addEdge(enabledBranch.getBus1(), enabledBranch.getBus2(), enabledBranch);
        }
    }

    public void apply(LoadFlowParameters.BalanceType balanceType, double plausibleActivePowerLimit) {
        if (tapPositionChange != null) {
            LfBranch branch = tapPositionChange.getBranch();
            int tapPosition = branch.getPiModel().getTapPosition();
            int value = tapPositionChange.getValue();
            int newTapPosition = tapPositionChange.isRelative() ? tapPosition + value : value;
            branch.getPiModel().setTapPosition(newTapPosition);
        }

        if (loadShift != null) {
            LfBus bus = loadShift.bus;
            String loadId = loadShift.loadId;
            if (!bus.getAggregatedLoads().isDisabled(loadId)) {
                PowerShift shift = loadShift.powerShift;
                bus.setLoadTargetP(bus.getLoadTargetP() + shift.getActive());
                bus.setLoadTargetQ(bus.getLoadTargetQ() + shift.getReactive());
                bus.getAggregatedLoads().setAbsVariableLoadTargetP(bus.getAggregatedLoads().getAbsVariableLoadTargetP()
                        + Math.signum(shift.getActive()) * Math.abs(shift.getVariableActive()) * PerUnit.SB);
            }
        }

        if (generatorChange != null) {
            LfGenerator generator = generatorChange.getGenerator();
            if (!generator.isDisabled()) {
                generator.setTargetP(generator.getTargetP() + generatorChange.getDeltaTargetP());
                if (!AbstractLfGenerator.checkActivePowerControl(generator.getId(), generator.getTargetP(), generator.getMinP(), generator.getMaxP(),
                        plausibleActivePowerLimit, new LfNetworkLoadingReport())) { // FIXME reporter
                    generator.setParticipating(false);
                }
            }
        }
    }
}<|MERGE_RESOLUTION|>--- conflicted
+++ resolved
@@ -10,7 +10,6 @@
 import com.powsybl.iidm.network.Load;
 import com.powsybl.iidm.network.Network;
 import com.powsybl.iidm.network.Terminal;
-import com.powsybl.loadflow.LoadFlowParameters;
 import com.powsybl.openloadflow.graph.GraphConnectivity;
 import com.powsybl.openloadflow.network.impl.AbstractLfGenerator;
 import com.powsybl.openloadflow.network.impl.LfNetworkLoadingReport;
@@ -153,12 +152,7 @@
             // In case of a power shift, we suppose that the shift on a load P0 is exactly the same on the variable active power
             // of P0 that could be described in a LoadDetail extension.
             PowerShift powerShift = new PowerShift(activePowerShift / PerUnit.SB, activePowerShift / PerUnit.SB, reactivePowerShift / PerUnit.SB);
-<<<<<<< HEAD
-            return Optional.of(new LfAction(action.getId(), null, null, null,
-                    new LoadShift(lfBus, load.getId(), load.getP0(), powerShift), null));
-=======
-            return Optional.of(new LfAction(action.getId(), null, null, null, new LoadShift(lfBus, load.getId(), powerShift)));
->>>>>>> ac5787b8
+            return Optional.of(new LfAction(action.getId(), null, null, null, new LoadShift(lfBus, load.getId(), powerShift), null));
         }
         return Optional.empty(); // could be in another component or in contingency.
     }
@@ -236,8 +230,7 @@
         return enabledBranch;
     }
 
-    public static void apply(List<LfAction> actions, LfNetwork network, LfContingency contingency, LoadFlowParameters.BalanceType balanceType,
-                             double plausibleActivePowerLimit) {
+    public static void apply(List<LfAction> actions, LfNetwork network, LfContingency contingency, double plausibleActivePowerLimit) {
         Objects.requireNonNull(actions);
         Objects.requireNonNull(network);
 
@@ -246,7 +239,7 @@
 
         // then process remaining changes of actions
         for (LfAction action : actions) {
-            action.apply(balanceType, plausibleActivePowerLimit);
+            action.apply(plausibleActivePowerLimit);
         }
     }
 
@@ -299,7 +292,7 @@
         }
     }
 
-    public void apply(LoadFlowParameters.BalanceType balanceType, double plausibleActivePowerLimit) {
+    public void apply(double plausibleActivePowerLimit) {
         if (tapPositionChange != null) {
             LfBranch branch = tapPositionChange.getBranch();
             int tapPosition = branch.getPiModel().getTapPosition();
