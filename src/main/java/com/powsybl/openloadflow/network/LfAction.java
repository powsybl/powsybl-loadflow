--- conflicted
+++ resolved
@@ -212,17 +212,14 @@
     private static Optional<LfAction> create(TerminalsConnectionAction action, LfNetwork lfNetwork) {
         LfBranch branch = lfNetwork.getBranchById(action.getElementId());
         if (branch != null) {
-<<<<<<< HEAD
-            if (action.isOpenSide1() == action.isOpenSide2()) {
-                LfBranch disabledBranch = action.isOpenSide1() ? branch : null;
-                LfBranch enabledBranch = action.isOpenSide1() ? null : branch;
-                return Optional.of(new LfAction(action.getId(), disabledBranch, enabledBranch, null, null, null, null));
-=======
-            if (action.getSide().isEmpty() && action.isOpen()) {
-                return Optional.of(new LfAction(action.getId(), branch, null, null, null, null, null));
->>>>>>> b518a4d6
+            if (action.getSide().isEmpty()) {
+                if (action.isOpen()) {
+                    return Optional.of(new LfAction(action.getId(), branch, null, null, null, null, null));
+                } else {
+                    return Optional.of(new LfAction(action.getId(), null, branch, null, null, null, null));
+                }
             } else {
-                throw new UnsupportedOperationException("Line connection action: only open or close line at both sides is supported yet.");
+                throw new UnsupportedOperationException("Terminals connection action: only open or close branch at both sides is supported yet.");
             }
         }
         return Optional.empty(); // could be in another component
