--- conflicted
+++ resolved
@@ -14,7 +14,7 @@
 public interface LfGenerator {
 
     enum GeneratorControlType {
-        OFF, REACTIVE_POWER, VOLTAGE
+        OFF, REMOTE_REACTIVE_POWER, VOLTAGE
     }
 
     String getId();
@@ -25,15 +25,11 @@
 
     boolean hasVoltageControl();
 
-<<<<<<< HEAD
+    boolean hasRemoteReactivePowerControl();
+
     GeneratorControlType getGeneratorControlType();
 
     void setGeneratorControlType(GeneratorControlType generatorControlType);
-
-    boolean hasReactivePowerControl();
-=======
-    boolean hasRemoteReactivePowerControl();
->>>>>>> 1491e458
 
     double getTargetV();
 
