--- conflicted
+++ resolved
@@ -179,18 +179,7 @@
         }
 
         // find tap position with the closest a1 value
-<<<<<<< HEAD
-        double smallestDistance = Math.abs(a1 - getModel().getA1());
-        for (int i = 0; i < models.size(); i++) {
-            double distance = Math.abs(a1 - models.get(i).getA1());
-            if (distance < smallestDistance) {
-                tapPositionIndex = i;
-                smallestDistance = distance;
-            }
-        }
-=======
         updateTapPositionToReachTargetValue(a1, PiModel::getA1, getAllowedPositionIndexRange(AllowedDirection.BOTH), Integer.MAX_VALUE);
->>>>>>> 315549f8
         a1 = Double.NaN;
     }
 
@@ -201,18 +190,7 @@
         }
 
         // find tap position with the closest r1 value
-<<<<<<< HEAD
-        double smallestDistance = Math.abs(r1 - getModel().getR1());
-        for (int i = 0; i < models.size(); i++) {
-            double distance = Math.abs(r1 - models.get(i).getR1());
-            if (distance < smallestDistance) {
-                tapPositionIndex = i;
-                smallestDistance = distance;
-            }
-        }
-=======
         updateTapPositionToReachTargetValue(r1, PiModel::getR1, getAllowedPositionIndexRange(AllowedDirection.BOTH), Integer.MAX_VALUE);
->>>>>>> 315549f8
         continuousR1 = r1;
         r1 = Double.NaN;
     }
@@ -221,28 +199,6 @@
     public boolean shiftOneTapPositionToChangeA1(Direction direction) {
         // an increase direction means that A1 should increase.
         // a decrease direction means that A1 should decrease.
-<<<<<<< HEAD
-        this.a1 = getA1();
-        double previousA1 = Double.NaN;
-        double nextA1 = Double.NaN;
-        boolean hasChanged = false;
-        int oldTapPositionIndex = tapPositionIndex;
-        if (tapPositionIndex < models.size() - 1) {
-            nextA1 = models.get(tapPositionIndex + 1).getA1(); // abs?
-        }
-        if (tapPositionIndex > 0) {
-            previousA1 = models.get(tapPositionIndex - 1).getA1(); // abs?
-        }
-        if (!Double.isNaN(previousA1) &&
-                ((direction == Direction.INCREASE && previousA1 > a1) || (direction == Direction.DECREASE && previousA1 < a1))) {
-            tapPositionIndex--;
-            a1 = Double.NaN;
-            hasChanged = true;
-        }
-        if (!Double.isNaN(nextA1) &&
-                ((direction == Direction.INCREASE && nextA1 > a1) || (direction == Direction.DECREASE && nextA1 < a1))) {
-            tapPositionIndex++;
-=======
         double currentA1 = getA1();
         int oldTapPositionIndex = tapPositionIndex;
 
@@ -263,7 +219,6 @@
         }
 
         if (tapPositionIndex != oldTapPositionIndex) {
->>>>>>> 315549f8
             a1 = Double.NaN;
             for (LfNetworkListener listener : branch.getNetwork().getListeners()) {
                 listener.onTapPositionChange(branch, lowTapPosition + oldTapPositionIndex, lowTapPosition + tapPositionIndex);
@@ -271,56 +226,16 @@
             return true;
         }
 
-<<<<<<< HEAD
-    private Range<Integer> getAllowedPositionRange(AllowedDirection allowedDirection) {
-        switch (allowedDirection) {
-            case INCREASE:
-                return Range.between(tapPositionIndex, models.size() - 1);
-            case DECREASE:
-                return Range.between(0, tapPositionIndex);
-            case BOTH:
-                return Range.between(0, models.size() - 1);
-            default:
-                throw new IllegalStateException("Unknown direction: " + allowedDirection);
-        }
-=======
         return false;
->>>>>>> 315549f8
     }
 
     @Override
     public Optional<Direction> updateTapPositionToReachNewR1(double deltaR1, int maxTapShift, AllowedDirection allowedDirection) {
         double newR1 = getR1() + deltaR1;
-<<<<<<< HEAD
-        Range<Integer> positionRange = getAllowedPositionRange(allowedDirection);
-
-        int oldPositionIndex = tapPositionIndex;
-        // find tap position with the closest r1 value without exceeding the maximum of taps to switch.
-        double smallestDistance = Math.abs(deltaR1);
-        for (int i = positionRange.getMinimum(); i <= positionRange.getMaximum(); i++) {
-            if (Math.abs(i - oldPositionIndex) > maxTapShift) { // we are not allowed in one outer loop run to go further than maxTapShift positions
-                continue;
-            }
-            double distance = Math.abs(newR1 - models.get(i).getR1());
-            if (distance < smallestDistance) {
-                tapPositionIndex = i;
-                smallestDistance = distance;
-            }
-        }
-
-        boolean hasChanged = tapPositionIndex != oldPositionIndex;
-        if (hasChanged) {
-            r1 = Double.NaN;
-            for (LfNetworkListener listener : branch.getNetwork().getListeners()) {
-                listener.onTapPositionChange(branch, lowTapPosition + oldPositionIndex, lowTapPosition + tapPositionIndex);
-            }
-            return Optional.of(tapPositionIndex - oldPositionIndex > 0 ? Direction.INCREASE : Direction.DECREASE);
-=======
         Range<Integer> positionIndexRange = getAllowedPositionIndexRange(allowedDirection);
         Optional<Direction> direction = updateTapPositionToReachTargetValue(newR1, PiModel::getR1, positionIndexRange, maxTapShift);
         if (direction.isPresent()) {
             r1 = Double.NaN;
->>>>>>> 315549f8
         }
         return direction;
     }
@@ -346,14 +261,6 @@
 
     @Override
     public PiModel setTapPosition(int tapPosition) {
-<<<<<<< HEAD
-        int oldTapPositionIndex = tapPositionIndex;
-        tapPositionIndex = lowTapPosition + tapPosition;
-        r1 = Double.NaN;
-        a1 = Double.NaN;
-        for (LfNetworkListener listener : branch.getNetwork().getListeners()) {
-            listener.onTapPositionChange(branch, lowTapPosition + oldTapPositionIndex, tapPosition);
-=======
         Range<Integer> tapPositionRange = getTapPositionRange();
         if (!tapPositionRange.contains(tapPosition)) {
             throw new IllegalArgumentException("Tap position " + tapPosition + " out of range " + tapPositionRange);
@@ -367,7 +274,6 @@
             for (LfNetworkListener listener : branch.getNetwork().getListeners()) {
                 listener.onTapPositionChange(branch, lowTapPosition + oldTapPositionIndex, tapPosition);
             }
->>>>>>> 315549f8
         }
         return this;
     }
