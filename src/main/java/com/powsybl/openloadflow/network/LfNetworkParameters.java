--- conflicted
+++ resolved
@@ -129,11 +129,9 @@
 
     private boolean simulateAutomationSystems = SIMULATE_AUTOMATION_SYSTEMS_DEFAULT_VALUE;
 
-<<<<<<< HEAD
+    private ReferenceBusSelector referenceBusSelector = ReferenceBusSelector.DEFAULT_SELECTOR;
+
     private List<String> voltageTargetPriority = VOLTAGE_TARGET_PRIORITY_DEFAULT_VALUE;
-=======
-    private ReferenceBusSelector referenceBusSelector = ReferenceBusSelector.DEFAULT_SELECTOR;
->>>>>>> 42ddb08b
 
     public LfNetworkParameters() {
     }
@@ -175,11 +173,8 @@
         this.linePerUnitMode = other.linePerUnitMode;
         this.useLoadModel = other.useLoadModel;
         this.simulateAutomationSystems = other.simulateAutomationSystems;
-<<<<<<< HEAD
+        this.referenceBusSelector = other.referenceBusSelector;
         this.voltageTargetPriority = new ArrayList<>(other.voltageTargetPriority);
-=======
-        this.referenceBusSelector = other.referenceBusSelector;
->>>>>>> 42ddb08b
     }
 
     public SlackBusSelector getSlackBusSelector() {
@@ -507,7 +502,15 @@
         return this;
     }
 
-<<<<<<< HEAD
+    public ReferenceBusSelector getReferenceBusSelector() {
+        return referenceBusSelector;
+    }
+
+    public LfNetworkParameters setReferenceBusSelector(ReferenceBusSelector referenceBusSelector) {
+        this.referenceBusSelector = referenceBusSelector;
+        return this;
+    }
+
     public List<String> getVoltageTargetPriority() {
         return voltageTargetPriority;
     }
@@ -522,14 +525,6 @@
 
     public LfNetworkParameters setVoltageTargetPriority(List<String> voltageTargetPriority) {
         this.voltageTargetPriority = checkVoltageTargetPriority(voltageTargetPriority);
-=======
-    public ReferenceBusSelector getReferenceBusSelector() {
-        return referenceBusSelector;
-    }
-
-    public LfNetworkParameters setReferenceBusSelector(ReferenceBusSelector referenceBusSelector) {
-        this.referenceBusSelector = referenceBusSelector;
->>>>>>> 42ddb08b
         return this;
     }
 
@@ -569,11 +564,8 @@
                 ", linePerUnitMode=" + linePerUnitMode +
                 ", useLoadModel=" + useLoadModel +
                 ", simulateAutomationSystems=" + simulateAutomationSystems +
-<<<<<<< HEAD
+                ", referenceBusSelector=" + referenceBusSelector.getClass().getSimpleName() +
                 ", voltageTargetPriority=" + voltageTargetPriority +
-=======
-                ", referenceBusSelector=" + referenceBusSelector.getClass().getSimpleName() +
->>>>>>> 42ddb08b
                 ')';
     }
 }