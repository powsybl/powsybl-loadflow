--- conflicted
+++ resolved
@@ -150,11 +150,9 @@
 
     private String areaInterchangeControlAreaType = AREA_INTERCHANGE_CONTROL_AREA_TYPE_DEFAULT_VALUE;
 
-<<<<<<< HEAD
+    private boolean forceTargetQInReactiveLimits = OpenLoadFlowParameters.FORCE_TARGET_Q_IN_REACTIVE_LIMITS_DEFAULT_VALUE;
+
     private boolean disableInconsistentVoltageControls = DISABLE_INCONSISTENT_VOLTAGE_CONTROLS_DEFAULT_VALUE;
-=======
-    private boolean forceTargetQInReactiveLimits = OpenLoadFlowParameters.FORCE_TARGET_Q_IN_REACTIVE_LIMITS_DEFAULT_VALUE;
->>>>>>> d52bc75e
 
     public LfNetworkParameters() {
     }
@@ -606,21 +604,21 @@
         return this;
     }
 
-<<<<<<< HEAD
+    public boolean isForceTargetQInReactiveLimits() {
+        return forceTargetQInReactiveLimits;
+    }
+
+    public LfNetworkParameters setForceTargetQInReactiveLimits(boolean forceTargetQInReactiveLimits) {
+        this.forceTargetQInReactiveLimits = forceTargetQInReactiveLimits;
+        return this;
+    }
+
     public boolean isDisableInconsistentVoltageControls() {
         return disableInconsistentVoltageControls;
     }
 
     public LfNetworkParameters setDisableInconsistentVoltageControls(boolean disableInconsistentVoltageControls) {
         this.disableInconsistentVoltageControls = disableInconsistentVoltageControls;
-=======
-    public boolean isForceTargetQInReactiveLimits() {
-        return forceTargetQInReactiveLimits;
-    }
-
-    public LfNetworkParameters setForceTargetQInReactiveLimits(boolean forceTargetQInReactiveLimits) {
-        this.forceTargetQInReactiveLimits = forceTargetQInReactiveLimits;
->>>>>>> d52bc75e
         return this;
     }
 
@@ -665,11 +663,8 @@
                 ", fictitiousGeneratorVoltageControlCheckMode=" + fictitiousGeneratorVoltageControlCheckMode +
                 ", areaInterchangeControl=" + areaInterchangeControl +
                 ", areaInterchangeControlAreaType=" + areaInterchangeControlAreaType +
-<<<<<<< HEAD
+                ", forceTargetQInReactiveLimits=" + forceTargetQInReactiveLimits +
                 ", disableInconsistentVoltageControls=" + disableInconsistentVoltageControls +
-=======
-                ", forceTargetQInReactiveLimits=" + forceTargetQInReactiveLimits +
->>>>>>> d52bc75e
                 ')';
     }
 }