/**
 * Copyright (c) 2020, RTE (http://www.rte-france.com)
 * This Source Code Form is subject to the terms of the Mozilla Public
 * License, v. 2.0. If a copy of the MPL was not distributed with this
 * file, You can obtain one at http://mozilla.org/MPL/2.0/.
 */
package com.powsybl.openloadflow.network;

import com.powsybl.commons.PowsyblException;
import com.powsybl.iidm.network.Country;
import com.powsybl.openloadflow.OpenLoadFlowParameters;
import com.powsybl.openloadflow.graph.EvenShiloachGraphDecrementalConnectivityFactory;
import com.powsybl.openloadflow.graph.GraphConnectivityFactory;

import java.util.Collections;
import java.util.Objects;
import java.util.Set;

/**
 * @author Geoffroy Jamgotchian <geoffroy.jamgotchian at rte-france.com>
 */
public class LfNetworkParameters {

    public static final double PLAUSIBLE_ACTIVE_POWER_LIMIT_DEFAULT_VALUE = 5000;

    /**
     * Minimal and maximal plausible target V in p.u
     */
    public static final double MIN_PLAUSIBLE_TARGET_VOLTAGE_DEFAULT_VALUE = 0.8;

    public static final double MAX_PLAUSIBLE_TARGET_VOLTAGE_DEFAULT_VALUE = 1.2;

    public static final double LOW_IMPEDANCE_THRESHOLD_DEFAULT_VALUE = Math.pow(10, -8); // in per unit

    public static final OpenLoadFlowParameters.ReactiveRangeCheckMode REACTIVE_RANGE_CHECK_MODE_DEFAULT_VALUE = OpenLoadFlowParameters.ReactiveRangeCheckMode.MAX;

    public static final int DEFAULT_MAX_SLACK_BUS_COUNT = 1;

    public static final String DEBUG_DIR_DEFAULT_VALUE = null;

    public static final boolean SECONDARY_VOLTAGE_CONTROL_DEFAULT_VALUE = false;

    public static final boolean CACHE_ENABLED_DEFAULT_VALUE = false;

<<<<<<< HEAD
    public static final boolean SIMULATE_AUTOMATONS_DEFAULT_VALUE = false;

    private SlackBusSelector slackBusSelector = new FirstSlackBusSelector();
=======
    public static final Set<Country> SLACK_BUS_COUNTRY_FILTER_DEFAULT_VALUE = Collections.emptySet();

    private SlackBusSelector slackBusSelector = new FirstSlackBusSelector(SLACK_BUS_COUNTRY_FILTER_DEFAULT_VALUE);
>>>>>>> cebf40ee

    private GraphConnectivityFactory<LfBus, LfBranch> connectivityFactory = new EvenShiloachGraphDecrementalConnectivityFactory<>();

    private boolean generatorVoltageRemoteControl = false;

    private boolean minImpedance = false;

    private boolean twtSplitShuntAdmittance = false;

    private boolean breakers = false;

    private double plausibleActivePowerLimit = PLAUSIBLE_ACTIVE_POWER_LIMIT_DEFAULT_VALUE;

    private boolean computeMainConnectedComponentOnly = true;

    private Set<Country> countriesToBalance = Collections.emptySet();

    private boolean distributedOnConformLoad = false;

    private boolean phaseControl = false;

    private boolean transformerVoltageControl = false;

    private boolean voltagePerReactivePowerControl = false;

    private boolean reactivePowerRemoteControl = false;

    private LoadFlowModel loadFlowModel = LoadFlowModel.AC;

    private boolean shuntVoltageControl = false;

    private boolean reactiveLimits = true;

    private boolean hvdcAcEmulation = false;

    private double minPlausibleTargetVoltage = MIN_PLAUSIBLE_TARGET_VOLTAGE_DEFAULT_VALUE;

    private double maxPlausibleTargetVoltage = MAX_PLAUSIBLE_TARGET_VOLTAGE_DEFAULT_VALUE;

    private Set<String> loaderPostProcessorSelection = Collections.emptySet();

    private OpenLoadFlowParameters.ReactiveRangeCheckMode reactiveRangeCheckMode = REACTIVE_RANGE_CHECK_MODE_DEFAULT_VALUE;

    private double lowImpedanceThreshold = LOW_IMPEDANCE_THRESHOLD_DEFAULT_VALUE;

    private boolean svcVoltageMonitoring = true;

    private int maxSlackBusCount = DEFAULT_MAX_SLACK_BUS_COUNT;

    private String debugDir = DEBUG_DIR_DEFAULT_VALUE;

    private boolean secondaryVoltageControl = SECONDARY_VOLTAGE_CONTROL_DEFAULT_VALUE;

    private boolean cacheEnabled = CACHE_ENABLED_DEFAULT_VALUE;

    private boolean simulateAutomatons = SIMULATE_AUTOMATONS_DEFAULT_VALUE;

    public SlackBusSelector getSlackBusSelector() {
        return slackBusSelector;
    }

    public LfNetworkParameters setSlackBusSelector(SlackBusSelector slackBusSelector) {
        this.slackBusSelector = Objects.requireNonNull(slackBusSelector);
        return this;
    }

    public GraphConnectivityFactory<LfBus, LfBranch> getConnectivityFactory() {
        return connectivityFactory;
    }

    public LfNetworkParameters setConnectivityFactory(GraphConnectivityFactory<LfBus, LfBranch> connectivityFactory) {
        this.connectivityFactory = Objects.requireNonNull(connectivityFactory);
        return this;
    }

    public boolean isGeneratorVoltageRemoteControl() {
        return generatorVoltageRemoteControl;
    }

    public LfNetworkParameters setGeneratorVoltageRemoteControl(boolean generatorVoltageRemoteControl) {
        this.generatorVoltageRemoteControl = generatorVoltageRemoteControl;
        return this;
    }

    public boolean isMinImpedance() {
        return minImpedance;
    }

    public LfNetworkParameters setMinImpedance(boolean minImpedance) {
        this.minImpedance = minImpedance;
        return this;
    }

    public boolean isTwtSplitShuntAdmittance() {
        return twtSplitShuntAdmittance;
    }

    public LfNetworkParameters setTwtSplitShuntAdmittance(boolean twtSplitShuntAdmittance) {
        this.twtSplitShuntAdmittance = twtSplitShuntAdmittance;
        return this;
    }

    public boolean isBreakers() {
        return breakers;
    }

    public LfNetworkParameters setBreakers(boolean breakers) {
        this.breakers = breakers;
        return this;
    }

    public double getPlausibleActivePowerLimit() {
        return plausibleActivePowerLimit;
    }

    public LfNetworkParameters setPlausibleActivePowerLimit(double plausibleActivePowerLimit) {
        this.plausibleActivePowerLimit = plausibleActivePowerLimit;
        return this;
    }

    public boolean isComputeMainConnectedComponentOnly() {
        return computeMainConnectedComponentOnly;
    }

    public LfNetworkParameters setComputeMainConnectedComponentOnly(boolean computeMainConnectedComponentOnly) {
        this.computeMainConnectedComponentOnly = computeMainConnectedComponentOnly;
        return this;
    }

    public Set<Country> getCountriesToBalance() {
        return Collections.unmodifiableSet(countriesToBalance);
    }

    public LfNetworkParameters setCountriesToBalance(Set<Country> countriesToBalance) {
        this.countriesToBalance = Objects.requireNonNull(countriesToBalance);
        return this;
    }

    public boolean isDistributedOnConformLoad() {
        return distributedOnConformLoad;
    }

    public LfNetworkParameters setDistributedOnConformLoad(boolean distributedOnConformLoad) {
        this.distributedOnConformLoad = distributedOnConformLoad;
        return this;
    }

    public boolean isPhaseControl() {
        return phaseControl;
    }

    public LfNetworkParameters setPhaseControl(boolean phaseControl) {
        this.phaseControl = phaseControl;
        return this;
    }

    public boolean isTransformerVoltageControl() {
        return transformerVoltageControl;
    }

    public LfNetworkParameters setTransformerVoltageControl(boolean transformerVoltageControl) {
        this.transformerVoltageControl = transformerVoltageControl;
        return this;
    }

    public boolean isVoltagePerReactivePowerControl() {
        return voltagePerReactivePowerControl;
    }

    public LfNetworkParameters setVoltagePerReactivePowerControl(boolean voltagePerReactivePowerControl) {
        this.voltagePerReactivePowerControl = voltagePerReactivePowerControl;
        return this;
    }

    public boolean isReactivePowerRemoteControl() {
        return reactivePowerRemoteControl;
    }

    public LfNetworkParameters setReactivePowerRemoteControl(boolean reactivePowerRemoteControl) {
        this.reactivePowerRemoteControl = reactivePowerRemoteControl;
        return this;
    }

    public LoadFlowModel getLoadFlowModel() {
        return loadFlowModel;
    }

    public LfNetworkParameters setLoadFlowModel(LoadFlowModel loadFlowModel) {
        this.loadFlowModel = Objects.requireNonNull(loadFlowModel);
        return this;
    }

    public boolean isShuntVoltageControl() {
        return shuntVoltageControl;
    }

    public LfNetworkParameters setShuntVoltageControl(boolean shuntVoltageControl) {
        this.shuntVoltageControl = shuntVoltageControl;
        return this;
    }

    public boolean isReactiveLimits() {
        return reactiveLimits;
    }

    public LfNetworkParameters setReactiveLimits(boolean reactiveLimits) {
        this.reactiveLimits = reactiveLimits;
        return this;
    }

    public boolean isHvdcAcEmulation() {
        return hvdcAcEmulation;
    }

    public LfNetworkParameters setHvdcAcEmulation(boolean hvdcAcEmulation) {
        this.hvdcAcEmulation = hvdcAcEmulation;
        return this;
    }

    public double getMinPlausibleTargetVoltage() {
        return minPlausibleTargetVoltage;
    }

    public LfNetworkParameters setMinPlausibleTargetVoltage(double minPlausibleTargetVoltage) {
        this.minPlausibleTargetVoltage = minPlausibleTargetVoltage;
        return this;
    }

    public double getMaxPlausibleTargetVoltage() {
        return maxPlausibleTargetVoltage;
    }

    public LfNetworkParameters setMaxPlausibleTargetVoltage(double maxPlausibleTargetVoltage) {
        this.maxPlausibleTargetVoltage = maxPlausibleTargetVoltage;
        return this;
    }

    public double getLowImpedanceThreshold() {
        return lowImpedanceThreshold;
    }

    public LfNetworkParameters setLowImpedanceThreshold(double lowImpedanceThreshold) {
        if (lowImpedanceThreshold <= 0) {
            throw new PowsyblException("lowImpedanceThreshold must be greater than 0");
        }
        this.lowImpedanceThreshold = lowImpedanceThreshold;
        return this;
    }

    public OpenLoadFlowParameters.ReactiveRangeCheckMode getReactiveRangeCheckMode() {
        return reactiveRangeCheckMode;
    }

    public LfNetworkParameters setReactiveRangeCheckMode(OpenLoadFlowParameters.ReactiveRangeCheckMode reactiveRangeCheckMode) {
        this.reactiveRangeCheckMode = reactiveRangeCheckMode;
        return this;
    }

    public boolean isSvcVoltageMonitoring() {
        return svcVoltageMonitoring;
    }

    public LfNetworkParameters setSvcVoltageMonitoring(boolean svcVoltageMonitoring) {
        this.svcVoltageMonitoring = svcVoltageMonitoring;
        return this;
    }

    public Set<String> getLoaderPostProcessorSelection() {
        return loaderPostProcessorSelection;
    }

    public LfNetworkParameters setLoaderPostProcessorSelection(Set<String> loaderPostProcessorSelection) {
        this.loaderPostProcessorSelection = Objects.requireNonNull(loaderPostProcessorSelection);
        return this;
    }

    public int getMaxSlackBusCount() {
        return maxSlackBusCount;
    }

    public static int checkMaxSlackBusCount(int maxSlackBusCount) {
        if (maxSlackBusCount < 1) {
            throw new IllegalArgumentException("Max slack bus count should be >= 1");
        }
        return maxSlackBusCount;
    }

    public LfNetworkParameters setMaxSlackBusCount(int maxSlackBusCount) {
        this.maxSlackBusCount = checkMaxSlackBusCount(maxSlackBusCount);
        return this;
    }

    public String getDebugDir() {
        return debugDir;
    }

    public LfNetworkParameters setDebugDir(String debugDir) {
        this.debugDir = debugDir;
        return this;
    }

    public boolean isSecondaryVoltageControl() {
        return secondaryVoltageControl;
    }

    public LfNetworkParameters setSecondaryVoltageControl(boolean secondaryVoltageControl) {
        this.secondaryVoltageControl = secondaryVoltageControl;
        return this;
    }

    public boolean isCacheEnabled() {
        return cacheEnabled;
    }

    public LfNetworkParameters setCacheEnabled(boolean cacheEnabled) {
        this.cacheEnabled = cacheEnabled;
        return this;
    }

    public boolean isSimulateAutomatons() {
        return simulateAutomatons;
    }

    public LfNetworkParameters setSimulateAutomatons(boolean simulateAutomatons) {
        this.simulateAutomatons = simulateAutomatons;
        return this;
    }

    @Override
    public String toString() {
        return "LfNetworkParameters(" +
                "slackBusSelector=" + slackBusSelector.getClass().getSimpleName() +
                ", connectivityFactory=" + connectivityFactory.getClass().getSimpleName() +
                ", generatorVoltageRemoteControl=" + generatorVoltageRemoteControl +
                ", minImpedance=" + minImpedance +
                ", twtSplitShuntAdmittance=" + twtSplitShuntAdmittance +
                ", breakers=" + breakers +
                ", plausibleActivePowerLimit=" + plausibleActivePowerLimit +
                ", computeMainConnectedComponentOnly=" + computeMainConnectedComponentOnly +
                ", countriesToBalance=" + countriesToBalance +
                ", distributedOnConformLoad=" + distributedOnConformLoad +
                ", phaseControl=" + phaseControl +
                ", transformerVoltageControl=" + transformerVoltageControl +
                ", voltagePerReactivePowerControl=" + voltagePerReactivePowerControl +
                ", reactivePowerRemoteControl=" + reactivePowerRemoteControl +
                ", loadFlowModel=" + loadFlowModel +
                ", reactiveLimits=" + reactiveLimits +
                ", hvdcAcEmulation=" + hvdcAcEmulation +
                ", minPlausibleTargetVoltage=" + minPlausibleTargetVoltage +
                ", maxPlausibleTargetVoltage=" + maxPlausibleTargetVoltage +
                ", loaderPostProcessorSelection=" + loaderPostProcessorSelection +
                ", reactiveRangeCheckMode=" + reactiveRangeCheckMode +
                ", lowImpedanceThreshold=" + lowImpedanceThreshold +
                ", svcVoltageMonitoring=" + svcVoltageMonitoring +
                ", maxSlackBusCount=" + maxSlackBusCount +
                ", debugDir=" + debugDir +
                ", secondaryVoltageControl=" + secondaryVoltageControl +
                ", cacheEnabled=" + cacheEnabled +
                ", simulateAutomatons=" + simulateAutomatons +
                ')';
    }
}<|MERGE_RESOLUTION|>--- conflicted
+++ resolved
@@ -42,15 +42,11 @@
 
     public static final boolean CACHE_ENABLED_DEFAULT_VALUE = false;
 
-<<<<<<< HEAD
+    public static final Set<Country> SLACK_BUS_COUNTRY_FILTER_DEFAULT_VALUE = Collections.emptySet();
+
     public static final boolean SIMULATE_AUTOMATONS_DEFAULT_VALUE = false;
 
-    private SlackBusSelector slackBusSelector = new FirstSlackBusSelector();
-=======
-    public static final Set<Country> SLACK_BUS_COUNTRY_FILTER_DEFAULT_VALUE = Collections.emptySet();
-
     private SlackBusSelector slackBusSelector = new FirstSlackBusSelector(SLACK_BUS_COUNTRY_FILTER_DEFAULT_VALUE);
->>>>>>> cebf40ee
 
     private GraphConnectivityFactory<LfBus, LfBranch> connectivityFactory = new EvenShiloachGraphDecrementalConnectivityFactory<>();
 
