/**
 * Copyright (c) 2020, RTE (http://www.rte-france.com)
 * This Source Code Form is subject to the terms of the Mozilla Public
 * License, v. 2.0. If a copy of the MPL was not distributed with this
 * file, You can obtain one at http://mozilla.org/MPL/2.0/.
 */
package com.powsybl.openloadflow.network;

import com.powsybl.commons.PowsyblException;
import com.powsybl.iidm.network.Country;
import com.powsybl.openloadflow.OpenLoadFlowParameters;
import com.powsybl.openloadflow.graph.EvenShiloachGraphDecrementalConnectivityFactory;
import com.powsybl.openloadflow.graph.GraphConnectivityFactory;

import java.util.Collections;
import java.util.Objects;
import java.util.Set;

/**
 * @author Geoffroy Jamgotchian <geoffroy.jamgotchian at rte-france.com>
 */
public class LfNetworkParameters {

    public static final double PLAUSIBLE_ACTIVE_POWER_LIMIT_DEFAULT_VALUE = 5000;

    /**
     * Minimal and maximal plausible target V in p.u
     */
    public static final double MIN_PLAUSIBLE_TARGET_VOLTAGE_DEFAULT_VALUE = 0.8;

    public static final double MAX_PLAUSIBLE_TARGET_VOLTAGE_DEFAULT_VALUE = 1.2;

    public static final double LOW_IMPEDANCE_THRESHOLD_DEFAULT_VALUE = Math.pow(10, -8); // in per unit

    public static final OpenLoadFlowParameters.ReactiveRangeCheckMode REACTIVE_RANGE_CHECK_MODE_DEFAULT_VALUE = OpenLoadFlowParameters.ReactiveRangeCheckMode.MAX;

    public static final int DEFAULT_MAX_SLACK_BUS_COUNT = 1;

<<<<<<< HEAD
    public static final boolean SECONDARY_VOLTAGE_CONTROL_DEFAULT_VALUE = false;
=======
    public static final String DEBUG_DIR_DEFAULT_VALUE = null;
>>>>>>> 6371e1f4

    private SlackBusSelector slackBusSelector = new FirstSlackBusSelector();

    private GraphConnectivityFactory<LfBus, LfBranch> connectivityFactory = new EvenShiloachGraphDecrementalConnectivityFactory<>();

    private boolean generatorVoltageRemoteControl = false;

    private boolean minImpedance = false;

    private boolean twtSplitShuntAdmittance = false;

    private boolean breakers = false;

    private double plausibleActivePowerLimit = PLAUSIBLE_ACTIVE_POWER_LIMIT_DEFAULT_VALUE;

    private boolean computeMainConnectedComponentOnly = true;

    private Set<Country> countriesToBalance = Collections.emptySet();

    private boolean distributedOnConformLoad = false;

    private boolean phaseControl = false;

    private boolean transformerVoltageControl = false;

    private boolean voltagePerReactivePowerControl = false;

    private boolean reactivePowerRemoteControl = false;

    private boolean dc = false;

    private boolean shuntVoltageControl = false;

    private boolean reactiveLimits = true;

    private boolean hvdcAcEmulation = false;

    private double minPlausibleTargetVoltage = MIN_PLAUSIBLE_TARGET_VOLTAGE_DEFAULT_VALUE;

    private double maxPlausibleTargetVoltage = MAX_PLAUSIBLE_TARGET_VOLTAGE_DEFAULT_VALUE;

    private Set<String> loaderPostProcessorSelection = Collections.emptySet();

    private OpenLoadFlowParameters.ReactiveRangeCheckMode reactiveRangeCheckMode = REACTIVE_RANGE_CHECK_MODE_DEFAULT_VALUE;

    private double lowImpedanceThreshold = LOW_IMPEDANCE_THRESHOLD_DEFAULT_VALUE;

    private boolean svcVoltageMonitoring = true;

    private int maxSlackBusCount = DEFAULT_MAX_SLACK_BUS_COUNT;

<<<<<<< HEAD
    private boolean secondaryVoltageControl = SECONDARY_VOLTAGE_CONTROL_DEFAULT_VALUE;
=======
    private String debugDir = DEBUG_DIR_DEFAULT_VALUE;
>>>>>>> 6371e1f4

    public SlackBusSelector getSlackBusSelector() {
        return slackBusSelector;
    }

    public LfNetworkParameters setSlackBusSelector(SlackBusSelector slackBusSelector) {
        this.slackBusSelector = Objects.requireNonNull(slackBusSelector);
        return this;
    }

    public GraphConnectivityFactory<LfBus, LfBranch> getConnectivityFactory() {
        return connectivityFactory;
    }

    public LfNetworkParameters setConnectivityFactory(GraphConnectivityFactory<LfBus, LfBranch> connectivityFactory) {
        this.connectivityFactory = Objects.requireNonNull(connectivityFactory);
        return this;
    }

    public boolean isGeneratorVoltageRemoteControl() {
        return generatorVoltageRemoteControl;
    }

    public LfNetworkParameters setGeneratorVoltageRemoteControl(boolean generatorVoltageRemoteControl) {
        this.generatorVoltageRemoteControl = generatorVoltageRemoteControl;
        return this;
    }

    public boolean isMinImpedance() {
        return minImpedance;
    }

    public LfNetworkParameters setMinImpedance(boolean minImpedance) {
        this.minImpedance = minImpedance;
        return this;
    }

    public boolean isTwtSplitShuntAdmittance() {
        return twtSplitShuntAdmittance;
    }

    public LfNetworkParameters setTwtSplitShuntAdmittance(boolean twtSplitShuntAdmittance) {
        this.twtSplitShuntAdmittance = twtSplitShuntAdmittance;
        return this;
    }

    public boolean isBreakers() {
        return breakers;
    }

    public LfNetworkParameters setBreakers(boolean breakers) {
        this.breakers = breakers;
        return this;
    }

    public double getPlausibleActivePowerLimit() {
        return plausibleActivePowerLimit;
    }

    public LfNetworkParameters setPlausibleActivePowerLimit(double plausibleActivePowerLimit) {
        this.plausibleActivePowerLimit = plausibleActivePowerLimit;
        return this;
    }

    public boolean isComputeMainConnectedComponentOnly() {
        return computeMainConnectedComponentOnly;
    }

    public LfNetworkParameters setComputeMainConnectedComponentOnly(boolean computeMainConnectedComponentOnly) {
        this.computeMainConnectedComponentOnly = computeMainConnectedComponentOnly;
        return this;
    }

    public Set<Country> getCountriesToBalance() {
        return Collections.unmodifiableSet(countriesToBalance);
    }

    public LfNetworkParameters setCountriesToBalance(Set<Country> countriesToBalance) {
        this.countriesToBalance = Objects.requireNonNull(countriesToBalance);
        return this;
    }

    public boolean isDistributedOnConformLoad() {
        return distributedOnConformLoad;
    }

    public LfNetworkParameters setDistributedOnConformLoad(boolean distributedOnConformLoad) {
        this.distributedOnConformLoad = distributedOnConformLoad;
        return this;
    }

    public boolean isPhaseControl() {
        return phaseControl;
    }

    public LfNetworkParameters setPhaseControl(boolean phaseControl) {
        this.phaseControl = phaseControl;
        return this;
    }

    public boolean isTransformerVoltageControl() {
        return transformerVoltageControl;
    }

    public LfNetworkParameters setTransformerVoltageControl(boolean transformerVoltageControl) {
        this.transformerVoltageControl = transformerVoltageControl;
        return this;
    }

    public boolean isVoltagePerReactivePowerControl() {
        return voltagePerReactivePowerControl;
    }

    public LfNetworkParameters setVoltagePerReactivePowerControl(boolean voltagePerReactivePowerControl) {
        this.voltagePerReactivePowerControl = voltagePerReactivePowerControl;
        return this;
    }

    public boolean isReactivePowerRemoteControl() {
        return reactivePowerRemoteControl;
    }

    public LfNetworkParameters setReactivePowerRemoteControl(boolean reactivePowerRemoteControl) {
        this.reactivePowerRemoteControl = reactivePowerRemoteControl;
        return this;
    }

    public boolean isDc() {
        return dc;
    }

    public LfNetworkParameters setDc(boolean dc) {
        this.dc = dc;
        return this;
    }

    public boolean isShuntVoltageControl() {
        return shuntVoltageControl;
    }

    public LfNetworkParameters setShuntVoltageControl(boolean shuntVoltageControl) {
        this.shuntVoltageControl = shuntVoltageControl;
        return this;
    }

    public boolean isReactiveLimits() {
        return reactiveLimits;
    }

    public LfNetworkParameters setReactiveLimits(boolean reactiveLimits) {
        this.reactiveLimits = reactiveLimits;
        return this;
    }

    public boolean isHvdcAcEmulation() {
        return hvdcAcEmulation;
    }

    public LfNetworkParameters setHvdcAcEmulation(boolean hvdcAcEmulation) {
        this.hvdcAcEmulation = hvdcAcEmulation;
        return this;
    }

    public double getMinPlausibleTargetVoltage() {
        return minPlausibleTargetVoltage;
    }

    public LfNetworkParameters setMinPlausibleTargetVoltage(double minPlausibleTargetVoltage) {
        this.minPlausibleTargetVoltage = minPlausibleTargetVoltage;
        return this;
    }

    public double getMaxPlausibleTargetVoltage() {
        return maxPlausibleTargetVoltage;
    }

    public LfNetworkParameters setMaxPlausibleTargetVoltage(double maxPlausibleTargetVoltage) {
        this.maxPlausibleTargetVoltage = maxPlausibleTargetVoltage;
        return this;
    }

    public double getLowImpedanceThreshold() {
        return lowImpedanceThreshold;
    }

    public LfNetworkParameters setLowImpedanceThreshold(double lowImpedanceThreshold) {
        if (lowImpedanceThreshold <= 0) {
            throw new PowsyblException("lowImpedanceThreshold must be greater than 0");
        }
        this.lowImpedanceThreshold = lowImpedanceThreshold;
        return this;
    }

    public OpenLoadFlowParameters.ReactiveRangeCheckMode getReactiveRangeCheckMode() {
        return reactiveRangeCheckMode;
    }

    public LfNetworkParameters setReactiveRangeCheckMode(OpenLoadFlowParameters.ReactiveRangeCheckMode reactiveRangeCheckMode) {
        this.reactiveRangeCheckMode = reactiveRangeCheckMode;
        return this;
    }

    public boolean isSvcVoltageMonitoring() {
        return svcVoltageMonitoring;
    }

    public LfNetworkParameters setSvcVoltageMonitoring(boolean svcVoltageMonitoring) {
        this.svcVoltageMonitoring = svcVoltageMonitoring;
        return this;
    }

    public Set<String> getLoaderPostProcessorSelection() {
        return loaderPostProcessorSelection;
    }

    public LfNetworkParameters setLoaderPostProcessorSelection(Set<String> loaderPostProcessorSelection) {
        this.loaderPostProcessorSelection = Objects.requireNonNull(loaderPostProcessorSelection);
        return this;
    }

    public int getMaxSlackBusCount() {
        return maxSlackBusCount;
    }

    public static int checkMaxSlackBusCount(int maxSlackBusCount) {
        if (maxSlackBusCount < 1) {
            throw new IllegalArgumentException("Max slack bus count should be >= 1");
        }
        return maxSlackBusCount;
    }

    public LfNetworkParameters setMaxSlackBusCount(int maxSlackBusCount) {
        this.maxSlackBusCount = checkMaxSlackBusCount(maxSlackBusCount);
        return this;
    }

<<<<<<< HEAD
    public boolean isSecondaryVoltageControl() {
        return secondaryVoltageControl;
    }

    public LfNetworkParameters setSecondaryVoltageControl(boolean secondaryVoltageControl) {
        this.secondaryVoltageControl = secondaryVoltageControl;
=======
    public String getDebugDir() {
        return debugDir;
    }

    public LfNetworkParameters setDebugDir(String debugDir) {
        this.debugDir = debugDir;
>>>>>>> 6371e1f4
        return this;
    }

    @Override
    public String toString() {
        return "LfNetworkParameters(" +
                "slackBusSelector=" + slackBusSelector.getClass().getSimpleName() +
                ", connectivityFactory=" + connectivityFactory.getClass().getSimpleName() +
                ", generatorVoltageRemoteControl=" + generatorVoltageRemoteControl +
                ", minImpedance=" + minImpedance +
                ", twtSplitShuntAdmittance=" + twtSplitShuntAdmittance +
                ", breakers=" + breakers +
                ", plausibleActivePowerLimit=" + plausibleActivePowerLimit +
                ", computeMainConnectedComponentOnly=" + computeMainConnectedComponentOnly +
                ", countriesToBalance=" + countriesToBalance +
                ", distributedOnConformLoad=" + distributedOnConformLoad +
                ", phaseControl=" + phaseControl +
                ", transformerVoltageControl=" + transformerVoltageControl +
                ", voltagePerReactivePowerControl=" + voltagePerReactivePowerControl +
                ", reactivePowerRemoteControl=" + reactivePowerRemoteControl +
                ", dc=" + dc +
                ", reactiveLimits=" + reactiveLimits +
                ", hvdcAcEmulation=" + hvdcAcEmulation +
                ", minPlausibleTargetVoltage=" + minPlausibleTargetVoltage +
                ", maxPlausibleTargetVoltage=" + maxPlausibleTargetVoltage +
                ", loaderPostProcessorSelection=" + loaderPostProcessorSelection +
                ", reactiveRangeCheckMode=" + reactiveRangeCheckMode +
                ", lowImpedanceThreshold=" + lowImpedanceThreshold +
                ", svcVoltageMonitoring=" + svcVoltageMonitoring +
                ", maxSlackBusCount=" + maxSlackBusCount +
<<<<<<< HEAD
                ", secondaryVoltageControl=" + secondaryVoltageControl +
=======
                ", debugDir=" + debugDir +
>>>>>>> 6371e1f4
                ')';
    }
}<|MERGE_RESOLUTION|>--- conflicted
+++ resolved
@@ -36,11 +36,9 @@
 
     public static final int DEFAULT_MAX_SLACK_BUS_COUNT = 1;
 
-<<<<<<< HEAD
+    public static final String DEBUG_DIR_DEFAULT_VALUE = null;
+
     public static final boolean SECONDARY_VOLTAGE_CONTROL_DEFAULT_VALUE = false;
-=======
-    public static final String DEBUG_DIR_DEFAULT_VALUE = null;
->>>>>>> 6371e1f4
 
     private SlackBusSelector slackBusSelector = new FirstSlackBusSelector();
 
@@ -92,11 +90,9 @@
 
     private int maxSlackBusCount = DEFAULT_MAX_SLACK_BUS_COUNT;
 
-<<<<<<< HEAD
+    private String debugDir = DEBUG_DIR_DEFAULT_VALUE;
+
     private boolean secondaryVoltageControl = SECONDARY_VOLTAGE_CONTROL_DEFAULT_VALUE;
-=======
-    private String debugDir = DEBUG_DIR_DEFAULT_VALUE;
->>>>>>> 6371e1f4
 
     public SlackBusSelector getSlackBusSelector() {
         return slackBusSelector;
@@ -333,21 +329,21 @@
         return this;
     }
 
-<<<<<<< HEAD
+    public String getDebugDir() {
+        return debugDir;
+    }
+
+    public LfNetworkParameters setDebugDir(String debugDir) {
+        this.debugDir = debugDir;
+        return this;
+    }
+
     public boolean isSecondaryVoltageControl() {
         return secondaryVoltageControl;
     }
 
     public LfNetworkParameters setSecondaryVoltageControl(boolean secondaryVoltageControl) {
         this.secondaryVoltageControl = secondaryVoltageControl;
-=======
-    public String getDebugDir() {
-        return debugDir;
-    }
-
-    public LfNetworkParameters setDebugDir(String debugDir) {
-        this.debugDir = debugDir;
->>>>>>> 6371e1f4
         return this;
     }
 
@@ -378,11 +374,8 @@
                 ", lowImpedanceThreshold=" + lowImpedanceThreshold +
                 ", svcVoltageMonitoring=" + svcVoltageMonitoring +
                 ", maxSlackBusCount=" + maxSlackBusCount +
-<<<<<<< HEAD
+                ", debugDir=" + debugDir +
                 ", secondaryVoltageControl=" + secondaryVoltageControl +
-=======
-                ", debugDir=" + debugDir +
->>>>>>> 6371e1f4
                 ')';
     }
 }