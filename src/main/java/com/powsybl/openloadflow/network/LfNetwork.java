--- conflicted
+++ resolved
@@ -538,14 +538,6 @@
         return subGraph;
     }
 
-<<<<<<< HEAD
-    public static boolean isZeroImpedanceBranch(LfBranch branch) {
-        PiModel piModel = branch.getPiModel();
-        return piModel.getZ() < LfBranch.LOW_IMPEDANCE_THRESHOLD;
-    }
-
-=======
->>>>>>> 9a396ec7
     public GraphDecrementalConnectivity<LfBus> getConnectivity() {
         if (connectivity == null) {
             connectivity = Objects.requireNonNull(connectivityFactory.create());
