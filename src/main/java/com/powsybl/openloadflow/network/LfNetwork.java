/**
 * Copyright (c) 2019, RTE (http://www.rte-france.com)
 * This Source Code Form is subject to the terms of the Mozilla Public
 * License, v. 2.0. If a copy of the MPL was not distributed with this
 * file, You can obtain one at http://mozilla.org/MPL/2.0/.
 */
package com.powsybl.openloadflow.network;

import com.fasterxml.jackson.core.JsonFactory;
import com.fasterxml.jackson.core.JsonGenerator;
import com.google.common.base.Stopwatch;
import com.powsybl.commons.reporter.Reporter;
import com.powsybl.openloadflow.graph.GraphConnectivity;
import com.powsybl.openloadflow.graph.GraphConnectivityFactory;
import com.powsybl.openloadflow.util.PerUnit;
import com.powsybl.openloadflow.util.Reports;
import org.anarres.graphviz.builder.GraphVizGraph;
import org.jgrapht.Graph;
import org.jgrapht.alg.interfaces.SpanningTreeAlgorithm;
import org.jgrapht.alg.spanning.KruskalMinimumSpanningTree;
import org.jgrapht.graph.Pseudograph;
import org.slf4j.Logger;
import org.slf4j.LoggerFactory;

import java.io.IOException;
import java.io.UncheckedIOException;
import java.io.Writer;
import java.nio.charset.StandardCharsets;
import java.nio.file.Files;
import java.nio.file.Path;
import java.util.*;
import java.util.concurrent.TimeUnit;
import java.util.function.Predicate;
import java.util.stream.Collectors;

import static com.powsybl.openloadflow.util.Markers.PERFORMANCE_MARKER;

/**
 * @author Geoffroy Jamgotchian <geoffroy.jamgotchian at rte-france.com>
 */
public class LfNetwork extends AbstractPropertyBag implements PropertyBag {

    private static final Logger LOGGER = LoggerFactory.getLogger(LfNetwork.class);

    private final int numCC;

    private final int numSC;

    private final SlackBusSelector slackBusSelector;

    private final int maxSlackBusCount;

    private final Map<String, LfBus> busesById = new LinkedHashMap<>();

    private final List<LfBus> busesByIndex = new ArrayList<>();

    private List<LfBus> slackBuses;

    private final List<LfBranch> branches = new ArrayList<>();

    private final Map<String, LfBranch> branchesById = new HashMap<>();

    private int shuntCount = 0;

    private final List<LfShunt> shuntsByIndex = new ArrayList<>();

    private final Map<String, LfShunt> shuntsById = new HashMap<>();

    private final Map<String, LfGenerator> generatorsById = new HashMap<>();

    private final List<LfHvdc> hvdcs = new ArrayList<>();

    private final Map<String, LfHvdc> hvdcsById = new HashMap<>();

    private final List<LfNetworkListener> listeners = new ArrayList<>();

    private boolean valid = true;

    private final GraphConnectivityFactory<LfBus, LfBranch> connectivityFactory;

    private GraphConnectivity<LfBus, LfBranch> connectivity;

    public static class LfZeroImpedanceNetwork {

        private final Graph<LfBus, LfBranch> subGraph;

        private final SpanningTreeAlgorithm.SpanningTree<LfBranch> spanningTree;

        public LfZeroImpedanceNetwork(LfNetwork network, boolean dc) {
            subGraph = createZeroImpedanceSubGraph(network, dc);
            spanningTree = createZeroImpedanceSpanningTree(subGraph, dc);
        }

        private static Graph<LfBus, LfBranch> createZeroImpedanceSubGraph(LfNetwork network, boolean dc) {
            return network.createSubGraph(branch -> branch.isZeroImpedance(dc)
                    && branch.getBus1() != null && branch.getBus2() != null);
        }

        private static SpanningTreeAlgorithm.SpanningTree<LfBranch> createZeroImpedanceSpanningTree(Graph<LfBus, LfBranch> zeroImpedanceSubGraph, boolean dc) {
            if (!zeroImpedanceSubGraph.vertexSet().isEmpty()) {
                SpanningTreeAlgorithm.SpanningTree<LfBranch> spanningTree = new KruskalMinimumSpanningTree<>(zeroImpedanceSubGraph).getSpanningTree();
                for (LfBranch branch : spanningTree.getEdges()) {
                    branch.setSpanningTreeEdge(dc, true);
                }
                return spanningTree;
            }
            return null;
        }

        public Graph<LfBus, LfBranch> getSubGraph() {
            return subGraph;
        }

        public SpanningTreeAlgorithm.SpanningTree<LfBranch> getSpanningTree() {
            return spanningTree;
        }
    }

    private LfZeroImpedanceNetwork dcLfZeroImpedanceNetwork;

    private LfZeroImpedanceNetwork acLfZeroImpedanceNetwork;

    private Reporter reporter;
    private final List<LfSecondaryVoltageControl> secondaryVoltageControls = new ArrayList<>();

    public LfNetwork(int numCC, int numSC, SlackBusSelector slackBusSelector, int maxSlackBusCount,
                     GraphConnectivityFactory<LfBus, LfBranch> connectivityFactory, Reporter reporter) {
        this.numCC = numCC;
        this.numSC = numSC;
        this.slackBusSelector = Objects.requireNonNull(slackBusSelector);
        this.maxSlackBusCount = maxSlackBusCount;
        this.connectivityFactory = Objects.requireNonNull(connectivityFactory);
        this.reporter = Objects.requireNonNull(reporter);
    }

    public LfNetwork(int numCC, int numSC, SlackBusSelector slackBusSelector, int maxSlackBusCount,
                     GraphConnectivityFactory<LfBus, LfBranch> connectivityFactory) {
        this(numCC, numSC, slackBusSelector, maxSlackBusCount, connectivityFactory, Reporter.NO_OP);
    }

    public int getNumCC() {
        return numCC;
    }

    public int getNumSC() {
        return numSC;
    }

    public Reporter getReporter() {
        return reporter;
    }

    public void setReporter(Reporter reporter) {
        this.reporter = Objects.requireNonNull(reporter);
    }

    private void invalidateSlack() {
        if (slackBuses != null) {
            for (var slackBus : slackBuses) {
                slackBus.setSlack(false);
            }
            slackBuses.get(0).setReference(false);
        }
        slackBuses = null;
    }

    public void updateSlackBuses() {
        if (slackBuses == null) {
            SelectedSlackBus selectedSlackBus = slackBusSelector.select(busesByIndex, maxSlackBusCount);
            slackBuses = selectedSlackBus.getBuses();
            LOGGER.info("Network {}, slack buses are {} (method='{}')", this, slackBuses, selectedSlackBus.getSelectionMethod());
            for (var slackBus : slackBuses) {
                slackBus.setSlack(true);
            }
            slackBuses.get(0).setReference(true);
        }
    }

    private void invalidateZeroImpedanceNetworks() {
        dcLfZeroImpedanceNetwork = null;
        acLfZeroImpedanceNetwork = null;
    }

    public void addBranch(LfBranch branch) {
        Objects.requireNonNull(branch);
        branch.setNum(branches.size());
        branches.add(branch);
        branchesById.put(branch.getId(), branch);
        invalidateSlack();
        connectivity = null;
        invalidateZeroImpedanceNetworks();

        // create bus -> branches link
        if (branch.getBus1() != null) {
            branch.getBus1().addBranch(branch);
        }
        if (branch.getBus2() != null) {
            branch.getBus2().addBranch(branch);
        }
    }

    public List<LfBranch> getBranches() {
        return branches;
    }

    public LfBranch getBranch(int num) {
        return branches.get(num);
    }

    public LfBranch getBranchById(String branchId) {
        Objects.requireNonNull(branchId);
        return branchesById.get(branchId);
    }

    public void addBus(LfBus bus) {
        Objects.requireNonNull(bus);
        bus.setNum(busesByIndex.size());
        busesByIndex.add(bus);
        busesById.put(bus.getId(), bus);
        invalidateSlack();
        connectivity = null;

        bus.getShunt().ifPresent(shunt -> {
            shunt.setNum(shuntCount++);
            shuntsByIndex.add(shunt);
            shunt.getOriginalIds().forEach(id -> shuntsById.put(id, shunt));
        });
        bus.getControllerShunt().ifPresent(shunt -> {
            shunt.setNum(shuntCount++);
            shuntsByIndex.add(shunt);
            shunt.getOriginalIds().forEach(id -> shuntsById.put(id, shunt));
        });
        bus.getGenerators().forEach(gen -> generatorsById.put(gen.getId(), gen));
    }

    public List<LfBus> getBuses() {
        return busesByIndex;
    }

    public LfBus getBusById(String id) {
        Objects.requireNonNull(id);
        return busesById.get(id);
    }

    public LfBus getBus(int num) {
        return busesByIndex.get(num);
    }

    public LfBus getSlackBus() {
        return getSlackBuses().get(0);
    }

    public List<LfBus> getSlackBuses() {
        updateSlackBuses();
        return slackBuses;
    }

    public List<LfShunt> getShunts() {
        return shuntsByIndex;
    }

    public LfShunt getShunt(int num) {
        return shuntsByIndex.get(num);
    }

    public LfShunt getShuntById(String id) {
        Objects.requireNonNull(id);
        return shuntsById.get(id);
    }

    public LfGenerator getGeneratorById(String id) {
        Objects.requireNonNull(id);
        return generatorsById.get(id);
    }

    public void addHvdc(LfHvdc hvdc) {
        Objects.requireNonNull(hvdc);
        hvdc.setNum(hvdcs.size());
        hvdcs.add(hvdc);
        hvdcsById.put(hvdc.getId(), hvdc);

        // create bus -> branches link
        if (hvdc.getBus1() != null) {
            hvdc.getBus1().addHvdc(hvdc);
        }
        if (hvdc.getBus2() != null) {
            hvdc.getBus2().addHvdc(hvdc);
        }
    }

    public List<LfHvdc> getHvdcs() {
        return hvdcs;
    }

    public LfHvdc getHvdcById(String id) {
        Objects.requireNonNull(id);
        return hvdcsById.get(id);
    }

    public void updateState(LfNetworkStateUpdateParameters parameters) {
        Stopwatch stopwatch = Stopwatch.createStarted();

        for (LfHvdc hvdc : hvdcs) {
            hvdc.updateState();
        }
        for (LfBus bus : busesById.values()) {
            bus.updateState(parameters);
            for (LfGenerator generator : bus.getGenerators()) {
                generator.updateState();
            }
            bus.getShunt().ifPresent(shunt -> shunt.updateState(parameters));
            bus.getControllerShunt().ifPresent(shunt -> shunt.updateState(parameters));
        }
        for (LfBranch branch : branches) {
            branch.updateState(parameters);
        }

        stopwatch.stop();
        LOGGER.debug(PERFORMANCE_MARKER, "Network {}, IIDM network updated in {} ms", this, stopwatch.elapsed(TimeUnit.MILLISECONDS));
    }

    public void writeJson(Path file) {
        try (Writer writer = Files.newBufferedWriter(file, StandardCharsets.UTF_8)) {
            writeJson(writer);
        } catch (IOException e) {
            throw new UncheckedIOException(e);
        }
    }

    private void writeJson(LfBus bus, JsonGenerator jsonGenerator) throws IOException {
        jsonGenerator.writeStringField("id", bus.getId());
        jsonGenerator.writeNumberField("num", bus.getNum());
        if (bus.getGenerationTargetQ() != 0) {
            jsonGenerator.writeNumberField("generationTargetQ", bus.getGenerationTargetQ());
        }
        if (bus.getLoadTargetP() != 0) {
            jsonGenerator.writeNumberField("loadTargetP", bus.getLoadTargetP());
        }
        if (bus.getLoadTargetQ() != 0) {
            jsonGenerator.writeNumberField("loadTargetQ", bus.getLoadTargetQ());
        }
        bus.getVoltageControl().ifPresent(vc -> {
            if (bus.isVoltageControlEnabled()) {
                try {
                    if (vc.getControlledBus() != bus) {
                        jsonGenerator.writeNumberField("remoteControlTargetBus", vc.getControlledBus().getNum());
                    }
                    jsonGenerator.writeNumberField("targetV", vc.getTargetValue());
                } catch (IOException e) {
                    throw new UncheckedIOException(e);
                }
            }
        });
        if (!Double.isNaN(bus.getV())) {
            jsonGenerator.writeNumberField("v", bus.getV());
        }
        if (!Double.isNaN(bus.getAngle())) {
            jsonGenerator.writeNumberField("angle", bus.getAngle());
        }
    }

    private void writeJson(LfBranch branch, JsonGenerator jsonGenerator) throws IOException {
        jsonGenerator.writeStringField("id", branch.getId());
        jsonGenerator.writeNumberField("num", branch.getNum());
        LfBus bus1 = branch.getBus1();
        LfBus bus2 = branch.getBus2();
        if (bus1 != null) {
            jsonGenerator.writeNumberField("num1", bus1.getNum());
        }
        if (bus2 != null) {
            jsonGenerator.writeNumberField("num2", bus2.getNum());
        }
        PiModel piModel = branch.getPiModel();
        jsonGenerator.writeNumberField("r", piModel.getR());
        jsonGenerator.writeNumberField("x", piModel.getX());
        if (piModel.getG1() != 0) {
            jsonGenerator.writeNumberField("g1", piModel.getG1());
        }
        if (piModel.getG2() != 0) {
            jsonGenerator.writeNumberField("g2", piModel.getG2());
        }
        if (piModel.getB1() != 0) {
            jsonGenerator.writeNumberField("b1", piModel.getB1());
        }
        if (piModel.getB2() != 0) {
            jsonGenerator.writeNumberField("b2", piModel.getB2());
        }
        if (piModel.getR1() != 1) {
            jsonGenerator.writeNumberField("r1", piModel.getR1());
        }
        if (piModel.getA1() != 0) {
            jsonGenerator.writeNumberField("a1", piModel.getA1());
        }
        branch.getDiscretePhaseControl().filter(dpc -> branch.isPhaseController()).ifPresent(dpc -> {
            try {
                jsonGenerator.writeFieldName("discretePhaseControl");
                jsonGenerator.writeStartObject();
                jsonGenerator.writeStringField("controller", dpc.getController().getId());
                jsonGenerator.writeStringField("controlled", dpc.getControlled().getId());
                jsonGenerator.writeStringField("mode", dpc.getMode().name());
                jsonGenerator.writeStringField("unit", dpc.getUnit().name());
                jsonGenerator.writeStringField("controlledSide", dpc.getControlledSide().name());
                jsonGenerator.writeNumberField("targetValue", dpc.getTargetValue());
                jsonGenerator.writeEndObject();
            } catch (IOException e) {
                throw new UncheckedIOException(e);
            }
        });
    }

    private void writeJson(LfShunt shunt, JsonGenerator jsonGenerator) throws IOException {
        jsonGenerator.writeStringField("id", shunt.getId());
        jsonGenerator.writeNumberField("num", shunt.getNum());
        jsonGenerator.writeNumberField("b", shunt.getB());
    }

    private void writeJson(LfGenerator generator, JsonGenerator jsonGenerator) throws IOException {
        jsonGenerator.writeStringField("id", generator.getId());
        jsonGenerator.writeNumberField("targetP", generator.getTargetP());
        if (!Double.isNaN(generator.getTargetQ())) {
            jsonGenerator.writeNumberField("targetQ", generator.getTargetQ());
        }
        jsonGenerator.writeBooleanField("voltageControl", generator.getGeneratorControlType() == LfGenerator.GeneratorControlType.VOLTAGE);
        jsonGenerator.writeNumberField("minP", generator.getMinP());
        jsonGenerator.writeNumberField("maxP", generator.getMaxP());
    }

    public void writeJson(Writer writer) {
        Objects.requireNonNull(writer);
        updateSlackBuses();
        try (JsonGenerator jsonGenerator = new JsonFactory()
                .createGenerator(writer)
                .useDefaultPrettyPrinter()) {
            jsonGenerator.writeStartObject();

            jsonGenerator.writeFieldName("buses");
            jsonGenerator.writeStartArray();
            List<LfBus> sortedBuses = busesById.values().stream().sorted(Comparator.comparing(LfBus::getId)).collect(Collectors.toList());
            for (LfBus bus : sortedBuses) {
                jsonGenerator.writeStartObject();

                writeJson(bus, jsonGenerator);

                bus.getShunt().ifPresent(shunt -> {
                    try {
                        jsonGenerator.writeFieldName("shunt");
                        jsonGenerator.writeStartObject();

                        writeJson(shunt, jsonGenerator);

                        jsonGenerator.writeEndObject();
                    } catch (IOException e) {
                        throw new UncheckedIOException(e);
                    }
                });

                List<LfGenerator> sortedGenerators = bus.getGenerators().stream().sorted(Comparator.comparing(LfGenerator::getId)).collect(Collectors.toList());
                if (!sortedGenerators.isEmpty()) {
                    jsonGenerator.writeFieldName("generators");
                    jsonGenerator.writeStartArray();
                    for (LfGenerator generator : sortedGenerators) {
                        jsonGenerator.writeStartObject();

                        writeJson(generator, jsonGenerator);

                        jsonGenerator.writeEndObject();
                    }
                    jsonGenerator.writeEndArray();
                }

                jsonGenerator.writeEndObject();
            }
            jsonGenerator.writeEndArray();

            jsonGenerator.writeFieldName("branches");
            jsonGenerator.writeStartArray();
            List<LfBranch> sortedBranches = branches.stream().sorted(Comparator.comparing(LfBranch::getId)).collect(Collectors.toList());
            for (LfBranch branch : sortedBranches) {
                jsonGenerator.writeStartObject();

                writeJson(branch, jsonGenerator);

                jsonGenerator.writeEndObject();
            }
            jsonGenerator.writeEndArray();

            jsonGenerator.writeEndObject();
        } catch (IOException e) {
            throw new UncheckedIOException(e);
        }
    }

    private void reportSize(Reporter reporter) {
        Reports.reportNetworkSize(reporter, busesById.values().size(), branches.size());
        LOGGER.info("Network {} has {} buses and {} branches",
            this, busesById.values().size(), branches.size());
    }

    public void reportBalance(Reporter reporter) {
        double activeGeneration = 0;
        double reactiveGeneration = 0;
        double activeLoad = 0;
        double reactiveLoad = 0;
        for (LfBus b : busesById.values()) {
            activeGeneration += b.getGenerationTargetP() * PerUnit.SB;
            reactiveGeneration += b.getGenerationTargetQ() * PerUnit.SB;
            activeLoad += b.getLoadTargetP() * PerUnit.SB;
            reactiveLoad += b.getLoadTargetQ() * PerUnit.SB;
        }

        Reports.reportNetworkBalance(reporter, activeGeneration, activeLoad, reactiveGeneration, reactiveLoad);
        LOGGER.info("Network {} balance: active generation={} MW, active load={} MW, reactive generation={} MVar, reactive load={} MVar",
            this, activeGeneration, activeLoad, reactiveGeneration, reactiveLoad);
    }

    public void fix(boolean minImpedance, double lowImpedanceThreshold) {
        if (minImpedance) {
            for (LfBranch branch : branches) {
                branch.setMinZ(lowImpedanceThreshold);
            }
        }
    }

    private void validateBuses(boolean dc, Reporter reporter) {
        if (!dc) {
            boolean hasAtLeastOneBusVoltageControlled = false;
            for (LfBus bus : busesByIndex) {
                if (bus.isVoltageControlled()) {
                    hasAtLeastOneBusVoltageControlled = true;
                    break;
                }
            }
            if (!hasAtLeastOneBusVoltageControlled) {
                LOGGER.error("Network {} must have at least one bus voltage controlled", this);
                Reports.reportNetworkMustHaveAtLeastOneBusVoltageControlled(reporter);
                valid = false;
            }
        }
    }

    public void validate(boolean dc, Reporter reporter) {
        valid = true;
        validateBuses(dc, reporter);
    }

    public static <T> List<LfNetwork> load(T network, LfNetworkLoader<T> networkLoader, SlackBusSelector slackBusSelector) {
        return load(network, networkLoader, new LfNetworkParameters().setSlackBusSelector(slackBusSelector), Reporter.NO_OP);
    }

    public static <T> List<LfNetwork> load(T network, LfNetworkLoader<T> networkLoader, LfNetworkParameters parameters) {
        return load(network, networkLoader, parameters, Reporter.NO_OP);
    }

    public static <T> List<LfNetwork> load(T network, LfNetworkLoader<T> networkLoader, SlackBusSelector slackBusSelector, Reporter reporter) {
        return load(network, networkLoader, new LfNetworkParameters().setSlackBusSelector(slackBusSelector), reporter);
    }

    public static <T> List<LfNetwork> load(T network, LfNetworkLoader<T> networkLoader, LfNetworkParameters parameters, Reporter reporter) {
        Objects.requireNonNull(network);
        Objects.requireNonNull(networkLoader);
        Objects.requireNonNull(parameters);
        List<LfNetwork> lfNetworks = networkLoader.load(network, parameters, reporter);
        for (LfNetwork lfNetwork : lfNetworks) {
            Reporter reporterNetwork = Reports.createPostLoadingProcessingReporter(lfNetwork.getReporter());
            lfNetwork.fix(parameters.isMinImpedance(), parameters.getLowImpedanceThreshold());
            lfNetwork.validate(parameters.isDc(), reporterNetwork);
            if (lfNetwork.isValid()) {
                lfNetwork.reportSize(reporterNetwork);
                lfNetwork.reportBalance(reporterNetwork);
            } else {
                LOGGER.info("Network {} is invalid, no calculation will be done", lfNetwork);
            }
        }
        return lfNetworks;
    }

    public void updateZeroImpedanceCache(boolean dc) {
        if (dc) {
            if (dcLfZeroImpedanceNetwork == null) {
                dcLfZeroImpedanceNetwork = new LfZeroImpedanceNetwork(this, true);
            }
        } else {
            if (acLfZeroImpedanceNetwork == null) {
                acLfZeroImpedanceNetwork = new LfZeroImpedanceNetwork(this, false);
            }
        }
    }

    public LfZeroImpedanceNetwork getZeroImpedanceNetwork(boolean dc) {
        updateZeroImpedanceCache(dc);
        return dc ? dcLfZeroImpedanceNetwork : acLfZeroImpedanceNetwork;
    }

    private Graph<LfBus, LfBranch> createSubGraph(Predicate<LfBranch> branchFilter) {
        Objects.requireNonNull(branchFilter);

        List<LfBranch> filteredBranches = getBranches().stream()
                .filter(branchFilter)
                .collect(Collectors.toList());

        Graph<LfBus, LfBranch> subGraph = new Pseudograph<>(LfBranch.class);
        for (LfBranch branch : filteredBranches) {
            subGraph.addVertex(branch.getBus1());
            subGraph.addVertex(branch.getBus2());
            subGraph.addEdge(branch.getBus1(), branch.getBus2(), branch);
        }

        return subGraph;
    }

    public GraphConnectivity<LfBus, LfBranch> getConnectivity() {
        if (connectivity == null) {
            connectivity = Objects.requireNonNull(connectivityFactory.create());
            getBuses().forEach(connectivity::addVertex);
            getBranches().stream()
                    .filter(b -> b.getBus1() != null && b.getBus2() != null)
                    .forEach(b -> connectivity.addEdge(b.getBus1(), b.getBus2(), b));
            connectivity.setMainComponentVertex(getSlackBus());
        }
        return connectivity;
    }

    public void addListener(LfNetworkListener listener) {
        listeners.add(listener);
    }

    public void removeListener(LfNetworkListener listener) {
        listeners.remove(listener);
    }

    public List<LfNetworkListener> getListeners() {
        return listeners;
    }

    public boolean isValid() {
        return valid;
    }

    /**
     * Disable transformer voltage control when there is no generator controlling voltage on the connected component
     * that belong to the not controlled side of the transformer.
     */
    public void fixTransformerVoltageControls() {
        List<LfBranch> controllerBranches = new ArrayList<>(1);
        getConnectivity().startTemporaryChanges();
        for (LfBranch branch : branches) {
            if (!branch.isDisabled() && branch.isVoltageController() && branch.isVoltageControlEnabled()) {
                controllerBranches.add(branch);
            }
            if (branch.isDisabled() && branch.getBus1() != null && branch.getBus2() != null) {
                // apply contingency (in case we are inside a security analysis)
                getConnectivity().removeEdge(branch);
            }
        }
        for (LfBranch branch : controllerBranches) {
            getConnectivity().removeEdge(branch);
        }
        int disabledTransformerCount = 0;
        Map<Integer, Boolean> componentNoPVBusesMap = new HashMap<>();
        for (LfBranch branch : controllerBranches) {
            var voltageControl = branch.getVoltageControl().orElseThrow();
            LfBus notControlledSide;
            if (voltageControl.getControlled() == branch.getBus1()) {
                notControlledSide = branch.getBus2();
            } else if (voltageControl.getControlled() == branch.getBus2()) {
                notControlledSide = branch.getBus1();
            } else {
                continue;
            }
            boolean noPvBusesInComponent = componentNoPVBusesMap.computeIfAbsent(getConnectivity().getComponentNumber(notControlledSide),
                k -> getConnectivity().getConnectedComponent(notControlledSide).stream().noneMatch(LfBus::isVoltageControlled));
            if (noPvBusesInComponent) {
                branch.setVoltageControlEnabled(false);
                LOGGER.trace("Transformer {} voltage control has been disabled because no PV buses on not controlled side connected component",
                        branch.getId());
                disabledTransformerCount++;
            }
        }
        getConnectivity().undoTemporaryChanges();
        if (disabledTransformerCount > 0) {
            LOGGER.warn("{} transformer voltage controls have been disabled because no PV buses on not controlled side connected component",
                    disabledTransformerCount);
        }
    }

<<<<<<< HEAD
    public void addSecondaryVoltageControl(LfSecondaryVoltageControl secondaryVoltageControl) {
        secondaryVoltageControls.add(Objects.requireNonNull(secondaryVoltageControl));
    }

    public List<LfSecondaryVoltageControl> getSecondaryVoltageControls() {
        return secondaryVoltageControls;
=======
    public void writeGraphViz(Path file, boolean dc) {
        try (Writer writer = Files.newBufferedWriter(file, StandardCharsets.UTF_8)) {
            writeGraphViz(writer, dc);
        } catch (IOException e) {
            throw new UncheckedIOException(e);
        }
    }

    public void writeGraphViz(Writer writer, boolean dc) {
        try {
            GraphVizGraph gvGraph = new GraphVizGraphBuilder(this).build(dc);
            gvGraph.writeTo(writer);
        } catch (IOException e) {
            throw new UncheckedIOException(e);
        }
    }

    public String getId() {
        return "{CC" + numCC + " SC" + numSC + '}';
>>>>>>> 6371e1f4
    }

    @Override
    public String toString() {
        return getId();
    }
}<|MERGE_RESOLUTION|>--- conflicted
+++ resolved
@@ -683,14 +683,6 @@
         }
     }
 
-<<<<<<< HEAD
-    public void addSecondaryVoltageControl(LfSecondaryVoltageControl secondaryVoltageControl) {
-        secondaryVoltageControls.add(Objects.requireNonNull(secondaryVoltageControl));
-    }
-
-    public List<LfSecondaryVoltageControl> getSecondaryVoltageControls() {
-        return secondaryVoltageControls;
-=======
     public void writeGraphViz(Path file, boolean dc) {
         try (Writer writer = Files.newBufferedWriter(file, StandardCharsets.UTF_8)) {
             writeGraphViz(writer, dc);
@@ -710,7 +702,14 @@
 
     public String getId() {
         return "{CC" + numCC + " SC" + numSC + '}';
->>>>>>> 6371e1f4
+    }
+
+    public void addSecondaryVoltageControl(LfSecondaryVoltageControl secondaryVoltageControl) {
+        secondaryVoltageControls.add(Objects.requireNonNull(secondaryVoltageControl));
+    }
+
+    public List<LfSecondaryVoltageControl> getSecondaryVoltageControls() {
+        return secondaryVoltageControls;
     }
 
     @Override
