/**
 * Copyright (c) 2019, RTE (http://www.rte-france.com)
 * This Source Code Form is subject to the terms of the Mozilla Public
 * License, v. 2.0. If a copy of the MPL was not distributed with this
 * file, You can obtain one at http://mozilla.org/MPL/2.0/.
 */
package com.powsybl.openloadflow.network;

import com.fasterxml.jackson.core.JsonFactory;
import com.fasterxml.jackson.core.JsonGenerator;
import com.google.common.base.Stopwatch;
import com.powsybl.commons.PowsyblException;
import com.powsybl.commons.reporter.Report;
import com.powsybl.commons.reporter.Reporter;
import com.powsybl.commons.reporter.TypedValue;
import com.powsybl.openloadflow.graph.GraphDecrementalConnectivity;
import com.powsybl.openloadflow.graph.GraphDecrementalConnectivityFactory;
import com.powsybl.openloadflow.util.PerUnit;
import net.jafama.FastMath;
import org.jgrapht.Graph;
import org.jgrapht.graph.Pseudograph;
import org.slf4j.Logger;
import org.slf4j.LoggerFactory;

import java.io.IOException;
import java.io.UncheckedIOException;
import java.io.Writer;
import java.nio.charset.StandardCharsets;
import java.nio.file.Files;
import java.nio.file.Path;
import java.util.*;
import java.util.concurrent.TimeUnit;
import java.util.function.Predicate;
import java.util.stream.Collectors;

import static com.powsybl.openloadflow.util.Markers.PERFORMANCE_MARKER;

/**
 * @author Geoffroy Jamgotchian <geoffroy.jamgotchian at rte-france.com>
 */
public class LfNetwork {

    private static final Logger LOGGER = LoggerFactory.getLogger(LfNetwork.class);

    private static final double TARGET_VOLTAGE_EPSILON = Math.pow(10, -6);

    private final int numCC;

    private final int numSC;

    private final SlackBusSelector slackBusSelector;

    private final Map<String, LfBus> busesById = new LinkedHashMap<>();

    private final List<LfBus> busesByIndex = new ArrayList<>();

    private LfBus slackBus;

    private final List<LfBranch> branches = new ArrayList<>();

    private final Map<String, LfBranch> branchesById = new HashMap<>();

    private int shuntCount = 0;

    private final List<LfShunt> shuntsByIndex = new ArrayList<>();

    private final Map<String, LfShunt> shuntsById = new HashMap<>();

    private final Map<String, LfGenerator> generatorsById = new HashMap<>();

    private final List<LfNetworkListener> listeners = new ArrayList<>();

    private boolean valid = true;

    private Object userObject;

    private final GraphDecrementalConnectivityFactory<LfBus> connectivityFactory;

    private GraphDecrementalConnectivity<LfBus> connectivity;

    public LfNetwork(int numCC, int numSC, SlackBusSelector slackBusSelector,
                     GraphDecrementalConnectivityFactory<LfBus> connectivityFactory) {
        this.numCC = numCC;
        this.numSC = numSC;
        this.slackBusSelector = Objects.requireNonNull(slackBusSelector);
        this.connectivityFactory = Objects.requireNonNull(connectivityFactory);
    }

    public int getNumCC() {
        return numCC;
    }

    public int getNumSC() {
        return numSC;
    }

    private void invalidateSlack() {
        slackBus = null;
    }

    public void updateSlack() {
        if (slackBus == null) {
            SelectedSlackBus selectedSlackBus = slackBusSelector.select(busesByIndex);
            slackBus = selectedSlackBus.getBus();
            LOGGER.info("Network {}, slack bus is '{}' (method='{}')", this, slackBus.getId(), selectedSlackBus.getSelectionMethod());
            slackBus.setSlack(true);
        }
    }

    public void addBranch(LfBranch branch) {
        Objects.requireNonNull(branch);
        branch.setNum(branches.size());
        branches.add(branch);
        branchesById.put(branch.getId(), branch);
        invalidateSlack();
        connectivity = null;

        // create bus -> branches link
        if (branch.getBus1() != null) {
            branch.getBus1().addBranch(branch);
        }
        if (branch.getBus2() != null) {
            branch.getBus2().addBranch(branch);
        }
    }

    public List<LfBranch> getBranches() {
        return branches;
    }

    public LfBranch getBranch(int num) {
        return branches.get(num);
    }

    public LfBranch getBranchById(String branchId) {
        Objects.requireNonNull(branchId);
        return branchesById.get(branchId);
    }

    public void addBus(LfBus bus) {
        Objects.requireNonNull(bus);
        bus.setNum(busesByIndex.size());
        busesByIndex.add(bus);
        busesById.put(bus.getId(), bus);
        invalidateSlack();
        connectivity = null;

        bus.getShunt().ifPresent(shunt -> {
            shunt.setNum(shuntCount++);
            shuntsByIndex.add(shunt);
            shunt.getIds().forEach(id -> shuntsById.put(id, shunt));
        });
        bus.getControllerShunt().ifPresent(shunt -> {
            shunt.setNum(shuntCount++);
            shuntsByIndex.add(shunt);
            shunt.getIds().forEach(id -> shuntsById.put(id, shunt));
        });
        bus.getGenerators().forEach(gen -> generatorsById.put(gen.getId(), gen));
    }

    public List<LfBus> getBuses() {
        return busesByIndex;
    }

    public LfBus getBusById(String id) {
        Objects.requireNonNull(id);
        return busesById.get(id);
    }

    public LfBus getBus(int num) {
        return busesByIndex.get(num);
    }

    public LfBus getSlackBus() {
        updateSlack();
        return slackBus;
    }

    public LfShunt getShunt(int num) {
        return shuntsByIndex.get(num);
    }

    public LfShunt getShuntById(String id) {
        Objects.requireNonNull(id);
        return shuntsById.get(id);
    }

    public LfGenerator getGeneratorById(String id) {
        Objects.requireNonNull(id);
        return generatorsById.get(id);
    }

    public void updateState(boolean reactiveLimits, boolean writeSlackBus, boolean phaseShifterRegulationOn,
                            boolean transformerVoltageControlOn, boolean distributedOnConformLoad, boolean loadPowerFactorConstant) {
        Stopwatch stopwatch = Stopwatch.createStarted();

        for (LfBus bus : busesById.values()) {
            bus.updateState(reactiveLimits, writeSlackBus, distributedOnConformLoad, loadPowerFactorConstant);
            for (LfGenerator generator : bus.getGenerators()) {
                generator.updateState();
            }
            bus.getShunt().ifPresent(LfShunt::updateState);
            bus.getControllerShunt().ifPresent(LfShunt::updateState);
        }
        for (LfBranch branch : branches) {
            branch.updateState(phaseShifterRegulationOn, transformerVoltageControlOn);
        }

        stopwatch.stop();
        LOGGER.debug(PERFORMANCE_MARKER, "IIDM network updated in {} ms", stopwatch.elapsed(TimeUnit.MILLISECONDS));
    }

    public void writeJson(Path file) {
        try (Writer writer = Files.newBufferedWriter(file, StandardCharsets.UTF_8)) {
            writeJson(writer);
        } catch (IOException e) {
            throw new UncheckedIOException(e);
        }
    }

    private void writeJson(LfBus bus, JsonGenerator jsonGenerator) throws IOException {
        jsonGenerator.writeStringField("id", bus.getId());
        jsonGenerator.writeNumberField("num", bus.getNum());
        if (bus.getGenerationTargetQ() != 0) {
            jsonGenerator.writeNumberField("generationTargetQ", bus.getGenerationTargetQ());
        }
        if (bus.getLoadTargetP() != 0) {
            jsonGenerator.writeNumberField("loadTargetP", bus.getLoadTargetP());
        }
        if (bus.getLoadTargetQ() != 0) {
            jsonGenerator.writeNumberField("loadTargetQ", bus.getLoadTargetQ());
        }
        bus.getVoltageControl().ifPresent(vc -> {
            if (bus.isVoltageControlEnabled()) {
                try {
                    if (vc.getControlledBus() != bus) {
                        jsonGenerator.writeNumberField("remoteControlTargetBus", vc.getControlledBus().getNum());
                    }
                    jsonGenerator.writeNumberField("targetV", vc.getTargetValue());
                } catch (IOException e) {
                    throw new UncheckedIOException(e);
                }
            }
        });
        if (!Double.isNaN(bus.getV())) {
            jsonGenerator.writeNumberField("v", bus.getV());
        }
        if (!Double.isNaN(bus.getAngle())) {
            jsonGenerator.writeNumberField("angle", bus.getAngle());
        }
    }

    private void writeJson(LfBranch branch, JsonGenerator jsonGenerator) throws IOException {
        jsonGenerator.writeStringField("id", branch.getId());
        jsonGenerator.writeNumberField("num", branch.getNum());
        LfBus bus1 = branch.getBus1();
        LfBus bus2 = branch.getBus2();
        if (bus1 != null) {
            jsonGenerator.writeNumberField("num1", bus1.getNum());
        }
        if (bus2 != null) {
            jsonGenerator.writeNumberField("num2", bus2.getNum());
        }
        PiModel piModel = branch.getPiModel();
        jsonGenerator.writeNumberField("r", piModel.getR());
        jsonGenerator.writeNumberField("x", piModel.getX());
        if (piModel.getG1() != 0) {
            jsonGenerator.writeNumberField("g1", piModel.getG1());
        }
        if (piModel.getG2() != 0) {
            jsonGenerator.writeNumberField("g2", piModel.getG2());
        }
        if (piModel.getB1() != 0) {
            jsonGenerator.writeNumberField("b1", piModel.getB1());
        }
        if (piModel.getB2() != 0) {
            jsonGenerator.writeNumberField("b2", piModel.getB2());
        }
        if (piModel.getR1() != 1) {
            jsonGenerator.writeNumberField("r1", piModel.getR1());
        }
        if (piModel.getA1() != 0) {
            jsonGenerator.writeNumberField("a1", piModel.getA1());
        }
        branch.getDiscretePhaseControl().filter(dpc -> branch.isPhaseController()).ifPresent(dpc -> {
            try {
                jsonGenerator.writeFieldName("discretePhaseControl");
                jsonGenerator.writeStartObject();
                jsonGenerator.writeStringField("controller", dpc.getController().getId());
                jsonGenerator.writeStringField("controlled", dpc.getControlled().getId());
                jsonGenerator.writeStringField("mode", dpc.getMode().name());
                jsonGenerator.writeStringField("unit", dpc.getUnit().name());
                jsonGenerator.writeStringField("controlledSide", dpc.getControlledSide().name());
                jsonGenerator.writeNumberField("targetValue", dpc.getTargetValue());
                jsonGenerator.writeEndObject();
            } catch (IOException e) {
                throw new UncheckedIOException(e);
            }
        });
    }

    private void writeJson(LfShunt shunt, JsonGenerator jsonGenerator) throws IOException {
        jsonGenerator.writeStringField("id", shunt.getId());
        jsonGenerator.writeNumberField("num", shunt.getNum());
        jsonGenerator.writeNumberField("b", shunt.getB());
    }

    private void writeJson(LfGenerator generator, JsonGenerator jsonGenerator) throws IOException {
        jsonGenerator.writeStringField("id", generator.getId());
        jsonGenerator.writeNumberField("targetP", generator.getTargetP());
        if (!Double.isNaN(generator.getTargetQ())) {
            jsonGenerator.writeNumberField("targetQ", generator.getTargetQ());
        }
        jsonGenerator.writeBooleanField("voltageControl", generator.hasVoltageControl());
        jsonGenerator.writeNumberField("minP", generator.getMinP());
        jsonGenerator.writeNumberField("maxP", generator.getMaxP());
    }

    public void writeJson(Writer writer) {
        Objects.requireNonNull(writer);
        updateSlack();
        try (JsonGenerator jsonGenerator = new JsonFactory()
                .createGenerator(writer)
                .useDefaultPrettyPrinter()) {
            jsonGenerator.writeStartObject();

            jsonGenerator.writeFieldName("buses");
            jsonGenerator.writeStartArray();
            List<LfBus> sortedBuses = busesById.values().stream().sorted(Comparator.comparing(LfBus::getId)).collect(Collectors.toList());
            for (LfBus bus : sortedBuses) {
                jsonGenerator.writeStartObject();

                writeJson(bus, jsonGenerator);

                bus.getShunt().ifPresent(shunt -> {
                    try {
                        jsonGenerator.writeFieldName("shunt");
                        jsonGenerator.writeStartObject();

                        writeJson(shunt, jsonGenerator);

                        jsonGenerator.writeEndObject();
                    } catch (IOException e) {
                        throw new UncheckedIOException(e);
                    }
                });

                List<LfGenerator> sortedGenerators = bus.getGenerators().stream().sorted(Comparator.comparing(LfGenerator::getId)).collect(Collectors.toList());
                if (!sortedGenerators.isEmpty()) {
                    jsonGenerator.writeFieldName("generators");
                    jsonGenerator.writeStartArray();
                    for (LfGenerator generator : sortedGenerators) {
                        jsonGenerator.writeStartObject();

                        writeJson(generator, jsonGenerator);

                        jsonGenerator.writeEndObject();
                    }
                    jsonGenerator.writeEndArray();
                }

                jsonGenerator.writeEndObject();
            }
            jsonGenerator.writeEndArray();

            jsonGenerator.writeFieldName("branches");
            jsonGenerator.writeStartArray();
            List<LfBranch> sortedBranches = branches.stream().sorted(Comparator.comparing(LfBranch::getId)).collect(Collectors.toList());
            for (LfBranch branch : sortedBranches) {
                jsonGenerator.writeStartObject();

                writeJson(branch, jsonGenerator);

                jsonGenerator.writeEndObject();
            }
            jsonGenerator.writeEndArray();

            jsonGenerator.writeEndObject();
        } catch (IOException e) {
            throw new UncheckedIOException(e);
        }
    }

    private void reportSize(Reporter reporter) {
        reporter.report(Report.builder()
            .withKey("networkSize")
            .withDefaultMessage("Network CC${numNetworkCc} SC${numNetworkSc} has ${busCount} buses and ${branchCount} branches")
            .withValue("numNetworkCc", numCC)
            .withValue("numNetworkSc", numSC)
            .withValue("busCount", busesById.values().size())
            .withValue("branchCount", branches.size())
            .build());
        LOGGER.info("Network {} has {} buses and {} branches",
            this, busesById.values().size(), branches.size());
    }

    public void reportBalance(Reporter reporter) {
        double activeGeneration = 0;
        double reactiveGeneration = 0;
        double activeLoad = 0;
        double reactiveLoad = 0;
        for (LfBus b : busesById.values()) {
            activeGeneration += b.getGenerationTargetP() * PerUnit.SB;
            reactiveGeneration += b.getGenerationTargetQ() * PerUnit.SB;
            activeLoad += b.getLoadTargetP() * PerUnit.SB;
            reactiveLoad += b.getLoadTargetQ() * PerUnit.SB;
        }

        reporter.report(Report.builder()
            .withKey("networkBalance")
            .withDefaultMessage("Network CC${numNetworkCc} SC${numNetworkSc} balance: active generation=${activeGeneration} MW, active load=${activeLoad} MW, reactive generation=${reactiveGeneration} MVar, reactive load=${reactiveLoad} MVar")
            .withValue("numNetworkCc", numCC)
            .withValue("numNetworkSc", numSC)
            .withValue("activeGeneration", activeGeneration)
            .withValue("activeLoad", activeLoad)
            .withValue("reactiveGeneration", reactiveGeneration)
            .withValue("reactiveLoad", reactiveLoad)
            .build());
        LOGGER.info("Network {} balance: active generation={} MW, active load={} MW, reactive generation={} MVar, reactive load={} MVar",
            this, activeGeneration, activeLoad, reactiveGeneration, reactiveLoad);
    }

    public void fix(boolean minImpedance, boolean dc) {
        if (minImpedance) {
            for (LfBranch branch : branches) {
                branch.setMinZ(dc);
            }
        }
    }

    private void validateBuses(boolean dc, Reporter reporter) {
        if (!dc) {
            boolean hasAtLeastOneBusVoltageControlled = false;
            for (LfBus bus : busesByIndex) {
                if (bus.isVoltageControlled()) {
                    hasAtLeastOneBusVoltageControlled = true;
                    break;
                }
            }
            if (!hasAtLeastOneBusVoltageControlled) {
                LOGGER.error("Network {} must have at least one bus voltage controlled", this);
                reporter.report(Report.builder()
                        .withKey("networkMustHaveAtLEastOneBusVoltageControlled")
                        .withDefaultMessage("Network CC${numNetworkCc} SC${numNetworkSc} must have at least one bus voltage controlled")
                        .withValue("numNetworkCc", numCC)
                        .withValue("numNetworkSc", numSC)
                        .build());
                valid = false;
            }
        }
    }

    private void validateBranches(boolean minImpedance, boolean dc) {
        if (minImpedance) {
            return;
        }
        for (LfBranch branch : branches) {
            if (branch.isZeroImpedanceBranch(dc)) { // will be transformed to non impedant branch
                PiModel piModel = branch.getPiModel();
                LfBus bus1 = branch.getBus1();
                LfBus bus2 = branch.getBus2();
                // ensure target voltages are consistent
                if (bus1 != null && bus2 != null) {
                    Optional<VoltageControl> vc1 = bus1.getVoltageControl();
                    Optional<VoltageControl> vc2 = bus2.getVoltageControl();
                    if (vc1.isPresent() && vc2.isPresent() && bus1.isVoltageControlEnabled() && bus2.isVoltageControlEnabled()
                        && FastMath.abs((vc1.get().getTargetValue() / vc2.get().getTargetValue()) - piModel.getR1() / PiModel.R2) > TARGET_VOLTAGE_EPSILON) {
                        throw new PowsyblException("Non impedant branch '" + branch.getId() + "' is connected to PV buses '"
                                + bus1.getId() + "' and '" + bus2.getId() + "' with inconsistent target voltages: "
                                + vc1.get().getTargetValue() + " and " + vc2.get().getTargetValue());
                    }
                }
            }
        }
    }

    public void validate(boolean minImpedance, boolean dc, Reporter reporter) {
        valid = true;
        validateBuses(dc, reporter);
        validateBranches(minImpedance, dc);
    }

    public static <T> List<LfNetwork> load(T network, LfNetworkLoader<T> networkLoader, SlackBusSelector slackBusSelector) {
        return load(network, networkLoader, new LfNetworkParameters(slackBusSelector), Reporter.NO_OP);
    }

    public static <T> List<LfNetwork> load(T network, LfNetworkLoader<T> networkLoader, LfNetworkParameters parameters) {
        return load(network, networkLoader, parameters, Reporter.NO_OP);
    }

    public static <T> List<LfNetwork> load(T network, LfNetworkLoader<T> networkLoader, SlackBusSelector slackBusSelector, Reporter reporter) {
        return load(network, networkLoader, new LfNetworkParameters(slackBusSelector), reporter);
    }

    public static <T> List<LfNetwork> load(T network, LfNetworkLoader<T> networkLoader, LfNetworkParameters parameters, Reporter reporter) {
        Objects.requireNonNull(network);
        Objects.requireNonNull(networkLoader);
        Objects.requireNonNull(parameters);
        List<LfNetwork> lfNetworks = networkLoader.load(network, parameters, reporter);
        for (LfNetwork lfNetwork : lfNetworks) {
            Reporter reporterNetwork = reporter.createSubReporter("postLoading", "Post loading process on network CC${numNetworkCc} SC${numNetworkSc}",
                Map.of("numNetworkCc", new TypedValue(lfNetwork.getNumCC(), TypedValue.UNTYPED),
                    "numNetworkSc", new TypedValue(lfNetwork.getNumSC(), TypedValue.UNTYPED)));
            lfNetwork.fix(parameters.isMinImpedance(), parameters.isDc());
            lfNetwork.validate(parameters.isMinImpedance(), parameters.isDc(), reporterNetwork);
            if (lfNetwork.isValid()) {
                lfNetwork.reportSize(reporterNetwork);
                lfNetwork.reportBalance(reporterNetwork);
            }
        }
        return lfNetworks;
    }

    /**
     * Create the subgraph of zero-impedance LfBranches and their corresponding LfBuses
     * The graph is intentionally not cached as a parameter so far, to avoid the complexity of invalidating it if changes occur
     * @return the zero-impedance subgraph
     */
    public Graph<LfBus, LfBranch> createZeroImpedanceSubGraph(boolean dc) {
        return createSubGraph(branch -> branch.isZeroImpedanceBranch(dc)
                && branch.getBus1() != null && branch.getBus2() != null);
    }

    public Graph<LfBus, LfBranch> createSubGraph(Predicate<LfBranch> branchFilter) {
        Objects.requireNonNull(branchFilter);

        List<LfBranch> zeroImpedanceBranches = getBranches().stream()
                .filter(branchFilter)
                .collect(Collectors.toList());

        Graph<LfBus, LfBranch> subGraph = new Pseudograph<>(LfBranch.class);
        for (LfBranch branch : zeroImpedanceBranches) {
            subGraph.addVertex(branch.getBus1());
            subGraph.addVertex(branch.getBus2());
            subGraph.addEdge(branch.getBus1(), branch.getBus2(), branch);
        }

        return subGraph;
    }

<<<<<<< HEAD
    public static boolean isZeroImpedanceBranch(LfBranch branch) {
        PiModel piModel = branch.getPiModel();
        return piModel.getZ() < LOW_IMPEDANCE_THRESHOLD;
    }

    public GraphDecrementalConnectivity<LfBus> getConnectivity() {
        if (connectivity == null) {
            connectivity = Objects.requireNonNull(connectivityFactory.create());
            getBuses().forEach(connectivity::addVertex);
            getBranches().forEach(b -> connectivity.addEdge(b.getBus1(), b.getBus2()));
        }
=======
    public GraphDecrementalConnectivity<LfBus> createDecrementalConnectivity(Supplier<GraphDecrementalConnectivity<LfBus>> connectivitySupplier) {
        GraphDecrementalConnectivity<LfBus> connectivity = connectivitySupplier.get();
        getBuses().forEach(connectivity::addVertex);
        getBranches().forEach(b -> connectivity.addEdge(b.getBus1(), b.getBus2()));
>>>>>>> 3ad2f545
        return connectivity;
    }

    public void addListener(LfNetworkListener listener) {
        listeners.add(listener);
    }

    public void removeListener(LfNetworkListener listener) {
        listeners.remove(listener);
    }

    public List<LfNetworkListener> getListeners() {
        return listeners;
    }

    public boolean isValid() {
        return valid;
    }

    public Object getUserObject() {
        return userObject;
    }

    public void setUserObject(Object userObject) {
        this.userObject = userObject;
    }

    @Override
    public String toString() {
        return "{CC" + numCC +
            " SC" + numSC + '}';
    }
}<|MERGE_RESOLUTION|>--- conflicted
+++ resolved
@@ -538,7 +538,6 @@
         return subGraph;
     }
 
-<<<<<<< HEAD
     public static boolean isZeroImpedanceBranch(LfBranch branch) {
         PiModel piModel = branch.getPiModel();
         return piModel.getZ() < LOW_IMPEDANCE_THRESHOLD;
@@ -550,12 +549,6 @@
             getBuses().forEach(connectivity::addVertex);
             getBranches().forEach(b -> connectivity.addEdge(b.getBus1(), b.getBus2()));
         }
-=======
-    public GraphDecrementalConnectivity<LfBus> createDecrementalConnectivity(Supplier<GraphDecrementalConnectivity<LfBus>> connectivitySupplier) {
-        GraphDecrementalConnectivity<LfBus> connectivity = connectivitySupplier.get();
-        getBuses().forEach(connectivity::addVertex);
-        getBranches().forEach(b -> connectivity.addEdge(b.getBus1(), b.getBus2()));
->>>>>>> 3ad2f545
         return connectivity;
     }
 
