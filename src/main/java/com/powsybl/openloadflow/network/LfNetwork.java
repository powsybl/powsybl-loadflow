/**
 * Copyright (c) 2019, RTE (http://www.rte-france.com)
 * This Source Code Form is subject to the terms of the Mozilla Public
 * License, v. 2.0. If a copy of the MPL was not distributed with this
 * file, You can obtain one at http://mozilla.org/MPL/2.0/.
 */
package com.powsybl.openloadflow.network;

import com.fasterxml.jackson.core.JsonFactory;
import com.fasterxml.jackson.core.JsonGenerator;
import com.google.common.base.Stopwatch;
import com.powsybl.commons.PowsyblException;
import com.powsybl.openloadflow.dc.equations.DcEquationSystem;
import net.jafama.FastMath;
import org.slf4j.Logger;
import org.slf4j.LoggerFactory;

import java.io.IOException;
import java.io.UncheckedIOException;
import java.io.Writer;
import java.nio.charset.StandardCharsets;
import java.nio.file.Files;
import java.nio.file.Path;
import java.util.*;
import java.util.concurrent.TimeUnit;
import java.util.stream.Collectors;

import static com.powsybl.openloadflow.util.Markers.PERFORMANCE_MARKER;

/**
 * @author Geoffroy Jamgotchian <geoffroy.jamgotchian at rte-france.com>
 */
public class LfNetwork {

    private static final Logger LOGGER = LoggerFactory.getLogger(LfNetwork.class);

    private static final double TARGET_VOLTAGE_EPSILON = Math.pow(10, -6);

    private final int num;

    private final SlackBusSelector slackBusSelector;

    private final Map<String, LfBus> busesById = new LinkedHashMap<>();

    private List<LfBus> busesByIndex;

    private LfBus slackBus;

    private final List<LfBranch> branches = new ArrayList<>();

<<<<<<< HEAD
    private final Map<String, LfBranch> branchesById = new LinkedHashMap<>();
=======
    private final Map<String, LfBranch> branchesById = new HashMap<>();
>>>>>>> 5d974bb3

    public LfNetwork(int num, SlackBusSelector slackBusSelector) {
        this.num = num;
        this.slackBusSelector = Objects.requireNonNull(slackBusSelector);
    }

    public int getNum() {
        return num;
    }

    private void updateCache() {
        if (busesByIndex == null) {
            busesByIndex = new ArrayList<>(busesById.values());
            for (int i = 0; i < busesByIndex.size(); i++) {
                busesByIndex.get(i).setNum(i);
            }
            slackBus = slackBusSelector.select(busesByIndex);
            slackBus.setSlack(true);
            LOGGER.info("Selected slack bus: {}", slackBus.getId());
        }
    }

    private void invalidateCache() {
        busesByIndex = null;
        slackBus = null;
    }

    public void addBranch(LfBranch branch) {
        Objects.requireNonNull(branch);
        branch.setNum(branches.size());
        branches.add(branch);
<<<<<<< HEAD
        if (branchesById.put(branch.getId(), branch) != null) {
            throw new IllegalArgumentException("Branch '" + branch.getId() + "' already exists");
        }
=======
        branchesById.put(branch.getId(), branch);
>>>>>>> 5d974bb3

        // create bus -> branches link
        if (branch.getBus1() != null) {
            branch.getBus1().addBranch(branch);
        }
        if (branch.getBus2() != null) {
            branch.getBus2().addBranch(branch);
        }
    }

    public List<LfBranch> getBranches() {
        return branches;
    }

    public LfBranch getBranch(int num) {
        return branches.get(num);
    }

<<<<<<< HEAD
    public LfBranch getBranchById(String id) {
        return branchesById.get(id);
=======
    public LfBranch getBranchById(String branchId) {
        Objects.requireNonNull(branchId);
        return branchesById.get(branchId);
>>>>>>> 5d974bb3
    }

    public void addBus(LfBus bus) {
        Objects.requireNonNull(bus);
        if (busesById.put(bus.getId(), bus) != null) {
            throw new IllegalArgumentException("Bus '" + bus.getId() + "' already exists");
        }
        invalidateCache();
    }

    public List<LfBus> getBuses() {
        updateCache();
        return busesByIndex;
    }

    public LfBus getBusById(String id) {
        Objects.requireNonNull(id);
        return busesById.get(id);
    }

    public LfBus getBus(int num) {
        updateCache();
        return busesByIndex.get(num);
    }

    public LfBus getSlackBus() {
        updateCache();
        return slackBus;
    }

    public void updateState(boolean reactiveLimits, boolean writeSlackBus) {
        Stopwatch stopwatch = Stopwatch.createStarted();

        for (LfBus bus : busesById.values()) {
            bus.updateState(reactiveLimits, writeSlackBus);
            for (LfGenerator generator : bus.getGenerators()) {
                generator.updateState();
            }
            for (LfShunt shunt : bus.getShunts()) {
                shunt.updateState();
            }
        }
        for (LfBranch branch : branches) {
            branch.updateState();
        }

        stopwatch.stop();
        LOGGER.debug(PERFORMANCE_MARKER, "IIDM network updated in {} ms", stopwatch.elapsed(TimeUnit.MILLISECONDS));
    }

    public void writeJson(Path file) {
        updateCache();
        try (Writer writer = Files.newBufferedWriter(file, StandardCharsets.UTF_8)) {
            writeJson(writer);
        } catch (IOException e) {
            throw new UncheckedIOException(e);
        }
    }

    private void writeJson(LfBus bus, JsonGenerator jsonGenerator) throws IOException {
        jsonGenerator.writeStringField("id", bus.getId());
        jsonGenerator.writeNumberField("num", bus.getNum());
        if (bus.getGenerationTargetQ() != 0) {
            jsonGenerator.writeNumberField("generationTargetQ", bus.getGenerationTargetQ());
        }
        if (bus.getLoadTargetP() != 0) {
            jsonGenerator.writeNumberField("loadTargetP", bus.getLoadTargetP());
        }
        if (bus.getLoadTargetQ() != 0) {
            jsonGenerator.writeNumberField("loadTargetQ", bus.getLoadTargetQ());
        }
        bus.getControlledBus().ifPresent(lfBus -> {
            try {
                jsonGenerator.writeNumberField("remoteControlTargetBus", lfBus.getNum());
            } catch (IOException e) {
                throw new UncheckedIOException(e);
            }
        });
        if (!Double.isNaN(bus.getTargetV())) {
            jsonGenerator.writeNumberField("targetV", bus.getTargetV());
        }
        if (!Double.isNaN(bus.getV())) {
            jsonGenerator.writeNumberField("v", bus.getV());
        }
        if (!Double.isNaN(bus.getAngle())) {
            jsonGenerator.writeNumberField("angle", bus.getAngle());
        }
    }

    private void writeJson(LfBranch branch, JsonGenerator jsonGenerator) throws IOException {
        jsonGenerator.writeStringField("id", branch.getId());
        jsonGenerator.writeNumberField("num", branch.getNum());
        LfBus bus1 = branch.getBus1();
        LfBus bus2 = branch.getBus2();
        if (bus1 != null) {
            jsonGenerator.writeNumberField("num1", bus1.getNum());
        }
        if (bus2 != null) {
            jsonGenerator.writeNumberField("num2", bus2.getNum());
        }
        PiModel piModel = branch.getPiModel();
        jsonGenerator.writeNumberField("r", piModel.getR());
        jsonGenerator.writeNumberField("x", piModel.getX());
        if (piModel.getG1() != 0) {
            jsonGenerator.writeNumberField("g1", piModel.getG1());
        }
        if (piModel.getG2() != 0) {
            jsonGenerator.writeNumberField("g2", piModel.getG2());
        }
        if (piModel.getB1() != 0) {
            jsonGenerator.writeNumberField("b1", piModel.getB1());
        }
        if (piModel.getB2() != 0) {
            jsonGenerator.writeNumberField("b2", piModel.getB2());
        }
        if (piModel.getR1() != 1) {
            jsonGenerator.writeNumberField("r1", piModel.getR1());
        }
        if (piModel.getA1() != 0) {
            jsonGenerator.writeNumberField("a1", piModel.getA1());
        }
        branch.getPhaseControl().ifPresent(phaseControl -> {
            try {
                jsonGenerator.writeFieldName("phaseControl");
                jsonGenerator.writeStartObject();
                jsonGenerator.writeStringField("mode", phaseControl.getMode().name());
                jsonGenerator.writeStringField("unit", phaseControl.getUnit().name());
                jsonGenerator.writeStringField("controlledSide", phaseControl.getControlledSide().name());
                jsonGenerator.writeNumberField("targetValue", phaseControl.getTargetValue());
                jsonGenerator.writeEndObject();
            } catch (IOException e) {
                throw new UncheckedIOException(e);
            }
        });
    }

    private void writeJson(LfShunt shunt, JsonGenerator jsonGenerator) throws IOException {
        jsonGenerator.writeStringField("id", shunt.getId());
        jsonGenerator.writeNumberField("b", shunt.getB());
    }

    private void writeJson(LfGenerator generator, JsonGenerator jsonGenerator) throws IOException {
        jsonGenerator.writeStringField("id", generator.getId());
        jsonGenerator.writeNumberField("targetP", generator.getTargetP());
        if (!Double.isNaN(generator.getTargetQ())) {
            jsonGenerator.writeNumberField("targetQ", generator.getTargetQ());
        }
        jsonGenerator.writeBooleanField("voltageControl", generator.hasVoltageControl());
        jsonGenerator.writeNumberField("minP", generator.getMinP());
        jsonGenerator.writeNumberField("maxP", generator.getMaxP());
    }

    public void writeJson(Writer writer) {
        Objects.requireNonNull(writer);
        try (JsonGenerator jsonGenerator = new JsonFactory()
                .createGenerator(writer)
                .useDefaultPrettyPrinter()) {
            jsonGenerator.writeStartObject();

            jsonGenerator.writeFieldName("buses");
            jsonGenerator.writeStartArray();
            List<LfBus> sortedBuses = busesById.values().stream().sorted(Comparator.comparing(LfBus::getId)).collect(Collectors.toList());
            for (LfBus bus : sortedBuses) {
                jsonGenerator.writeStartObject();

                writeJson(bus, jsonGenerator);

                List<LfShunt> sortedShunts = bus.getShunts().stream().sorted(Comparator.comparing(LfShunt::getId)).collect(Collectors.toList());
                if (!sortedShunts.isEmpty()) {
                    jsonGenerator.writeFieldName("shunts");
                    jsonGenerator.writeStartArray();
                    for (LfShunt shunt : sortedShunts) {
                        jsonGenerator.writeStartObject();

                        writeJson(shunt, jsonGenerator);

                        jsonGenerator.writeEndObject();
                    }
                    jsonGenerator.writeEndArray();
                }

                List<LfGenerator> sortedGenerators = bus.getGenerators().stream().sorted(Comparator.comparing(LfGenerator::getId)).collect(Collectors.toList());
                if (!sortedGenerators.isEmpty()) {
                    jsonGenerator.writeFieldName("generators");
                    jsonGenerator.writeStartArray();
                    for (LfGenerator generator : sortedGenerators) {
                        jsonGenerator.writeStartObject();

                        writeJson(generator, jsonGenerator);

                        jsonGenerator.writeEndObject();
                    }
                    jsonGenerator.writeEndArray();
                }

                jsonGenerator.writeEndObject();
            }
            jsonGenerator.writeEndArray();

            jsonGenerator.writeFieldName("branches");
            jsonGenerator.writeStartArray();
            List<LfBranch> sortedBranches = branches.stream().sorted(Comparator.comparing(LfBranch::getId)).collect(Collectors.toList());
            for (LfBranch branch : sortedBranches) {
                jsonGenerator.writeStartObject();

                writeJson(branch, jsonGenerator);

                jsonGenerator.writeEndObject();
            }
            jsonGenerator.writeEndArray();

            jsonGenerator.writeEndObject();
        } catch (IOException e) {
            throw new UncheckedIOException(e);
        }
    }

    private void logSize() {
        int controlledBusCount = 0;
        int controllerBusCount = 0;
        for (LfBus bus : busesById.values()) {
            if (bus.getControlledBus().isPresent()) {
                controlledBusCount++;
            }
            if (!bus.getControllerBuses().isEmpty()) {
                controllerBusCount++;
            }
        }
        LOGGER.info("Network {} has {} buses (voltage remote control: {} controllers, {} controlled) and {} branches",
                num, busesById.values().size(), controlledBusCount, controllerBusCount, branches.size());
    }

    public void logBalance() {
        double activeGeneration = 0;
        double reactiveGeneration = 0;
        double activeLoad = 0;
        double reactiveLoad = 0;
        for (LfBus b : busesById.values()) {
            activeGeneration += b.getGenerationTargetP() * PerUnit.SB;
            reactiveGeneration += b.getGenerationTargetQ() * PerUnit.SB;
            activeLoad += b.getLoadTargetP() * PerUnit.SB;
            reactiveLoad += b.getLoadTargetQ() * PerUnit.SB;
        }

        LOGGER.info("Network {} balance: active generation={} Mw, active load={} Mw, reactive generation={} MVar, reactive load={} MVar",
                num, activeGeneration, activeLoad, reactiveGeneration, reactiveLoad);
    }

    private static void fix(LfNetwork network, boolean minImpedance) {
        if (minImpedance) {
            for (LfBranch branch : network.getBranches()) {
                PiModel piModel = branch.getPiModel();
                if (Math.abs(piModel.getZ()) < DcEquationSystem.LOW_IMPEDANCE_THRESHOLD) {
                    piModel.setR(0);
                    piModel.setX(DcEquationSystem.LOW_IMPEDANCE_THRESHOLD);
                }
            }
        }
    }

    private static void validate(LfNetwork network, boolean minImpedance) {
        if (!minImpedance) {
            for (LfBranch branch : network.getBranches()) {
                PiModel piModel = branch.getPiModel();
                if (Math.abs(piModel.getZ()) < DcEquationSystem.LOW_IMPEDANCE_THRESHOLD) { // will be transformed to non impedant branch
                    LfBus bus1 = branch.getBus1();
                    LfBus bus2 = branch.getBus2();
                    // ensure target voltages are consistent
                    if (bus1 != null && bus2 != null && bus1.hasVoltageControl() && bus2.hasVoltageControl()
                            && FastMath.abs((bus1.getTargetV() / bus2.getTargetV()) - piModel.getR1() / PiModel.R2) > TARGET_VOLTAGE_EPSILON) {
                        throw new PowsyblException("Non impedant branch '" + branch.getId() + "' is connected to PV buses '"
                                + bus1.getId() + "' and '" + bus2.getId() + "' with inconsistent target voltages: "
                                + bus1.getTargetV() + " and " + bus2.getTargetV());
                    }
                }
            }
        }
    }

    public static List<LfNetwork> load(Object network, SlackBusSelector slackBusSelector) {
        return load(network, slackBusSelector, false, false, false);
    }

    public static List<LfNetwork> load(Object network, SlackBusSelector slackBusSelector, boolean voltageRemoteControl,
                                       boolean minImpedance, boolean twtSplitShuntAdmittance) {
        Objects.requireNonNull(network);
        Objects.requireNonNull(slackBusSelector);
        for (LfNetworkLoader importer : ServiceLoader.load(LfNetworkLoader.class)) {
            List<LfNetwork> lfNetworks = importer.load(network, slackBusSelector, voltageRemoteControl, twtSplitShuntAdmittance).orElse(null);
            if (lfNetworks != null) {
                for (LfNetwork lfNetwork : lfNetworks) {
                    fix(lfNetwork, minImpedance);
                    validate(lfNetwork, minImpedance);
                    lfNetwork.logSize();
                    lfNetwork.logBalance();
                }
                return lfNetworks;
            }
        }
        throw new PowsyblException("Cannot importer network of type: " + network.getClass().getName());
    }
}<|MERGE_RESOLUTION|>--- conflicted
+++ resolved
@@ -48,11 +48,7 @@
 
     private final List<LfBranch> branches = new ArrayList<>();
 
-<<<<<<< HEAD
-    private final Map<String, LfBranch> branchesById = new LinkedHashMap<>();
-=======
     private final Map<String, LfBranch> branchesById = new HashMap<>();
->>>>>>> 5d974bb3
 
     public LfNetwork(int num, SlackBusSelector slackBusSelector) {
         this.num = num;
@@ -84,13 +80,7 @@
         Objects.requireNonNull(branch);
         branch.setNum(branches.size());
         branches.add(branch);
-<<<<<<< HEAD
-        if (branchesById.put(branch.getId(), branch) != null) {
-            throw new IllegalArgumentException("Branch '" + branch.getId() + "' already exists");
-        }
-=======
         branchesById.put(branch.getId(), branch);
->>>>>>> 5d974bb3
 
         // create bus -> branches link
         if (branch.getBus1() != null) {
@@ -109,21 +99,14 @@
         return branches.get(num);
     }
 
-<<<<<<< HEAD
-    public LfBranch getBranchById(String id) {
-        return branchesById.get(id);
-=======
     public LfBranch getBranchById(String branchId) {
         Objects.requireNonNull(branchId);
         return branchesById.get(branchId);
->>>>>>> 5d974bb3
     }
 
     public void addBus(LfBus bus) {
         Objects.requireNonNull(bus);
-        if (busesById.put(bus.getId(), bus) != null) {
-            throw new IllegalArgumentException("Bus '" + bus.getId() + "' already exists");
-        }
+        busesById.put(bus.getId(), bus);
         invalidateCache();
     }
 
