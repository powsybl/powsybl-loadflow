--- conflicted
+++ resolved
@@ -892,13 +892,7 @@
                 .setLoadFlowModel(LoadFlowModel.DC)
                 .setShuntVoltageControl(false)
                 .setReactiveLimits(false)
-<<<<<<< HEAD
                 .setHvdcAcEmulation(false) // FIXME
-                .setMinPlausibleTargetVoltage(lfParametersExt.getMinPlausibleTargetVoltage())
-                .setMaxPlausibleTargetVoltage(lfParametersExt.getMaxPlausibleTargetVoltage())
-=======
-                .setHvdcAcEmulation(false)
->>>>>>> dd38a35c
                 .setCacheEnabled(false); // force not caching as not supported in sensi analysis
         // create networks including all necessary switches
         try (LfNetworkList lfNetworks = Networks.load(network, lfNetworkParameters, topoConfig, reporter)) {
