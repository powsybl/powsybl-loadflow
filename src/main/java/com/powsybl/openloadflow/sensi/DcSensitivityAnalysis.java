--- conflicted
+++ resolved
@@ -786,14 +786,8 @@
         boolean breakers = !allSwitchesToOpen.isEmpty();
 
         // create the network (we only manage main connected component)
-<<<<<<< HEAD
-        SlackBusSelector slackBusSelector = SlackBusSelector.fromMode(lfParametersExt.getSlackBusSelectionMode(),
-                lfParametersExt.getSlackBusesIds(), lfParametersExt.getPlausibleActivePowerLimit(),
-                lfParametersExt.getCountriesForSlackBusSelection());
-=======
         SlackBusSelector slackBusSelector = SlackBusSelector.fromMode(lfParametersExt.getSlackBusSelectionMode(), lfParametersExt.getSlackBusesIds(),
-                lfParametersExt.getPlausibleActivePowerLimit(), lfParametersExt.getMostMeshedSlackBusSelectorMaxNominalVoltagePercentile());
->>>>>>> 99072c12
+                lfParametersExt.getPlausibleActivePowerLimit(), lfParametersExt.getMostMeshedSlackBusSelectorMaxNominalVoltagePercentile(), lfParametersExt.getCountriesForSlackBusSelection());
         LfNetworkParameters lfNetworkParameters = new LfNetworkParameters()
                 .setSlackBusSelector(slackBusSelector)
                 .setConnectivityFactory(connectivityFactory)
