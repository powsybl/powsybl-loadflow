/**
 * Copyright (c) 2020, RTE (http://www.rte-france.com)
 * This Source Code Form is subject to the terms of the Mozilla Public
 * License, v. 2.0. If a copy of the MPL was not distributed with this
 * file, You can obtain one at http://mozilla.org/MPL/2.0/.
 * SPDX-License-Identifier: MPL-2.0
 */
package com.powsybl.openloadflow.sensi;

import com.google.common.base.Stopwatch;
import com.powsybl.commons.PowsyblException;
import com.powsybl.commons.report.ReportNode;
import com.powsybl.iidm.network.Network;
import com.powsybl.loadflow.LoadFlowParameters;
import com.powsybl.math.matrix.DenseMatrix;
import com.powsybl.math.matrix.MatrixFactory;
import com.powsybl.openloadflow.OpenLoadFlowParameters;
import com.powsybl.openloadflow.dc.DcLoadFlowContext;
import com.powsybl.openloadflow.dc.DcLoadFlowEngine;
import com.powsybl.openloadflow.dc.DcLoadFlowParameters;
import com.powsybl.openloadflow.dc.equations.DcEquationSystemCreationParameters;
import com.powsybl.openloadflow.dc.equations.DcEquationType;
import com.powsybl.openloadflow.dc.equations.DcVariableType;
import com.powsybl.openloadflow.equations.Equation;
import com.powsybl.openloadflow.equations.StateVector;
import com.powsybl.openloadflow.graph.GraphConnectivityFactory;
import com.powsybl.openloadflow.network.*;
import com.powsybl.openloadflow.network.impl.LfNetworkList;
import com.powsybl.openloadflow.network.impl.Networks;
import com.powsybl.openloadflow.network.impl.PropagatedContingency;
import com.powsybl.openloadflow.network.util.ParticipatingElement;
import com.powsybl.openloadflow.network.util.PreviousValueVoltageInitializer;
import com.powsybl.openloadflow.network.util.UniformValueVoltageInitializer;
import com.powsybl.openloadflow.network.util.VoltageInitializer;
import com.powsybl.openloadflow.util.Derivable;
import com.powsybl.sensitivity.*;
import org.apache.commons.lang3.tuple.Pair;

import java.util.*;
import java.util.concurrent.TimeUnit;
import java.util.function.Function;
import java.util.stream.Collectors;

import static com.powsybl.openloadflow.network.util.ParticipatingElement.normalizeParticipationFactors;

/**
 * @author Geoffroy Jamgotchian {@literal <geoffroy.jamgotchian at rte-france.com>}
 * @author Gaël Macherel {@literal <gael.macherel@artelys.com>}
 */
public class DcSensitivityAnalysis extends AbstractSensitivityAnalysis<DcVariableType, DcEquationType> {
    private static final double FUNCTION_REFERENCE_ZER0_THRESHOLD = 1e-13;
<<<<<<< HEAD
    private final WoodburyEngine engine = new WoodburyEngine();
=======
>>>>>>> c23fda60

    public DcSensitivityAnalysis(MatrixFactory matrixFactory, GraphConnectivityFactory<LfBus, LfBranch> connectivityFactory, SensitivityAnalysisParameters parameters) {
        super(matrixFactory, connectivityFactory, parameters);
    }

    private static DcLoadFlowParameters createDcLoadFlowParameters(LfNetworkParameters networkParameters, MatrixFactory matrixFactory,
                                                                   LoadFlowParameters lfParameters, OpenLoadFlowParameters parametersExt) {
        var equationSystemCreationParameters = new DcEquationSystemCreationParameters()
                .setUpdateFlows(true)
                .setForcePhaseControlOffAndAddAngle1Var(true)
                .setUseTransformerRatio(lfParameters.isDcUseTransformerRatio())
                .setDcApproximationType(parametersExt.getDcApproximationType());

        return new DcLoadFlowParameters()
                .setNetworkParameters(networkParameters)
                .setEquationSystemCreationParameters(equationSystemCreationParameters)
                .setMatrixFactory(matrixFactory)
                .setDistributedSlack(lfParameters.isDistributedSlack())
                .setBalanceType(lfParameters.getBalanceType())
                .setSetVToNan(true)
                .setMaxOuterLoopIterations(parametersExt.getMaxOuterLoopIterations());
    }

    /**
     * Calculate the active power flows for pre-contingency or a post-contingency state and set the factor function reference.
     * The interesting disabled branches are only phase shifters.
     */
    private DenseMatrix calculateActivePowerFlows(DcLoadFlowContext loadFlowContext,
                                                  List<LfSensitivityFactor<DcVariableType, DcEquationType>> factors, List<ParticipatingElement> participatingElements,
                                                  DisabledNetwork disabledNetwork,
                                                  ReportNode reportNode) {
        List<BusState> busStates = Collections.emptyList();
        DcLoadFlowParameters parameters = loadFlowContext.getParameters();
        if (parameters.isDistributedSlack()) {
            busStates = ElementState.save(participatingElements.stream()
                    .map(ParticipatingElement::getLfBus)
                    .collect(Collectors.toSet()), BusState::save);
        }

        double[] dx = runDcLoadFlow(loadFlowContext, disabledNetwork, reportNode);

        StateVector sv = new StateVector(dx);
        for (LfSensitivityFactor<DcVariableType, DcEquationType> factor : factors) {
            factor.setFunctionReference(factor.getFunctionEquationTerm().eval(sv)); // pass explicitly the previously calculated state vector
        }

        if (parameters.isDistributedSlack()) {
            ElementState.restore(busStates);
        }

        return new DenseMatrix(dx.length, 1, dx);
    }

    /**
     * A simplified version of DcLoadFlowEngine that supports on the fly bus and branch disabling and that do not
     * update the state vector and the network at the end (because we don't need it to just evaluate a few equations)
     */
    public double[] runDcLoadFlow(DcLoadFlowContext loadFlowContext, DisabledNetwork disabledNetwork,
                                  ReportNode reportNode) {
        Collection<LfBus> remainingBuses;
        if (disabledNetwork.getBuses().isEmpty()) {
            remainingBuses = loadFlowContext.getNetwork().getBuses();
        } else {
            remainingBuses = new LinkedHashSet<>(loadFlowContext.getNetwork().getBuses());
            remainingBuses.removeAll(disabledNetwork.getBuses());
        }

        DcLoadFlowParameters parameters = loadFlowContext.getParameters();
        if (parameters.isDistributedSlack()) {
            DcLoadFlowEngine.distributeSlack(remainingBuses, parameters.getBalanceType(), parameters.getNetworkParameters().isUseActiveLimits());
        }

        // we need to copy the target array because:
        //  - in case of disabled buses or branches some elements could be overwritten to zero
        //  - JacobianMatrix.solveTransposed take as an input the second member and reuse the array
        //    to fill with the solution
        // so we need to copy to later the target as it is and reusable for next run
        var targetVectorArray = loadFlowContext.getTargetVector().getArray().clone();

        if (!disabledNetwork.getBuses().isEmpty()) {
            // set buses injections and transformers to 0
            disabledNetwork.getBuses().stream()
                    .flatMap(lfBus -> loadFlowContext.getEquationSystem().getEquation(lfBus.getNum(), DcEquationType.BUS_TARGET_P).stream())
                    .map(Equation::getColumn)
                    .forEach(column -> targetVectorArray[column] = 0);
        }

        if (!disabledNetwork.getBranches().isEmpty()) {
            // set transformer phase shift to 0
            disabledNetwork.getBranches().stream()
                    .flatMap(lfBranch -> loadFlowContext.getEquationSystem().getEquation(lfBranch.getNum(), DcEquationType.BRANCH_TARGET_ALPHA1).stream())
                    .map(Equation::getColumn)
                    .forEach(column -> targetVectorArray[column] = 0);
        }

        boolean succeeded = DcLoadFlowEngine.solve(targetVectorArray, loadFlowContext.getJacobianMatrix(), reportNode);
        if (!succeeded) {
            throw new PowsyblException("DC solver failed");
        }

        return targetVectorArray; // now contains dx
    }

    /**
     * Calculate flow and sensitivity values from pre-contingency states or post-contingency states.
     * Write the flow and sensitivity values for a LfSensitivityFactor in the SensitivityResultWriter.
     */
    private void createBranchSensitivityValue(LfSensitivityFactor<DcVariableType, DcEquationType> factor, SensitivityFactorGroup<DcVariableType, DcEquationType> factorGroup,
                                              DenseMatrix flowStates, DenseMatrix factorStates, PropagatedContingency contingency, SensitivityResultWriter resultWriter,
                                              DisabledNetwork disabledNetwork) {
        Pair<Optional<Double>, Optional<Double>> predefinedResults = getPredefinedResults(factor, disabledNetwork, contingency);
        Optional<Double> sensitivityValuePredefinedResult = predefinedResults.getLeft();
        Optional<Double> functionPredefinedResults = predefinedResults.getRight();
        double sensitivityValue = sensitivityValuePredefinedResult.orElseGet(factor::getBaseSensitivityValue);
        double functionValue = functionPredefinedResults.orElseGet(factor::getFunctionReference);
        Derivable<DcVariableType> p1 = factor.getFunctionEquationTerm();

        if (functionPredefinedResults.isEmpty()) {
            functionValue = p1.calculateSensi(flowStates, 0);
        }

        if (sensitivityValuePredefinedResult.isEmpty()) {
            sensitivityValue = p1.calculateSensi(factorStates, factorGroup.getIndex());
        }

        functionValue = fixZeroFunctionReference(contingency, functionValue);

        double unscaledSensi = unscaleSensitivity(factor, sensitivityValue);
        if (!filterSensitivityValue(unscaledSensi, factor.getVariableType(), factor.getFunctionType(), parameters)) {
            resultWriter.writeSensitivityValue(factor.getIndex(), contingency != null ? contingency.getIndex() : -1, unscaledSensi, unscaleFunction(factor, functionValue));
        }
    }

    /**
     * Post contingency reference flow, that should be strictly zero, for numeric reason and because it is computed
     * from shifting pre-contingency non-zero flow, cannot end up to a strict zero: very small values are converted to zero.
     */
    private static double fixZeroFunctionReference(PropagatedContingency contingency, double functionValue) {
        if (contingency != null) {
            return Math.abs(functionValue) < FUNCTION_REFERENCE_ZER0_THRESHOLD ? 0 : functionValue;
        }
        return functionValue;
    }

    /**
     * Calculate the sensitivity value for pre-contingency state only.
     */
    private void setBaseCaseSensitivityValues(SensitivityFactorGroupList<DcVariableType, DcEquationType> factorGroups, DenseMatrix factorsState) {
        for (SensitivityFactorGroup<DcVariableType, DcEquationType> factorGroup : factorGroups.getList()) {
            for (LfSensitivityFactor<DcVariableType, DcEquationType> factor : factorGroup.getFactors()) {
                factor.setBaseCaseSensitivityValue(factor.getFunctionEquationTerm().calculateSensi(factorsState, factorGroup.getIndex()));
            }
        }
    }

    /**
     * Compute state for sensitivity factors taking into account slack distribution.
     */
    private DenseMatrix calculateFactorStates(DcLoadFlowContext loadFlowContext,
                                              SensitivityFactorGroupList<DcVariableType, DcEquationType> factorGroups,
                                              List<ParticipatingElement> participatingElements) {
        Map<LfBus, Double> slackParticipationByBus;
        if (participatingElements.isEmpty()) {
            slackParticipationByBus = Map.of(loadFlowContext.getNetwork().getSlackBus(), -1d);
        } else {
            slackParticipationByBus = participatingElements.stream().collect(Collectors.toMap(
                ParticipatingElement::getLfBus,
                element -> -element.getFactor(),
                Double::sum));
        }

        DenseMatrix factorStates = initFactorsRhs(loadFlowContext.getEquationSystem(), factorGroups, slackParticipationByBus);
        loadFlowContext.getJacobianMatrix().solveTransposed(factorStates); // states for the sensitivity factors
        setBaseCaseSensitivityValues(factorGroups, factorStates); // use this state to compute the base sensitivity (without +1-1)
        return factorStates;
    }

    /**
     * Create branch flow and sensitivity values from a pre-contingency state or a post-contingency state.
     */
    private void calculateSensitivityValues(List<LfSensitivityFactor<DcVariableType, DcEquationType>> lfFactors, DenseMatrix factorStates, DenseMatrix flowStates,
                                            PropagatedContingency contingency, SensitivityResultWriter resultWriter, DisabledNetwork disabledNetwork) {
        if (lfFactors.isEmpty()) {
            return;
        }

        lfFactors.stream().filter(factor -> factor.getStatus() == LfSensitivityFactor.Status.VALID_ONLY_FOR_FUNCTION)
                .forEach(factor -> createBranchSensitivityValue(factor, null, flowStates, factorStates, contingency, resultWriter, disabledNetwork));

        Map<SensitivityFactorGroup<DcVariableType, DcEquationType>, List<LfSensitivityFactor<DcVariableType, DcEquationType>>> factorsByGroup = lfFactors.stream()
                .filter(factor -> factor.getStatus() == LfSensitivityFactor.Status.VALID)
                .collect(Collectors.groupingBy(LfSensitivityFactor::getGroup, LinkedHashMap::new, Collectors.toList()));
        for (Map.Entry<SensitivityFactorGroup<DcVariableType, DcEquationType>, List<LfSensitivityFactor<DcVariableType, DcEquationType>>> e : factorsByGroup.entrySet()) {
            SensitivityFactorGroup<DcVariableType, DcEquationType> factorGroup = e.getKey();
            List<LfSensitivityFactor<DcVariableType, DcEquationType>> factorsForThisGroup = e.getValue();
            for (LfSensitivityFactor<DcVariableType, DcEquationType> factor : factorsForThisGroup) {
                createBranchSensitivityValue(factor, factorGroup, flowStates, factorStates, contingency, resultWriter, disabledNetwork);
            }
        }
    }

    /**
     * Calculate sensitivity values for a contingency.
     * In case of connectivity break, a pre-computation has been done in {@link #processContingenciesBreakingConnectivity}
     * to get a first version of the new participating elements, that can be overridden in this method, and to indicate
     * if the factorsStates should be overridden or not in this method.
     * If connectivity, a generator, a load or a phase tap changer is lost due to the contingency,
     * the flowStates are overridden.
     */
    private void calculateSensitivityValuesForAContingency(DcLoadFlowContext loadFlowContext, OpenLoadFlowParameters lfParametersExt, SensitivityFactorHolder<DcVariableType, DcEquationType> validFactorHolder,
                                                           SensitivityFactorGroupList<DcVariableType, DcEquationType> factorGroups, DenseMatrix factorStates, DenseMatrix contingenciesStates, DenseMatrix flowStates,
                                                           PropagatedContingency contingency, Map<String, ComputedContingencyElement> contingencyElementByBranch,
                                                           Set<LfBus> disabledBuses, List<ParticipatingElement> participatingElements, Set<String> elementsToReconnect,
                                                           SensitivityResultWriter resultWriter, ReportNode reportNode, Set<LfBranch> partialDisabledBranches, boolean rhsChangedAfterConnectivityBreak) {
        List<LfSensitivityFactor<DcVariableType, DcEquationType>> factors = validFactorHolder.getFactorsForContingency(contingency.getContingency().getId());
        if (factors.isEmpty()) {
            // no factor no more computation
            resultWriter.writeContingencyStatus(contingency.getIndex(), SensitivityAnalysisResult.Status.FAILURE);
            return;
        }

        Collection<ComputedContingencyElement> contingencyElements = contingency.getBranchIdsToOpen().keySet().stream()
                .filter(element -> !elementsToReconnect.contains(element))
                .map(contingencyElementByBranch::get)
                .collect(Collectors.toList());

        var lfNetwork = loadFlowContext.getNetwork();
        Set<LfBranch> disabledBranches = contingency.getBranchIdsToOpen().keySet().stream().map(lfNetwork::getBranchById).collect(Collectors.toSet());
        disabledBranches.addAll(partialDisabledBranches);
        DisabledNetwork disabledNetwork = new DisabledNetwork(disabledBuses, disabledBranches);
        DenseMatrix newFactorStates = factorStates;

<<<<<<< HEAD
=======
    /**
     * Calculate sensitivity values for a contingency.
     * In case of connectivity break, a pre-computation has been done in {@link #processContingenciesBreakingConnectivity}
     * to get a first version of the new participating elements, that can be overridden in this method, and to indicate
     * if the factorsStates should be overridden or not in this method.
     * If connectivity, a generator, a load or a phase tap changer is lost due to the contingency,
     * the flowStates are overridden.
     */
    private void calculateSensitivityValuesForAContingency(DcLoadFlowContext loadFlowContext, OpenLoadFlowParameters lfParametersExt, SensitivityFactorHolder<DcVariableType, DcEquationType> validFactorHolder,
                                                           SensitivityFactorGroupList<DcVariableType, DcEquationType> factorGroups, DenseMatrix factorStates, DenseMatrix contingenciesStates, DenseMatrix flowStates,
                                                           PropagatedContingency contingency, Map<String, ComputedContingencyElement> contingencyElementByBranch,
                                                           Set<LfBus> disabledBuses, List<ParticipatingElement> participatingElements, Set<String> elementsToReconnect,
                                                           SensitivityResultWriter resultWriter, ReportNode reportNode, Set<LfBranch> partialDisabledBranches, boolean rhsChangedAfterConnectivityBreak) {
        List<LfSensitivityFactor<DcVariableType, DcEquationType>> factors = validFactorHolder.getFactorsForContingency(contingency.getContingency().getId());
        if (factors.isEmpty()) {
            // no factor no more computation
            resultWriter.writeContingencyStatus(contingency.getIndex(), SensitivityAnalysisResult.Status.SUCCESS);
            return;
        }

        Collection<ComputedContingencyElement> contingencyElements = contingency.getBranchIdsToOpen().keySet().stream()
                .filter(element -> !elementsToReconnect.contains(element))
                .map(contingencyElementByBranch::get)
                .collect(Collectors.toList());

        var lfNetwork = loadFlowContext.getNetwork();
        Set<LfBranch> disabledBranches = contingency.getBranchIdsToOpen().keySet().stream().map(lfNetwork::getBranchById).collect(Collectors.toSet());
        disabledBranches.addAll(partialDisabledBranches);
        DisabledNetwork disabledNetwork = new DisabledNetwork(disabledBuses, disabledBranches);
        DenseMatrix newFactorStates = factorStates;

>>>>>>> c23fda60
        if (contingency.getGeneratorIdsToLose().isEmpty() && contingency.getLoadIdsToLoose().isEmpty()) {
            DenseMatrix newFlowStates = flowStates;
            // we need to recompute the factor states because the connectivity changed
            if (rhsChangedAfterConnectivityBreak) {
                newFactorStates = calculateFactorStates(loadFlowContext, factorGroups, participatingElements);
            }

            // get the lost phase tap changers for this contingency
            Set<LfBranch> lostPhaseControllers = contingency.getBranchIdsToOpen().keySet().stream()
                    .filter(element -> !elementsToReconnect.contains(element))
                    .map(contingencyElementByBranch::get)
                    .map(ComputedContingencyElement::getLfBranch)
                    .filter(LfBranch::hasPhaseControllerCapability)
                    .collect(Collectors.toSet());

            // if a phase tap changer is lost or if the connectivity have changed, we must recompute load flows
            if (!disabledBuses.isEmpty() || !lostPhaseControllers.isEmpty()) {
                newFlowStates = calculateActivePowerFlows(loadFlowContext, factors, participatingElements, disabledNetwork, reportNode);
            }

<<<<<<< HEAD
            DenseMatrix postContingencyFlowStates = engine.run(loadFlowContext, newFlowStates, contingenciesStates, contingencyElements);
            DenseMatrix postContingencyFactorStates = engine.run(loadFlowContext, newFactorStates, contingenciesStates, contingencyElements);
            calculateSensitivityValues(factors, postContingencyFactorStates, postContingencyFlowStates, contingency, resultWriter, disabledNetwork);
=======
            calculateSensitivityValues(loadFlowContext, factors, newFactorStates, contingenciesStates, newFlowStates, contingencyElements,
                    contingency, resultWriter, disabledNetwork);
>>>>>>> c23fda60

            if (rhsChangedAfterConnectivityBreak) {
                // we modified the rhs, we need to restore previous state
                setBaseCaseSensitivityValues(factorGroups, factorStates);
            }

            // write contingency status
            if (contingency.hasNoImpact()) {
                resultWriter.writeContingencyStatus(contingency.getIndex(), SensitivityAnalysisResult.Status.NO_IMPACT);
            } else {
                resultWriter.writeContingencyStatus(contingency.getIndex(), SensitivityAnalysisResult.Status.SUCCESS);
            }
        } else {
            // if we have a contingency including the loss of a DC line or a generator or a load
            // save base state for later restoration after each contingency
            DcLoadFlowParameters lfParameters = loadFlowContext.getParameters();
            NetworkState networkState = NetworkState.save(lfNetwork);
            List<ParticipatingElement> newParticipatingElements = participatingElements;
            boolean participatingElementsChanged = false;
            boolean rhsChangedAfterGlskRescaling = false;
            LfContingency lfContingency = contingency.toLfContingency(lfNetwork).orElse(null);
            if (lfContingency != null) {
                lfContingency.apply(lfParameters.getBalanceType());
                participatingElementsChanged = isDistributedSlackOnGenerators(lfParameters) && !contingency.getGeneratorIdsToLose().isEmpty()
                        || isDistributedSlackOnLoads(lfParameters) && !contingency.getLoadIdsToLoose().isEmpty();
                if (factorGroups.hasMultiVariables()) {
                    Set<LfBus> impactedBuses = lfContingency.getLoadAndGeneratorBuses();
                    rhsChangedAfterGlskRescaling = rescaleGlsk(factorGroups, impactedBuses);
                }
                if (participatingElementsChanged) {
                    if (isDistributedSlackOnGenerators(lfParameters)) {
                        // deep copy of participatingElements, removing the participating LfGeneratorImpl whose targetP has been set to 0
                        Set<LfGenerator> participatingGeneratorsToRemove = lfContingency.getLostGenerators();
                        newParticipatingElements = participatingElements.stream()
                                .filter(participatingElement -> !participatingGeneratorsToRemove.contains(participatingElement.getElement()))
                                .map(participatingElement -> new ParticipatingElement(participatingElement.getElement(), participatingElement.getFactor()))
                                .collect(Collectors.toList());
                        normalizeParticipationFactors(newParticipatingElements);
                    } else { // slack distribution on loads
                        newParticipatingElements = getParticipatingElements(lfNetwork.getBuses(), lfParameters.getBalanceType(), lfParametersExt);
                    }
                }
                // write contingency status
                resultWriter.writeContingencyStatus(contingency.getIndex(), SensitivityAnalysisResult.Status.SUCCESS);
            } else {
                // write contingency status
                resultWriter.writeContingencyStatus(contingency.getIndex(), SensitivityAnalysisResult.Status.NO_IMPACT);
            }

            // we need to recompute the factor states because the rhs or the participating elements have changed
            if (participatingElementsChanged || rhsChangedAfterGlskRescaling || rhsChangedAfterConnectivityBreak) {
                newFactorStates = calculateFactorStates(loadFlowContext, factorGroups, newParticipatingElements);
<<<<<<< HEAD
            }

            DenseMatrix newFlowStates = calculateActivePowerFlows(loadFlowContext, factors, newParticipatingElements, disabledNetwork, reportNode);

            DenseMatrix postContingencyFlowStates = engine.run(loadFlowContext, newFlowStates, contingenciesStates, contingencyElements);
            DenseMatrix postContingencyFactorStates = engine.run(loadFlowContext, newFactorStates, contingenciesStates, contingencyElements);
            calculateSensitivityValues(factors, postContingencyFactorStates, postContingencyFlowStates, contingency, resultWriter, disabledNetwork);

            networkState.restore();
            if (participatingElementsChanged || rhsChangedAfterGlskRescaling || rhsChangedAfterConnectivityBreak) {
                // we modified the rhs, we need to restore previous state
                setBaseCaseSensitivityValues(factorGroups, factorStates);
            }
=======
            }

            DenseMatrix newFlowStates = calculateActivePowerFlows(loadFlowContext, factors, newParticipatingElements, disabledNetwork, reportNode);

            calculateSensitivityValues(loadFlowContext, factors, newFactorStates, contingenciesStates, newFlowStates, contingencyElements,
                    contingency, resultWriter, disabledNetwork);

            networkState.restore();
            if (participatingElementsChanged || rhsChangedAfterGlskRescaling || rhsChangedAfterConnectivityBreak) {
                // we modified the rhs, we need to restore previous state
                setBaseCaseSensitivityValues(factorGroups, factorStates);
            }
>>>>>>> c23fda60
        }
    }

    /**
     * Calculate sensitivity values for a contingency breaking connectivity.
     * It determines if the right hand side has been changed due to the contingency, e.g. when the slack distribution is
     * impacted by the disabled buses. If so, factorsStates will be overridden in {@link #calculateSensitivityValuesForAContingency}.
     */
    private void processContingenciesBreakingConnectivity(ConnectivityBreakAnalysis.ConnectivityAnalysisResult connectivityAnalysisResult, DcLoadFlowContext loadFlowContext,
                                                          LoadFlowParameters lfParameters, OpenLoadFlowParameters lfParametersExt,
                                                          SensitivityFactorHolder<DcVariableType, DcEquationType> validFactorHolder,
                                                          SensitivityFactorGroupList<DcVariableType, DcEquationType> factorGroups,
                                                          List<ParticipatingElement> participatingElements,
                                                          Map<String, ComputedContingencyElement> contingencyElementByBranch,
                                                          DenseMatrix flowStates, DenseMatrix factorsStates, DenseMatrix contingenciesStates,
                                                          SensitivityResultWriter resultWriter,
                                                          ReportNode reportNode) {

        PropagatedContingency contingency = connectivityAnalysisResult.getPropagatedContingency();
        Set<LfBus> disabledBuses = connectivityAnalysisResult.getDisabledBuses();
        Set<LfBranch> partialDisabledBranches = connectivityAnalysisResult.getPartialDisabledBranches();

        // as we are processing a contingency with connectivity break, we have to reset active power flow of a hvdc line
        // if one bus of the line is lost.
        for (LfHvdc hvdc : loadFlowContext.getNetwork().getHvdcs()) {
            if (Networks.isIsolatedBusForHvdc(hvdc.getBus1(), disabledBuses) ^ Networks.isIsolatedBusForHvdc(hvdc.getBus2(), disabledBuses)) {
                contingency.getGeneratorIdsToLose().add(hvdc.getConverterStation1().getId());
                contingency.getGeneratorIdsToLose().add(hvdc.getConverterStation2().getId());
            }
        }

        List<ParticipatingElement> participatingElementsForThisConnectivity = participatingElements;
        boolean rhsChanged = false; // true if the disabled buses change the slack distribution, or the GLSK
        if (lfParameters.isDistributedSlack()) {
            rhsChanged = participatingElements.stream().anyMatch(element -> disabledBuses.contains(element.getLfBus()));
        }
        if (factorGroups.hasMultiVariables()) {
            // some elements of the GLSK may not be in the connected component anymore, we recompute the injections
            rhsChanged |= rescaleGlsk(factorGroups, disabledBuses);
        }

        // we need to recompute the participating elements because the connectivity changed
        if (rhsChanged) {
            participatingElementsForThisConnectivity = lfParameters.isDistributedSlack()
                    ? getParticipatingElements(connectivityAnalysisResult.getSlackConnectedComponent(), lfParameters.getBalanceType(), lfParametersExt) // will also be used to recompute the loadflow
                    : Collections.emptyList();
        }

        calculateSensitivityValuesForAContingency(loadFlowContext, lfParametersExt,
                validFactorHolder, factorGroups, factorsStates, contingenciesStates, flowStates,
                contingency, contingencyElementByBranch, disabledBuses, participatingElementsForThisConnectivity,
                connectivityAnalysisResult.getElementsToReconnect(), resultWriter, reportNode, partialDisabledBranches, rhsChanged);
    }

    protected void cleanContingencies(LfNetwork lfNetwork, List<PropagatedContingency> contingencies) {
        for (PropagatedContingency contingency : contingencies) {
            // Elements have already been checked and found in PropagatedContingency, so there is no need to
            // check them again
            Set<String> branchesToRemove = new HashSet<>(); // branches connected to one side, or switches
            for (String branchId : contingency.getBranchIdsToOpen().keySet()) {
                LfBranch lfBranch = lfNetwork.getBranchById(branchId);
                if (lfBranch == null) {
                    branchesToRemove.add(branchId); // disconnected branch
                    continue;
                }
                if (!lfBranch.isConnectedAtBothSides()) {
                    branchesToRemove.add(branchId); // branch connected only on one side
                }
            }
            branchesToRemove.forEach(branchToRemove -> contingency.getBranchIdsToOpen().remove(branchToRemove));

            // update branches to open connected with buses in contingency. This is an approximation:
            // these branches are indeed just open at one side.
            String slackBusId = null;
            for (String busId : contingency.getBusIdsToLose()) {
                LfBus bus = lfNetwork.getBusById(busId);
                if (bus != null) {
                    if (bus.isSlack()) {
                        // slack bus disabling is not supported in DC because the relocation is done from propagated contingency
                        // to LfContingency
                        // we keep the slack bus enabled and the connected branches
                        LOGGER.error("Contingency '{}' leads to the loss of a slack bus: slack bus kept", contingency.getContingency().getId());
                        slackBusId = busId;
                    } else {
                        bus.getBranches().forEach(branch -> contingency.getBranchIdsToOpen().put(branch.getId(), DisabledBranchStatus.BOTH_SIDES));
                    }
                }
            }
            if (slackBusId != null) {
                contingency.getBusIdsToLose().remove(slackBusId);
            }

            if (contingency.hasNoImpact()) {
                LOGGER.warn("Contingency '{}' has no impact", contingency.getContingency().getId());
            }
        }
    }

    @Override
    public void analyse(Network network, List<PropagatedContingency> contingencies, List<SensitivityVariableSet> variableSets,
                        SensitivityFactorReader factorReader, SensitivityResultWriter resultWriter, ReportNode reportNode,
                        LfTopoConfig topoConfig) {
        Objects.requireNonNull(network);
        Objects.requireNonNull(contingencies);
        Objects.requireNonNull(variableSets);
        Objects.requireNonNull(factorReader);
        Objects.requireNonNull(resultWriter);

        LoadFlowParameters lfParameters = parameters.getLoadFlowParameters();
        OpenLoadFlowParameters lfParametersExt = OpenLoadFlowParameters.get(lfParameters);

        Stopwatch stopwatch = Stopwatch.createStarted();

        boolean breakers = topoConfig.isBreaker();

        // create the network (we only manage main connected component)
        SlackBusSelector slackBusSelector = SlackBusSelector.fromMode(lfParametersExt.getSlackBusSelectionMode(),
                                                                      lfParametersExt.getSlackBusesIds(),
                                                                      lfParametersExt.getPlausibleActivePowerLimit(),
                                                                      lfParametersExt.getMostMeshedSlackBusSelectorMaxNominalVoltagePercentile(),
                                                                      lfParametersExt.getSlackBusCountryFilter());
        if (lfParameters.isReadSlackBus()) {
            slackBusSelector = new NetworkSlackBusSelector(network, lfParametersExt.getSlackBusCountryFilter(), slackBusSelector);
        }
        LfNetworkParameters lfNetworkParameters = new LfNetworkParameters()
                .setSlackBusSelector(slackBusSelector)
                .setConnectivityFactory(connectivityFactory)
                .setGeneratorVoltageRemoteControl(false)
                .setMinImpedance(true)
                .setTwtSplitShuntAdmittance(lfParameters.isTwtSplitShuntAdmittance())
                .setBreakers(breakers)
                .setPlausibleActivePowerLimit(lfParametersExt.getPlausibleActivePowerLimit())
                .setComputeMainConnectedComponentOnly(true)
                .setCountriesToBalance(lfParameters.getCountriesToBalance())
                .setDistributedOnConformLoad(lfParameters.getBalanceType() == LoadFlowParameters.BalanceType.PROPORTIONAL_TO_CONFORM_LOAD)
                .setPhaseControl(false)
                .setTransformerVoltageControl(false)
                .setVoltagePerReactivePowerControl(false)
                .setGeneratorReactivePowerRemoteControl(false)
                .setTransformerReactivePowerControl(false)
                .setLoadFlowModel(LoadFlowModel.DC)
                .setShuntVoltageControl(false)
                .setReactiveLimits(false)
                .setHvdcAcEmulation(false) // still not supported
                .setCacheEnabled(false) // force not caching as not supported in sensi analysis
                .setReferenceBusSelector(ReferenceBusSelector.DEFAULT_SELECTOR); // not supported yet
        // create networks including all necessary switches
        try (LfNetworkList lfNetworks = Networks.load(network, lfNetworkParameters, topoConfig, reportNode)) {
            LfNetwork lfNetwork = lfNetworks.getLargest().orElseThrow(() -> new PowsyblException("Empty network"));

            checkContingencies(contingencies);
            cleanContingencies(lfNetwork, contingencies);
            checkLoadFlowParameters(lfParameters);

            Map<String, SensitivityVariableSet> variableSetsById = variableSets.stream().collect(Collectors.toMap(SensitivityVariableSet::getId, Function.identity()));
            SensitivityFactorHolder<DcVariableType, DcEquationType> allFactorHolder = readAndCheckFactors(network, variableSetsById, factorReader, lfNetwork, breakers);
            List<LfSensitivityFactor<DcVariableType, DcEquationType>> allLfFactors = allFactorHolder.getAllFactors();

            allLfFactors.stream()
                    .filter(lfFactor -> lfFactor.getFunctionType() != SensitivityFunctionType.BRANCH_ACTIVE_POWER_1
                                && lfFactor.getFunctionType() != SensitivityFunctionType.BRANCH_ACTIVE_POWER_2
                            || lfFactor.getVariableType() != SensitivityVariableType.INJECTION_ACTIVE_POWER
                                && lfFactor.getVariableType() != SensitivityVariableType.TRANSFORMER_PHASE
                                && lfFactor.getVariableType() != SensitivityVariableType.HVDC_LINE_ACTIVE_POWER)
                    .findFirst()
                    .ifPresent(ignored -> {
                        throw new PowsyblException("Only variables of type TRANSFORMER_PHASE, INJECTION_ACTIVE_POWER and HVDC_LINE_ACTIVE_POWER, and functions of type BRANCH_ACTIVE_POWER_1 and BRANCH_ACTIVE_POWER_2 are yet supported in DC");
                    });

            LOGGER.info("Running DC sensitivity analysis with {} factors and {} contingencies", allLfFactors.size(), contingencies.size());

            var dcLoadFlowParameters = createDcLoadFlowParameters(lfNetworkParameters, matrixFactory, lfParameters, lfParametersExt);

            // next we only work with valid factors
            var validFactorHolder = writeInvalidFactors(allFactorHolder, resultWriter, contingencies);
            var validLfFactors = validFactorHolder.getAllFactors();
            LOGGER.info("{}/{} factors are valid", validLfFactors.size(), allLfFactors.size());

            try (DcLoadFlowContext loadFlowContext = new DcLoadFlowContext(lfNetwork, dcLoadFlowParameters, false)) {

                // create jacobian matrix either using calculated voltages from pre-contingency network or nominal voltages
                VoltageInitializer voltageInitializer = lfParameters.getVoltageInitMode() == LoadFlowParameters.VoltageInitMode.PREVIOUS_VALUES
                        ? new PreviousValueVoltageInitializer()
                        : new UniformValueVoltageInitializer();

                DcLoadFlowEngine.initStateVector(lfNetwork, loadFlowContext.getEquationSystem(), voltageInitializer);

                // index factors by variable group to compute the minimal number of states
                SensitivityFactorGroupList<DcVariableType, DcEquationType> factorGroups = createFactorGroups(validLfFactors.stream().filter(factor -> factor.getStatus() == LfSensitivityFactor.Status.VALID).collect(Collectors.toList()));

                // compute the participation for each injection factor (+1 on the injection and then -participation factor on all
                // buses that contain elements participating to slack distribution)
                List<ParticipatingElement> participatingElements = lfParameters.isDistributedSlack()
                        ? getParticipatingElements(lfNetwork.getBuses(), lfParameters.getBalanceType(), lfParametersExt)
                        : Collections.emptyList();

                // run DC load on pre-contingency network
                DenseMatrix flowStates = calculateActivePowerFlows(loadFlowContext, validLfFactors, participatingElements, new DisabledNetwork(), reportNode);

                // compute the pre-contingency sensitivity values
                DenseMatrix factorsStates = calculateFactorStates(loadFlowContext, factorGroups, participatingElements);

                // calculate sensitivity values for pre-contingency network
                calculateSensitivityValues(validFactorHolder.getFactorsForBaseNetwork(), factorsStates, flowStates, null, resultWriter, new DisabledNetwork());

                // compute states with +1 -1 to model the contingencies and run connectivity analysis
                ConnectivityBreakAnalysis.ConnectivityBreakAnalysisResults connectivityBreakAnalysisResults = ConnectivityBreakAnalysis.run(loadFlowContext, validFactorHolder, contingencies, resultWriter);

                LOGGER.info("Processing contingencies with no connectivity break");

                // process contingencies with no connectivity break
                for (PropagatedContingency contingency : connectivityBreakAnalysisResults.nonBreakingConnectivityContingencies()) {
                    calculateSensitivityValuesForAContingency(loadFlowContext, lfParametersExt, validFactorHolder, factorGroups,
                            factorsStates, connectivityBreakAnalysisResults.contingenciesStates(), flowStates, contingency,
                            connectivityBreakAnalysisResults.contingencyElementByBranch(), Collections.emptySet(), participatingElements, Collections.emptySet(), resultWriter, reportNode, Collections.emptySet(), false);
                }

                LOGGER.info("Processing contingencies with connectivity break");

                // process contingencies with connectivity break
                for (ConnectivityBreakAnalysis.ConnectivityAnalysisResult connectivityAnalysisResult : connectivityBreakAnalysisResults.connectivityAnalysisResults()) {
                    processContingenciesBreakingConnectivity(connectivityAnalysisResult, loadFlowContext, lfParameters, lfParametersExt,
                            validFactorHolder, factorGroups, participatingElements, connectivityBreakAnalysisResults.contingencyElementByBranch(),
                            flowStates, factorsStates, connectivityBreakAnalysisResults.contingenciesStates(), resultWriter, reportNode);
                }
            }

            stopwatch.stop();
            LOGGER.info("DC sensitivity analysis done in {} ms", stopwatch.elapsed(TimeUnit.MILLISECONDS));
        }
    }
}<|MERGE_RESOLUTION|>--- conflicted
+++ resolved
@@ -49,10 +49,7 @@
  */
 public class DcSensitivityAnalysis extends AbstractSensitivityAnalysis<DcVariableType, DcEquationType> {
     private static final double FUNCTION_REFERENCE_ZER0_THRESHOLD = 1e-13;
-<<<<<<< HEAD
     private final WoodburyEngine engine = new WoodburyEngine();
-=======
->>>>>>> c23fda60
 
     public DcSensitivityAnalysis(MatrixFactory matrixFactory, GraphConnectivityFactory<LfBus, LfBranch> connectivityFactory, SensitivityAnalysisParameters parameters) {
         super(matrixFactory, connectivityFactory, parameters);
@@ -285,8 +282,6 @@
         DisabledNetwork disabledNetwork = new DisabledNetwork(disabledBuses, disabledBranches);
         DenseMatrix newFactorStates = factorStates;
 
-<<<<<<< HEAD
-=======
     /**
      * Calculate sensitivity values for a contingency.
      * In case of connectivity break, a pre-computation has been done in {@link #processContingenciesBreakingConnectivity}
@@ -318,7 +313,6 @@
         DisabledNetwork disabledNetwork = new DisabledNetwork(disabledBuses, disabledBranches);
         DenseMatrix newFactorStates = factorStates;
 
->>>>>>> c23fda60
         if (contingency.getGeneratorIdsToLose().isEmpty() && contingency.getLoadIdsToLoose().isEmpty()) {
             DenseMatrix newFlowStates = flowStates;
             // we need to recompute the factor states because the connectivity changed
@@ -339,14 +333,9 @@
                 newFlowStates = calculateActivePowerFlows(loadFlowContext, factors, participatingElements, disabledNetwork, reportNode);
             }
 
-<<<<<<< HEAD
             DenseMatrix postContingencyFlowStates = engine.run(loadFlowContext, newFlowStates, contingenciesStates, contingencyElements);
             DenseMatrix postContingencyFactorStates = engine.run(loadFlowContext, newFactorStates, contingenciesStates, contingencyElements);
             calculateSensitivityValues(factors, postContingencyFactorStates, postContingencyFlowStates, contingency, resultWriter, disabledNetwork);
-=======
-            calculateSensitivityValues(loadFlowContext, factors, newFactorStates, contingenciesStates, newFlowStates, contingencyElements,
-                    contingency, resultWriter, disabledNetwork);
->>>>>>> c23fda60
 
             if (rhsChangedAfterConnectivityBreak) {
                 // we modified the rhs, we need to restore previous state
@@ -399,7 +388,6 @@
             // we need to recompute the factor states because the rhs or the participating elements have changed
             if (participatingElementsChanged || rhsChangedAfterGlskRescaling || rhsChangedAfterConnectivityBreak) {
                 newFactorStates = calculateFactorStates(loadFlowContext, factorGroups, newParticipatingElements);
-<<<<<<< HEAD
             }
 
             DenseMatrix newFlowStates = calculateActivePowerFlows(loadFlowContext, factors, newParticipatingElements, disabledNetwork, reportNode);
@@ -413,20 +401,6 @@
                 // we modified the rhs, we need to restore previous state
                 setBaseCaseSensitivityValues(factorGroups, factorStates);
             }
-=======
-            }
-
-            DenseMatrix newFlowStates = calculateActivePowerFlows(loadFlowContext, factors, newParticipatingElements, disabledNetwork, reportNode);
-
-            calculateSensitivityValues(loadFlowContext, factors, newFactorStates, contingenciesStates, newFlowStates, contingencyElements,
-                    contingency, resultWriter, disabledNetwork);
-
-            networkState.restore();
-            if (participatingElementsChanged || rhsChangedAfterGlskRescaling || rhsChangedAfterConnectivityBreak) {
-                // we modified the rhs, we need to restore previous state
-                setBaseCaseSensitivityValues(factorGroups, factorStates);
-            }
->>>>>>> c23fda60
         }
     }
 
