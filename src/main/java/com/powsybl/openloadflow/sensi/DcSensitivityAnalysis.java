/**
 * Copyright (c) 2020, RTE (http://www.rte-france.com)
 * This Source Code Form is subject to the terms of the Mozilla Public
 * License, v. 2.0. If a copy of the MPL was not distributed with this
 * file, You can obtain one at http://mozilla.org/MPL/2.0/.
 */
package com.powsybl.openloadflow.sensi;

import com.powsybl.contingency.BranchContingency;
import com.powsybl.contingency.ContingencyElement;
import com.powsybl.iidm.network.Network;
import com.powsybl.loadflow.LoadFlowParameters;
import com.powsybl.math.matrix.DenseMatrix;
import com.powsybl.math.matrix.LUDecomposition;
import com.powsybl.math.matrix.Matrix;
import com.powsybl.math.matrix.MatrixFactory;
import com.powsybl.openloadflow.OpenLoadFlowParameters;
import com.powsybl.openloadflow.dc.equations.ClosedBranchSide1DcFlowEquationTerm;
import com.powsybl.openloadflow.dc.equations.DcEquationSystem;
import com.powsybl.openloadflow.dc.equations.DcEquationSystemCreationParameters;
import com.powsybl.openloadflow.equations.*;
import com.powsybl.openloadflow.graph.GraphDecrementalConnectivity;
import com.powsybl.openloadflow.network.*;
import com.powsybl.openloadflow.network.util.ActivePowerDistribution;
import com.powsybl.openloadflow.network.util.ParticipatingElement;
import com.powsybl.openloadflow.util.BusState;
import com.powsybl.openloadflow.util.PropagatedContingency;
import com.powsybl.sensitivity.SensitivityFactor;
import com.powsybl.sensitivity.SensitivityValue;
import org.apache.commons.lang3.tuple.Pair;

import java.util.*;
import java.util.function.BiConsumer;
import java.util.stream.Collectors;

/**
 * @author Geoffroy Jamgotchian <geoffroy.jamgotchian at rte-france.com>
 * @author Gaël Macherel <gael.macherel@artelys.com>
 */
public class DcSensitivityAnalysis extends AbstractSensitivityAnalysis {

    static final double CONNECTIVITY_LOSS_THRESHOLD = 10e-7;

    static class ComputedContingencyElement {

        private int contingencyIndex = -1; // index of the element in the rhs for +1-1
        private int localIndex = -1; // local index of the element : index of the element in the matrix used in the setAlphas method
        private double alphaForSensitivityValue = Double.NaN;
        private double alphaForFunctionReference = Double.NaN;
        private final ContingencyElement element;
        private final LfBranch lfBranch;
        private final ClosedBranchSide1DcFlowEquationTerm branchEquation;

        public ComputedContingencyElement(final ContingencyElement element, LfNetwork lfNetwork, EquationSystem equationSystem) {
            this.element = element;
            lfBranch = lfNetwork.getBranchById(element.getId());
            branchEquation = equationSystem.getEquationTerm(SubjectType.BRANCH, lfBranch.getNum(), ClosedBranchSide1DcFlowEquationTerm.class);
        }

        public int getContingencyIndex() {
            return contingencyIndex;
        }

        public void setContingencyIndex(final int index) {
            this.contingencyIndex = index;
        }

        public int getLocalIndex() {
            return localIndex;
        }

        public void setLocalIndex(final int index) {
            this.localIndex = index;
        }

        public double getAlphaForSensitivityValue() {
            return alphaForSensitivityValue;
        }

        public void setAlphaForSensitivityValue(final double alpha) {
            this.alphaForSensitivityValue = alpha;
        }

        public double getAlphaForFunctionReference() {
            return alphaForFunctionReference;
        }

        public void setAlphaForFunctionReference(final double alpha) {
            this.alphaForFunctionReference = alpha;
        }

        public ContingencyElement getElement() {
            return element;
        }

        public LfBranch getLfBranch() {
            return lfBranch;
        }

        public ClosedBranchSide1DcFlowEquationTerm getLfBranchEquation() {
            return branchEquation;
        }

        public static void setContingencyIndexes(Collection<ComputedContingencyElement> elements) {
            int index = 0;
            for (ComputedContingencyElement element : elements) {
                element.setContingencyIndex(index++);
            }
        }

        public static void setLocalIndexes(Collection<ComputedContingencyElement> elements) {
            int index = 0;
            for (ComputedContingencyElement element : elements) {
                element.setLocalIndex(index++);
            }
        }

    }

    public DcSensitivityAnalysis(MatrixFactory matrixFactory) {
        super(matrixFactory);
    }

    protected DenseMatrix setReferenceActivePowerFlows(LfNetwork network, EquationSystem equationSystem, JacobianMatrix j, List<LfSensitivityFactor<ClosedBranchSide1DcFlowEquationTerm>> factors,
                                                       LoadFlowParameters lfParameters, List<ParticipatingElement> participatingElements, GraphDecrementalConnectivity<LfBus> connectivity) {

        double[] x = equationSystem.createStateVector(new UniformValueVoltageInitializer());
        Map<LfBus, BusState> busStates = new HashMap<>();
        if (lfParameters.isDistributedSlack()) {
            double mismatch;
            if (connectivity != null) {
                mismatch = network.getActivePowerMismatchInMainComponent(connectivity);
            } else {
                mismatch = network.getActivePowerMismatch();
            }
            busStates = BusState.createBusStates(participatingElements.stream()
                    .map(ParticipatingElement::getLfBus)
                    .collect(Collectors.toSet()));
            int iteration = 0;
            ActivePowerDistribution.Step step = ActivePowerDistribution.getStep(lfParameters.getBalanceType(), false);
            while (!participatingElements.isEmpty()
                    && Math.abs(mismatch) > ActivePowerDistribution.P_RESIDUE_EPS) {
                mismatch -= step.run(participatingElements, iteration, mismatch);

                iteration++;
            }
        }

        equationSystem.updateEquations(x);

        double[] dx = equationSystem.createTargetVector();

        if (connectivity != null) {
            // set buses injections and transformers to 0 outside the main connected component
            int mainComponentNumber = connectivity.getComponentNumber(network.getSlackBus());
            Set<Integer> columnsToSetToZero = network.getBuses().stream()
                .filter(lfBus -> connectivity.getComponentNumber(lfBus) != mainComponentNumber)
                .map(lfBus -> equationSystem.getEquation(lfBus.getNum(), EquationType.BUS_P))
                .filter(Optional::isPresent)
                .map(Optional::get)
                .map(Equation::getColumn)
                .collect(Collectors.toSet());
            for (Integer column : columnsToSetToZero) {
                dx[column] = 0;
            }
        }

        j.solveTransposed(dx);

        equationSystem.updateEquations(dx);
        equationSystem.updateNetwork(dx);

        // set all calculated voltages to NaN
        for (LfBus bus : network.getBuses()) {
            bus.setV(Double.NaN);
        }
        for (LfSensitivityFactor factor : factors) {
            factor.setFunctionReference(factor.getFunctionLfBranch().getP1());
        }

        if (lfParameters.isDistributedSlack()) {
            BusState.restoreDcBusStates(busStates);
        }

        return new DenseMatrix(dx.length, 1, dx);
    }

    private SensitivityValue createBranchSensitivityValue(LfSensitivityFactor<ClosedBranchSide1DcFlowEquationTerm> factor, DenseMatrix contingenciesStates,
                                                          Collection<ComputedContingencyElement> contingencyElements) {
        double sensiValue;
        double flowValue;
        ClosedBranchSide1DcFlowEquationTerm p1 = factor.getEquationTerm();
        if (factor.getPredefinedResult() != null) {
            sensiValue = factor.getPredefinedResult();
            flowValue = factor.getPredefinedResult();
        } else {
            sensiValue = factor.getBaseSensitivityValue();
            flowValue = factor.getFunctionReference();
            for (ComputedContingencyElement contingencyElement : contingencyElements) {
                if (contingencyElement.getElement().getId().equals(factor.getFunctionLfBranchId())
                        || contingencyElement.getElement().getId().equals(factor.getFactor().getVariable().getId())) {
                    // the sensitivity on a removed branch is 0, the sensitivity if the variable was a removed branch is 0
                    sensiValue = 0d;
                    flowValue = 0d;
                    break;
                }
                double contingencySensitivity = p1.calculate(contingenciesStates, contingencyElement.getContingencyIndex());
                flowValue += contingencyElement.getAlphaForFunctionReference() * contingencySensitivity;
                sensiValue +=  contingencyElement.getAlphaForSensitivityValue() * contingencySensitivity;
            }
        }
        return new SensitivityValue(factor.getFactor(), sensiValue * PerUnit.SB, flowValue * PerUnit.SB, 0);
    }

    protected void setBaseCaseSensitivityValues(List<SensitivityFactorGroup> factorGroups, DenseMatrix factorsState) {
        for (SensitivityFactorGroup factorGroup : factorGroups) {
            for (LfSensitivityFactor<ClosedBranchSide1DcFlowEquationTerm> factor : factorGroup.getFactors()) {
                factor.setBaseCaseSensitivityValue(factor.getEquationTerm().calculate(factorsState, factorGroup.getIndex()));
            }
        }
    }

    protected List<SensitivityValue> calculateSensitivityValues(List<SensitivityFactorGroup> factorGroups, DenseMatrix factorStates,
                                                                DenseMatrix contingenciesStates, DenseMatrix flowStates, Collection<ComputedContingencyElement> contingencyElements) {
        List<SensitivityValue> sensitivityValuesContingencies = new ArrayList<>(factorGroups.stream().mapToInt(group -> group.getFactors().size()).sum());
        setAlphas(contingencyElements, flowStates, contingenciesStates, 0, ComputedContingencyElement::setAlphaForFunctionReference);
        for (SensitivityFactorGroup factorGroup : factorGroups) {
            setAlphas(contingencyElements, factorStates, contingenciesStates, factorGroup.getIndex(), ComputedContingencyElement::setAlphaForSensitivityValue);
            for (LfSensitivityFactor factor : factorGroup.getFactors()) {
                sensitivityValuesContingencies.add(createBranchSensitivityValue(factor, contingenciesStates, contingencyElements));
            }
        }
        return sensitivityValuesContingencies;
    }

    private void setAlphas(Collection<ComputedContingencyElement> contingencyElements, DenseMatrix states,
                           DenseMatrix contingenciesStates, int columnState, BiConsumer<ComputedContingencyElement, Double> setValue) {
        if (contingencyElements.size() == 1) {
            ComputedContingencyElement element = contingencyElements.iterator().next();
            LfBranch lfBranch = element.getLfBranch();
            ClosedBranchSide1DcFlowEquationTerm p1 = element.getLfBranchEquation();
            // we solve a*alpha = b
            double a = lfBranch.getPiModel().getX() / PerUnit.SB - (contingenciesStates.get(p1.getVariables().get(0).getRow(), element.getContingencyIndex())
                    - contingenciesStates.get(p1.getVariables().get(1).getRow(), element.getContingencyIndex()));
            double b = states.get(p1.getVariables().get(0).getRow(), columnState) - states.get(p1.getVariables().get(1).getRow(), columnState);
            setValue.accept(element, b / a);
        } else {
            // FIXME: direct resolution if contingencyElements.size() == 2
            ComputedContingencyElement.setLocalIndexes(contingencyElements);
            DenseMatrix rhs = new DenseMatrix(contingencyElements.size(), 1);
            DenseMatrix matrix = new DenseMatrix(contingencyElements.size(), contingencyElements.size());
            for (ComputedContingencyElement element : contingencyElements) {
                LfBranch lfBranch = element.getLfBranch();
                ClosedBranchSide1DcFlowEquationTerm p1 = element.getLfBranchEquation();
                rhs.set(element.getLocalIndex(), 0, states.get(p1.getVariables().get(0).getRow(), columnState)
                        - states.get(p1.getVariables().get(1).getRow(), columnState)
                );
                for (ComputedContingencyElement element2 : contingencyElements) {
                    double value = 0d;
                    if (element.equals(element2)) {
                        value = lfBranch.getPiModel().getX() / PerUnit.SB;
                    }
                    value = value - (contingenciesStates.get(p1.getVariables().get(0).getRow(), element2.getContingencyIndex())
                            - contingenciesStates.get(p1.getVariables().get(1).getRow(), element2.getContingencyIndex()));
                    matrix.set(element.getLocalIndex(), element2.getLocalIndex(), value);
                }
            }
            LUDecomposition lu = matrix.decomposeLU();
            lu.solve(rhs); // rhs now contains state matrix
            contingencyElements.forEach(element -> setValue.accept(element, rhs.get(element.getLocalIndex(), 0)));
        }
    }

    private Set<ComputedContingencyElement> getGroupOfElementsBreakingConnectivity(LfNetwork lfNetwork, DenseMatrix contingenciesStates,
                                                                                   Collection<ComputedContingencyElement> contingencyElements,
                                                                                   EquationSystem equationSystem) {
        // use a sensitivity-criterion to detect the loss of connectivity after a contingency
        // we consider a +1 -1 on a line, and we observe the sensitivity of these injections on the other contingency elements
        // if the sum of the sensitivities (in absolute value) is 1, it means that all the flow is going through the lines with a non-zero sensitivity
        // thus, losing these lines will lose the connectivity
        Set<ComputedContingencyElement> groupOfElementsBreakingConnectivity = new HashSet<>();
        for (ComputedContingencyElement element : contingencyElements) {
            Set<ComputedContingencyElement> responsibleElements = new HashSet<>();
            double sum = 0d;
            for (ComputedContingencyElement element2 : contingencyElements) {
                LfBranch branch = lfNetwork.getBranchById(element2.getElement().getId());
                ClosedBranchSide1DcFlowEquationTerm p = equationSystem.getEquationTerm(SubjectType.BRANCH, branch.getNum(), ClosedBranchSide1DcFlowEquationTerm.class);
                double value = Math.abs(p.calculate(contingenciesStates, element.getContingencyIndex()));
                if (value > CONNECTIVITY_LOSS_THRESHOLD) {
                    responsibleElements.add(element2);
                }
                sum += value;
            }
            if (sum * PerUnit.SB > 1d - CONNECTIVITY_LOSS_THRESHOLD) {
                // all lines that have a non-0 sensitivity associated to "element" breaks the connectivity
                groupOfElementsBreakingConnectivity.addAll(responsibleElements);
            }
        }
        return groupOfElementsBreakingConnectivity;
    }

    protected void fillRhsContingency(final LfNetwork lfNetwork, final EquationSystem equationSystem,
                                      final Collection<ComputedContingencyElement> contingencyElements, final Matrix rhs) {
        for (ComputedContingencyElement element : contingencyElements) {
            LfBranch lfBranch = lfNetwork.getBranchById(element.getElement().getId());
            if (lfBranch.getBus1() == null || lfBranch.getBus2() == null) {
                continue;
            }
            LfBus bus1 = lfBranch.getBus1();
            LfBus bus2 = lfBranch.getBus2();
            if (bus1.isSlack()) {
                Equation p = equationSystem.getEquation(bus2.getNum(), EquationType.BUS_P).orElseThrow(IllegalStateException::new);
                rhs.set(p.getColumn(), element.getContingencyIndex(), -1 / PerUnit.SB);
            } else if (bus2.isSlack()) {
                Equation p = equationSystem.getEquation(bus1.getNum(), EquationType.BUS_P).orElseThrow(IllegalStateException::new);
                rhs.set(p.getColumn(), element.getContingencyIndex(), 1 / PerUnit.SB);
            } else {
                Equation p1 = equationSystem.getEquation(bus1.getNum(), EquationType.BUS_P).orElseThrow(IllegalStateException::new);
                Equation p2 = equationSystem.getEquation(bus2.getNum(), EquationType.BUS_P).orElseThrow(IllegalStateException::new);
                rhs.set(p1.getColumn(), element.getContingencyIndex(), 1 / PerUnit.SB);
                rhs.set(p2.getColumn(), element.getContingencyIndex(), -1 / PerUnit.SB);
            }
        }
    }

    protected DenseMatrix initContingencyRhs(LfNetwork lfNetwork, EquationSystem equationSystem, Collection<ComputedContingencyElement> contingencyElements) {
        DenseMatrix rhs = new DenseMatrix(equationSystem.getSortedEquationsToSolve().size(), contingencyElements.size());
        fillRhsContingency(lfNetwork, equationSystem, contingencyElements, rhs);
        return rhs;
    }

    private void detectConnectivityLoss(LfNetwork lfNetwork, DenseMatrix states, List<PropagatedContingency> contingencies, Map<String, ComputedContingencyElement> contingenciesElements,
                                        EquationSystem equationSystem, Collection<PropagatedContingency> nonLosingConnectivityContingencies,
                                        Map<Set<ComputedContingencyElement>, List<PropagatedContingency>> contingenciesByGroupOfElementsBreakingConnectivity) {
        for (PropagatedContingency contingency : contingencies) {
            Set<ComputedContingencyElement> groupOfElementsBreakingConnectivity = getGroupOfElementsBreakingConnectivity(lfNetwork, states,
                    contingency.getBranchIdsToOpen().stream().map(contingenciesElements::get).collect(Collectors.toList()), equationSystem);
            if (groupOfElementsBreakingConnectivity.isEmpty()) { // connectivity not broken
                nonLosingConnectivityContingencies.add(contingency);
            } else {
                contingenciesByGroupOfElementsBreakingConnectivity.computeIfAbsent(groupOfElementsBreakingConnectivity, key -> new LinkedList<>()).add(contingency);
            }
        }
    }

    private Set<String> getElementsToReconnect(GraphDecrementalConnectivity<LfBus> connectivity, Set<ComputedContingencyElement> breakingConnectivityCandidates) {
        Set<String> elementsToReconnect = new HashSet<>();

        Map<Pair<Integer, Integer>, ComputedContingencyElement> elementByConnectedComponents = new HashMap<>();
        for (ComputedContingencyElement element : breakingConnectivityCandidates) {
            int bus1Cc = connectivity.getComponentNumber(element.getLfBranch().getBus1());
            int bus2Cc = connectivity.getComponentNumber(element.getLfBranch().getBus2());

            Pair<Integer, Integer> pairOfCc = bus1Cc > bus2Cc ? Pair.of(bus2Cc, bus1Cc) : Pair.of(bus1Cc, bus2Cc);
            // we only need to reconnect one line to restore connectivity
            elementByConnectedComponents.put(pairOfCc, element);
        }

        Map<Integer, Set<Integer>> connections = new HashMap<>();
        for (int i = 0; i < connectivity.getSmallComponents().size() + 1; i++) {
            connections.put(i, Collections.singleton(i));
        }

        for (Map.Entry<Pair<Integer, Integer>, ComputedContingencyElement> elementsByCc : elementByConnectedComponents.entrySet()) {
            Integer cc1 = elementsByCc.getKey().getKey();
            Integer cc2 = elementsByCc.getKey().getValue();
            if (connections.get(cc1).contains(cc2)) {
                // cc are already connected
                continue;
            }
            elementsToReconnect.add(elementsByCc.getValue().getElement().getId());
            Set<Integer> newCc = new HashSet<>();
            newCc.addAll(connections.get(cc1));
            newCc.addAll(connections.get(cc2));
            newCc.forEach(integer -> connections.put(integer, newCc));
        }

        return elementsToReconnect;
    }

    public Pair<List<SensitivityValue>, Map<String, List<SensitivityValue>>> analyse(Network network, List<SensitivityFactor> factors,
                                                                                     List<PropagatedContingency> contingencies, LoadFlowParameters lfParameters,
                                                                                     OpenLoadFlowParameters lfParametersExt) {
        Objects.requireNonNull(network);
        Objects.requireNonNull(factors);
        Objects.requireNonNull(lfParametersExt);

        // create the network (we only manage main connected component)
<<<<<<< HEAD
        List<LfNetwork> lfNetworks = LfNetwork.load(network, new LfNetworkParameters(lfParametersExt.getSlackBusSelector(), false, false, lfParameters.isTwtSplitShuntAdmittance(), false, lfParametersExt.getPlausibleActivePowerLimit(), false));
=======
        List<LfNetwork> lfNetworks = LfNetwork.load(network, new LfNetworkParameters(lfParametersExt.getSlackBusSelector(), false, true, lfParameters.isTwtSplitShuntAdmittance(), false, lfParametersExt.getPlausibleActivePowerLimit()));
>>>>>>> 80b36ff6
        LfNetwork lfNetwork = lfNetworks.get(0);
        checkContingencies(lfNetwork, contingencies);
        checkSensitivities(network, lfNetwork, factors);
        checkLoadFlowParameters(lfParameters);
        // create DC equation system for sensitivity analysis
        EquationSystem equationSystem = DcEquationSystem.create(lfNetwork, new VariableSet(),
                new DcEquationSystemCreationParameters(true, true, true, lfParametersExt.isDcUseTransformerRatio()));

        // we wrap the factor into a class that allows us to have access to their branch and EquationTerm instantly
        List<LfSensitivityFactor<ClosedBranchSide1DcFlowEquationTerm>> lfFactors = factors.stream().map(factor -> LfSensitivityFactor.create(factor, network, lfNetwork, equationSystem, ClosedBranchSide1DcFlowEquationTerm.class)).collect(Collectors.toList());

        // index factors by variable group to compute a minimal number of states
        List<SensitivityFactorGroup> factorGroups = createFactorGroups(network, lfFactors);
        if (factorGroups.isEmpty()) {
            return Pair.of(Collections.emptyList(), Collections.emptyMap());
        }

        boolean hasGlsk = factorGroups.stream().anyMatch(group -> group instanceof LinearGlskGroup);

        // compute the participation for each injection factor (+1 on the injection and then -participation factor on all
        // buses that contain elements participating to slack distribution
        List<ParticipatingElement> participatingElements = null;
        Map<String, Double> slackParticipationByBus;
        if (lfParameters.isDistributedSlack()) {
            participatingElements = getParticipatingElements(lfNetwork, lfParameters, lfParametersExt);
            slackParticipationByBus = participatingElements.stream().collect(Collectors.toMap(
                element -> element.getLfBus().getId(),
                element -> -element.getFactor(),
                Double::sum
            ));
        } else {
            slackParticipationByBus = Collections.singletonMap(lfNetwork.getSlackBus().getId(), -1d);
        }
        computeInjectionFactors(slackParticipationByBus, factorGroups);

        // contingencies management
        Map<String, ComputedContingencyElement> contingenciesElements =
            contingencies.stream()
                             .flatMap(contingency -> contingency.getBranchIdsToOpen().stream())
                             .map(branch -> new ComputedContingencyElement(new BranchContingency(branch), lfNetwork, equationSystem))
                             .filter(element -> element.getLfBranchEquation() != null)
                             .collect(Collectors.toMap(
                                 computedContingencyElement -> computedContingencyElement.getElement().getId(),
                                 computedContingencyElement -> computedContingencyElement,
                                 (existing, replacement) -> existing
                             ));
        ComputedContingencyElement.setContingencyIndexes(contingenciesElements.values());

        // create jacobian matrix either using base network calculated voltages or nominal voltages
        VoltageInitializer voltageInitializer = lfParameters.getVoltageInitMode() == LoadFlowParameters.VoltageInitMode.PREVIOUS_VALUES ? new PreviousValueVoltageInitializer()
                : new UniformValueVoltageInitializer();
        try (JacobianMatrix j = createJacobianMatrix(equationSystem, voltageInitializer)) {

            // run DC load on pre-contingency network
            DenseMatrix flowStates = setReferenceActivePowerFlows(lfNetwork, equationSystem, j, lfFactors, lfParameters, participatingElements, null);

            // compute the pre-contingency sensitivity values + the states with +1 -1 to model the contingencies
            DenseMatrix factorsStates = initFactorsRhs(lfNetwork, equationSystem, factorGroups); // this is the rhs for the moment
            DenseMatrix contingenciesStates = initContingencyRhs(lfNetwork, equationSystem, contingenciesElements.values()); // rhs with +1 -1 on contingency elements
            j.solveTransposed(factorsStates); // states for the sensitivity factors
            j.solveTransposed(contingenciesStates); // states for the +1 -1 of the contingencies

            // sensitivity values for pre-contingency network
            setBaseCaseSensitivityValues(factorGroups, factorsStates);
            List<SensitivityValue> sensitivityValues = calculateSensitivityValues(factorGroups,
                    factorsStates, contingenciesStates, flowStates, Collections.emptyList());

            // connectivity analysis by contingency
            // we will index contingencies by a list of branch that may breaks connectivity
            // for example, if in the network, loosing line L1 breaks connectivity, and loosing L2 and L3 together breaks connectivity,
            // the index would be: {L1, L2, L3}
            // todo: There may be a better way to group the contingencies that will have the same connectivities afterwards
            Collection<PropagatedContingency> nonLosingConnectivityContingencies = new LinkedList<>();
            Map<Set<ComputedContingencyElement>, List<PropagatedContingency>> contingenciesByGroupOfElementsBreakingConnectivity = new HashMap<>();

            detectConnectivityLoss(lfNetwork, contingenciesStates, contingencies, contingenciesElements, equationSystem,
                    nonLosingConnectivityContingencies, contingenciesByGroupOfElementsBreakingConnectivity);

            Map<String, List<SensitivityValue>> contingenciesValue = new HashMap<>();
            // compute the contingencies without loss of connectivity
            for (PropagatedContingency contingency : nonLosingConnectivityContingencies) {
                contingenciesValue.put(contingency.getContingency().getId(), calculateSensitivityValues(factorGroups, factorsStates, contingenciesStates,
                        flowStates, contingency.getBranchIdsToOpen().stream().map(contingenciesElements::get).collect(Collectors.toList())));
            }

            if (contingenciesByGroupOfElementsBreakingConnectivity.isEmpty()) {
                return Pair.of(sensitivityValues, contingenciesValue);
            }

            GraphDecrementalConnectivity<LfBus> connectivity = lfNetwork.createDecrementalConnectivity();

            // compute the contingencies with loss of connectivity
            for (Map.Entry<Set<ComputedContingencyElement>, List<PropagatedContingency>> entry : contingenciesByGroupOfElementsBreakingConnectivity.entrySet()) {
                Set<ComputedContingencyElement> breakingConnectivityCandidates = entry.getKey();
                List<PropagatedContingency> contingencyList = entry.getValue();
                lfFactors.forEach(factor -> factor.setPredefinedResult(null));
                cutConnectivity(lfNetwork, connectivity, breakingConnectivityCandidates.stream().map(ComputedContingencyElement::getElement).map(ContingencyElement::getId).collect(Collectors.toSet()));
                int mainComponent = connectivity.getComponentNumber(lfNetwork.getSlackBus());
                setPredefinedResults(lfFactors, connectivity, mainComponent); // check if factors are still in the main component

                // some elements of the GLSK may not be in the connected component anymore, we recompute the injections
                rescaleGlsk(factorGroups, connectivity, mainComponent);

                // null and unused if slack is not distributed
                List<ParticipatingElement> participatingElementsForThisConnectivity = participatingElements;

                // we need to recompute the factor states because the connectivity changed
                if (lfParameters.isDistributedSlack() || hasGlsk) {
                    Map<String, Double> slackParticipationByBusForThisConnectivity;

                    if (lfParameters.isDistributedSlack()) {
                        participatingElementsForThisConnectivity = getParticipatingElements(lfNetwork, lfParameters, lfParametersExt, element -> connectivity.getComponentNumber(element.getLfBus()) == mainComponent); // will also be used to recompute the loadflow
                        slackParticipationByBusForThisConnectivity = participatingElementsForThisConnectivity.stream().collect(Collectors.toMap(
                            element -> element.getLfBus().getId(),
                            element -> -element.getFactor(),
                            Double::sum
                        ));
                    } else {
                        slackParticipationByBusForThisConnectivity = Collections.singletonMap(lfNetwork.getSlackBus().getId(), -1d);
                    }

                    computeInjectionFactors(slackParticipationByBusForThisConnectivity, factorGroups); // write the right injections in the factor groups
                    factorsStates.reset(); // avoid creating a new matrix to avoid buffer allocation time
                    fillRhsSensitivityVariable(lfNetwork, equationSystem, factorGroups, factorsStates);
                    j.solveTransposed(factorsStates); // get the states for the new connectivity
                    setBaseCaseSensitivityValues(factorGroups, factorsStates); // use this state to compute the base sensitivity (without +1-1)
                }

                flowStates = setReferenceActivePowerFlows(lfNetwork, equationSystem, j, lfFactors, lfParameters, participatingElementsForThisConnectivity, connectivity);

                Set<String> elementsToReconnect = getElementsToReconnect(connectivity, breakingConnectivityCandidates);

                for (PropagatedContingency contingency : contingencyList) {
                    contingenciesValue.put(contingency.getContingency().getId(), calculateSensitivityValues(factorGroups, factorsStates, contingenciesStates, flowStates,
                        contingency.getBranchIdsToOpen().stream().filter(element -> !elementsToReconnect.contains(element)).map(contingenciesElements::get).collect(Collectors.toList())
                    ));
                }

                connectivity.reset();
            }

            return Pair.of(sensitivityValues, contingenciesValue);
        }
    }
}<|MERGE_RESOLUTION|>--- conflicted
+++ resolved
@@ -386,11 +386,7 @@
         Objects.requireNonNull(lfParametersExt);
 
         // create the network (we only manage main connected component)
-<<<<<<< HEAD
-        List<LfNetwork> lfNetworks = LfNetwork.load(network, new LfNetworkParameters(lfParametersExt.getSlackBusSelector(), false, false, lfParameters.isTwtSplitShuntAdmittance(), false, lfParametersExt.getPlausibleActivePowerLimit(), false));
-=======
-        List<LfNetwork> lfNetworks = LfNetwork.load(network, new LfNetworkParameters(lfParametersExt.getSlackBusSelector(), false, true, lfParameters.isTwtSplitShuntAdmittance(), false, lfParametersExt.getPlausibleActivePowerLimit()));
->>>>>>> 80b36ff6
+        List<LfNetwork> lfNetworks = LfNetwork.load(network, new LfNetworkParameters(lfParametersExt.getSlackBusSelector(), false, true, lfParameters.isTwtSplitShuntAdmittance(), false, lfParametersExt.getPlausibleActivePowerLimit(), false));
         LfNetwork lfNetwork = lfNetworks.get(0);
         checkContingencies(lfNetwork, contingencies);
         checkSensitivities(network, lfNetwork, factors);
