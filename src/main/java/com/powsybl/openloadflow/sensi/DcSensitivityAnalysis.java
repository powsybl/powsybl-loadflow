--- conflicted
+++ resolved
@@ -925,12 +925,8 @@
                     Map<LfBus, Double> slackParticipationByBusForThisConnectivity;
 
                     if (lfParameters.isDistributedSlack()) {
-<<<<<<< HEAD
                         Set<LfBus> slackConnectedComponent = lfNetwork.getBuses().stream().filter(Predicate.not(connectivityAnalysisResult.disabledBuses::contains)).collect(Collectors.toSet());
-                        participatingElementsForThisConnectivity = getParticipatingElements(slackConnectedComponent, lfParameters, lfParametersExt); // will also be used to recompute the loadflow
-=======
-                        participatingElementsForThisConnectivity = getParticipatingElements(connectivityAnalysisResult.getSlackConnectedComponent(), lfParameters.getBalanceType(), lfParametersExt); // will also be used to recompute the loadflow
->>>>>>> 990e083b
+                        participatingElementsForThisConnectivity = getParticipatingElements(slackConnectedComponent, lfParameters.getBalanceType(), lfParametersExt); // will also be used to recompute the loadflow
                         slackParticipationByBusForThisConnectivity = participatingElementsForThisConnectivity.stream().collect(Collectors.toMap(
                             element -> lfNetwork.getBusById(element.getLfBus().getId()),
                             element -> -element.getFactor(),
