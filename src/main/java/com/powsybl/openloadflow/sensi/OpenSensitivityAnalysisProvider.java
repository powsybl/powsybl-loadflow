--- conflicted
+++ resolved
@@ -8,10 +8,6 @@
 
 import com.google.auto.service.AutoService;
 import com.powsybl.computation.ComputationManager;
-<<<<<<< HEAD
-=======
-import com.powsybl.contingency.ContingenciesProvider;
->>>>>>> 9ebcffcb
 import com.powsybl.contingency.Contingency;
 import com.powsybl.iidm.network.Network;
 import com.powsybl.loadflow.LoadFlowParameters;
@@ -84,17 +80,10 @@
                                                             List<Contingency> contingencies,
                                                             SensitivityAnalysisParameters sensitivityAnalysisParameters,
                                                             ComputationManager computationManager) {
-<<<<<<< HEAD
-        if (contingencies != null) {
-            throw new UnsupportedOperationException("Contingencies not yet supported");
-        }
-=======
->>>>>>> 9ebcffcb
         return CompletableFuture.supplyAsync(() -> {
             network.getVariantManager().setWorkingVariant(workingStateId);
 
             List<SensitivityFactor> factors = sensitivityFactorsProvider.getFactors(network);
-            List<Contingency> contingencies = contingenciesProvider.getContingencies(network);
 
             LoadFlowParameters lfParameters = sensitivityAnalysisParameters.getLoadFlowParameters();
             OpenLoadFlowParameters lfParametersExt = getLoadFlowParametersExtension(lfParameters);
@@ -115,5 +104,4 @@
             return new SensitivityAnalysisResult(ok, metrics, logs, sensitivityValues.getLeft(), sensitivityValues.getRight());
         });
     }
-
 }