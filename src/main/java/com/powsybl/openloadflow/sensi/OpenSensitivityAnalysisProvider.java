--- conflicted
+++ resolved
@@ -124,7 +124,6 @@
         Objects.requireNonNull(valueWriter);
         Objects.requireNonNull(reporter);
 
-<<<<<<< HEAD
         return CompletableFuture.runAsync(() -> {
             String oldWorkingVariantId = network.getVariantManager().getWorkingVariantId();
             network.getVariantManager().setWorkingVariant(workingVariantId);
@@ -132,11 +131,8 @@
                 Reporter sensiReporter = reporter.createSubReporter("sensitivityAnalysis",
                         "Sensitivity analysis on network ${networkId}", "networkId", network.getId());
 
-                List<PropagatedContingency> propagatedContingencies = PropagatedContingency.createListForSensitivityAnalysis(network, contingencies);
-=======
-        List<PropagatedContingency> propagatedContingencies = PropagatedContingency.createListForSensitivityAnalysis(network, contingencies,
-                sensitivityAnalysisParameters.getLoadFlowParameters().getBalanceType() == LoadFlowParameters.BalanceType.PROPORTIONAL_TO_CONFORM_LOAD);
->>>>>>> ccb24615
+                List<PropagatedContingency> propagatedContingencies = PropagatedContingency.createListForSensitivityAnalysis(network, contingencies,
+                        sensitivityAnalysisParameters.getLoadFlowParameters().getBalanceType() == LoadFlowParameters.BalanceType.PROPORTIONAL_TO_CONFORM_LOAD);
 
                 LoadFlowParameters lfParameters = sensitivityAnalysisParameters.getLoadFlowParameters();
                 OpenLoadFlowParameters lfParametersExt = getLoadFlowParametersExtension(lfParameters);
