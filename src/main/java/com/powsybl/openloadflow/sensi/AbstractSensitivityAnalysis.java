/**
 * Copyright (c) 2020, RTE (http://www.rte-france.com)
 * This Source Code Form is subject to the terms of the Mozilla Public
 * License, v. 2.0. If a copy of the MPL was not distributed with this
 * file, You can obtain one at http://mozilla.org/MPL/2.0/.
 */
package com.powsybl.openloadflow.sensi;

import com.powsybl.commons.PowsyblException;
import com.powsybl.contingency.ContingencyElement;
import com.powsybl.contingency.ContingencyElementType;
import com.powsybl.iidm.network.*;
import com.powsybl.loadflow.LoadFlowParameters;
import com.powsybl.math.matrix.DenseMatrix;
import com.powsybl.math.matrix.Matrix;
import com.powsybl.math.matrix.MatrixFactory;
import com.powsybl.openloadflow.OpenLoadFlowParameters;
import com.powsybl.openloadflow.equations.*;
import com.powsybl.openloadflow.graph.GraphDecrementalConnectivity;
import com.powsybl.openloadflow.network.LfBranch;
import com.powsybl.openloadflow.network.LfBus;
import com.powsybl.openloadflow.network.LfNetwork;
import com.powsybl.openloadflow.network.PerUnit;
import com.powsybl.openloadflow.network.util.ActivePowerDistribution;
import com.powsybl.openloadflow.network.util.ParticipatingElement;
import com.powsybl.openloadflow.util.PropagatedContingency;
import com.powsybl.sensitivity.SensitivityFactor;
import com.powsybl.sensitivity.SensitivityFunction;
import com.powsybl.sensitivity.SensitivityValue;
import com.powsybl.sensitivity.SensitivityVariable;
import com.powsybl.sensitivity.factors.BranchFlowPerInjectionIncrease;
import com.powsybl.sensitivity.factors.BranchFlowPerLinearGlsk;
import com.powsybl.sensitivity.factors.BranchFlowPerPSTAngle;
<<<<<<< HEAD
import com.powsybl.sensitivity.factors.BranchIntensityPerPSTAngle;
=======
import com.powsybl.sensitivity.factors.functions.BranchFlow;
import com.powsybl.sensitivity.factors.variables.InjectionIncrease;
>>>>>>> aec2d277
import com.powsybl.sensitivity.factors.variables.LinearGlsk;
import com.powsybl.sensitivity.factors.variables.PhaseTapChangerAngle;
import org.apache.commons.lang3.NotImplementedException;
import org.slf4j.Logger;
import org.slf4j.LoggerFactory;

import java.util.*;
import java.util.function.Function;
import java.util.stream.Collectors;

/**
 * @author Geoffroy Jamgotchian <geoffroy.jamgotchian at rte-france.com>
 * @author Gael Macherel <gael.macherel at artelys.com>
 */
public abstract class AbstractSensitivityAnalysis {

    protected static final Logger LOGGER = LoggerFactory.getLogger(AbstractSensitivityAnalysis.class);

    protected final MatrixFactory matrixFactory;

    protected AbstractSensitivityAnalysis(MatrixFactory matrixFactory) {
        this.matrixFactory = Objects.requireNonNull(matrixFactory);
    }

    protected static Injection<?> getInjection(Network network, String injectionId) {
        return getInjection(network, injectionId, true);
    }

    protected static Injection<?> getInjection(Network network, String injectionId, boolean failIfAbsent) {
        Injection<?> injection = network.getGenerator(injectionId);
        if (injection == null) {
            injection = network.getLoad(injectionId);
        }
        if (injection == null) {
            injection = network.getLccConverterStation(injectionId);
        }
        if (injection == null) {
            injection = network.getVscConverterStation(injectionId);
        }

        if (failIfAbsent && injection == null) {
            throw new PowsyblException("Injection '" + injectionId + "' not found");
        }

        return injection;
    }

    protected static LfBus getInjectionLfBus(Network network, LfNetwork lfNetwork, BranchFlowPerInjectionIncrease injectionFactor) {
        return getInjectionLfBus(network, lfNetwork, injectionFactor.getVariable().getInjectionId());
    }

    protected static LfBus getInjectionLfBus(Network network, LfNetwork lfNetwork, String injectionId) {
        Injection<?> injection = getInjection(network, injectionId, false);
        if (injection == null) {
            return null;
        }
        Bus bus = injection.getTerminal().getBusView().getBus();
        return lfNetwork.getBusById(bus.getId());
    }

    protected static LfBranch getPhaseTapChangerLfBranch(LfNetwork lfNetwork, PhaseTapChangerAngle pstVariable) {
        return lfNetwork.getBranchById(pstVariable.getPhaseTapChangerHolderId());
    }

    protected JacobianMatrix createJacobianMatrix(EquationSystem equationSystem, VoltageInitializer voltageInitializer) {
        double[] x = equationSystem.createStateVector(voltageInitializer);
        equationSystem.updateEquations(x);
        return new JacobianMatrix(equationSystem, matrixFactory);
    }

    static class LfSensitivityFactor<T extends EquationTerm> {

        enum Status {
            VALID,
            SKIP,
            ZERO
        }
        // Wrap factors in specific class to have instant access to their branch, and their equation term
        private final SensitivityFactor factor;

        private final LfBranch functionLfBranch;

        private final String functionLfBranchId;

        private final T equationTerm;

        private Double predefinedResult = null;

        private Double functionReference = 0d;

        private Double baseCaseSensitivityValue = Double.NaN; // the sensitivity value without any +1-1 (needs to be recomputed if the stack distribution changes)

        private Status status = Status.VALID;

        public LfSensitivityFactor(SensitivityFactor factor, LfNetwork lfNetwork, EquationSystem equationSystem, Class<T> clazz) {
            this.factor = factor;
            if (factor instanceof BranchFlowPerInjectionIncrease) {
                functionLfBranch = lfNetwork.getBranchById(((BranchFlowPerInjectionIncrease) factor).getFunction().getBranchId());
            } else if (factor instanceof BranchFlowPerPSTAngle) {
                functionLfBranch = lfNetwork.getBranchById(((BranchFlowPerPSTAngle) factor).getFunction().getBranchId());
            } else if (factor instanceof BranchIntensityPerPSTAngle) {
                functionLfBranch = lfNetwork.getBranchById(((BranchIntensityPerPSTAngle) factor).getFunction().getBranchId());
            } else if (factor instanceof BranchFlowPerLinearGlsk) {
                functionLfBranch = lfNetwork.getBranchById(((BranchFlowPerLinearGlsk) factor).getFunction().getBranchId());
            } else {
                throw new UnsupportedOperationException("Only factors of type BranchFlow are supported");
            }
            if (functionLfBranch == null) {
                status = Status.ZERO;
                functionLfBranchId = null;
                equationTerm = null;
            } else {
                functionLfBranchId = functionLfBranch.getId();
                equationTerm = equationSystem.getEquationTerm(SubjectType.BRANCH, functionLfBranch.getNum(), clazz);
            }
        }

        public static <T extends EquationTerm> LfSensitivityFactor<T> create(SensitivityFactor factor, Network network, LfNetwork lfNetwork, EquationSystem equationSystem, Class<T> clazz) {
            if (factor instanceof BranchFlowPerInjectionIncrease) {
                return new LfBranchFlowPerInjectionIncrease<>(factor, network, lfNetwork, equationSystem, clazz);
            } else if (factor instanceof BranchFlowPerPSTAngle) {
                return new LfBranchFlowPerPSTAngle<>(factor, lfNetwork, equationSystem, clazz);
            } else if (factor instanceof BranchIntensityPerPSTAngle) {
                return new LfBranchIntensityPerPSTAngle<>(factor, lfNetwork, equationSystem, clazz);
            }  else if (factor instanceof BranchFlowPerLinearGlsk) {
                return new LfBranchFlowPerLinearGlsk<>(factor, network, lfNetwork, equationSystem, clazz);
            } else {
                throw new UnsupportedOperationException("Factor type '" + factor.getClass().getSimpleName() + "' not yet supported");
            }
        }

        public SensitivityFactor getFactor() {
            return factor;
        }

        public LfBranch getFunctionLfBranch() {
            return functionLfBranch;
        }

        public String getFunctionLfBranchId() {
            return functionLfBranchId;
        }

        public T getEquationTerm() {
            return equationTerm;
        }

        public Double getPredefinedResult() {
            return predefinedResult;
        }

        public void setPredefinedResult(Double predefinedResult) {
            this.predefinedResult = predefinedResult;
        }

        public Double getFunctionReference() {
            return functionReference;
        }

        public void setFunctionReference(Double functionReference) {
            this.functionReference = functionReference;
        }

        public Double getBaseSensitivityValue() {
            return baseCaseSensitivityValue;
        }

        public void setBaseCaseSensitivityValue(Double baseCaseSensitivityValue) {
            this.baseCaseSensitivityValue = baseCaseSensitivityValue;
        }

        public Status getStatus() {
            return status;
        }

        public void setStatus(Status status) {
            this.status = status;
        }

        public boolean areVariableAndFunctionDisconnected(GraphDecrementalConnectivity<LfBus> connectivity) {
            throw new NotImplementedException("areVariableAndFunctionDisconnected should have an override");
        }

        public boolean isConnectedToComponent(Integer componentNumber, GraphDecrementalConnectivity<LfBus> connectivity) {
            throw new NotImplementedException("isConnectedToComponent should have an override");
        }
    }

    static class LfBranchFlowPerInjectionIncrease<T extends EquationTerm> extends LfSensitivityFactor<T> {

        private final LfBus injectionLfBus;

        LfBranchFlowPerInjectionIncrease(SensitivityFactor factor, Network network, LfNetwork lfNetwork, EquationSystem equationSystem, Class<T> clazz) {
            super(factor, lfNetwork, equationSystem, clazz);
            injectionLfBus = AbstractSensitivityAnalysis.getInjectionLfBus(network, lfNetwork, (BranchFlowPerInjectionIncrease) factor);
            if (injectionLfBus == null) {
                setStatus(Status.SKIP);
            }
        }

        @Override
        public boolean areVariableAndFunctionDisconnected(final GraphDecrementalConnectivity<LfBus> connectivity) {
            return connectivity.getComponentNumber(injectionLfBus) != connectivity.getComponentNumber(getFunctionLfBranch().getBus1())
                || connectivity.getComponentNumber(injectionLfBus) != connectivity.getComponentNumber(getFunctionLfBranch().getBus2());
        }

        @Override
        public boolean isConnectedToComponent(Integer componentNumber, GraphDecrementalConnectivity<LfBus> connectivity) {
            return connectivity.getComponentNumber(injectionLfBus) == componentNumber;
        }

        public LfBus getInjectionLfBus() {
            return injectionLfBus;
        }
    }

    private static class LfBranchPerPSTAngle<T extends EquationTerm> extends LfSensitivityFactor<T> {

        private final LfBranch phaseTapChangerLfBranch;

        LfBranchPerPSTAngle(SensitivityFactor factor, LfNetwork lfNetwork, EquationSystem equationSystem, Class<T> clazz) {
            super(factor, lfNetwork, equationSystem, clazz);
<<<<<<< HEAD
            phaseTapChangerLfBranch = getPhaseTapChangerLfBranch(lfNetwork, (PhaseTapChangerAngle) factor.getVariable());
=======
            phaseTapChangerLfBranch = getPhaseTapChangerLfBranch(lfNetwork, (BranchFlowPerPSTAngle) factor);
            if (phaseTapChangerLfBranch == null) {
                setStatus(Status.SKIP);
            }
>>>>>>> aec2d277
        }

        @Override
        public boolean areVariableAndFunctionDisconnected(final GraphDecrementalConnectivity<LfBus> connectivity) {
            return connectivity.getComponentNumber(phaseTapChangerLfBranch.getBus1()) != connectivity.getComponentNumber(getFunctionLfBranch().getBus1())
                || connectivity.getComponentNumber(phaseTapChangerLfBranch.getBus1()) != connectivity.getComponentNumber(getFunctionLfBranch().getBus2());
        }

        @Override
        public boolean isConnectedToComponent(Integer componentNumber, GraphDecrementalConnectivity<LfBus> connectivity) {
            return componentNumber == connectivity.getComponentNumber(phaseTapChangerLfBranch.getBus1());
        }

    }

    static class LfBranchFlowPerPSTAngle<T extends EquationTerm> extends LfBranchPerPSTAngle<T> {
        LfBranchFlowPerPSTAngle(SensitivityFactor factor, LfNetwork lfNetwork, EquationSystem equationSystem, Class<T> clazz) {
            super(factor, lfNetwork, equationSystem, clazz);
        }
    }

    static class LfBranchIntensityPerPSTAngle<T extends EquationTerm> extends LfBranchPerPSTAngle<T> {
        LfBranchIntensityPerPSTAngle(SensitivityFactor factor, LfNetwork lfNetwork, EquationSystem equationSystem, Class<T> clazz) {
            super(factor, lfNetwork, equationSystem, clazz);
        }
    }

    static class LfBranchFlowPerLinearGlsk<T extends EquationTerm> extends LfSensitivityFactor<T> {

        private final Map<LfBus, Double> injectionBuses;

        LfBranchFlowPerLinearGlsk(SensitivityFactor factor, Network network, LfNetwork lfNetwork, EquationSystem equationSystem, Class<T> clazz) {
            super(factor, lfNetwork, equationSystem, clazz);
            injectionBuses = new HashMap<>();
            Map<String, Float> glsk = ((LinearGlsk) factor.getVariable()).getGLSKs();
            Collection<String> skippedInjection = new ArrayList<>(glsk.size());
            for (String injectionId : glsk.keySet()) {
                LfBus lfBus = AbstractSensitivityAnalysis.getInjectionLfBus(network, lfNetwork, injectionId);
                if (lfBus == null) {
                    skippedInjection.add(injectionId);
                    continue;
                }
                injectionBuses.put(lfBus, injectionBuses.getOrDefault(lfBus, 0d) + glsk.get(injectionId));
            }

            if (injectionBuses.isEmpty()) {
                setStatus(Status.SKIP);
            } else if (!skippedInjection.isEmpty()) {
                LOGGER.warn("Injections {} cannot be found for glsk {} and will be ignored", String.join(", ", skippedInjection), factor.getVariable().getId());
            }
        }

        @Override
        public boolean areVariableAndFunctionDisconnected(final GraphDecrementalConnectivity<LfBus> connectivity) {
            for (LfBus lfBus : injectionBuses.keySet()) {
                if (connectivity.getComponentNumber(lfBus) == connectivity.getComponentNumber(getFunctionLfBranch().getBus1())
                    && connectivity.getComponentNumber(lfBus) == connectivity.getComponentNumber(getFunctionLfBranch().getBus2())) {
                    return false;
                }
            }
            return true;
        }

        @Override
        public boolean isConnectedToComponent(Integer componentNumber, GraphDecrementalConnectivity<LfBus> connectivity) {
            if (connectivity.getComponentNumber(getFunctionLfBranch().getBus1()) != componentNumber
                || connectivity.getComponentNumber(getFunctionLfBranch().getBus2()) != componentNumber) {
                return false;
            }
            for (LfBus lfBus : injectionBuses.keySet()) {
                if (connectivity.getComponentNumber(lfBus) == componentNumber) {
                    return true;
                }
            }
            return false;
        }

        public Map<LfBus, Double> getInjectionBuses() {
            return injectionBuses;
        }
    }

    static class SensitivityFactorGroup {

        private final String id;

        private final List<LfSensitivityFactor> factors = new ArrayList<>();

        private int index = -1;

        SensitivityFactorGroup(String id) {
            this.id = Objects.requireNonNull(id);
        }

        String getId() {
            return id;
        }

        List<LfSensitivityFactor> getFactors() {
            return factors;
        }

        int getIndex() {
            return index;
        }

        void setIndex(int index) {
            this.index = index;
        }

        void addFactor(LfSensitivityFactor factor) {
            factors.add(factor);
        }

        void fillRhs(LfNetwork lfNetwork, EquationSystem equationSystem, Matrix rhs) {
            throw new NotImplementedException("fillRhs method must be implemented in subclasses");
        }
    }

    static class PhaseTapChangerFactorGroup extends SensitivityFactorGroup {

        PhaseTapChangerFactorGroup(final String id) {
            super(id);
        }

        @Override
        void fillRhs(LfNetwork lfNetwork, EquationSystem equationSystem, Matrix rhs) {
            LfBranch lfBranch = lfNetwork.getBranchById(getId());
            Equation a1 = equationSystem.getEquation(lfBranch.getNum(), EquationType.BRANCH_ALPHA1).orElseThrow(IllegalStateException::new);
            if (!a1.isActive()) {
                return;
            }
            rhs.set(a1.getColumn(), getIndex(), Math.toRadians(1d));
        }
    }

    static class InjectionFactorGroup extends SensitivityFactorGroup {

        Map<String, Double> injectionByBus;

        InjectionFactorGroup(final String id) {
            super(id);
        }

        public void setInjectionByBus(final Map<String, Double> slackParticipationByBus) {
            slackParticipationByBus.put(getId(), slackParticipationByBus.getOrDefault(getId(), 0d) + 1);
            injectionByBus = slackParticipationByBus;
        }

        @Override
        void fillRhs(LfNetwork lfNetwork, EquationSystem equationSystem, Matrix rhs) {
            for (Map.Entry<String, Double> busIdAndInjectionValue : injectionByBus.entrySet()) {
                LfBus lfBus = lfNetwork.getBusById(busIdAndInjectionValue.getKey());
                if (lfBus.isSlack()) {
                    continue;
                }
                Equation p = equationSystem.getEquation(lfBus.getNum(), EquationType.BUS_P).orElseThrow(IllegalStateException::new);
                if (!p.isActive()) {
                    continue;
                }
                int column = p.getColumn();
                rhs.set(column, getIndex(), busIdAndInjectionValue.getValue() / PerUnit.SB);
            }
        }
    }

    static class LinearGlskGroup extends InjectionFactorGroup {
        // This group makes sense because we are only computing sensitivities in the main connected component
        // otherwise, we wouldn't be able to group different branches within the same group
        private final Map<LfBus, Double> glskMap;
        private Map<String, Double> glskMapInMainComponent;

        LinearGlskGroup(String id, Map<LfBus, Double> glskMap) {
            super(id);
            this.glskMap = glskMap;
            glskMapInMainComponent = glskMap.entrySet().stream().collect(Collectors.toMap(
                entry -> entry.getKey().getId(),
                Map.Entry::getValue
            ));
        }

        @Override
        public void setInjectionByBus(final Map<String, Double> participationToSlackByBus) {
            Double glskWeightSum = glskMapInMainComponent.values().stream().mapToDouble(Math::abs).sum();
            glskMapInMainComponent.forEach((busId, weight) -> participationToSlackByBus.merge(busId, weight / glskWeightSum, Double::sum));
            injectionByBus = participationToSlackByBus;
        }

        public void setGlskMapInMainComponent(final Map<String, Double> glskMapInMainComponent) {
            this.glskMapInMainComponent = glskMapInMainComponent;
        }

        public Map<LfBus, Double> getGlskMap() {
            return glskMap;
        }
    }

    protected <T extends EquationTerm> List<SensitivityFactorGroup> createFactorGroups(Network network, List<LfSensitivityFactor<? extends T>> factors) {
        Map<String, SensitivityFactorGroup> groupIndexedById = new HashMap<>(factors.size());
        // index factors by variable config
        for (LfSensitivityFactor<?> factor : factors) {
            if (factor instanceof LfBranchFlowPerInjectionIncrease) {
                LfBus lfBus = ((LfBranchFlowPerInjectionIncrease) factor).getInjectionLfBus();
                // skip disconnected injections
                if (lfBus != null) {
                    groupIndexedById.computeIfAbsent(lfBus.getId(), id -> new InjectionFactorGroup(lfBus.getId())).addFactor(factor);
                }
            } else if (factor instanceof LfBranchPerPSTAngle) {
                PhaseTapChangerAngle pstAngleVariable = (PhaseTapChangerAngle) factor.getFactor().getVariable();
                String phaseTapChangerHolderId = pstAngleVariable.getPhaseTapChangerHolderId();
                TwoWindingsTransformer twt = network.getTwoWindingsTransformer(phaseTapChangerHolderId);
                if (twt == null) {
                    throw new PowsyblException("Phase shifter '" + phaseTapChangerHolderId + "' not found");
                }
                groupIndexedById.computeIfAbsent(phaseTapChangerHolderId, k -> new PhaseTapChangerFactorGroup(phaseTapChangerHolderId)).addFactor(factor);
            } else if (factor instanceof LfBranchFlowPerLinearGlsk) {
                LfBranchFlowPerLinearGlsk lfFactor = (LfBranchFlowPerLinearGlsk) factor;
                LinearGlsk glsk = (LinearGlsk) factor.getFactor().getVariable();
                String glskId = glsk.getId();
                groupIndexedById.computeIfAbsent(glskId, id -> new LinearGlskGroup(glskId, lfFactor.getInjectionBuses())).addFactor(factor);
            } else {
                throw new UnsupportedOperationException("Factor type '" + factor.getFactor().getClass().getSimpleName() + "' not yet supported");
            }
        }

        // assign an index to each factor group
        int index = 0;
        for (SensitivityFactorGroup factorGroup : groupIndexedById.values()) {
            factorGroup.setIndex(index++);
        }

        return new ArrayList<>(groupIndexedById.values());
    }

    protected List<ParticipatingElement> getParticipatingElements(LfNetwork lfNetwork, LoadFlowParameters loadFlowParameters, OpenLoadFlowParameters openLoadFlowParameters, Function<ParticipatingElement, Boolean> filter) {
        ActivePowerDistribution.Step step = ActivePowerDistribution.getStep(loadFlowParameters.getBalanceType(), openLoadFlowParameters.isLoadPowerFactorConstant());
        List<ParticipatingElement> participatingElements =  step.getParticipatingElements(lfNetwork).stream().filter(filter::apply).collect(Collectors.toList());
        ParticipatingElement.normalizeParticipationFactors(participatingElements, "bus");
        return participatingElements;
    }

    protected List<ParticipatingElement> getParticipatingElements(LfNetwork lfNetwork, LoadFlowParameters loadFlowParameters, OpenLoadFlowParameters openLoadFlowParameters) {
        return getParticipatingElements(lfNetwork, loadFlowParameters, openLoadFlowParameters, element -> true);
    }

    protected void computeInjectionFactors(Map<String, Double> participationFactorByBus, List<SensitivityFactorGroup> factorGroups) {
        // compute the corresponding injection (including participation) for each factor
        for (SensitivityFactorGroup factorGroup : factorGroups) {
            if (factorGroup instanceof InjectionFactorGroup) {
                InjectionFactorGroup injectionGroup = (InjectionFactorGroup) factorGroup;
                injectionGroup.setInjectionByBus(new HashMap<>(participationFactorByBus));
            }
        }
    }

    protected DenseMatrix initFactorsRhs(LfNetwork lfNetwork, EquationSystem equationSystem, List<SensitivityFactorGroup> factorsGroups) {
        DenseMatrix rhs = new DenseMatrix(equationSystem.getSortedEquationsToSolve().size(), factorsGroups.size());
        fillRhsSensitivityVariable(lfNetwork, equationSystem, factorsGroups, rhs);
        return rhs;
    }

    protected void fillRhsSensitivityVariable(LfNetwork lfNetwork, EquationSystem equationSystem, List<SensitivityFactorGroup> factorGroups, Matrix rhs) {
        for (SensitivityFactorGroup factorGroup : factorGroups) {
            factorGroup.fillRhs(lfNetwork, equationSystem, rhs);
        }
    }

    public void cutConnectivity(LfNetwork lfNetwork, GraphDecrementalConnectivity<LfBus> connectivity, Collection<String> elementsPotentiallyBreakingConnectivity) {
        elementsPotentiallyBreakingConnectivity.stream()
            .map(lfNetwork::getBranchById)
            .forEach(lfBranch -> connectivity.cut(lfBranch.getBus1(), lfBranch.getBus2()));
    }

    protected <T extends EquationTerm> void setPredefinedResults(Collection<LfSensitivityFactor<? extends T>> lfFactors, GraphDecrementalConnectivity<LfBus> connectivity, int mainComponent) {
        for (LfSensitivityFactor<? extends T> factor : lfFactors) {
            // check if the factor function and variable are in different connected components
            if (factor.areVariableAndFunctionDisconnected(connectivity)) {
                factor.setPredefinedResult(0d);
            } else if (!factor.isConnectedToComponent(mainComponent, connectivity)) {
                factor.setPredefinedResult(Double.NaN); // works for sensitivity and function reference
            }
        }
    }

    protected static SensitivityValue createZeroValue(LfSensitivityFactor lfFactor) {
        return new SensitivityValue(lfFactor.getFactor(), 0, Double.NaN, Double.NaN);
    }

    protected void rescaleGlsk(List<SensitivityFactorGroup> factorGroups, GraphDecrementalConnectivity<LfBus> connectivity, Integer mainComponentNumber) {
        // compute the corresponding injection (with participation) for each factor
        for (SensitivityFactorGroup factorGroup : factorGroups) {
            if (!(factorGroup instanceof LinearGlskGroup)) {
                continue;
            }
            LinearGlskGroup glskGroup = (LinearGlskGroup) factorGroup;
            Map<String, Double> remainingGlskInjections = glskGroup.getGlskMap().entrySet().stream()
                .filter(entry -> connectivity.getComponentNumber(entry.getKey()) == mainComponentNumber)
                .collect(Collectors.toMap(entry -> entry.getKey().getId(), Map.Entry::getValue));
            glskGroup.setGlskMapInMainComponent(remainingGlskInjections);
        }
    }

    protected <T extends EquationTerm> void warnSkippedFactors(Collection<LfSensitivityFactor<T>> lfFactors) {
        List<LfSensitivityFactor> skippedFactors = lfFactors.stream().filter(factor -> factor.getStatus().equals(LfSensitivityFactor.Status.SKIP)).collect(Collectors.toList());
        Set<String> skippedVariables = skippedFactors.stream().map(factor -> factor.getFactor().getVariable().getId()).collect(Collectors.toSet());
        LOGGER.warn("Skipping all factors with variables: '{}', as they cannot be found in the network", String.join(", ", skippedVariables));
    }

    private void checkInjectionIncrease(InjectionIncrease injection, Network network) {
        getInjection(network, injection.getInjectionId()); // will crash if injection is not found
    }

    private void checkLinearGlsk(LinearGlsk glsk, Network network) {
        glsk.getGLSKs().keySet().forEach(injection -> getInjection(network, injection));
    }

    private void checkPhaseTapChangerAngle(PhaseTapChangerAngle angle, Network network) {
        TwoWindingsTransformer twt = network.getTwoWindingsTransformer(angle.getPhaseTapChangerHolderId());
        if (twt == null) {
            throw new PowsyblException("Two windings transformer '" + angle.getPhaseTapChangerHolderId() + "' not found");
        }
    }

    private void checkVariable(SensitivityVariable variable, Network network) {
        if (variable instanceof InjectionIncrease) {
            checkInjectionIncrease((InjectionIncrease) variable, network);
        } else if (variable instanceof LinearGlsk) {
            checkLinearGlsk((LinearGlsk) variable, network);
        } else if (variable instanceof PhaseTapChangerAngle) {
            checkPhaseTapChangerAngle((PhaseTapChangerAngle) variable, network);
        } else {
            throw new PowsyblException("Variable of type " + variable.getClass().getSimpleName() + " is not recognized.");
        }
    }

    private void checkBranchFlow(BranchFlow branchFlow, Network network) {
        Branch branch = network.getBranch(branchFlow.getBranchId());
        if (branch == null) {
            throw new PowsyblException("Branch '" + branchFlow.getBranchId() + "' not found");
        }
    }

    private void checkFunction(SensitivityFunction function, Network network) {
        if (function instanceof BranchFlow) {
            checkBranchFlow((BranchFlow) function, network);
        } else {
            throw new PowsyblException("Function of type " + function.getClass().getSimpleName() + " is not recognized.");
        }
    }

    public void checkSensitivities(Network network, List<SensitivityFactor> factors) {
        for (SensitivityFactor<?, ?> factor : factors) {
<<<<<<< HEAD
            LfBranch monitoredBranch;
            if (factor instanceof  BranchFlowPerInjectionIncrease) {
                BranchFlowPerInjectionIncrease injectionFactor = (BranchFlowPerInjectionIncrease) factor;
                getInjection(network, injectionFactor.getVariable().getInjectionId()); // will crash if injection is not found
                if (lfNetwork.getBranchById(factor.getFunction().getId()) == null) {
                    throw new PowsyblException("Branch '" + factor.getFunction().getId() + "' not found");
                }
                monitoredBranch = lfNetwork.getBranchById(injectionFactor.getFunction().getBranchId());
            } else if (factor instanceof BranchIntensityPerPSTAngle) {
                BranchIntensityPerPSTAngle pstAngleFactor = (BranchIntensityPerPSTAngle) factor;
                String phaseTapChangerHolderId = pstAngleFactor.getVariable().getPhaseTapChangerHolderId();
                TwoWindingsTransformer twt = network.getTwoWindingsTransformer(phaseTapChangerHolderId);
                if (twt == null) {
                    throw new PowsyblException("Phase shifter '" + phaseTapChangerHolderId + "' not found in the network");
                }
                if (lfNetwork.getBranchById(factor.getFunction().getId()) == null) {
                    throw new PowsyblException("Branch '" + factor.getFunction().getId() + "' not found");
                }
                monitoredBranch = lfNetwork.getBranchById(pstAngleFactor.getFunction().getBranchId());
            } else if (factor instanceof BranchFlowPerPSTAngle) {
                BranchFlowPerPSTAngle pstAngleFactor = (BranchFlowPerPSTAngle) factor;
                String phaseTapChangerHolderId = pstAngleFactor.getVariable().getPhaseTapChangerHolderId();
                TwoWindingsTransformer twt = network.getTwoWindingsTransformer(phaseTapChangerHolderId);
                if (twt == null) {
                    throw new PowsyblException("Phase shifter '" + phaseTapChangerHolderId + "' not found in the network");
                }
                if (lfNetwork.getBranchById(factor.getFunction().getId()) == null) {
                    throw new PowsyblException("Branch '" + factor.getFunction().getId() + "' not found");
                }
                monitoredBranch = lfNetwork.getBranchById(pstAngleFactor.getFunction().getBranchId());
            } else if (factor instanceof BranchFlowPerLinearGlsk) {
                BranchFlowPerLinearGlsk glskFactor = (BranchFlowPerLinearGlsk) factor;
                if (glskFactor.getVariable().getGLSKs().isEmpty()) {
                    throw new PowsyblException("The glsk '" + factor.getVariable().getId() + "' cannot be empty");
                }
                for (Map.Entry<String, Float> injectionEntry : glskFactor.getVariable().getGLSKs().entrySet()) {
                    getInjection(network, injectionEntry.getKey()); // will crash if the injection is not found
                }
                if (lfNetwork.getBranchById(factor.getFunction().getId()) == null) {
                    throw new PowsyblException("Branch '" + factor.getFunction().getId() + "' not found");
                }
                monitoredBranch = lfNetwork.getBranchById(glskFactor.getFunction().getBranchId());
            } else {
                throw new PowsyblException("Unknown factor type: " + factor.getClass().getSimpleName());
            }
            if (monitoredBranch == null) {
                throw new PowsyblException("Monitored branch " + factor.getFunction().getId() + " not found in the network");
            }
=======
            checkVariable(factor.getVariable(), network);
            checkFunction(factor.getFunction(), network);
>>>>>>> aec2d277
        }
    }

    public void checkContingencies(LfNetwork lfNetwork, List<PropagatedContingency> contingencies) {
        for (PropagatedContingency contingency : contingencies) {
            for (ContingencyElement contingencyElement : contingency.getContingency().getElements()) {
                if (!contingencyElement.getType().equals(ContingencyElementType.BRANCH)) {
                    throw new UnsupportedOperationException("Only contingencies on a branch are yet supported");
                }
                LfBranch lfBranch = lfNetwork.getBranchById(contingencyElement.getId());
                if (lfBranch == null) {
                    throw new PowsyblException("The contingency on the branch " + contingencyElement.getId() + " not found in the network");
                }

            }
            Set<String> branchesToRemove = new HashSet<>(); // branches connected to one side, or switches
            for (String branchId : contingency.getBranchIdsToOpen()) {
                LfBranch lfBranch = lfNetwork.getBranchById(branchId);
                if (lfBranch == null) {
                    branchesToRemove.add(branchId); // this is certainly a switch
                    continue;
                }
                if (lfBranch.getBus2() == null || lfBranch.getBus1() == null) {
                    branchesToRemove.add(branchId); // contains the branches that are connected only on one side
                }
            }
            contingency.getBranchIdsToOpen().removeAll(branchesToRemove);
            if (contingency.getBranchIdsToOpen().isEmpty()) {
                LOGGER.warn("Contingency {} has no impact", contingency.getContingency().getId());
            }
        }
    }

    public void checkLoadFlowParameters(LoadFlowParameters lfParameters) {
        if (!lfParameters.getBalanceType().equals(LoadFlowParameters.BalanceType.PROPORTIONAL_TO_GENERATION_P_MAX)
            && !lfParameters.getBalanceType().equals(LoadFlowParameters.BalanceType.PROPORTIONAL_TO_LOAD)) {
            throw new UnsupportedOperationException("Unsupported balance type mode: " + lfParameters.getBalanceType());
        }
    }
}<|MERGE_RESOLUTION|>--- conflicted
+++ resolved
@@ -31,12 +31,10 @@
 import com.powsybl.sensitivity.factors.BranchFlowPerInjectionIncrease;
 import com.powsybl.sensitivity.factors.BranchFlowPerLinearGlsk;
 import com.powsybl.sensitivity.factors.BranchFlowPerPSTAngle;
-<<<<<<< HEAD
+import com.powsybl.sensitivity.factors.functions.BranchFlow;
+import com.powsybl.sensitivity.factors.functions.BranchIntensity;
+import com.powsybl.sensitivity.factors.variables.InjectionIncrease;
 import com.powsybl.sensitivity.factors.BranchIntensityPerPSTAngle;
-=======
-import com.powsybl.sensitivity.factors.functions.BranchFlow;
-import com.powsybl.sensitivity.factors.variables.InjectionIncrease;
->>>>>>> aec2d277
 import com.powsybl.sensitivity.factors.variables.LinearGlsk;
 import com.powsybl.sensitivity.factors.variables.PhaseTapChangerAngle;
 import org.apache.commons.lang3.NotImplementedException;
@@ -259,14 +257,10 @@
 
         LfBranchPerPSTAngle(SensitivityFactor factor, LfNetwork lfNetwork, EquationSystem equationSystem, Class<T> clazz) {
             super(factor, lfNetwork, equationSystem, clazz);
-<<<<<<< HEAD
             phaseTapChangerLfBranch = getPhaseTapChangerLfBranch(lfNetwork, (PhaseTapChangerAngle) factor.getVariable());
-=======
-            phaseTapChangerLfBranch = getPhaseTapChangerLfBranch(lfNetwork, (BranchFlowPerPSTAngle) factor);
             if (phaseTapChangerLfBranch == null) {
                 setStatus(Status.SKIP);
             }
->>>>>>> aec2d277
         }
 
         @Override
@@ -609,9 +603,18 @@
         }
     }
 
+    private void checkBranchIntensity(BranchIntensity branchIntensity, Network network) {
+        Branch branch = network.getBranch(branchIntensity.getBranchId());
+        if (branch == null) {
+            throw new PowsyblException("Branch '" + branchIntensity.getBranchId() + "' not found");
+        }
+    }
+
     private void checkFunction(SensitivityFunction function, Network network) {
         if (function instanceof BranchFlow) {
             checkBranchFlow((BranchFlow) function, network);
+        } else if (function instanceof BranchIntensity) {
+            checkBranchIntensity((BranchIntensity) function, network);
         } else {
             throw new PowsyblException("Function of type " + function.getClass().getSimpleName() + " is not recognized.");
         }
@@ -619,59 +622,8 @@
 
     public void checkSensitivities(Network network, List<SensitivityFactor> factors) {
         for (SensitivityFactor<?, ?> factor : factors) {
-<<<<<<< HEAD
-            LfBranch monitoredBranch;
-            if (factor instanceof  BranchFlowPerInjectionIncrease) {
-                BranchFlowPerInjectionIncrease injectionFactor = (BranchFlowPerInjectionIncrease) factor;
-                getInjection(network, injectionFactor.getVariable().getInjectionId()); // will crash if injection is not found
-                if (lfNetwork.getBranchById(factor.getFunction().getId()) == null) {
-                    throw new PowsyblException("Branch '" + factor.getFunction().getId() + "' not found");
-                }
-                monitoredBranch = lfNetwork.getBranchById(injectionFactor.getFunction().getBranchId());
-            } else if (factor instanceof BranchIntensityPerPSTAngle) {
-                BranchIntensityPerPSTAngle pstAngleFactor = (BranchIntensityPerPSTAngle) factor;
-                String phaseTapChangerHolderId = pstAngleFactor.getVariable().getPhaseTapChangerHolderId();
-                TwoWindingsTransformer twt = network.getTwoWindingsTransformer(phaseTapChangerHolderId);
-                if (twt == null) {
-                    throw new PowsyblException("Phase shifter '" + phaseTapChangerHolderId + "' not found in the network");
-                }
-                if (lfNetwork.getBranchById(factor.getFunction().getId()) == null) {
-                    throw new PowsyblException("Branch '" + factor.getFunction().getId() + "' not found");
-                }
-                monitoredBranch = lfNetwork.getBranchById(pstAngleFactor.getFunction().getBranchId());
-            } else if (factor instanceof BranchFlowPerPSTAngle) {
-                BranchFlowPerPSTAngle pstAngleFactor = (BranchFlowPerPSTAngle) factor;
-                String phaseTapChangerHolderId = pstAngleFactor.getVariable().getPhaseTapChangerHolderId();
-                TwoWindingsTransformer twt = network.getTwoWindingsTransformer(phaseTapChangerHolderId);
-                if (twt == null) {
-                    throw new PowsyblException("Phase shifter '" + phaseTapChangerHolderId + "' not found in the network");
-                }
-                if (lfNetwork.getBranchById(factor.getFunction().getId()) == null) {
-                    throw new PowsyblException("Branch '" + factor.getFunction().getId() + "' not found");
-                }
-                monitoredBranch = lfNetwork.getBranchById(pstAngleFactor.getFunction().getBranchId());
-            } else if (factor instanceof BranchFlowPerLinearGlsk) {
-                BranchFlowPerLinearGlsk glskFactor = (BranchFlowPerLinearGlsk) factor;
-                if (glskFactor.getVariable().getGLSKs().isEmpty()) {
-                    throw new PowsyblException("The glsk '" + factor.getVariable().getId() + "' cannot be empty");
-                }
-                for (Map.Entry<String, Float> injectionEntry : glskFactor.getVariable().getGLSKs().entrySet()) {
-                    getInjection(network, injectionEntry.getKey()); // will crash if the injection is not found
-                }
-                if (lfNetwork.getBranchById(factor.getFunction().getId()) == null) {
-                    throw new PowsyblException("Branch '" + factor.getFunction().getId() + "' not found");
-                }
-                monitoredBranch = lfNetwork.getBranchById(glskFactor.getFunction().getBranchId());
-            } else {
-                throw new PowsyblException("Unknown factor type: " + factor.getClass().getSimpleName());
-            }
-            if (monitoredBranch == null) {
-                throw new PowsyblException("Monitored branch " + factor.getFunction().getId() + " not found in the network");
-            }
-=======
             checkVariable(factor.getVariable(), network);
             checkFunction(factor.getFunction(), network);
->>>>>>> aec2d277
         }
     }
 
