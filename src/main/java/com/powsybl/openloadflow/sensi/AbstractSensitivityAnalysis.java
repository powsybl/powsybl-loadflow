/**
 * Copyright (c) 2020, RTE (http://www.rte-france.com)
 * This Source Code Form is subject to the terms of the Mozilla Public
 * License, v. 2.0. If a copy of the MPL was not distributed with this
 * file, You can obtain one at http://mozilla.org/MPL/2.0/.
 */
package com.powsybl.openloadflow.sensi;

import com.powsybl.commons.PowsyblException;
import com.powsybl.iidm.network.*;
import com.powsybl.loadflow.LoadFlowParameters;
import com.powsybl.math.matrix.DenseMatrix;
import com.powsybl.math.matrix.Matrix;
import com.powsybl.math.matrix.MatrixFactory;
import com.powsybl.openloadflow.OpenLoadFlowParameters;
import com.powsybl.openloadflow.equations.*;
import com.powsybl.openloadflow.graph.GraphDecrementalConnectivity;
import com.powsybl.openloadflow.network.*;
import com.powsybl.openloadflow.network.util.ActivePowerDistribution;
import com.powsybl.openloadflow.network.util.ParticipatingElement;
import com.powsybl.openloadflow.util.PropagatedContingency;
import org.apache.commons.lang3.NotImplementedException;
import org.apache.commons.lang3.tuple.Pair;
import org.slf4j.Logger;
import org.slf4j.LoggerFactory;

import java.util.*;
import java.util.function.Supplier;
import java.util.stream.Collectors;
import java.util.stream.Stream;

/**
 * @author Geoffroy Jamgotchian <geoffroy.jamgotchian at rte-france.com>
 * @author Gael Macherel <gael.macherel at artelys.com>
 */
public abstract class AbstractSensitivityAnalysis {

    protected static final Logger LOGGER = LoggerFactory.getLogger(AbstractSensitivityAnalysis.class);

    protected final MatrixFactory matrixFactory;

    protected final Supplier<GraphDecrementalConnectivity<LfBus>> connectivityProvider;

    protected AbstractSensitivityAnalysis(MatrixFactory matrixFactory, Supplier<GraphDecrementalConnectivity<LfBus>> connectivityProvider) {
        this.matrixFactory = Objects.requireNonNull(matrixFactory);
        this.connectivityProvider = Objects.requireNonNull(connectivityProvider);
    }

    protected static Terminal getEquipmentRegulatingTerminal(Network network, String equipmentId) {
        Generator generator = network.getGenerator(equipmentId);
        if (generator != null) {
            return generator.getRegulatingTerminal();
        }
        StaticVarCompensator staticVarCompensator = network.getStaticVarCompensator(equipmentId);
        if (staticVarCompensator != null) {
            return staticVarCompensator.getRegulatingTerminal();
        }
        TwoWindingsTransformer t2wt = network.getTwoWindingsTransformer(equipmentId);
        if (t2wt != null) {
            RatioTapChanger rtc = t2wt.getRatioTapChanger();
            if (rtc != null) {
                throw new NotImplementedException(String.format("[%s] Bus target voltage on two windings transformer is not managed yet", equipmentId));
            }
            return null;
        }
        ThreeWindingsTransformer t3wt = network.getThreeWindingsTransformer(equipmentId);
        Terminal regulatingTerminal = null;
        if (t3wt != null) {
            for (ThreeWindingsTransformer.Leg leg : t3wt.getLegs()) {
                RatioTapChanger rtc = leg.getRatioTapChanger();
                if (rtc != null && rtc.isRegulating()) {
                    regulatingTerminal = rtc.getRegulationTerminal();
                }
            }
            if (regulatingTerminal != null) {
                throw new NotImplementedException(String.format("[%s] Bus target voltage on three windings transformer is not managed yet", equipmentId));
            }
            return null;
        }
        ShuntCompensator shuntCompensator = network.getShuntCompensator(equipmentId);
        if (shuntCompensator != null) {
            return shuntCompensator.getRegulatingTerminal();
        }
        VscConverterStation vsc = network.getVscConverterStation(equipmentId);
        if (vsc != null) {
            return vsc.getTerminal(); // local regulation only
        }
        return null;
    }

    protected JacobianMatrix createJacobianMatrix(EquationSystem equationSystem, VoltageInitializer voltageInitializer) {
        double[] x = equationSystem.createStateVector(voltageInitializer);
        equationSystem.updateEquations(x);
        return new JacobianMatrix(equationSystem, matrixFactory);
    }

    interface LfSensitivityFactor {

        enum Status {
            VALID,
            SKIP,
            ZERO
        }

        Object getContext();

        String getVariableId();

        SensitivityVariableType getVariableType();

        LfElement getFunctionElement();

        SensitivityFunctionType getFunctionType();

        ContingencyContext getContingencyContext();

        EquationTerm getEquationTerm();

        Double getPredefinedResult();

        void setPredefinedResult(Double predefinedResult);

        double getFunctionReference();

        void setFunctionReference(double functionReference);

        double getBaseSensitivityValue();

        void setBaseCaseSensitivityValue(double baseCaseSensitivityValue);

        Status getStatus();

        void setStatus(Status status);

        boolean areVariableAndFunctionDisconnected(GraphDecrementalConnectivity<LfBus> connectivity);

        boolean isConnectedToComponent(Set<LfBus> connectedComponent);

        SensitivityFactorGroup getGroup();

        void setGroup(SensitivityFactorGroup group);
    }

    abstract static class AbstractLfSensitivityFactor implements LfSensitivityFactor {

        // Wrap factors in specific class to have instant access to their branch and their equation term
        private final Object context;

        private final String variableId;

        protected final LfElement functionElement;

        protected final SensitivityFunctionType functionType;

        protected final SensitivityVariableType variableType;

        protected final ContingencyContext contingencyContext;

        private Double predefinedResult = null;

        private double functionReference = 0d;

        private double baseCaseSensitivityValue = Double.NaN; // the sensitivity value on pre contingency network, that needs to be recomputed if the stack distribution change

        protected Status status = Status.VALID;

        protected SensitivityFactorGroup group;

        public AbstractLfSensitivityFactor(Object context, String variableId,
                                           LfElement functionElement, SensitivityFunctionType functionType,
                                           SensitivityVariableType variableType, ContingencyContext contingencyContext) {
            this.context = context;
            this.variableId = Objects.requireNonNull(variableId);
            this.functionElement = functionElement;
            this.functionType = Objects.requireNonNull(functionType);
            this.variableType = Objects.requireNonNull(variableType);
            this.contingencyContext = Objects.requireNonNull(contingencyContext);
            if (functionElement == null) {
                status = Status.ZERO;
            }
        }

        @Override
        public Object getContext() {
            return context;
        }

        @Override
        public String getVariableId() {
            return variableId;
        }

        @Override
        public SensitivityVariableType getVariableType() {
            return variableType;
        }

        @Override
        public LfElement getFunctionElement() {
            return functionElement;
        }

        @Override
        public SensitivityFunctionType getFunctionType() {
            return functionType;
        }

        @Override
        public ContingencyContext getContingencyContext() {
            return contingencyContext;
        }

        @Override
        public EquationTerm getEquationTerm() {
            switch (functionType) {
                case BRANCH_ACTIVE_POWER:
                    return (EquationTerm) ((LfBranch) functionElement).getP1();
                case BRANCH_CURRENT:
                    return (EquationTerm) ((LfBranch) functionElement).getI1();
                case BUS_VOLTAGE:
                    return (EquationTerm) ((LfBus) functionElement).getV();
                default:
                    throw new PowsyblException("Function type " + functionType + " is not implement.");
            }
        }

        @Override
        public Double getPredefinedResult() {
            return predefinedResult;
        }

        @Override
        public void setPredefinedResult(Double predefinedResult) {
            this.predefinedResult = predefinedResult;
        }

        @Override
        public double getFunctionReference() {
            return functionReference;
        }

        @Override
        public void setFunctionReference(double functionReference) {
            this.functionReference = functionReference;
        }

        @Override
        public double getBaseSensitivityValue() {
            return baseCaseSensitivityValue;
        }

        @Override
        public void setBaseCaseSensitivityValue(double baseCaseSensitivityValue) {
            this.baseCaseSensitivityValue = baseCaseSensitivityValue;
        }

        @Override
        public Status getStatus() {
            return status;
        }

        @Override
        public void setStatus(Status status) {
            this.status = status;
        }

        protected boolean areElementsDisconnected(LfElement functionElement, LfElement variableElement, GraphDecrementalConnectivity<LfBus> connectivity) {
            if (functionElement.getType() == ElementType.BUS && variableElement.getType() == ElementType.BUS) {
                return areBusAndBusDisconnected(connectivity, (LfBus) functionElement, (LfBus) variableElement);
            } else if (functionElement.getType() == ElementType.BRANCH && variableElement.getType() == ElementType.BUS) {
                return areBranchAndBusDisconnected(connectivity, (LfBranch) functionElement, (LfBus) variableElement);
            } else if (functionElement.getType() == ElementType.BRANCH && variableElement.getType() == ElementType.BRANCH) {
                return areBranchAndBranchDisconnected(connectivity, (LfBranch) functionElement, (LfBranch) variableElement);
            }
            throw new PowsyblException("Combination of function type and variable type is not implemented.");
        }

        static boolean areBranchAndBranchDisconnected(GraphDecrementalConnectivity<LfBus> connectivity, LfBranch functionBranch, LfBranch variableBranch) {
            return connectivity.getComponentNumber(variableBranch.getBus1()) != connectivity.getComponentNumber(functionBranch.getBus1())
                    || connectivity.getComponentNumber(variableBranch.getBus1()) != connectivity.getComponentNumber(functionBranch.getBus2());
        }

        static boolean areBranchAndBusDisconnected(GraphDecrementalConnectivity<LfBus> connectivity, LfBranch functionBranch, LfBus variableBus) {
            return connectivity.getComponentNumber(functionBranch.getBus1()) != connectivity.getComponentNumber(variableBus)
                    || connectivity.getComponentNumber(functionBranch.getBus2()) != connectivity.getComponentNumber(variableBus);
        }

        static boolean areBusAndBusDisconnected(GraphDecrementalConnectivity<LfBus> connectivity, LfBus functionBus, LfBus variableBus) {
            return connectivity.getComponentNumber(functionBus) != connectivity.getComponentNumber(variableBus);
        }

        protected boolean isElementConnectedToComponent(LfElement element, Set<LfBus> component) {
            if (element instanceof LfBus) {
                return component.contains(element);
            } else if (element instanceof LfBranch) {
                return component.contains(((LfBranch) element).getBus1()) && component.contains(((LfBranch) element).getBus2());
            }
            throw new PowsyblException("Cannot compute connectivity for variable element of class: " + element.getClass().getSimpleName());
        }

        @Override
        public SensitivityFactorGroup getGroup() {
            return group;
        }

        @Override
        public void setGroup(SensitivityFactorGroup group) {
            this.group = Objects.requireNonNull(group);
        }
    }

    static class SingleVariableLfSensitivityFactor extends AbstractLfSensitivityFactor {

        private final LfElement variableElement;

        SingleVariableLfSensitivityFactor(Object context, String variableId,
                                          LfElement functionElement, SensitivityFunctionType functionType,
                                          LfElement variableElement, SensitivityVariableType variableType,
                                          ContingencyContext contingencyContext) {
            super(context, variableId, functionElement, functionType, variableType, contingencyContext);
            this.variableElement = variableElement;
            if (variableElement == null) {
                status = Status.SKIP;
            }
        }

        public LfElement getVariableElement() {
            return variableElement;
        }

        @Override
        public boolean areVariableAndFunctionDisconnected(GraphDecrementalConnectivity<LfBus> connectivity) {
            return areElementsDisconnected(functionElement, variableElement, connectivity);
        }

        @Override
        public boolean isConnectedToComponent(Set<LfBus> connectedComponent) {
            return isElementConnectedToComponent(variableElement, connectedComponent);
        }
    }

    static class MultiVariablesLfSensitivityFactor extends AbstractLfSensitivityFactor {

        private final Map<LfElement, Double> weightedVariableElements;

        MultiVariablesLfSensitivityFactor(Object context, String variableId,
                                          LfElement functionElement, SensitivityFunctionType functionType,
                                          Map<LfElement, Double> weightedVariableElements, SensitivityVariableType variableType,
                                          ContingencyContext contingencyContext) {
            super(context, variableId, functionElement, functionType, variableType, contingencyContext);
            this.weightedVariableElements = weightedVariableElements;
            if (weightedVariableElements.isEmpty()) {
                status = Status.SKIP;
            }
        }

        public Map<LfElement, Double> getWeightedVariableElements() {
            return weightedVariableElements;
        }

        public Collection<LfElement> getVariableElements() {
            return weightedVariableElements.keySet();
        }

        @Override
        public boolean areVariableAndFunctionDisconnected(GraphDecrementalConnectivity<LfBus> connectivity) {
            for (LfElement variableElement : getVariableElements()) {
                if (!areElementsDisconnected(functionElement, variableElement, connectivity)) {
                    return false;
                }
            }
            return true;
        }

        @Override
        public boolean isConnectedToComponent(Set<LfBus> connectedComponent) {
            if (!isElementConnectedToComponent(functionElement, connectedComponent)) {
                return false;
            }
            for (LfElement lfElement : getVariableElements()) {
                if (isElementConnectedToComponent(lfElement, connectedComponent)) {
                    return true;
                }
            }
            return false;
        }
    }

    interface SensitivityFactorGroup {

        List<LfSensitivityFactor> getFactors();

        int getIndex();

        void setIndex(int index);

        void addFactor(LfSensitivityFactor factor);

        void fillRhs(EquationSystem equationSystem, Matrix rhs, Map<LfBus, Double> participationByBus);
    }

    abstract static class AbstractSensitivityFactorGroup implements SensitivityFactorGroup {

        protected final List<LfSensitivityFactor> factors = new ArrayList<>();

        protected final SensitivityVariableType variableType;

        private int index = -1;

        AbstractSensitivityFactorGroup(SensitivityVariableType variableType) {
            this.variableType = variableType;
        }

        @Override
        public List<LfSensitivityFactor> getFactors() {
            return factors;
        }

        @Override
        public int getIndex() {
            return index;
        }

        @Override
        public void setIndex(int index) {
            this.index = index;
        }

        @Override
        public void addFactor(LfSensitivityFactor factor) {
            factors.add(factor);
        }

        protected void addBusInjection(Matrix rhs, LfBus lfBus, Double injection) {
            Equation p = (Equation) lfBus.getP();
            if (lfBus.isSlack() || !p.isActive()) {
                return;
            }
            int column = p.getColumn();
            rhs.add(column, getIndex(), injection / PerUnit.SB);
        }
    }

    static class SingleVariableFactorGroup extends AbstractSensitivityFactorGroup {

        private final LfElement variableElement;

        SingleVariableFactorGroup(LfElement variableElement, SensitivityVariableType variableType) {
            super(variableType);
            this.variableElement = variableElement;
        }

        @Override
        public void fillRhs(EquationSystem equationSystem, Matrix rhs, Map<LfBus, Double> participationByBus) {
            switch (variableType) {
                case TRANSFORMER_PHASE:
                    LfBranch lfBranch = (LfBranch) variableElement;
                    Equation a1 = equationSystem.getEquation(lfBranch.getNum(), EquationType.BRANCH_ALPHA1).orElseThrow(IllegalStateException::new);
                    if (!a1.isActive()) {
                        return;
                    }
                    rhs.set(a1.getColumn(), getIndex(), Math.toRadians(1d));
                    break;
                case INJECTION_ACTIVE_POWER:
                    for (Map.Entry<LfBus, Double> lfBusAndParticipationFactor : participationByBus.entrySet()) {
                        LfBus lfBus = lfBusAndParticipationFactor.getKey();
                        Double injection = lfBusAndParticipationFactor.getValue();
                        addBusInjection(rhs, lfBus, injection);
                    }
                    addBusInjection(rhs, (LfBus) variableElement, 1d);
                    break;
                case BUS_TARGET_VOLTAGE:
                    Equation v = equationSystem.getEquation(variableElement.getNum(), EquationType.BUS_V).orElseThrow(IllegalStateException::new);
                    if (!v.isActive()) {
                        return;
                    }
                    rhs.set(v.getColumn(), getIndex(), 1d / ((LfBus) variableElement).getNominalV() / PerUnit.SB);
                    break;
                default:
                    throw new NotImplementedException("Variable type " + variableType + " is not implemented");
            }
        }
    }

    static class MultiVariablesFactorGroup extends AbstractSensitivityFactorGroup {

        Map<LfElement, Double> variableElements;
        Map<LfElement, Double> mainComponentWeights;

        MultiVariablesFactorGroup(Map<LfElement, Double> variableElements, SensitivityVariableType variableType) {
            super(variableType);
            this.variableElements = variableElements;
            this.mainComponentWeights = variableElements;
        }

        public Map<LfElement, Double> getVariableElements() {
            return variableElements;
        }

        @Override
        public void fillRhs(EquationSystem equationSystem, Matrix rhs, Map<LfBus, Double> participationByBus) {
            double weightSum = mainComponentWeights.values().stream().mapToDouble(Math::abs).sum();
            switch (variableType) {
                case INJECTION_ACTIVE_POWER:
                    for (Map.Entry<LfBus, Double> lfBusAndParticipationFactor : participationByBus.entrySet()) {
                        LfBus lfBus = lfBusAndParticipationFactor.getKey();
                        double injection = lfBusAndParticipationFactor.getValue();
                        addBusInjection(rhs, lfBus, injection);
                    }
                    for (Map.Entry<LfElement, Double> variableElementAndWeight : mainComponentWeights.entrySet()) {
                        LfElement variableElement = variableElementAndWeight.getKey();
                        double weight = variableElementAndWeight.getValue();
                        addBusInjection(rhs, (LfBus) variableElement, weight / weightSum);
                    }
                    break;

                default:
                    throw new NotImplementedException("Variable type " + variableType + " is not implemented");
            }
        }

        boolean updateConnectivityWeights(Set<LfBus> nonConnectedBuses) {
            mainComponentWeights = variableElements.entrySet().stream()
                .filter(entry -> !nonConnectedBuses.contains((LfBus) entry.getKey()))
                .collect(Collectors.toMap(Map.Entry::getKey, Map.Entry::getValue));
            return mainComponentWeights.size() != variableElements.size();
        }
    }

    protected List<SensitivityFactorGroup> createFactorGroups(List<LfSensitivityFactor> factors) {
        Map<Pair<SensitivityVariableType, String>, SensitivityFactorGroup> groupIndexedById = new LinkedHashMap<>(factors.size());
        // index factors by variable config
        for (LfSensitivityFactor factor : factors) {
            if (factor.getStatus() == LfSensitivityFactor.Status.SKIP) {
                continue;
            }
            Pair<SensitivityVariableType, String> id = Pair.of(factor.getVariableType(), factor.getVariableId());
            if (factor instanceof SingleVariableLfSensitivityFactor) {
                SensitivityFactorGroup factorGroup = groupIndexedById.computeIfAbsent(id, k -> new SingleVariableFactorGroup(((SingleVariableLfSensitivityFactor) factor).getVariableElement(), factor.getVariableType()));
                factorGroup.addFactor(factor);
                factor.setGroup(factorGroup);
            } else if (factor instanceof MultiVariablesLfSensitivityFactor) {
                SensitivityFactorGroup factorGroup = groupIndexedById.computeIfAbsent(id, k -> new MultiVariablesFactorGroup(((MultiVariablesLfSensitivityFactor) factor).getWeightedVariableElements(), factor.getVariableType()));
                factorGroup.addFactor(factor);
                factor.setGroup(factorGroup);
            }
        }

        // assign an index to each factor group
        int index = 0;
        for (SensitivityFactorGroup factorGroup : groupIndexedById.values()) {
            factorGroup.setIndex(index++);
        }

        return new ArrayList<>(groupIndexedById.values());
    }

    protected List<ParticipatingElement> getParticipatingElements(Collection<LfBus> buses, LoadFlowParameters loadFlowParameters, OpenLoadFlowParameters openLoadFlowParameters) {
        ActivePowerDistribution.Step step = ActivePowerDistribution.getStep(loadFlowParameters.getBalanceType(), openLoadFlowParameters.isLoadPowerFactorConstant());
        List<ParticipatingElement> participatingElements = step.getParticipatingElements(buses);
        ParticipatingElement.normalizeParticipationFactors(participatingElements, "bus");
        return participatingElements;
    }

    protected DenseMatrix initFactorsRhs(EquationSystem equationSystem, List<SensitivityFactorGroup> factorsGroups, Map<LfBus, Double> participationByBus) {
        DenseMatrix rhs = new DenseMatrix(equationSystem.getSortedEquationsToSolve().size(), factorsGroups.size());
        fillRhsSensitivityVariable(equationSystem, factorsGroups, rhs, participationByBus);
        return rhs;
    }

    protected void fillRhsSensitivityVariable(EquationSystem equationSystem, List<SensitivityFactorGroup> factorGroups, Matrix rhs,
                                              Map<LfBus, Double> participationByBus) {
        for (SensitivityFactorGroup factorGroup : factorGroups) {
            factorGroup.fillRhs(equationSystem, rhs, participationByBus);
        }
    }

    public void cutConnectivity(LfNetwork lfNetwork, GraphDecrementalConnectivity<LfBus> connectivity, Collection<String> breakingConnectivityCandidates) {
        breakingConnectivityCandidates.stream()
            .map(lfNetwork::getBranchById)
            .forEach(lfBranch -> connectivity.cut(lfBranch.getBus1(), lfBranch.getBus2()));
    }

    protected void setPredefinedResults(Collection<LfSensitivityFactor> lfFactors, Set<LfBus> connectedComponent,
                                        GraphDecrementalConnectivity<LfBus> connectivity) {
        for (LfSensitivityFactor factor : lfFactors) {
            // check if the factor function and variable are in different connected components
            if (factor.areVariableAndFunctionDisconnected(connectivity)) {
                factor.setPredefinedResult(0d);
            } else if (!factor.isConnectedToComponent(connectedComponent)) {
                factor.setPredefinedResult(Double.NaN); // works for sensitivity and function reference
            }
        }
    }

    protected boolean rescaleGlsk(List<SensitivityFactorGroup> factorGroups, Set<LfBus> nonConnectedBuses) {
        boolean rescaled = false;
        // compute the corresponding injection (with participation) for each factor
        for (SensitivityFactorGroup factorGroup : factorGroups) {
            if (factorGroup instanceof MultiVariablesFactorGroup) {
                MultiVariablesFactorGroup multiVariablesFactorGroup = (MultiVariablesFactorGroup) factorGroup;
                rescaled |= multiVariablesFactorGroup.updateConnectivityWeights(nonConnectedBuses);
            }
        }
        return rescaled;
    }

    protected void warnSkippedFactors(Collection<LfSensitivityFactor> lfFactors) {
        List<LfSensitivityFactor> skippedFactors = lfFactors.stream().filter(factor -> factor.getStatus() == LfSensitivityFactor.Status.SKIP).collect(Collectors.toList());
        Set<String> skippedVariables = skippedFactors.stream().map(LfSensitivityFactor::getVariableId).collect(Collectors.toSet());
        if (!skippedVariables.isEmpty()) {
            if (LOGGER.isWarnEnabled()) {
                LOGGER.warn("Skipping all factors with variables: '{}', as they cannot be found in the network",
                        String.join(", ", skippedVariables));
            }
        }
    }

    public void checkContingencies(Network network, LfNetwork lfNetwork, List<PropagatedContingency> contingencies) {
        for (PropagatedContingency contingency : contingencies) {
            // Elements have already been checked and found in PropagatedContingency, so there is no need to
            // check them again
            Set<String> branchesToRemove = new HashSet<>(); // branches connected to one side, or switches
            for (String branchId : contingency.getBranchIdsToOpen()) {
                LfBranch lfBranch = lfNetwork.getBranchById(branchId);
                if (lfBranch == null) {
                    branchesToRemove.add(branchId); // disconnected branch
                    continue;
                }
                if (lfBranch.getBus2() == null || lfBranch.getBus1() == null) {
                    branchesToRemove.add(branchId); // branch connected only on one side
                }
            }
            contingency.getBranchIdsToOpen().removeAll(branchesToRemove);
            if (contingency.getBranchIdsToOpen().isEmpty() && contingency.getHvdcIdsToOpen().isEmpty()) {
                LOGGER.warn("Contingency {} has no impact", contingency.getContingency().getId());
            }
        }
    }

    public void checkLoadFlowParameters(LoadFlowParameters lfParameters) {
        if (!lfParameters.getBalanceType().equals(LoadFlowParameters.BalanceType.PROPORTIONAL_TO_GENERATION_P_MAX)
            && !lfParameters.getBalanceType().equals(LoadFlowParameters.BalanceType.PROPORTIONAL_TO_LOAD)) {
            throw new UnsupportedOperationException("Unsupported balance type mode: " + lfParameters.getBalanceType());
        }
    }

    private static Injection<?> getInjection(Network network, String injectionId) {
        Injection<?> injection = network.getGenerator(injectionId);
        if (injection == null) {
            injection = network.getLoad(injectionId);
        }
        if (injection == null) {
            injection = network.getLccConverterStation(injectionId);
        }
        if (injection == null) {
            injection = network.getVscConverterStation(injectionId);
        }

        if (injection == null) {
            throw new PowsyblException("Injection '" + injectionId + "' not found");
        }

        return injection;
    }

    protected static Bus getInjectionBus(Network network, String injectionId) {
        Injection<?> injection = getInjection(network, injectionId);
        return injection.getTerminal().getBusView().getBus();
    }

    private static void checkBranch(Network network, String branchId) {
        Branch branch = network.getBranch(branchId);
        if (branch == null) {
            throw new PowsyblException("Branch '" + branchId + "' not found");
        }
    }

    private static void checkBus(Network network, String busId, Map<String, Bus> busCache) {
        if (busCache.isEmpty()) {
            network.getBusView()
                .getBusStream()
                .forEach(bus -> busCache.put(bus.getId(), bus));
        }
        Bus bus = busCache.get(busId);
        if (bus == null) {
            throw new PowsyblException("Bus '" + busId + "' not found");
        }
    }

    private static void checkPhaseShifter(Network network, String transformerId) {
        TwoWindingsTransformer twt = network.getTwoWindingsTransformer(transformerId);
        if (twt == null) {
            throw new PowsyblException("Two windings transformer '" + transformerId + "' not found");
        }
        if (twt.getPhaseTapChanger() == null) {
            throw new PowsyblException("Two windings transformer '" + transformerId + "' is not a phase shifter");
        }
    }

    private static void checkRegulatingTerminal(Network network, String equipmentId) {
        Terminal terminal = getEquipmentRegulatingTerminal(network, equipmentId);
        if (terminal == null) {
            throw new PowsyblException("Regulating terminal for '" + equipmentId + "' not found");
        }
    }

    class SensitivityFactorHolder {

        private final Map<String, List<LfSensitivityFactor>> additionalFactorsPerContingency = new LinkedHashMap<>();
        private final List<LfSensitivityFactor> additionalFactorsNoContingency = new ArrayList<>();
        private final List<LfSensitivityFactor> commonFactors = new ArrayList<>();

        public List<LfSensitivityFactor> getAllFactors() {
            List<LfSensitivityFactor> allFactors = new ArrayList<>(commonFactors);
            allFactors.addAll(additionalFactorsNoContingency);
            allFactors.addAll(additionalFactorsPerContingency.values().stream().flatMap(List::stream).collect(Collectors.toCollection(LinkedHashSet::new)));
            return allFactors;
        }

        public List<LfSensitivityFactor> getFactorsForContingency(String contingencyId) {
            return Stream.concat(commonFactors.stream(), additionalFactorsPerContingency.getOrDefault(contingencyId, Collections.emptyList()).stream())
                .collect(Collectors.toList());
        }

        public List<LfSensitivityFactor> getFactorsForContingencies(List<String> contingenciesIds) {
            return Stream.concat(commonFactors.stream(),
                                 contingenciesIds.stream().flatMap(contingencyId -> additionalFactorsPerContingency.getOrDefault(contingencyId, Collections.emptyList()).stream()))
                    .collect(Collectors.toList());
        }

        public List<LfSensitivityFactor> getFactorsForBaseNetwork() {
            return Stream.concat(commonFactors.stream(), additionalFactorsNoContingency.stream())
                .collect(Collectors.toList());
        }

        public void addFactor(LfSensitivityFactor factor) {
            switch (factor.getContingencyContext().getContextType()) {
                case ALL:
                    commonFactors.add(factor);
                    break;
                case NONE:
                    additionalFactorsNoContingency.add(factor);
                    break;
                case SPECIFIC:
                    additionalFactorsPerContingency.computeIfAbsent(factor.getContingencyContext().getContingencyId(), k -> new ArrayList<>()).add(factor);
                    break;
            }
        }
    }

    public SensitivityFactorHolder readAndCheckFactors(Network network, Map<String, SensitivityVariableSet> variableSetsById,
                                                       SensitivityFactorReader factorReader, LfNetwork lfNetwork) {
        final SensitivityFactorHolder factorHolder = new SensitivityFactorHolder();

<<<<<<< HEAD
        final Map<String, Map<LfElement, Double>> injectionBusesByVariableId = new LinkedHashMap<>();

=======
        final Map<String, Bus> busCache = new HashMap<>();
>>>>>>> 8fff3afa
        factorReader.read((factorContext, functionType, functionId, variableType, variableId, variableSet, contingencyContext) -> {
            if (variableSet) {
                if (functionType == SensitivityFunctionType.BRANCH_ACTIVE_POWER
                        && variableType == SensitivityVariableType.INJECTION_ACTIVE_POWER) {
                    checkBranch(network, functionId);
                    LfBranch functionElement = lfNetwork.getBranchById(functionId);
                    Map<LfElement, Double> injectionLfBuses = injectionBusesByVariableId.get(variableId);
                    if (injectionLfBuses == null) {
                        injectionLfBuses = new LinkedHashMap<>();
                        injectionBusesByVariableId.put(variableId, injectionLfBuses);
                        SensitivityVariableSet set = variableSetsById.get(variableId);
                        if (set == null) {
                            throw new PowsyblException("Variable set '" + variableId + "' not found");
                        }
                        List<String> skippedInjection = new ArrayList<>(set.getVariables().size());
                        for (WeightedSensitivityVariable variable : set.getVariables()) {
                            Bus injectionBus = getInjectionBus(network, variable.getId());
                            LfBus injectionLfBus = injectionBus != null ? lfNetwork.getBusById(injectionBus.getId()) : null;
                            if (injectionLfBus == null) {
                                skippedInjection.add(variable.getId());
                                continue;
                            }
                            injectionLfBuses.put(injectionLfBus, injectionLfBuses.getOrDefault(injectionLfBus, 0d) + variable.getWeight());
                        }
                        if (!skippedInjection.isEmpty()) {
                            if (LOGGER.isWarnEnabled()) {
                                LOGGER.warn("Injections {} cannot be found for glsk {} and will be ignored", String.join(", ", skippedInjection), variableId);
                            }
                        }
                    }
                    factorHolder.addFactor(new MultiVariablesLfSensitivityFactor(factorContext, variableId,
                            functionElement, functionType, injectionLfBuses, variableType, contingencyContext));
                } else {
                    throw new PowsyblException("Function type " + functionType + " and variable type " + variableType + " not supported");
                }
            } else {
                LfElement functionElement;
                LfElement variableElement;
                if (functionType == SensitivityFunctionType.BRANCH_ACTIVE_POWER) {
                    checkBranch(network, functionId);
                    LfBranch branch = lfNetwork.getBranchById(functionId);
                    functionElement = branch != null && branch.getBus1() != null && branch.getBus2() != null ? branch : null;
                    if (variableType == SensitivityVariableType.INJECTION_ACTIVE_POWER) {
                        Bus injectionBus = getInjectionBus(network, variableId);
                        variableElement = injectionBus != null ? lfNetwork.getBusById(injectionBus.getId()) : null;
                    } else if (variableType == SensitivityVariableType.TRANSFORMER_PHASE) {
                        checkPhaseShifter(network, variableId);
                        variableElement = lfNetwork.getBranchById(variableId);
                    } else {
                        throw new PowsyblException("Variable type " + variableType + " not supported with function type " + functionType);
                    }
                } else if (functionType == SensitivityFunctionType.BRANCH_CURRENT) {
                    checkBranch(network, functionId);
                    LfBranch branch = lfNetwork.getBranchById(functionId);
                    functionElement = branch != null && branch.getBus1() != null && branch.getBus2() != null ? branch : null;
                    if (variableType == SensitivityVariableType.TRANSFORMER_PHASE) {
                        checkPhaseShifter(network, variableId);
                        variableElement = lfNetwork.getBranchById(variableId);
                    } else {
                        throw new PowsyblException("Variable type " + variableType + " not supported with function type " + functionType);
                    }
                } else if (functionType == SensitivityFunctionType.BUS_VOLTAGE) {
                    checkBus(network, functionId, busCache);
                    functionElement = lfNetwork.getBusById(functionId);
                    if (variableType == SensitivityVariableType.BUS_TARGET_VOLTAGE) {
                        checkRegulatingTerminal(network, variableId);
                        Terminal regulatingTerminal = getEquipmentRegulatingTerminal(network, variableId);
                        assert regulatingTerminal != null; // this cannot fail because it is checked in checkRegulatingTerminal
                        Bus regulatedBus = regulatingTerminal.getBusView().getBus();
                        variableElement = regulatedBus != null ? lfNetwork.getBusById(regulatedBus.getId()) : null;
                    } else {
                        throw new PowsyblException("Variable type " + variableType + " not supported with function type " + functionType);
                    }
                } else {
                    throw new PowsyblException("Function type " + functionType + " not supported");
                }
                factorHolder.addFactor(new SingleVariableLfSensitivityFactor(factorContext, variableId,
                        functionElement, functionType, variableElement, variableType, contingencyContext));
            }
        });
        return factorHolder;
    }
}<|MERGE_RESOLUTION|>--- conflicted
+++ resolved
@@ -753,12 +753,8 @@
                                                        SensitivityFactorReader factorReader, LfNetwork lfNetwork) {
         final SensitivityFactorHolder factorHolder = new SensitivityFactorHolder();
 
-<<<<<<< HEAD
         final Map<String, Map<LfElement, Double>> injectionBusesByVariableId = new LinkedHashMap<>();
-
-=======
         final Map<String, Bus> busCache = new HashMap<>();
->>>>>>> 8fff3afa
         factorReader.read((factorContext, functionType, functionId, variableType, variableId, variableSet, contingencyContext) -> {
             if (variableSet) {
                 if (functionType == SensitivityFunctionType.BRANCH_ACTIVE_POWER
