/**
 * Copyright (c) 2020, RTE (http://www.rte-france.com)
 * This Source Code Form is subject to the terms of the Mozilla Public
 * License, v. 2.0. If a copy of the MPL was not distributed with this
 * file, You can obtain one at http://mozilla.org/MPL/2.0/.
 */
package com.powsybl.openloadflow.sensi;

import com.powsybl.commons.PowsyblException;
import com.powsybl.contingency.ContingencyElement;
import com.powsybl.contingency.ContingencyElementType;
import com.powsybl.iidm.network.*;
import com.powsybl.loadflow.LoadFlowParameters;
import com.powsybl.math.matrix.DenseMatrix;
import com.powsybl.math.matrix.Matrix;
import com.powsybl.math.matrix.MatrixFactory;
import com.powsybl.openloadflow.OpenLoadFlowParameters;
import com.powsybl.openloadflow.equations.*;
import com.powsybl.openloadflow.graph.GraphDecrementalConnectivity;
import com.powsybl.openloadflow.network.LfBranch;
import com.powsybl.openloadflow.network.LfBus;
import com.powsybl.openloadflow.network.LfNetwork;
import com.powsybl.openloadflow.network.PerUnit;
import com.powsybl.openloadflow.network.util.ActivePowerDistribution;
import com.powsybl.openloadflow.network.util.ParticipatingElement;
import com.powsybl.openloadflow.util.PropagatedContingency;
import com.powsybl.sensitivity.SensitivityFactor;
import com.powsybl.sensitivity.SensitivityFunction;
import com.powsybl.sensitivity.SensitivityValue;
import com.powsybl.sensitivity.SensitivityVariable;
import com.powsybl.sensitivity.factors.BranchFlowPerInjectionIncrease;
import com.powsybl.sensitivity.factors.BranchFlowPerLinearGlsk;
import com.powsybl.sensitivity.factors.BranchFlowPerPSTAngle;
import com.powsybl.sensitivity.factors.functions.BranchFlow;
import com.powsybl.sensitivity.factors.functions.BranchIntensity;
import com.powsybl.sensitivity.factors.variables.InjectionIncrease;
import com.powsybl.sensitivity.factors.BranchIntensityPerPSTAngle;
import com.powsybl.sensitivity.factors.variables.LinearGlsk;
import com.powsybl.sensitivity.factors.variables.PhaseTapChangerAngle;
import org.apache.commons.lang3.NotImplementedException;
import org.slf4j.Logger;
import org.slf4j.LoggerFactory;

import java.util.*;
import java.util.stream.Collectors;

/**
 * @author Geoffroy Jamgotchian <geoffroy.jamgotchian at rte-france.com>
 * @author Gael Macherel <gael.macherel at artelys.com>
 */
public abstract class AbstractSensitivityAnalysis {

    protected static final Logger LOGGER = LoggerFactory.getLogger(AbstractSensitivityAnalysis.class);

    protected final MatrixFactory matrixFactory;

    protected AbstractSensitivityAnalysis(MatrixFactory matrixFactory) {
        this.matrixFactory = Objects.requireNonNull(matrixFactory);
    }

    protected static Injection<?> getInjection(Network network, String injectionId) {
        return getInjection(network, injectionId, true);
    }

    protected static Injection<?> getInjection(Network network, String injectionId, boolean failIfAbsent) {
        Injection<?> injection = network.getGenerator(injectionId);
        if (injection == null) {
            injection = network.getLoad(injectionId);
        }
        if (injection == null) {
            injection = network.getLccConverterStation(injectionId);
        }
        if (injection == null) {
            injection = network.getVscConverterStation(injectionId);
        }

        if (failIfAbsent && injection == null) {
            throw new PowsyblException("Injection '" + injectionId + "' not found");
        }

        return injection;
    }

    protected static LfBus getInjectionLfBus(Network network, LfNetwork lfNetwork, BranchFlowPerInjectionIncrease injectionFactor) {
        return getInjectionLfBus(network, lfNetwork, injectionFactor.getVariable().getInjectionId());
    }

    protected static LfBus getInjectionLfBus(Network network, LfNetwork lfNetwork, String injectionId) {
        Injection<?> injection = getInjection(network, injectionId, false);
        if (injection == null) {
            return null;
        }
        Bus bus = injection.getTerminal().getBusView().getBus();
        return lfNetwork.getBusById(bus.getId());
    }

    protected static LfBranch getPhaseTapChangerLfBranch(LfNetwork lfNetwork, PhaseTapChangerAngle pstVariable) {
        return lfNetwork.getBranchById(pstVariable.getPhaseTapChangerHolderId());
    }

    protected JacobianMatrix createJacobianMatrix(EquationSystem equationSystem, VoltageInitializer voltageInitializer) {
        double[] x = equationSystem.createStateVector(voltageInitializer);
        equationSystem.updateEquations(x);
        return new JacobianMatrix(equationSystem, matrixFactory);
    }

    static class LfSensitivityFactor<T extends EquationTerm> {

        enum Status {
            VALID,
            SKIP,
            ZERO
        }
        // Wrap factors in specific class to have instant access to their branch, and their equation term
        private final SensitivityFactor factor;

        private final LfBranch functionLfBranch;

        private final String functionLfBranchId;

        private final T equationTerm;

        private Double predefinedResult = null;

        private Double functionReference = 0d;

        private Double baseCaseSensitivityValue = Double.NaN; // the sensitivity value without any +1-1 (needs to be recomputed if the stack distribution changes)

        private Status status = Status.VALID;

        public LfSensitivityFactor(SensitivityFactor factor, LfNetwork lfNetwork, EquationSystem equationSystem, Class<T> clazz) {
            this.factor = factor;
            if (factor instanceof BranchFlowPerInjectionIncrease) {
                functionLfBranch = lfNetwork.getBranchById(((BranchFlowPerInjectionIncrease) factor).getFunction().getBranchId());
            } else if (factor instanceof BranchFlowPerPSTAngle) {
                functionLfBranch = lfNetwork.getBranchById(((BranchFlowPerPSTAngle) factor).getFunction().getBranchId());
            } else if (factor instanceof BranchIntensityPerPSTAngle) {
                functionLfBranch = lfNetwork.getBranchById(((BranchIntensityPerPSTAngle) factor).getFunction().getBranchId());
            } else if (factor instanceof BranchFlowPerLinearGlsk) {
                functionLfBranch = lfNetwork.getBranchById(((BranchFlowPerLinearGlsk) factor).getFunction().getBranchId());
            } else {
                throw new UnsupportedOperationException("Only factors of type BranchFlow are supported");
            }
            if (functionLfBranch == null) {
                status = Status.ZERO;
                functionLfBranchId = null;
                equationTerm = null;
            } else {
                functionLfBranchId = functionLfBranch.getId();
                equationTerm = equationSystem.getEquationTerm(SubjectType.BRANCH, functionLfBranch.getNum(), clazz);
            }
        }

        public static <T extends EquationTerm> LfSensitivityFactor<T> create(SensitivityFactor factor, Network network, LfNetwork lfNetwork, EquationSystem equationSystem, Class<T> clazz) {
            if (factor instanceof BranchFlowPerInjectionIncrease) {
                return new LfBranchFlowPerInjectionIncrease<>(factor, network, lfNetwork, equationSystem, clazz);
            } else if (factor instanceof BranchFlowPerPSTAngle) {
                return new LfBranchFlowPerPSTAngle<>(factor, lfNetwork, equationSystem, clazz);
            } else if (factor instanceof BranchIntensityPerPSTAngle) {
                return new LfBranchIntensityPerPSTAngle<>(factor, lfNetwork, equationSystem, clazz);
            }  else if (factor instanceof BranchFlowPerLinearGlsk) {
                return new LfBranchFlowPerLinearGlsk<>(factor, network, lfNetwork, equationSystem, clazz);
            } else {
                throw new UnsupportedOperationException("Factor type '" + factor.getClass().getSimpleName() + "' not yet supported");
            }
        }

        public SensitivityFactor getFactor() {
            return factor;
        }

        public LfBranch getFunctionLfBranch() {
            return functionLfBranch;
        }

        public String getFunctionLfBranchId() {
            return functionLfBranchId;
        }

        public T getEquationTerm() {
            return equationTerm;
        }

        public Double getPredefinedResult() {
            return predefinedResult;
        }

        public void setPredefinedResult(Double predefinedResult) {
            this.predefinedResult = predefinedResult;
        }

        public Double getFunctionReference() {
            return functionReference;
        }

        public void setFunctionReference(Double functionReference) {
            this.functionReference = functionReference;
        }

        public Double getBaseSensitivityValue() {
            return baseCaseSensitivityValue;
        }

        public void setBaseCaseSensitivityValue(Double baseCaseSensitivityValue) {
            this.baseCaseSensitivityValue = baseCaseSensitivityValue;
        }

        public Status getStatus() {
            return status;
        }

        public void setStatus(Status status) {
            this.status = status;
        }

        public boolean areVariableAndFunctionDisconnected(GraphDecrementalConnectivity<LfBus> connectivity) {
            throw new NotImplementedException("areVariableAndFunctionDisconnected should have an override");
        }

        public boolean isConnectedToComponent(Set<LfBus> connectedComponent) {
            throw new NotImplementedException("isConnectedToComponent should have an override");
        }
    }

    static class LfBranchFlowPerInjectionIncrease<T extends EquationTerm> extends LfSensitivityFactor<T> {

        private final LfBus injectionLfBus;

        LfBranchFlowPerInjectionIncrease(SensitivityFactor factor, Network network, LfNetwork lfNetwork, EquationSystem equationSystem, Class<T> clazz) {
            super(factor, lfNetwork, equationSystem, clazz);
            injectionLfBus = AbstractSensitivityAnalysis.getInjectionLfBus(network, lfNetwork, (BranchFlowPerInjectionIncrease) factor);
            if (injectionLfBus == null) {
                setStatus(Status.SKIP);
            }
        }

        @Override
        public boolean areVariableAndFunctionDisconnected(final GraphDecrementalConnectivity<LfBus> connectivity) {
            return connectivity.getComponentNumber(injectionLfBus) != connectivity.getComponentNumber(getFunctionLfBranch().getBus1())
                || connectivity.getComponentNumber(injectionLfBus) != connectivity.getComponentNumber(getFunctionLfBranch().getBus2());
        }

        @Override
        public boolean isConnectedToComponent(Set<LfBus> connectedComponent) {
            return connectedComponent.contains(injectionLfBus);
        }

        public LfBus getInjectionLfBus() {
            return injectionLfBus;
        }
    }

    private static class LfBranchPerPSTAngle<T extends EquationTerm> extends LfSensitivityFactor<T> {

        private final LfBranch phaseTapChangerLfBranch;

        LfBranchPerPSTAngle(SensitivityFactor factor, LfNetwork lfNetwork, EquationSystem equationSystem, Class<T> clazz) {
            super(factor, lfNetwork, equationSystem, clazz);
            phaseTapChangerLfBranch = getPhaseTapChangerLfBranch(lfNetwork, (PhaseTapChangerAngle) factor.getVariable());
            if (phaseTapChangerLfBranch == null) {
                setStatus(Status.SKIP);
            }
        }

        @Override
        public boolean areVariableAndFunctionDisconnected(final GraphDecrementalConnectivity<LfBus> connectivity) {
            return connectivity.getComponentNumber(phaseTapChangerLfBranch.getBus1()) != connectivity.getComponentNumber(getFunctionLfBranch().getBus1())
                || connectivity.getComponentNumber(phaseTapChangerLfBranch.getBus1()) != connectivity.getComponentNumber(getFunctionLfBranch().getBus2());
        }

        @Override
        public boolean isConnectedToComponent(Set<LfBus> connectedComponent) {
            return connectedComponent.contains(phaseTapChangerLfBranch.getBus1());
        }

    }

    static class LfBranchFlowPerPSTAngle<T extends EquationTerm> extends LfBranchPerPSTAngle<T> {
        LfBranchFlowPerPSTAngle(SensitivityFactor factor, LfNetwork lfNetwork, EquationSystem equationSystem, Class<T> clazz) {
            super(factor, lfNetwork, equationSystem, clazz);
        }
    }

    static class LfBranchIntensityPerPSTAngle<T extends EquationTerm> extends LfBranchPerPSTAngle<T> {
        LfBranchIntensityPerPSTAngle(SensitivityFactor factor, LfNetwork lfNetwork, EquationSystem equationSystem, Class<T> clazz) {
            super(factor, lfNetwork, equationSystem, clazz);
        }
    }

    static class LfBranchFlowPerLinearGlsk<T extends EquationTerm> extends LfSensitivityFactor<T> {

        private final Map<LfBus, Double> injectionBuses;

        LfBranchFlowPerLinearGlsk(SensitivityFactor factor, Network network, LfNetwork lfNetwork, EquationSystem equationSystem, Class<T> clazz) {
            super(factor, lfNetwork, equationSystem, clazz);
            injectionBuses = new HashMap<>();
            Map<String, Float> glsk = ((LinearGlsk) factor.getVariable()).getGLSKs();
            Collection<String> skippedInjection = new ArrayList<>(glsk.size());
            for (String injectionId : glsk.keySet()) {
                LfBus lfBus = AbstractSensitivityAnalysis.getInjectionLfBus(network, lfNetwork, injectionId);
                if (lfBus == null) {
                    skippedInjection.add(injectionId);
                    continue;
                }
                injectionBuses.put(lfBus, injectionBuses.getOrDefault(lfBus, 0d) + glsk.get(injectionId));
            }

            if (injectionBuses.isEmpty()) {
                setStatus(Status.SKIP);
            } else if (!skippedInjection.isEmpty()) {
                LOGGER.warn("Injections {} cannot be found for glsk {} and will be ignored", String.join(", ", skippedInjection), factor.getVariable().getId());
            }
        }

        @Override
        public boolean areVariableAndFunctionDisconnected(final GraphDecrementalConnectivity<LfBus> connectivity) {
            for (LfBus lfBus : injectionBuses.keySet()) {
                if (connectivity.getComponentNumber(lfBus) == connectivity.getComponentNumber(getFunctionLfBranch().getBus1())
                    && connectivity.getComponentNumber(lfBus) == connectivity.getComponentNumber(getFunctionLfBranch().getBus2())) {
                    return false;
                }
            }
            return true;
        }

        @Override
        public boolean isConnectedToComponent(Set<LfBus> connectedComponent) {
            if (!connectedComponent.contains(getFunctionLfBranch().getBus1())
                || !connectedComponent.contains(getFunctionLfBranch().getBus2())) {
                return false;
            }
            for (LfBus lfBus : injectionBuses.keySet()) {
                if (connectedComponent.contains(lfBus)) {
                    return true;
                }
            }
            return false;
        }

        public Map<LfBus, Double> getInjectionBuses() {
            return injectionBuses;
        }
    }

    static class SensitivityFactorGroup {

        private final String id;

        private final List<LfSensitivityFactor> factors = new ArrayList<>();

        private int index = -1;

        SensitivityFactorGroup(String id) {
            this.id = Objects.requireNonNull(id);
        }

        String getId() {
            return id;
        }

        List<LfSensitivityFactor> getFactors() {
            return factors;
        }

        int getIndex() {
            return index;
        }

        void setIndex(int index) {
            this.index = index;
        }

        void addFactor(LfSensitivityFactor factor) {
            factors.add(factor);
        }

        void fillRhs(LfNetwork lfNetwork, EquationSystem equationSystem, Matrix rhs) {
            throw new NotImplementedException("fillRhs method must be implemented in subclasses");
        }
    }

    static class PhaseTapChangerFactorGroup extends SensitivityFactorGroup {

        PhaseTapChangerFactorGroup(final String id) {
            super(id);
        }

        @Override
        void fillRhs(LfNetwork lfNetwork, EquationSystem equationSystem, Matrix rhs) {
            LfBranch lfBranch = lfNetwork.getBranchById(getId());
            Equation a1 = equationSystem.getEquation(lfBranch.getNum(), EquationType.BRANCH_ALPHA1).orElseThrow(IllegalStateException::new);
            if (!a1.isActive()) {
                return;
            }
            rhs.set(a1.getColumn(), getIndex(), Math.toRadians(1d));
        }
    }

    static class InjectionFactorGroup extends SensitivityFactorGroup {

        Map<String, Double> injectionByBus;

        InjectionFactorGroup(final String id) {
            super(id);
        }

        public void setInjectionByBus(final Map<String, Double> slackParticipationByBus) {
            slackParticipationByBus.put(getId(), slackParticipationByBus.getOrDefault(getId(), 0d) + 1);
            injectionByBus = slackParticipationByBus;
        }

        @Override
        void fillRhs(LfNetwork lfNetwork, EquationSystem equationSystem, Matrix rhs) {
            for (Map.Entry<String, Double> busIdAndInjectionValue : injectionByBus.entrySet()) {
                LfBus lfBus = lfNetwork.getBusById(busIdAndInjectionValue.getKey());
                if (lfBus.isSlack()) {
                    continue;
                }
                Equation p = equationSystem.getEquation(lfBus.getNum(), EquationType.BUS_P).orElseThrow(IllegalStateException::new);
                if (!p.isActive()) {
                    continue;
                }
                int column = p.getColumn();
                rhs.set(column, getIndex(), busIdAndInjectionValue.getValue() / PerUnit.SB);
            }
        }
    }

    static class LinearGlskGroup extends InjectionFactorGroup {
        // This group makes sense because we are only computing sensitivities in the main connected component
        // otherwise, we wouldn't be able to group different branches within the same group
        private final Map<LfBus, Double> glskMap;
        private Map<String, Double> glskMapInMainComponent;

        LinearGlskGroup(String id, Map<LfBus, Double> glskMap) {
            super(id);
            this.glskMap = glskMap;
            glskMapInMainComponent = glskMap.entrySet().stream().collect(Collectors.toMap(
                entry -> entry.getKey().getId(),
                Map.Entry::getValue
            ));
        }

        @Override
        public void setInjectionByBus(final Map<String, Double> participationToSlackByBus) {
            Double glskWeightSum = glskMapInMainComponent.values().stream().mapToDouble(Math::abs).sum();
            glskMapInMainComponent.forEach((busId, weight) -> participationToSlackByBus.merge(busId, weight / glskWeightSum, Double::sum));
            injectionByBus = participationToSlackByBus;
        }

        public void setGlskMapInMainComponent(final Map<String, Double> glskMapInMainComponent) {
            this.glskMapInMainComponent = glskMapInMainComponent;
        }

        public Map<LfBus, Double> getGlskMap() {
            return glskMap;
        }
    }

    protected <T extends EquationTerm> List<SensitivityFactorGroup> createFactorGroups(Network network, List<LfSensitivityFactor<? extends T>> factors) {
        Map<String, SensitivityFactorGroup> groupIndexedById = new HashMap<>(factors.size());
        // index factors by variable config
        for (LfSensitivityFactor<?> factor : factors) {
            if (factor instanceof LfBranchFlowPerInjectionIncrease) {
                LfBus lfBus = ((LfBranchFlowPerInjectionIncrease) factor).getInjectionLfBus();
                // skip disconnected injections
                if (lfBus != null) {
                    groupIndexedById.computeIfAbsent(lfBus.getId(), id -> new InjectionFactorGroup(lfBus.getId())).addFactor(factor);
                }
            } else if (factor instanceof LfBranchPerPSTAngle) {
                PhaseTapChangerAngle pstAngleVariable = (PhaseTapChangerAngle) factor.getFactor().getVariable();
                String phaseTapChangerHolderId = pstAngleVariable.getPhaseTapChangerHolderId();
                TwoWindingsTransformer twt = network.getTwoWindingsTransformer(phaseTapChangerHolderId);
                if (twt == null) {
                    throw new PowsyblException("Phase shifter '" + phaseTapChangerHolderId + "' not found");
                }
                groupIndexedById.computeIfAbsent(phaseTapChangerHolderId, k -> new PhaseTapChangerFactorGroup(phaseTapChangerHolderId)).addFactor(factor);
            } else if (factor instanceof LfBranchFlowPerLinearGlsk) {
                LfBranchFlowPerLinearGlsk lfFactor = (LfBranchFlowPerLinearGlsk) factor;
                LinearGlsk glsk = (LinearGlsk) factor.getFactor().getVariable();
                String glskId = glsk.getId();
                groupIndexedById.computeIfAbsent(glskId, id -> new LinearGlskGroup(glskId, lfFactor.getInjectionBuses())).addFactor(factor);
            } else {
                throw new UnsupportedOperationException("Factor type '" + factor.getFactor().getClass().getSimpleName() + "' not yet supported");
            }
        }

        // assign an index to each factor group
        int index = 0;
        for (SensitivityFactorGroup factorGroup : groupIndexedById.values()) {
            factorGroup.setIndex(index++);
        }

        return new ArrayList<>(groupIndexedById.values());
    }

    protected List<ParticipatingElement> getParticipatingElements(Collection<LfBus> buses, LoadFlowParameters loadFlowParameters, OpenLoadFlowParameters openLoadFlowParameters) {
        ActivePowerDistribution.Step step = ActivePowerDistribution.getStep(loadFlowParameters.getBalanceType(), openLoadFlowParameters.isLoadPowerFactorConstant());
        List<ParticipatingElement> participatingElements = step.getParticipatingElements(buses);
        ParticipatingElement.normalizeParticipationFactors(participatingElements, "bus");
        return participatingElements;
    }

    protected void computeInjectionFactors(Map<String, Double> participationFactorByBus, List<SensitivityFactorGroup> factorGroups) {
        // compute the corresponding injection (including participation) for each factor
        for (SensitivityFactorGroup factorGroup : factorGroups) {
            if (factorGroup instanceof InjectionFactorGroup) {
                InjectionFactorGroup injectionGroup = (InjectionFactorGroup) factorGroup;
                injectionGroup.setInjectionByBus(new HashMap<>(participationFactorByBus));
            }
        }
    }

    protected DenseMatrix initFactorsRhs(LfNetwork lfNetwork, EquationSystem equationSystem, List<SensitivityFactorGroup> factorsGroups) {
        DenseMatrix rhs = new DenseMatrix(equationSystem.getSortedEquationsToSolve().size(), factorsGroups.size());
        fillRhsSensitivityVariable(lfNetwork, equationSystem, factorsGroups, rhs);
        return rhs;
    }

    protected void fillRhsSensitivityVariable(LfNetwork lfNetwork, EquationSystem equationSystem, List<SensitivityFactorGroup> factorGroups, Matrix rhs) {
        for (SensitivityFactorGroup factorGroup : factorGroups) {
            factorGroup.fillRhs(lfNetwork, equationSystem, rhs);
        }
    }

    public void cutConnectivity(LfNetwork lfNetwork, GraphDecrementalConnectivity<LfBus> connectivity, Collection<String> breakingConnectivityCandidates) {
        breakingConnectivityCandidates.stream()
            .map(lfNetwork::getBranchById)
            .forEach(lfBranch -> connectivity.cut(lfBranch.getBus1(), lfBranch.getBus2()));
    }

<<<<<<< HEAD
    protected <T extends EquationTerm> void setPredefinedResults(Collection<LfSensitivityFactor<? extends T>> lfFactors, GraphDecrementalConnectivity<LfBus> connectivity, int mainComponent) {
        for (LfSensitivityFactor<? extends T> factor : lfFactors) {
=======
    protected <T extends EquationTerm> void setPredefinedResults(Collection<LfSensitivityFactor<T>> lfFactors, Set<LfBus> connectedComponent,
                                                                 GraphDecrementalConnectivity<LfBus> connectivity) {
        for (LfSensitivityFactor<T> factor : lfFactors) {
>>>>>>> a54059d7
            // check if the factor function and variable are in different connected components
            if (factor.areVariableAndFunctionDisconnected(connectivity)) {
                factor.setPredefinedResult(0d);
            } else if (!factor.isConnectedToComponent(connectedComponent)) {
                factor.setPredefinedResult(Double.NaN); // works for sensitivity and function reference
            }
        }
    }

    protected static SensitivityValue createZeroValue(LfSensitivityFactor lfFactor) {
        return new SensitivityValue(lfFactor.getFactor(), 0, Double.NaN, Double.NaN);
    }

    protected void rescaleGlsk(List<SensitivityFactorGroup> factorGroups, Set<LfBus> nonConnectedBuses) {
        // compute the corresponding injection (with participation) for each factor
        for (SensitivityFactorGroup factorGroup : factorGroups) {
            if (!(factorGroup instanceof LinearGlskGroup)) {
                continue;
            }
            LinearGlskGroup glskGroup = (LinearGlskGroup) factorGroup;
            Map<String, Double> remainingGlskInjections = glskGroup.getGlskMap().entrySet().stream()
                .filter(entry -> !nonConnectedBuses.contains(entry.getKey()))
                .collect(Collectors.toMap(entry -> entry.getKey().getId(), Map.Entry::getValue));
            glskGroup.setGlskMapInMainComponent(remainingGlskInjections);
        }
    }

    protected <T extends EquationTerm> void warnSkippedFactors(Collection<LfSensitivityFactor<? extends T>> lfFactors) {
        List<LfSensitivityFactor> skippedFactors = lfFactors.stream().filter(factor -> factor.getStatus().equals(LfSensitivityFactor.Status.SKIP)).collect(Collectors.toList());
        Set<String> skippedVariables = skippedFactors.stream().map(factor -> factor.getFactor().getVariable().getId()).collect(Collectors.toSet());
        LOGGER.warn("Skipping all factors with variables: '{}', as they cannot be found in the network", String.join(", ", skippedVariables));
    }

    private void checkInjectionIncrease(InjectionIncrease injection, Network network) {
        getInjection(network, injection.getInjectionId()); // will crash if injection is not found
    }

    private void checkLinearGlsk(LinearGlsk glsk, Network network) {
        glsk.getGLSKs().keySet().forEach(injection -> getInjection(network, injection));
    }

    private void checkPhaseTapChangerAngle(PhaseTapChangerAngle angle, Network network) {
        TwoWindingsTransformer twt = network.getTwoWindingsTransformer(angle.getPhaseTapChangerHolderId());
        if (twt == null) {
            throw new PowsyblException("Two windings transformer '" + angle.getPhaseTapChangerHolderId() + "' not found");
        }
    }

    private void checkVariable(SensitivityVariable variable, Network network) {
        if (variable instanceof InjectionIncrease) {
            checkInjectionIncrease((InjectionIncrease) variable, network);
        } else if (variable instanceof LinearGlsk) {
            checkLinearGlsk((LinearGlsk) variable, network);
        } else if (variable instanceof PhaseTapChangerAngle) {
            checkPhaseTapChangerAngle((PhaseTapChangerAngle) variable, network);
        } else {
            throw new PowsyblException("Variable of type " + variable.getClass().getSimpleName() + " is not recognized.");
        }
    }

    private void checkBranchFlow(BranchFlow branchFlow, Network network) {
        Branch branch = network.getBranch(branchFlow.getBranchId());
        if (branch == null) {
            throw new PowsyblException("Branch '" + branchFlow.getBranchId() + "' not found");
        }
    }

    private void checkBranchIntensity(BranchIntensity branchIntensity, Network network) {
        Branch branch = network.getBranch(branchIntensity.getBranchId());
        if (branch == null) {
            throw new PowsyblException("Branch '" + branchIntensity.getBranchId() + "' not found");
        }
    }

    private void checkFunction(SensitivityFunction function, Network network) {
        if (function instanceof BranchFlow) {
            checkBranchFlow((BranchFlow) function, network);
        } else if (function instanceof BranchIntensity) {
            checkBranchIntensity((BranchIntensity) function, network);
        } else {
            throw new PowsyblException("Function of type " + function.getClass().getSimpleName() + " is not recognized.");
        }
    }

    public void checkSensitivities(Network network, List<SensitivityFactor> factors) {
        for (SensitivityFactor<?, ?> factor : factors) {
            checkVariable(factor.getVariable(), network);
            checkFunction(factor.getFunction(), network);
        }
    }

    public void checkContingencies(LfNetwork lfNetwork, List<PropagatedContingency> contingencies) {
        for (PropagatedContingency contingency : contingencies) {
            for (ContingencyElement contingencyElement : contingency.getContingency().getElements()) {
                if (!contingencyElement.getType().equals(ContingencyElementType.BRANCH)) {
                    throw new UnsupportedOperationException("Only contingencies on a branch are yet supported");
                }
                LfBranch lfBranch = lfNetwork.getBranchById(contingencyElement.getId());
                if (lfBranch == null) {
                    throw new PowsyblException("The contingency on the branch " + contingencyElement.getId() + " not found in the network");
                }

            }
            Set<String> branchesToRemove = new HashSet<>(); // branches connected to one side, or switches
            for (String branchId : contingency.getBranchIdsToOpen()) {
                LfBranch lfBranch = lfNetwork.getBranchById(branchId);
                if (lfBranch == null) {
                    branchesToRemove.add(branchId); // this is certainly a switch
                    continue;
                }
                if (lfBranch.getBus2() == null || lfBranch.getBus1() == null) {
                    branchesToRemove.add(branchId); // contains the branches that are connected only on one side
                }
            }
            contingency.getBranchIdsToOpen().removeAll(branchesToRemove);
            if (contingency.getBranchIdsToOpen().isEmpty()) {
                LOGGER.warn("Contingency {} has no impact", contingency.getContingency().getId());
            }
        }
    }

    public void checkLoadFlowParameters(LoadFlowParameters lfParameters) {
        if (!lfParameters.getBalanceType().equals(LoadFlowParameters.BalanceType.PROPORTIONAL_TO_GENERATION_P_MAX)
            && !lfParameters.getBalanceType().equals(LoadFlowParameters.BalanceType.PROPORTIONAL_TO_LOAD)) {
            throw new UnsupportedOperationException("Unsupported balance type mode: " + lfParameters.getBalanceType());
        }
    }
}<|MERGE_RESOLUTION|>--- conflicted
+++ resolved
@@ -529,14 +529,9 @@
             .forEach(lfBranch -> connectivity.cut(lfBranch.getBus1(), lfBranch.getBus2()));
     }
 
-<<<<<<< HEAD
-    protected <T extends EquationTerm> void setPredefinedResults(Collection<LfSensitivityFactor<? extends T>> lfFactors, GraphDecrementalConnectivity<LfBus> connectivity, int mainComponent) {
+    protected <T extends EquationTerm> void setPredefinedResults(Collection<LfSensitivityFactor<? extends T>> lfFactors, Set<LfBus> connectedComponent,
+                                                                 GraphDecrementalConnectivity<LfBus> connectivity) {
         for (LfSensitivityFactor<? extends T> factor : lfFactors) {
-=======
-    protected <T extends EquationTerm> void setPredefinedResults(Collection<LfSensitivityFactor<T>> lfFactors, Set<LfBus> connectedComponent,
-                                                                 GraphDecrementalConnectivity<LfBus> connectivity) {
-        for (LfSensitivityFactor<T> factor : lfFactors) {
->>>>>>> a54059d7
             // check if the factor function and variable are in different connected components
             if (factor.areVariableAndFunctionDisconnected(connectivity)) {
                 factor.setPredefinedResult(0d);
