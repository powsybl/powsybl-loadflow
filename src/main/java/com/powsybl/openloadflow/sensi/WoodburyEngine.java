--- conflicted
+++ resolved
@@ -190,19 +190,10 @@
     }
 
     /**
-<<<<<<< HEAD
-     * Calculate post-contingency and post-actions states values, using pre-contingency states values and some flow transfer factors (alphas).
-     * @return an array of post-contingency and post-actions voltage angle states (which is the same modified pre-contingency java object).
-=======
-     * Calculate post-contingency states values by modifying pre-contingency states values using some flow transfer factors (alphas).
->>>>>>> d96584ab
+     * Calculate post-contingency and post-actions states values by modifying pre-contingency states values using some flow transfer factors (alphas).
      */
     public void toPostContingencyStates(double[] preContingencyStates) {
         Objects.requireNonNull(preContingencyStates);
-<<<<<<< HEAD
-        double[] postContingencyAndOperatorStrategyStates = preContingencyStates;
-=======
->>>>>>> d96584ab
         setAlphas(new DenseMatrix(preContingencyStates.length, 1, preContingencyStates), 0);
         for (int rowIndex = 0; rowIndex < preContingencyStates.length; rowIndex++) {
             double postContingencyAndOperatorStrategyValue = preContingencyStates[rowIndex];
@@ -210,17 +201,11 @@
                 postContingencyAndOperatorStrategyValue += contingencyElement.getAlphaForWoodburyComputation()
                         * contingenciesStates.get(rowIndex, contingencyElement.getComputedElementIndex());
             }
-<<<<<<< HEAD
             for (ComputedTapPositionChangeElement tapPositionChangeElement : tapPositionChangeElements) {
                 postContingencyAndOperatorStrategyValue += tapPositionChangeElement.getAlphaForWoodburyComputation()
                         * tapPositionChangeStates.get(rowIndex, tapPositionChangeElement.getComputedElementIndex());
             }
-            postContingencyAndOperatorStrategyStates[rowIndex] = postContingencyAndOperatorStrategyValue;
-        }
-        return postContingencyAndOperatorStrategyStates;
-=======
-            preContingencyStates[rowIndex] = postContingencyValue;
-        }
->>>>>>> d96584ab
+            preContingencyStates[rowIndex] = postContingencyAndOperatorStrategyValue;
+        }
     }
 }
