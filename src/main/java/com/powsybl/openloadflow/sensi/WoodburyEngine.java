--- conflicted
+++ resolved
@@ -190,13 +190,8 @@
     }
 
     /**
-<<<<<<< HEAD
      * Calculate post-contingency and post-actions states values, using pre-contingency states values and some flow transfer factors (alphas).
      * @return an array of post-contingency and post-actions voltage angle states.
-=======
-     * Calculate post-contingency states values using pre-contingency states values and some flow transfer factors (alphas).
-     * @return an array of post-contingency voltage angle states.
->>>>>>> e5504c32
      */
     public double[] run(double[] preContingencyStates) {
         Objects.requireNonNull(preContingencyStates);
@@ -205,17 +200,31 @@
         for (int rowIndex = 0; rowIndex < preContingencyStates.length; rowIndex++) {
             double postContingencyValue = preContingencyStates[rowIndex];
             for (ComputedContingencyElement contingencyElement : contingencyElements) {
-<<<<<<< HEAD
                 postContingencyValue += contingencyElement.getAlphaForWoodburyComputation()
                         * contingenciesStates.get(rowIndex, contingencyElement.getComputedElementIndex());
             }
             for (ComputedActionElement actionElement : actionElements) {
                 postContingencyValue += actionElement.getAlphaForWoodburyComputation()
                         * actionsStates.get(rowIndex, actionElement.getComputedElementIndex());
-=======
+            }
+            postContingencyStates[rowIndex] = postContingencyValue;
+        }
+        return postContingencyStates;
+    }
+
+    /**
+     * Calculate post-contingency states values using pre-contingency states values and some flow transfer factors (alphas).
+     * @return an array of post-contingency voltage angle states.
+     */
+    public double[] run(double[] preContingencyStates) {
+        Objects.requireNonNull(preContingencyStates);
+        double[] postContingencyStates = new double[preContingencyStates.length];
+        setAlphas(new DenseMatrix(preContingencyStates.length, 1, preContingencyStates), 0);
+        for (int rowIndex = 0; rowIndex < preContingencyStates.length; rowIndex++) {
+            double postContingencyValue = preContingencyStates[rowIndex];
+            for (ComputedContingencyElement contingencyElement : contingencyElements) {
                 postContingencyValue += contingencyElement.getAlphaForPostContingencyState()
                         * contingenciesStates.get(rowIndex, contingencyElement.getContingencyIndex());
->>>>>>> e5504c32
             }
             postContingencyStates[rowIndex] = postContingencyValue;
         }
