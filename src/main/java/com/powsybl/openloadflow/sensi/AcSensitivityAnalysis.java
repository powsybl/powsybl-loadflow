--- conflicted
+++ resolved
@@ -291,74 +291,6 @@
                     throw new PowsyblException("Too many factors!");
                 }
 
-<<<<<<< HEAD
-            // initialize right hand side from valid factors
-            DenseMatrix factorsStates = initFactorsRhs(context.getEquationSystem(), factorGroups, slackParticipationByBus); // this is the rhs for the moment
-
-            // solve system
-            context.getJacobianMatrix().solveTransposed(factorsStates);
-
-            // calculate sensitivity values
-            setFunctionReferences(validLfFactors);
-            calculateSensitivityValues(validFactorHolder.getFactorsForBaseNetwork(), factorGroups, factorsStates, -1, resultWriter);
-
-            NetworkState networkState = NetworkState.save(lfNetwork);
-
-            // we always restart from base case voltages for contingency simulation
-            context.getParameters().setVoltageInitializer(new PreviousValueVoltageInitializer());
-
-            contingencies.forEach(contingency -> {
-                LOGGER.info("Simulate contingency '{}'", contingency.getContingency().getId());
-                contingency.toLfContingency(lfNetwork)
-                        .ifPresentOrElse(lfContingency -> {
-                            List<LfSensitivityFactor<AcVariableType, AcEquationType>> contingencyFactors = validFactorHolder.getFactorsForContingency(lfContingency.getId());
-                            contingencyFactors.forEach(lfFactor -> {
-                                lfFactor.setSensitivityValuePredefinedResult(null);
-                                lfFactor.setFunctionPredefinedResult(null);
-                            });
-
-                            lfContingency.apply(lfParameters.getBalanceType());
-
-                            setPredefinedResults(contingencyFactors, lfContingency.getDisabledBuses(), lfContingency.getDisabledBranches(), contingency);
-
-                            Map<LfBus, Double> postContingencySlackParticipationByBus;
-                            Set<LfBus> slackConnectedComponent;
-                            if (lfContingency.getDisabledBuses().isEmpty()) {
-                                // contingency not breaking connectivity
-                                LOGGER.debug("Contingency {} without loss of connectivity", lfContingency.getId());
-                                slackConnectedComponent = new HashSet<>(lfNetwork.getBuses());
-                            } else {
-                                // contingency breaking connectivity
-                                LOGGER.debug("Contingency {} with loss of connectivity", lfContingency.getId());
-                                // we check if factors are still in the main component
-                                slackConnectedComponent = new HashSet<>(lfNetwork.getBuses()).stream().filter(Predicate.not(lfContingency.getDisabledBuses()::contains)).collect(Collectors.toSet());
-                                // we recompute GLSK weights if needed
-                                rescaleGlsk(factorGroups, lfContingency.getDisabledBuses());
-                            }
-
-                            // compute the participation for each injection factor (+1 on the injection and then -participation factor on all
-                            // buses that contain elements participating to slack distribution)
-                            if (lfParameters.isDistributedSlack()) {
-                                postContingencySlackParticipationByBus = getParticipatingElements(slackConnectedComponent, lfParameters.getBalanceType(), lfParametersExt).stream().collect(Collectors.toMap(
-                                        ParticipatingElement::getLfBus, element -> -element.getFactor(), Double::sum));
-                            } else {
-                                postContingencySlackParticipationByBus = Collections.singletonMap(lfNetwork.getSlackBus(), -1d);
-                            }
-                            calculatePostContingencySensitivityValues(contingencyFactors, lfContingency, lfNetwork, context, factorGroups, postContingencySlackParticipationByBus,
-                                    lfParameters, lfParametersExt, lfContingency.getIndex(), resultWriter, Boolean.TRUE.equals(hasBusTargetVoltage.getRight()));
-
-                            networkState.restore();
-                        }, () -> {
-                                // it means that the contingency has no impact.
-                                // we need to force the state vector to be re-initialized from base case network state
-                                NewtonRaphson.initStateVector(lfNetwork, context.getEquationSystem(), context.getParameters().getVoltageInitializer());
-
-                                calculateSensitivityValues(validFactorHolder.getFactorsForContingency(contingency.getContingency().getId()), factorGroups, factorsStates, contingency.getIndex(), resultWriter);
-                                // write contingency status
-                                resultWriter.writeContingencyStatus(contingency.getIndex(), SensitivityAnalysisResult.Status.NO_IMPACT);
-                            });
-            });
-=======
                 // initialize right hand side from valid factors
                 DenseMatrix factorsStates = initFactorsRhs(context.getEquationSystem(), factorGroups, slackParticipationByBus); // this is the rhs for the moment
 
@@ -386,33 +318,19 @@
 
                                 lfContingency.apply(lfParameters.getBalanceType());
 
+                                setPredefinedResults(contingencyFactors, lfContingency.getDisabledBuses(), lfContingency.getDisabledBranches(), contingency);
+
                                 Map<LfBus, Double> postContingencySlackParticipationByBus;
                                 Set<LfBus> slackConnectedComponent;
                                 if (lfContingency.getDisabledBuses().isEmpty()) {
                                     // contingency not breaking connectivity
                                     LOGGER.debug("Contingency '{}' without loss of connectivity", lfContingency.getId());
                                     slackConnectedComponent = new HashSet<>(lfNetwork.getBuses());
-
-                                    // Sensitivity values 0 and function reference NaN in case of a sensitivity on a disabled branch
-                                    contingencyFactors.stream()
-                                            .filter(lfFactor -> lfFactor.getFunctionElement() instanceof LfBranch)
-                                            .filter(lfFactor -> lfContingency.getDisabledBranches().contains(lfFactor.getFunctionElement()))
-                                            .forEach(lfFactor -> {
-                                                lfFactor.setSensitivityValuePredefinedResult(0d);
-                                                lfFactor.setFunctionPredefinedResult(Double.NaN);
-                                            });
-
-                                    // Sensitivity values 0 in case of a sensitivity from the transformer phase of a disabled transformer
-                                    contingencyFactors.stream()
-                                            .filter(lfFactor -> lfFactor.getVariableType().equals(SensitivityVariableType.TRANSFORMER_PHASE))
-                                            .filter(lfFactor -> lfContingency.getDisabledBranches().contains(lfNetwork.getBranchById(lfFactor.getVariableId())))
-                                            .forEach(lfFactor -> lfFactor.setSensitivityValuePredefinedResult(0d));
                                 } else {
                                     // contingency breaking connectivity
-                                    LOGGER.debug("Contingency {} with loss of connectivity", lfContingency.getId());
+                                    LOGGER.debug("Contingency '{}' with loss of connectivity", lfContingency.getId());
                                     // we check if factors are still in the main component
                                     slackConnectedComponent = new HashSet<>(lfNetwork.getBuses()).stream().filter(Predicate.not(lfContingency.getDisabledBuses()::contains)).collect(Collectors.toSet());
-                                    setPredefinedResults(contingencyFactors, lfContingency.getDisabledBuses(), lfContingency.getDisabledBranches());
                                     // we recompute GLSK weights if needed
                                     rescaleGlsk(factorGroups, lfContingency.getDisabledBuses());
                                 }
@@ -440,7 +358,6 @@
                                 });
                 });
             }
->>>>>>> 621b0d65
         }
     }
 }