/**
 * Copyright (c) 2020, RTE (http://www.rte-france.com)
 * This Source Code Form is subject to the terms of the Mozilla Public
 * License, v. 2.0. If a copy of the MPL was not distributed with this
 * file, You can obtain one at http://mozilla.org/MPL/2.0/.
 */
package com.powsybl.openloadflow.sensi;

import com.powsybl.commons.PowsyblException;
import com.powsybl.commons.reporter.Reporter;
import com.powsybl.contingency.Contingency;
import com.powsybl.iidm.network.Network;
import com.powsybl.loadflow.LoadFlowParameters;
import com.powsybl.math.matrix.DenseMatrix;
import com.powsybl.math.matrix.MatrixFactory;
import com.powsybl.openloadflow.OpenLoadFlowParameters;
import com.powsybl.openloadflow.OpenLoadFlowProvider;
import com.powsybl.openloadflow.ac.equations.AcEquationType;
import com.powsybl.openloadflow.ac.equations.AcVariableType;
import com.powsybl.openloadflow.ac.nr.NewtonRaphson;
import com.powsybl.openloadflow.ac.outerloop.AcLoadFlowParameters;
import com.powsybl.openloadflow.ac.outerloop.AcloadFlowEngine;
import com.powsybl.openloadflow.equations.*;
import com.powsybl.openloadflow.graph.GraphDecrementalConnectivity;
import com.powsybl.openloadflow.network.*;
import com.powsybl.openloadflow.network.DiscreteVoltageControl.Mode;
import com.powsybl.openloadflow.network.util.ActivePowerDistribution;
import com.powsybl.openloadflow.network.util.ParticipatingElement;
import com.powsybl.openloadflow.util.BusState;
import com.powsybl.openloadflow.util.LfContingency;
import com.powsybl.openloadflow.util.PropagatedContingency;
import com.powsybl.sensitivity.*;
import org.apache.commons.lang3.NotImplementedException;

import java.util.*;
import java.util.function.Function;
import java.util.function.Supplier;
import java.util.stream.Collectors;

/**
 * @author Geoffroy Jamgotchian <geoffroy.jamgotchian at rte-france.com>
 * @author Gael Macherel <gael.macherel at artelys.com>
 */
public class AcSensitivityAnalysis extends AbstractSensitivityAnalysis<AcVariableType, AcEquationType> {

    public AcSensitivityAnalysis(MatrixFactory matrixFactory, Supplier<GraphDecrementalConnectivity<LfBus>> connectivityProvider) {
        super(matrixFactory, connectivityProvider);
    }

    private void calculateSensitivityValues(List<LfSensitivityFactor<AcVariableType, AcEquationType>> lfFactors, List<SensitivityFactorGroup<AcVariableType, AcEquationType>> factorGroups, DenseMatrix factorsState,
                                            String contingencyId, int contingencyIndex, SensitivityValueWriter valueWriter) {

        Set<LfSensitivityFactor<AcVariableType, AcEquationType>> lfFactorsSet = new HashSet<>(lfFactors);
<<<<<<< HEAD
        lfFactors.stream().filter(factor -> factor.getStatus() == LfSensitivityFactor.Status.ZERO).forEach(factor -> valueWriter.write((SensitivityFactor) factor.getContext(), contingencyId, contingencyIndex, 0, Double.NaN));
=======
        // ZERO status is for factors where variable element is in the main connected component and reference element is not.
        // Therefore, the sensitivity is known to value 0, but the reference cannot be known and is set to NaN.
        lfFactors.stream().filter(factor -> factor.getStatus() == LfSensitivityFactor.Status.ZERO).forEach(factor -> valueWriter.write(factor.getContext(), contingencyId, contingencyIndex, 0, Double.NaN));
        // VALID_ONLY_FOR_FUNCTION status is for factors where variable element is not in the main connected component but reference element is.
        // Therefore, the sensitivity is known to value 0 and the reference value can be computed.
        lfFactors.stream().filter(factor -> factor.getStatus() == LfSensitivityFactor.Status.VALID_ONLY_FOR_FUNCTION).forEach(factor -> valueWriter.write(factor.getContext(), contingencyId, contingencyIndex, 0, unscaleFunction(factor, factor.getFunctionReference())));

>>>>>>> fa406917
        for (SensitivityFactorGroup<AcVariableType, AcEquationType> factorGroup : factorGroups) {
            for (LfSensitivityFactor<AcVariableType, AcEquationType> factor : factorGroup.getFactors()) {
                if (!lfFactorsSet.contains(factor)) {
                    continue;
                }
<<<<<<< HEAD
                if (factor.getPredefinedResult() != null) {
                    valueWriter.write((SensitivityFactor) factor.getContext(), contingencyId, contingencyIndex, factor.getPredefinedResult(), factor.getPredefinedResult());
                    continue;
                }

                if (!factor.getFunctionEquationTerm().isActive()) {
                    throw new PowsyblException("Found an inactive equation for a factor that has no predefined result");
=======
                double sensi;
                double ref;
                if (factor.getSensitivityValuePredefinedResult() != null) {
                    sensi = factor.getSensitivityValuePredefinedResult();
                } else {
                    if (!factor.getFunctionEquationTerm().isActive()) {
                        throw new PowsyblException("Found an inactive equation for a factor that has no predefined result");
                    }
                    sensi = factor.getFunctionEquationTerm().calculateSensi(factorsState, factorGroup.getIndex());
                    if (factor.getFunctionElement() instanceof LfBranch &&
                            factor instanceof SingleVariableLfSensitivityFactor &&
                            ((SingleVariableLfSensitivityFactor<AcVariableType, AcEquationType>) factor).getVariableElement() instanceof LfBranch &&
                            ((SingleVariableLfSensitivityFactor<AcVariableType, AcEquationType>) factor).getVariableElement().equals(factor.getFunctionElement())) {
                        // add nabla_p eta, fr specific cases
                        // the only case currently: if we are computing the sensitivity of a phasetap change on itself
                        Variable<AcVariableType> phi1Var = factor.getFunctionEquationTerm().getVariables()
                                .stream()
                                .filter(var -> var.getNum() == factor.getFunctionElement().getNum() && var.getType().equals(AcVariableType.BRANCH_ALPHA1))
                                .findAny()
                                .orElseThrow(() -> new PowsyblException("No alpha_1 variable on the function branch"));
                        sensi += Math.toRadians(factor.getFunctionEquationTerm().der(phi1Var));
                    }
>>>>>>> fa406917
                }
                if (factor.getFunctionPredefinedResult() != null) {
                    ref = factor.getFunctionPredefinedResult();
                } else {
                    ref = factor.getFunctionReference();
                }

<<<<<<< HEAD
                valueWriter.write((SensitivityFactor) factor.getContext(), contingencyId, contingencyIndex,
                                  unscaleSensitivity(factor, sensi), unscaleFunction(factor, factor.getFunctionReference()));
=======
                valueWriter.write(factor.getContext(), contingencyId, contingencyIndex,
                                  unscaleSensitivity(factor, sensi), unscaleFunction(factor, ref));
>>>>>>> fa406917
            }
        }
    }

    protected void setFunctionReferences(List<LfSensitivityFactor<AcVariableType, AcEquationType>> factors) {
        for (LfSensitivityFactor<AcVariableType, AcEquationType> factor : factors) {
            factor.setFunctionReference(factor.getFunctionEquationTerm().eval());
        }
    }

    private void calculatePostContingencySensitivityValues(List<LfSensitivityFactor<AcVariableType, AcEquationType>> lfFactors, LfContingency lfContingency,
                                                           LfNetwork lfNetwork, AcloadFlowEngine engine, List<SensitivityFactorGroup<AcVariableType, AcEquationType>> factorGroups,
                                                           Map<LfBus, Double> participationByBus,
                                                           LoadFlowParameters lfParameters, OpenLoadFlowParameters lfParametersExt,
                                                           String contingencyId, int contingencyIndex, SensitivityValueWriter valueWriter,
                                                           Reporter reporter, boolean hasTransformerBusTargetVoltage) {
        for (LfBus bus : lfContingency.getBuses()) {
            bus.setDisabled(true);
        }

        if (lfParameters.isDistributedSlack() && Math.abs(lfContingency.getActivePowerLoss()) > 0) {
            ActivePowerDistribution activePowerDistribution = ActivePowerDistribution.create(lfParameters.getBalanceType(), lfParametersExt.isLoadPowerFactorConstant());
            activePowerDistribution.run(lfNetwork, lfContingency.getActivePowerLoss());
        }

        List<Equation<AcVariableType, AcEquationType>> deactivatedEquations = new ArrayList<>();
        List<EquationTerm<AcVariableType, AcEquationType>> deactivatedEquationTerms = new ArrayList<>();

        LfContingency.deactivateEquations(lfContingency, engine.getEquationSystem(), deactivatedEquations, deactivatedEquationTerms);

        engine.getParameters().setVoltageInitializer(new PreviousValueVoltageInitializer());
        engine.run(reporter);

        // if we have at least one bus target voltage linked to a ratio tap changer, we have to rebuild the AC equation
        // system obtained just before the transformer steps rounding.
        if (hasTransformerBusTargetVoltage) {
            for (LfBus bus : lfNetwork.getBuses()) {
                // switch on regulating transformers
                bus.getDiscreteVoltageControl().filter(dvc -> dvc.getMode() == Mode.OFF).ifPresent(dvc -> dvc.setMode(Mode.VOLTAGE));
            }
        }

        // we make the assumption that we ran a loadflow before, and thus this jacobian is the right one
        try (JacobianMatrix<AcVariableType, AcEquationType> j = createJacobianMatrix(lfNetwork, engine.getEquationSystem(), new PreviousValueVoltageInitializer())) {
            // solve system
            DenseMatrix factorsStates = initFactorsRhs(engine.getEquationSystem(), factorGroups, participationByBus); // this is the rhs for the moment
            j.solveTransposed(factorsStates);
            setFunctionReferences(lfFactors);

            // calculate sensitivity values
            calculateSensitivityValues(lfFactors, factorGroups, factorsStates, contingencyId, contingencyIndex, valueWriter);
        }

        LfContingency.reactivateEquations(deactivatedEquations, deactivatedEquationTerms);
    }

    @Override
    public void checkContingencies(Network network, LfNetwork lfNetwork, List<PropagatedContingency> contingencies) {
        super.checkContingencies(network, lfNetwork, contingencies);

        for (PropagatedContingency contingency : contingencies) {
            if (!contingency.getHvdcIdsToOpen().isEmpty()) {
                throw new NotImplementedException("Contingencies on a DC line are not yet supported in AC mode.");
            }
        }
    }

    private JacobianMatrix<AcVariableType, AcEquationType> createJacobianMatrix(LfNetwork network, EquationSystem<AcVariableType, AcEquationType> equationSystem, VoltageInitializer voltageInitializer) {
        double[] x = NewtonRaphson.createStateVector(network, equationSystem, voltageInitializer);
        equationSystem.updateEquations(x);
        return new JacobianMatrix<>(equationSystem, matrixFactory);
    }

    /**
     * https://people.montefiore.uliege.be/vct/elec0029/lf.pdf / Equation 32 is transposed
     */
    public void analyse(Network network, List<PropagatedContingency> contingencies, List<SensitivityVariableSet> variableSets,
                        LoadFlowParameters lfParameters, OpenLoadFlowParameters lfParametersExt, SensitivityFactorReader factorReader,
                        SensitivityValueWriter valueWriter, Reporter reporter) {
        Objects.requireNonNull(network);
        Objects.requireNonNull(contingencies);
        Objects.requireNonNull(lfParameters);
        Objects.requireNonNull(lfParametersExt);
        Objects.requireNonNull(factorReader);
        Objects.requireNonNull(valueWriter);

        // create LF network (we only manage main connected component)
        boolean hasTransformerBusTargetVoltage = hasTransformerBusTargetVoltage(factorReader, network);
        if (hasTransformerBusTargetVoltage) {
            // if we have at least one bus target voltage linked to a ratio tap changer, we activate the transformer
            // voltage control for the AC load flow engine.
            lfParameters.setTransformerVoltageControlOn(true);
        }
        SlackBusSelector slackBusSelector = SlackBusSelector.fromMode(lfParametersExt.getSlackBusSelectionMode(), lfParametersExt.getSlackBusId());
        LfNetworkParameters lfNetworkParameters = new LfNetworkParameters(slackBusSelector, lfParametersExt.hasVoltageRemoteControl(),
                true, lfParameters.isTwtSplitShuntAdmittance(), false, lfParametersExt.getPlausibleActivePowerLimit(),
                false, true, lfParameters.getCountriesToBalance(),
                lfParameters.getBalanceType() == LoadFlowParameters.BalanceType.PROPORTIONAL_TO_CONFORM_LOAD,
                lfParameters.isPhaseShifterRegulationOn(), lfParameters.isTransformerVoltageControlOn(),
                lfParametersExt.isVoltagePerReactivePowerControl(), lfParametersExt.hasReactivePowerRemoteControl());
        List<LfNetwork> lfNetworks = LfNetwork.load(network, lfNetworkParameters, reporter);
        LfNetwork lfNetwork = lfNetworks.get(0);
        checkContingencies(network, lfNetwork, contingencies);
        checkLoadFlowParameters(lfParameters);
        Map<Contingency, Collection<String>> propagatedContingencyMap = contingencies.stream().collect(
            Collectors.toMap(PropagatedContingency::getContingency, contingency -> new HashSet<>(contingency.getBranchIdsToOpen()))
        );

        Map<String, SensitivityVariableSet> variableSetsById = variableSets.stream().collect(Collectors.toMap(SensitivityVariableSet::getId, Function.identity()));
        SensitivityFactorHolder<AcVariableType, AcEquationType> factorHolder = readAndCheckFactors(network, variableSetsById, factorReader, lfNetwork);
        List<LfSensitivityFactor<AcVariableType, AcEquationType>> lfFactors = factorHolder.getAllFactors();
        LOGGER.info("Running AC sensitivity analysis with {} factors and {} contingencies",  lfFactors.size(), contingencies.size());

        Set<String> branchesWithMeasuredCurrent = lfFactors.stream()
                .filter(lfFactor -> lfFactor.getFunctionType() == SensitivityFunctionType.BRANCH_CURRENT)
                .map(lfFactor -> lfFactor.getFunctionElement().getId())
                .collect(Collectors.toSet());

        // create AC engine
        AcLoadFlowParameters acParameters = OpenLoadFlowProvider.createAcParameters(network, matrixFactory, lfParameters,
            lfParametersExt, false, true,
            branchesWithMeasuredCurrent);
        try (AcloadFlowEngine engine = new AcloadFlowEngine(lfNetwork, acParameters)) {

            engine.run(reporter);

            writeSkippedFactors(lfFactors, valueWriter);

            // next we only work with valid and skip only variable factors
            lfFactors = lfFactors.stream().filter(factor -> factor.getStatus() == LfSensitivityFactor.Status.VALID || factor.getStatus() == LfSensitivityFactor.Status.VALID_ONLY_FOR_FUNCTION).collect(Collectors.toList());

            // index factors by variable group to compute a minimal number of states
            List<SensitivityFactorGroup<AcVariableType, AcEquationType>> factorGroups = createFactorGroups(lfFactors.stream().filter(factor -> factor.getStatus() == LfSensitivityFactor.Status.VALID).collect(Collectors.toList()));

            // compute the participation for each injection factor (+1 on the injection and then -participation factor on all
            // buses that contain elements participating to slack distribution

            Map<LfBus, Double> slackParticipationByBus;
            if (lfParameters.isDistributedSlack()) {
                List<ParticipatingElement> participatingElements = getParticipatingElements(lfNetwork.getBuses(), lfParameters, lfParametersExt);
                slackParticipationByBus = participatingElements.stream().collect(Collectors.toMap(
                    ParticipatingElement::getLfBus,
                    element -> -element.getFactor(),
                    Double::sum
                ));
            } else {
                slackParticipationByBus = Collections.singletonMap(lfNetwork.getSlackBus(), -1d);
            }

            // if we have at least one bus target voltage linked to a ratio tap changer, we have to rebuild the AC equation
            // system obtained just before the transformer steps rounding.
            if (hasTransformerBusTargetVoltage) {
                for (LfBus bus : lfNetwork.getBuses()) {
                    // switch on regulating transformers
                    bus.getDiscreteVoltageControl().filter(dvc -> dvc.getMode() == Mode.OFF).ifPresent(dvc -> dvc.setMode(Mode.VOLTAGE));
                }
            }

            // we make the assumption that we ran a loadflow before, and thus this jacobian is the right one
            try (JacobianMatrix<AcVariableType, AcEquationType> j = createJacobianMatrix(lfNetwork, engine.getEquationSystem(), new PreviousValueVoltageInitializer())) {
                // otherwise, defining the rhs matrix will result in integer overflow
                assert Integer.MAX_VALUE / (engine.getEquationSystem().getSortedEquationsToSolve().size() * Double.BYTES) > factorGroups.size();
                // initialize right hand side from valid factors
                DenseMatrix factorsStates = initFactorsRhs(engine.getEquationSystem(), factorGroups, slackParticipationByBus); // this is the rhs for the moment

                // solve system
                j.solveTransposed(factorsStates);

                // calculate sensitivity values
                setFunctionReferences(lfFactors);
                calculateSensitivityValues(factorHolder.getFactorsForBaseNetwork(), factorGroups, factorsStates, null, -1, valueWriter);
            }

            GraphDecrementalConnectivity<LfBus> connectivity = lfNetwork.createDecrementalConnectivity(connectivityProvider);

            List<LfContingency> lfContingencies = LfContingency.createContingencies(contingencies, lfNetwork, connectivity, false);

            Map<LfBus, BusState> busStates = BusState.createBusStates(lfNetwork.getBuses());

            // Contingency not breaking connectivity
            for (LfContingency lfContingency : lfContingencies.stream().filter(lfContingency -> lfContingency.getBuses().isEmpty()).collect(Collectors.toSet())) {
                List<LfSensitivityFactor<AcVariableType, AcEquationType>> contingencyFactors = factorHolder.getFactorsForContingency(lfContingency.getContingency().getId());
                contingencyFactors.forEach(lfFactor -> {
                    lfFactor.setSensitivityValuePredefinedResult(null);
                    lfFactor.setFunctionPredefinedResult(null);
                });
                contingencyFactors.stream()
                        .filter(lfFactor -> lfFactor.getFunctionElement() instanceof LfBranch)
                        .filter(lfFactor ->  lfContingency.getBranches().contains(lfFactor.getFunctionElement()))
                        .forEach(lfFactor ->  {
                            lfFactor.setSensitivityValuePredefinedResult(0d);
                            lfFactor.setFunctionPredefinedResult(0d);
                        });
                calculatePostContingencySensitivityValues(contingencyFactors, lfContingency, lfNetwork, engine, factorGroups, slackParticipationByBus, lfParameters,
                        lfParametersExt, lfContingency.getContingency().getId(), lfContingency.getIndex(), valueWriter, reporter, hasTransformerBusTargetVoltage);
                BusState.restoreBusStates(busStates);
            }

            // Contingency breaking connectivity
            for (LfContingency lfContingency : lfContingencies.stream().filter(lfContingency -> !lfContingency.getBuses().isEmpty()).collect(Collectors.toSet())) {
                List<LfSensitivityFactor<AcVariableType, AcEquationType>> contingencyFactors = factorHolder.getFactorsForContingency(lfContingency.getContingency().getId());
                contingencyFactors.forEach(lfFactor -> {
                    lfFactor.setSensitivityValuePredefinedResult(null);
                    lfFactor.setFunctionPredefinedResult(null);
                });

                cutConnectivity(lfNetwork, connectivity, propagatedContingencyMap.get(lfContingency.getContingency()));
                Set<LfBus> nonConnectedBuses = connectivity.getNonConnectedVertices(lfNetwork.getSlackBus());
                Set<LfBus> slackConnectedComponent = new HashSet<>(lfNetwork.getBuses());
                slackConnectedComponent.removeAll(nonConnectedBuses);
                setPredefinedResults(contingencyFactors, slackConnectedComponent, propagatedContingencyMap.get(lfContingency.getContingency())); // check if factors are still in the main component

                rescaleGlsk(factorGroups, nonConnectedBuses);

                // compute the participation for each injection factor (+1 on the injection and then -participation factor on all
                // buses that contain elements participating to slack distribution
                Map<LfBus, Double> slackParticipationByBusForThisConnectivity;

                if (lfParameters.isDistributedSlack()) {
                    List<ParticipatingElement> participatingElementsForThisConnectivity = getParticipatingElements(
                        slackConnectedComponent, lfParameters, lfParametersExt); // will also be used to recompute the loadflow
                    slackParticipationByBusForThisConnectivity = participatingElementsForThisConnectivity.stream().collect(Collectors.toMap(
                        ParticipatingElement::getLfBus,
                        element -> -element.getFactor(),
                        Double::sum
                    ));
                } else {
                    slackParticipationByBusForThisConnectivity = Collections.singletonMap(lfNetwork.getSlackBus(), -1d);
                }

                calculatePostContingencySensitivityValues(contingencyFactors, lfContingency, lfNetwork, engine, factorGroups, slackParticipationByBusForThisConnectivity,
                    lfParameters, lfParametersExt, lfContingency.getContingency().getId(), lfContingency.getIndex(), valueWriter, reporter, hasTransformerBusTargetVoltage);
                BusState.restoreBusStates(busStates);

                connectivity.reset();
            }
        }
    }
}<|MERGE_RESOLUTION|>--- conflicted
+++ resolved
@@ -49,11 +49,7 @@
 
     private void calculateSensitivityValues(List<LfSensitivityFactor<AcVariableType, AcEquationType>> lfFactors, List<SensitivityFactorGroup<AcVariableType, AcEquationType>> factorGroups, DenseMatrix factorsState,
                                             String contingencyId, int contingencyIndex, SensitivityValueWriter valueWriter) {
-
         Set<LfSensitivityFactor<AcVariableType, AcEquationType>> lfFactorsSet = new HashSet<>(lfFactors);
-<<<<<<< HEAD
-        lfFactors.stream().filter(factor -> factor.getStatus() == LfSensitivityFactor.Status.ZERO).forEach(factor -> valueWriter.write((SensitivityFactor) factor.getContext(), contingencyId, contingencyIndex, 0, Double.NaN));
-=======
         // ZERO status is for factors where variable element is in the main connected component and reference element is not.
         // Therefore, the sensitivity is known to value 0, but the reference cannot be known and is set to NaN.
         lfFactors.stream().filter(factor -> factor.getStatus() == LfSensitivityFactor.Status.ZERO).forEach(factor -> valueWriter.write(factor.getContext(), contingencyId, contingencyIndex, 0, Double.NaN));
@@ -61,21 +57,11 @@
         // Therefore, the sensitivity is known to value 0 and the reference value can be computed.
         lfFactors.stream().filter(factor -> factor.getStatus() == LfSensitivityFactor.Status.VALID_ONLY_FOR_FUNCTION).forEach(factor -> valueWriter.write(factor.getContext(), contingencyId, contingencyIndex, 0, unscaleFunction(factor, factor.getFunctionReference())));
 
->>>>>>> fa406917
         for (SensitivityFactorGroup<AcVariableType, AcEquationType> factorGroup : factorGroups) {
             for (LfSensitivityFactor<AcVariableType, AcEquationType> factor : factorGroup.getFactors()) {
                 if (!lfFactorsSet.contains(factor)) {
                     continue;
                 }
-<<<<<<< HEAD
-                if (factor.getPredefinedResult() != null) {
-                    valueWriter.write((SensitivityFactor) factor.getContext(), contingencyId, contingencyIndex, factor.getPredefinedResult(), factor.getPredefinedResult());
-                    continue;
-                }
-
-                if (!factor.getFunctionEquationTerm().isActive()) {
-                    throw new PowsyblException("Found an inactive equation for a factor that has no predefined result");
-=======
                 double sensi;
                 double ref;
                 if (factor.getSensitivityValuePredefinedResult() != null) {
@@ -98,7 +84,6 @@
                                 .orElseThrow(() -> new PowsyblException("No alpha_1 variable on the function branch"));
                         sensi += Math.toRadians(factor.getFunctionEquationTerm().der(phi1Var));
                     }
->>>>>>> fa406917
                 }
                 if (factor.getFunctionPredefinedResult() != null) {
                     ref = factor.getFunctionPredefinedResult();
@@ -106,13 +91,8 @@
                     ref = factor.getFunctionReference();
                 }
 
-<<<<<<< HEAD
-                valueWriter.write((SensitivityFactor) factor.getContext(), contingencyId, contingencyIndex,
-                                  unscaleSensitivity(factor, sensi), unscaleFunction(factor, factor.getFunctionReference()));
-=======
                 valueWriter.write(factor.getContext(), contingencyId, contingencyIndex,
                                   unscaleSensitivity(factor, sensi), unscaleFunction(factor, ref));
->>>>>>> fa406917
             }
         }
     }
