--- conflicted
+++ resolved
@@ -231,11 +231,8 @@
                 .setReferenceBusSelector(ReferenceBusSelector.DEFAULT_SELECTOR) // not supported yet
                 .setAreaInterchangeControl(lfParametersExt.isAreaInterchangeControl())
                 .setAreaInterchangeControlAreaType(lfParametersExt.getAreaInterchangeControlAreaType())
-<<<<<<< HEAD
+                .setForceTargetQInReactiveLimits(lfParametersExt.isForceTargetQInReactiveLimits())
                 .setDisableInconsistentVoltageControls(lfParametersExt.isDisableInconsistentVoltageControls());
-=======
-                .setForceTargetQInReactiveLimits(lfParametersExt.isForceTargetQInReactiveLimits());
->>>>>>> d52bc75e
 
         // create networks including all necessary switches
         try (LfNetworkList lfNetworks = Networks.load(network, lfNetworkParameters, topoConfig, reportNode)) {
