/**
 * Copyright (c) 2020, RTE (http://www.rte-france.com)
 * This Source Code Form is subject to the terms of the Mozilla Public
 * License, v. 2.0. If a copy of the MPL was not distributed with this
 * file, You can obtain one at http://mozilla.org/MPL/2.0/.
 */
package com.powsybl.openloadflow.sensi;

import com.powsybl.commons.PowsyblException;
import com.powsybl.contingency.Contingency;
import com.powsybl.iidm.network.Network;
import com.powsybl.loadflow.LoadFlowParameters;
import com.powsybl.math.matrix.DenseMatrix;
import com.powsybl.math.matrix.MatrixFactory;
import com.powsybl.openloadflow.OpenLoadFlowParameters;
import com.powsybl.openloadflow.OpenLoadFlowProvider;
import com.powsybl.openloadflow.ac.equations.AbstractClosedBranchAcFlowEquationTerm;
import com.powsybl.openloadflow.ac.equations.ClosedBranchSide1ActiveFlowEquationTerm;
import com.powsybl.openloadflow.ac.equations.ClosedBranchSide1IntensityMagnitudeEquationTerm;
import com.powsybl.openloadflow.ac.outerloop.AcLoadFlowParameters;
import com.powsybl.openloadflow.ac.outerloop.AcloadFlowEngine;
import com.powsybl.openloadflow.equations.*;
import com.powsybl.openloadflow.graph.GraphDecrementalConnectivity;
import com.powsybl.openloadflow.network.*;
import com.powsybl.openloadflow.network.util.ActivePowerDistribution;
import com.powsybl.openloadflow.network.util.ParticipatingElement;
import com.powsybl.openloadflow.util.BusState;
import com.powsybl.openloadflow.util.LfContingency;
import com.powsybl.openloadflow.util.PropagatedContingency;
import com.powsybl.sensitivity.SensitivityFactor;
import com.powsybl.sensitivity.SensitivityValue;
import com.powsybl.sensitivity.factors.functions.BranchFlow;
import com.powsybl.sensitivity.factors.functions.BranchIntensity;
import org.apache.commons.lang3.NotImplementedException;
import org.apache.commons.lang3.tuple.Pair;

import java.util.*;
import java.util.stream.Collectors;

/**
 * @author Geoffroy Jamgotchian <geoffroy.jamgotchian at rte-france.com>
 * @author Gael Macherel <gael.macherel at artelys.com>
 */
public class AcSensitivityAnalysis extends AbstractSensitivityAnalysis {

    public AcSensitivityAnalysis(MatrixFactory matrixFactory) {
        super(matrixFactory);
    }

    private List<SensitivityValue> calculateSensitivityValues(List<SensitivityFactorGroup> factorGroups, DenseMatrix factorsState) {
        List<SensitivityValue> sensitivityValues = new ArrayList<>(factorGroups.size());

        for (SensitivityFactorGroup factorGroup : factorGroups) {
            for (LfSensitivityFactor<? extends AbstractClosedBranchAcFlowEquationTerm> factor : factorGroup.getFactors()) {
                if (factor.getPredefinedResult() != null) {
                    sensitivityValues.add(new SensitivityValue(factor.getFactor(), factor.getPredefinedResult(), factor.getPredefinedResult(), Double.NaN));
                    continue;
                }

                if (!factor.getEquationTerm().isActive()) {
                    throw new PowsyblException("Found an inactive equation for a factor that has no predefined result");
                }
                double sensi = factor.getEquationTerm().calculateDer(factorsState, factorGroup.getIndex());
                if (factor.getFunctionLfBranch().getId().equals(factorGroup.getId())) {
                    // add nabla_p eta, fr specific cases
                    // the only case currently: if we are computing the sensitivity of a phasetap change on itself
                    Variable phi1Var = factor.getEquationTerm().getVariables()
                        .stream()
                        .filter(var -> var.getNum() == factor.getFunctionLfBranch().getNum() && var.getType().equals(VariableType.BRANCH_ALPHA1))
                        .findAny()
                        .orElseThrow(() -> new PowsyblException("No alpha_1 variable on the function branch"));
                    sensi += Math.toRadians(factor.getEquationTerm().der(phi1Var));
                }
                sensitivityValues.add(new SensitivityValue(factor.getFactor(), sensi * PerUnit.SB, factor.getFunctionReference() * PerUnit.SB, Double.NaN));
            }
        }
        return sensitivityValues;
    }

    private Class<? extends AbstractClosedBranchAcFlowEquationTerm> getEquationTermClass(SensitivityFactor factor) {
        if (factor.getFunction() instanceof BranchFlow) {
            return ClosedBranchSide1ActiveFlowEquationTerm.class;
        } else if (factor.getFunction() instanceof BranchIntensity) {
            return ClosedBranchSide1IntensityMagnitudeEquationTerm.class;
        } else {
            throw new NotImplementedException("Unknown function type: " + factor.getFunction().getClass().getSimpleName());
        }
    }

    protected void setReferenceActivePowerFlows(List<LfSensitivityFactor<? extends AbstractClosedBranchAcFlowEquationTerm>> factors) {
        for (LfSensitivityFactor<?> factor : factors) {
            double functionReference;
            if (factor.getFactor().getFunction() instanceof BranchFlow) {
                functionReference = factor.getFunctionLfBranch().getP1();
            } else if (factor.getFactor().getFunction() instanceof BranchIntensity) {
                functionReference = factor.getFunctionLfBranch().getI1();
            } else {
                throw new PowsyblException("Function reference cannot be computed for function: " + factor.getFactor().getFunction().getClass().getSimpleName());
            }
            factor.setFunctionReference(functionReference);
        }
    }

    private List<SensitivityValue> getPostContingencySensitivityValues(List<LfSensitivityFactor<? extends AbstractClosedBranchAcFlowEquationTerm>> lfFactors,
                                                               LfContingency lfContingency, LfNetwork lfNetwork,
                                                               AcloadFlowEngine engine, List<SensitivityFactorGroup> factorGroups,
                                                               LoadFlowParameters lfParameters, OpenLoadFlowParameters lfParametersExt
    ) {
        for (LfBus bus : lfContingency.getBuses()) {
            bus.setDisabled(true);
        }

        if (lfParameters.isDistributedSlack() && Math.abs(lfContingency.getActivePowerLoss()) > 0) {
            ActivePowerDistribution activePowerDistribution = ActivePowerDistribution.create(lfParameters.getBalanceType(), lfParametersExt.isLoadPowerFactorConstant());
            activePowerDistribution.run(lfNetwork, lfContingency.getActivePowerLoss());
        }

        List<Equation> deactivatedEquations = new ArrayList<>();
        List<EquationTerm> deactivatedEquationTerms = new ArrayList<>();

        LfContingency.deactivateEquations(lfContingency, engine.getEquationSystem(), deactivatedEquations, deactivatedEquationTerms);

        engine.getParameters().setVoltageInitializer(new PreviousValueVoltageInitializer());
        engine.run();

        // we make the assumption that we ran a loadflow before, and thus this jacobian is the right one
        List<SensitivityValue> sensitivityValues = new ArrayList<>();
        try (JacobianMatrix j = createJacobianMatrix(engine.getEquationSystem(), new PreviousValueVoltageInitializer())) {
            // solve system
            DenseMatrix factorsStates = initFactorsRhs(lfNetwork, engine.getEquationSystem(), factorGroups); // this is the rhs for the moment
            j.solveTransposed(factorsStates);
            setReferenceActivePowerFlows(lfFactors);

            // calculate sensitivity values
            sensitivityValues = calculateSensitivityValues(factorGroups, factorsStates);
        }

        LfContingency.reactivateEquations(deactivatedEquations, deactivatedEquationTerms);
        return sensitivityValues;
    }

    /**
     * https://people.montefiore.uliege.be/vct/elec0029/lf.pdf / Equation 32 is transposed
     */
    public Pair<List<SensitivityValue>, Map<String, List<SensitivityValue>>> analyse(Network network, List<SensitivityFactor> factors, List<PropagatedContingency> contingencies, LoadFlowParameters lfParameters,
                                          OpenLoadFlowParameters lfParametersExt) {
        Objects.requireNonNull(network);
        Objects.requireNonNull(factors);
        Objects.requireNonNull(lfParameters);
        Objects.requireNonNull(lfParametersExt);

        // create LF network (we only manage main connected component)
        List<LfNetwork> lfNetworks = LfNetwork.load(network, new LfNetworkParameters(lfParametersExt.getSlackBusSelector(), false, true, lfParameters.isTwtSplitShuntAdmittance(), false, lfParametersExt.getPlausibleActivePowerLimit(), false));
        LfNetwork lfNetwork = lfNetworks.get(0);
        checkContingencies(lfNetwork, contingencies);
        checkSensitivities(network, factors);
        checkLoadFlowParameters(lfParameters);
        Map<Contingency, Collection<String>> propagatedContingencyMap = contingencies.stream().collect(
            Collectors.toMap(PropagatedContingency::getContingency, contingency -> new HashSet<>(contingency.getBranchIdsToOpen()))
        );
        // create AC engine
        AcLoadFlowParameters acParameters = OpenLoadFlowProvider.createAcParameters(network, matrixFactory, lfParameters, lfParametersExt, true, true);
        try (AcloadFlowEngine engine = new AcloadFlowEngine(lfNetwork, acParameters)) {

            engine.run();

<<<<<<< HEAD
            List<LfSensitivityFactor<? extends AbstractClosedBranchAcFlowEquationTerm>> lfFactors = factors.stream().map(factor -> LfSensitivityFactor.create(factor, network, lfNetwork, engine.getEquationSystem(), getEquationTermClass(factor))).collect(Collectors.toList());
=======
            List<LfSensitivityFactor<ClosedBranchSide1ActiveFlowEquationTerm>> lfFactors = factors.stream().map(factor -> LfSensitivityFactor.create(factor, network, lfNetwork, engine.getEquationSystem(), ClosedBranchSide1ActiveFlowEquationTerm.class)).collect(Collectors.toList());
            List<LfSensitivityFactor<ClosedBranchSide1ActiveFlowEquationTerm>> zeroFactors = lfFactors.stream().filter(factor -> factor.getStatus().equals(LfSensitivityFactor.Status.ZERO)).collect(Collectors.toList());
            warnSkippedFactors(lfFactors);
            lfFactors = lfFactors.stream().filter(factor -> factor.getStatus().equals(LfSensitivityFactor.Status.VALID)).collect(Collectors.toList());
            List<SensitivityValue> baseValues = new ArrayList<>(zeroFactors.size() + lfFactors.size());
            baseValues.addAll(zeroFactors.stream().map(AbstractSensitivityAnalysis::createZeroValue).collect(Collectors.toList()));
>>>>>>> aec2d277

            // index factors by variable group to compute a minimal number of states
            List<SensitivityFactorGroup> factorGroups = createFactorGroups(network, lfFactors);

            // compute the participation for each injection factor (+1 on the injection and then -participation factor on all
            // buses that contain elements participating to slack distribution

            Map<String, Double> slackParticipationByBus;
            if (lfParameters.isDistributedSlack()) {
                List<ParticipatingElement> participatingElements = getParticipatingElements(lfNetwork, lfParameters, lfParametersExt);
                slackParticipationByBus = participatingElements.stream().collect(Collectors.toMap(
                    element -> element.getLfBus().getId(),
                    element -> -element.getFactor(),
                    Double::sum
                ));
            } else {
                slackParticipationByBus = Collections.singletonMap(lfNetwork.getSlackBus().getId(), -1d);
            }
            computeInjectionFactors(slackParticipationByBus, factorGroups);

            // we make the assumption that we ran a loadflow before, and thus this jacobian is the right one
            try (JacobianMatrix j = createJacobianMatrix(engine.getEquationSystem(), new PreviousValueVoltageInitializer())) {
                // otherwise, defining the rhs matrix will result in integer overflow
                assert Integer.MAX_VALUE / (engine.getEquationSystem().getSortedEquationsToSolve().size() * Double.BYTES) > factorGroups.size();
                // initialize right hand side from valid factors
                DenseMatrix factorsStates = initFactorsRhs(lfNetwork, engine.getEquationSystem(), factorGroups); // this is the rhs for the moment

                // solve system
                j.solveTransposed(factorsStates);

                // calculate sensitivity values
                setReferenceActivePowerFlows(lfFactors);
                baseValues.addAll(calculateSensitivityValues(factorGroups, factorsStates));
            }

            GraphDecrementalConnectivity<LfBus> connectivity = lfNetwork.createDecrementalConnectivity();

            List<LfContingency> lfContingencies = LfContingency.createContingencies(contingencies, lfNetwork, connectivity, false);

            Map<LfBus, BusState> busStates = BusState.createBusStates(lfNetwork.getBuses());

            Map<String, List<SensitivityValue>> contingenciesValues = new HashMap<>();

            // Contingency not breaking connectivity
            for (LfContingency lfContingency : lfContingencies.stream().filter(lfContingency -> lfContingency.getBuses().isEmpty()).collect(Collectors.toSet())) {
                lfFactors.forEach(lfFactor -> lfFactor.setPredefinedResult(null));
                lfFactors.stream()
                    .filter(lfFactor -> lfContingency.getBranches().contains(lfFactor.getFunctionLfBranch()))
                    .forEach(lfFactor -> lfFactor.setPredefinedResult(0d));
                List<SensitivityValue> contingencyValues = new ArrayList<>(zeroFactors.size() + lfFactors.size());
                contingencyValues.addAll(zeroFactors.stream().map(AbstractSensitivityAnalysis::createZeroValue).collect(Collectors.toList()));
                contingencyValues.addAll(getPostContingencySensitivityValues(lfFactors, lfContingency, lfNetwork, engine, factorGroups, lfParameters, lfParametersExt));
                contingenciesValues.put(lfContingency.getContingency().getId(), contingencyValues);
                BusState.restoreBusStates(busStates);
            }

            // Contingency breaking connectivity
            for (LfContingency lfContingency : lfContingencies.stream().filter(lfContingency -> !lfContingency.getBuses().isEmpty()).collect(Collectors.toSet())) {
                lfFactors.forEach(lfFactor -> lfFactor.setPredefinedResult(null));

                int mainComponent = connectivity.getComponentNumber(lfNetwork.getSlackBus());
                cutConnectivity(lfNetwork, connectivity, propagatedContingencyMap.get(lfContingency.getContingency()));
                setPredefinedResults(lfFactors, connectivity, mainComponent); // check if factors are still in the main component

                rescaleGlsk(factorGroups, connectivity, mainComponent);

                // compute the participation for each injection factor (+1 on the injection and then -participation factor on all
                // buses that contain elements participating to slack distribution
                Map<String, Double> slackParticipationByBusForThisConnectivity;

                if (lfParameters.isDistributedSlack()) {
                    List<ParticipatingElement> participatingElementsForThisConnectivity = getParticipatingElements(lfNetwork, lfParameters, lfParametersExt, element -> connectivity.getComponentNumber(element.getLfBus()) == mainComponent); // will also be used to recompute the loadflow
                    slackParticipationByBusForThisConnectivity = participatingElementsForThisConnectivity.stream().collect(Collectors.toMap(
                        element -> element.getLfBus().getId(),
                        element -> -element.getFactor(),
                        Double::sum
                    ));
                } else {
                    slackParticipationByBusForThisConnectivity = Collections.singletonMap(lfNetwork.getSlackBus().getId(), -1d);
                }

                computeInjectionFactors(slackParticipationByBusForThisConnectivity, factorGroups);

                List<SensitivityValue> contingencyValues = new ArrayList<>(zeroFactors.size() + lfFactors.size());
                contingencyValues.addAll(zeroFactors.stream().map(AbstractSensitivityAnalysis::createZeroValue).collect(Collectors.toList()));
                contingencyValues.addAll(getPostContingencySensitivityValues(lfFactors, lfContingency, lfNetwork, engine, factorGroups, lfParameters, lfParametersExt));
                contingenciesValues.put(lfContingency.getContingency().getId(), contingencyValues);
                BusState.restoreBusStates(busStates);

                connectivity.reset();
            }

            return Pair.of(baseValues, contingenciesValues);
        }
    }
}<|MERGE_RESOLUTION|>--- conflicted
+++ resolved
@@ -164,16 +164,12 @@
 
             engine.run();
 
-<<<<<<< HEAD
             List<LfSensitivityFactor<? extends AbstractClosedBranchAcFlowEquationTerm>> lfFactors = factors.stream().map(factor -> LfSensitivityFactor.create(factor, network, lfNetwork, engine.getEquationSystem(), getEquationTermClass(factor))).collect(Collectors.toList());
-=======
-            List<LfSensitivityFactor<ClosedBranchSide1ActiveFlowEquationTerm>> lfFactors = factors.stream().map(factor -> LfSensitivityFactor.create(factor, network, lfNetwork, engine.getEquationSystem(), ClosedBranchSide1ActiveFlowEquationTerm.class)).collect(Collectors.toList());
-            List<LfSensitivityFactor<ClosedBranchSide1ActiveFlowEquationTerm>> zeroFactors = lfFactors.stream().filter(factor -> factor.getStatus().equals(LfSensitivityFactor.Status.ZERO)).collect(Collectors.toList());
+            List<LfSensitivityFactor<? extends AbstractClosedBranchAcFlowEquationTerm>> zeroFactors = lfFactors.stream().filter(factor -> factor.getStatus().equals(LfSensitivityFactor.Status.ZERO)).collect(Collectors.toList());
             warnSkippedFactors(lfFactors);
             lfFactors = lfFactors.stream().filter(factor -> factor.getStatus().equals(LfSensitivityFactor.Status.VALID)).collect(Collectors.toList());
             List<SensitivityValue> baseValues = new ArrayList<>(zeroFactors.size() + lfFactors.size());
             baseValues.addAll(zeroFactors.stream().map(AbstractSensitivityAnalysis::createZeroValue).collect(Collectors.toList()));
->>>>>>> aec2d277
 
             // index factors by variable group to compute a minimal number of states
             List<SensitivityFactorGroup> factorGroups = createFactorGroups(network, lfFactors);
