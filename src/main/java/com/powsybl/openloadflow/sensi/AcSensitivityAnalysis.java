--- conflicted
+++ resolved
@@ -120,11 +120,7 @@
         List<Equation<AcVariableType, AcEquationType>> deactivatedEquations = new ArrayList<>();
         List<EquationTerm<AcVariableType, AcEquationType>> deactivatedEquationTerms = new ArrayList<>();
 
-<<<<<<< HEAD
-        EquationUtil.deactivateEquations(lfContingency, engine.getEquationSystem(), deactivatedEquations, deactivatedEquationTerms);
-=======
         EquationUtil.deactivateEquations(lfContingency.getBranches(), lfContingency.getBuses(), engine.getEquationSystem(), deactivatedEquations, deactivatedEquationTerms);
->>>>>>> 6a694d3f
 
         engine.getParameters().getNewtonRaphsonParameters().setVoltageInitializer(new PreviousValueVoltageInitializer());
         engine.run(reporter);
