/**
 * Copyright (c) 2020, RTE (http://www.rte-france.com)
 * This Source Code Form is subject to the terms of the Mozilla Public
 * License, v. 2.0. If a copy of the MPL was not distributed with this
 * file, You can obtain one at http://mozilla.org/MPL/2.0/.
 */
package com.powsybl.openloadflow.sensi;

import com.powsybl.commons.PowsyblException;
import com.powsybl.commons.reporter.Reporter;
import com.powsybl.contingency.Contingency;
import com.powsybl.iidm.network.Network;
import com.powsybl.loadflow.LoadFlowParameters;
import com.powsybl.math.matrix.DenseMatrix;
import com.powsybl.math.matrix.MatrixFactory;
import com.powsybl.openloadflow.OpenLoadFlowParameters;
import com.powsybl.openloadflow.OpenLoadFlowProvider;
import com.powsybl.openloadflow.ac.outerloop.AcLoadFlowParameters;
import com.powsybl.openloadflow.ac.outerloop.AcloadFlowEngine;
import com.powsybl.openloadflow.equations.*;
import com.powsybl.openloadflow.graph.GraphDecrementalConnectivity;
import com.powsybl.openloadflow.network.*;
import com.powsybl.openloadflow.network.DiscreteVoltageControl.Mode;
import com.powsybl.openloadflow.network.util.ActivePowerDistribution;
import com.powsybl.openloadflow.network.util.ParticipatingElement;
import com.powsybl.openloadflow.util.BusState;
import com.powsybl.openloadflow.util.LfContingency;
import com.powsybl.openloadflow.util.PropagatedContingency;
import org.apache.commons.lang3.NotImplementedException;

import java.util.*;
import java.util.function.Function;
import java.util.function.Supplier;
import java.util.stream.Collectors;

/**
 * @author Geoffroy Jamgotchian <geoffroy.jamgotchian at rte-france.com>
 * @author Gael Macherel <gael.macherel at artelys.com>
 */
public class AcSensitivityAnalysis extends AbstractSensitivityAnalysis {

    public AcSensitivityAnalysis(MatrixFactory matrixFactory, Supplier<GraphDecrementalConnectivity<LfBus>> connectivityProvider) {
        super(matrixFactory, connectivityProvider);
    }

    private void calculateSensitivityValues(List<LfSensitivityFactor> lfFactors, List<SensitivityFactorGroup> factorGroups, DenseMatrix factorsState,
                                            String contingencyId, int contingencyIndex, SensitivityValueWriter valueWriter) {
        Set<LfSensitivityFactor> lfFactorsSet = new HashSet<>(lfFactors);
        lfFactors.stream().filter(factor -> factor.getStatus() == LfSensitivityFactor.Status.ZERO).forEach(factor -> valueWriter.write(factor.getContext(), contingencyId, contingencyIndex, 0, Double.NaN));
        for (SensitivityFactorGroup factorGroup : factorGroups) {
            for (LfSensitivityFactor factor : factorGroup.getFactors()) {
                if (!lfFactorsSet.contains(factor)) {
                    continue;
                }
                if (factor.getPredefinedResult() != null) {
                    valueWriter.write(factor.getContext(), contingencyId, contingencyIndex, factor.getPredefinedResult(), factor.getPredefinedResult());
                    continue;
                }

                if (!factor.getEquationTerm().isActive()) {
                    throw new PowsyblException("Found an inactive equation for a factor that has no predefined result");
                }
                double sensi = factor.getEquationTerm().calculateSensi(factorsState, factorGroup.getIndex());
                if (factor.getFunctionElement() instanceof LfBranch &&
                    factor instanceof SingleVariableLfSensitivityFactor &&
                    ((SingleVariableLfSensitivityFactor) factor).getVariableElement() instanceof LfBranch &&
                    ((SingleVariableLfSensitivityFactor) factor).getVariableElement().equals(factor.getFunctionElement())) {
                    // add nabla_p eta, fr specific cases
                    // the only case currently: if we are computing the sensitivity of a phasetap change on itself
                    Variable phi1Var = factor.getEquationTerm().getVariables()
                        .stream()
                        .filter(var -> var.getNum() == factor.getFunctionElement().getNum() && var.getType().equals(VariableType.BRANCH_ALPHA1))
                        .findAny()
                        .orElseThrow(() -> new PowsyblException("No alpha_1 variable on the function branch"));
                    sensi += Math.toRadians(factor.getEquationTerm().der(phi1Var));
                }

                if (SensitivityFunctionType.BUS_VOLTAGE.equals(factor.getFunctionType())) {
                    sensi *= ((LfBus) factor.getFunctionElement()).getNominalV();
                }
                valueWriter.write(factor.getContext(), contingencyId, contingencyIndex, sensi * PerUnit.SB, factor.getFunctionReference() * PerUnit.SB);
            }
        }
    }

    protected void setFunctionReferences(List<LfSensitivityFactor> factors) {
        for (LfSensitivityFactor factor : factors) {
            double functionRef = factor.getEquationTerm().eval();
            if (factor.getFunctionType() == SensitivityFunctionType.BUS_VOLTAGE) {
                LfBus bus = (LfBus) factor.getFunctionElement();
                factor.setFunctionReference(functionRef * bus.getNominalV() / PerUnit.SB);
            } else {
                factor.setFunctionReference(functionRef);
            }
        }
    }

    private void calculatePostContingencySensitivityValues(List<LfSensitivityFactor> lfFactors, LfContingency lfContingency,
                                                           LfNetwork lfNetwork, AcloadFlowEngine engine, List<SensitivityFactorGroup> factorGroups,
                                                           Map<LfBus, Double> participationByBus,
                                                           LoadFlowParameters lfParameters, OpenLoadFlowParameters lfParametersExt,
                                                           String contingencyId, int contingencyIndex, SensitivityValueWriter valueWriter,
                                                           Reporter reporter, boolean hasTransformerBusTargetVoltage) {
        for (LfBus bus : lfContingency.getBuses()) {
            bus.setDisabled(true);
        }

        if (lfParameters.isDistributedSlack() && Math.abs(lfContingency.getActivePowerLoss()) > 0) {
            ActivePowerDistribution activePowerDistribution = ActivePowerDistribution.create(lfParameters.getBalanceType(), lfParametersExt.isLoadPowerFactorConstant());
            activePowerDistribution.run(lfNetwork, lfContingency.getActivePowerLoss());
        }

        List<Equation> deactivatedEquations = new ArrayList<>();
        List<EquationTerm> deactivatedEquationTerms = new ArrayList<>();

        LfContingency.deactivateEquations(lfContingency, engine.getEquationSystem(), deactivatedEquations, deactivatedEquationTerms);

        engine.getParameters().setVoltageInitializer(new PreviousValueVoltageInitializer());
        engine.run(reporter);

        // if we have at least one bus target voltage linked to a ratio tap changer, we have to rebuild the AC equation
        // system obtained just before the transformer steps rounding.
        if (hasTransformerBusTargetVoltage) {
            for (LfBus bus : lfNetwork.getBuses()) {
                // switch on regulating transformers
                bus.getDiscreteVoltageControl().filter(dvc -> dvc.getMode() == Mode.OFF).ifPresent(dvc -> dvc.setMode(Mode.VOLTAGE));
            }
        }

        // we make the assumption that we ran a loadflow before, and thus this jacobian is the right one
        try (JacobianMatrix j = createJacobianMatrix(engine.getEquationSystem(), new PreviousValueVoltageInitializer())) {
            // solve system
            DenseMatrix factorsStates = initFactorsRhs(engine.getEquationSystem(), factorGroups, participationByBus); // this is the rhs for the moment
            j.solveTransposed(factorsStates);
            setFunctionReferences(lfFactors);

            // calculate sensitivity values
            calculateSensitivityValues(lfFactors, factorGroups, factorsStates, contingencyId, contingencyIndex, valueWriter);
        }

        LfContingency.reactivateEquations(deactivatedEquations, deactivatedEquationTerms);
    }

    @Override
    public void checkContingencies(Network network, LfNetwork lfNetwork, List<PropagatedContingency> contingencies) {
        super.checkContingencies(network, lfNetwork, contingencies);

        for (PropagatedContingency contingency : contingencies) {
            if (!contingency.getHvdcIdsToOpen().isEmpty()) {
                throw new NotImplementedException("Contingencies on a DC line are not yet supported in AC mode.");
            }
        }
    }

    /**
     * https://people.montefiore.uliege.be/vct/elec0029/lf.pdf / Equation 32 is transposed
     */
    public void analyse(Network network, List<PropagatedContingency> contingencies, List<SensitivityVariableSet> variableSets,
                        LoadFlowParameters lfParameters, OpenLoadFlowParameters lfParametersExt, SensitivityFactorReader factorReader,
                        SensitivityValueWriter valueWriter, Reporter reporter) {
        Objects.requireNonNull(network);
        Objects.requireNonNull(contingencies);
        Objects.requireNonNull(lfParameters);
        Objects.requireNonNull(lfParametersExt);
        Objects.requireNonNull(factorReader);
        Objects.requireNonNull(valueWriter);

        // create LF network (we only manage main connected component)
        boolean hasTransformerBusTargetVoltage = hasTransformerBusTargetVoltage(factorReader, network);
        if (hasTransformerBusTargetVoltage) {
            // if we have at least one bus target voltage linked to a ratio tap changer, we activate the transformer
            // voltage control for the AC load flow engine.
            lfParameters.setTransformerVoltageControlOn(true);
        }
        SlackBusSelector slackBusSelector = SlackBusSelector.fromMode(lfParametersExt.getSlackBusSelectionMode(), lfParametersExt.getSlackBusId());
        LfNetworkParameters lfNetworkParameters = new LfNetworkParameters(slackBusSelector, lfParametersExt.hasVoltageRemoteControl(),
                true, lfParameters.isTwtSplitShuntAdmittance(), false, lfParametersExt.getPlausibleActivePowerLimit(),
                false, true, lfParameters.getCountriesToBalance(),
                lfParameters.getBalanceType() == LoadFlowParameters.BalanceType.PROPORTIONAL_TO_CONFORM_LOAD,
<<<<<<< HEAD
                lfParametersExt.isVoltagePerReactivePowerControl());
=======
                lfParameters.isPhaseShifterRegulationOn(), lfParameters.isTransformerVoltageControlOn());
>>>>>>> a05ae20c
        List<LfNetwork> lfNetworks = LfNetwork.load(network, lfNetworkParameters, reporter);
        LfNetwork lfNetwork = lfNetworks.get(0);
        checkContingencies(network, lfNetwork, contingencies);
        checkLoadFlowParameters(lfParameters);
        Map<Contingency, Collection<String>> propagatedContingencyMap = contingencies.stream().collect(
            Collectors.toMap(PropagatedContingency::getContingency, contingency -> new HashSet<>(contingency.getBranchIdsToOpen()))
        );

        Map<String, SensitivityVariableSet> variableSetsById = variableSets.stream().collect(Collectors.toMap(SensitivityVariableSet::getId, Function.identity()));
        SensitivityFactorHolder factorHolder = readAndCheckFactors(network, variableSetsById, factorReader, lfNetwork);
        List<LfSensitivityFactor> lfFactors = factorHolder.getAllFactors();
        LOGGER.info("Running AC sensitivity analysis with {} factors and {} contingencies",  lfFactors.size(), contingencies.size());

        Set<String> branchesWithMeasuredCurrent = lfFactors.stream()
                .filter(lfFactor -> lfFactor.getFunctionType() == SensitivityFunctionType.BRANCH_CURRENT)
                .map(lfFactor -> lfFactor.getFunctionElement().getId())
                .collect(Collectors.toSet());

        // create AC engine
        AcLoadFlowParameters acParameters = OpenLoadFlowProvider.createAcParameters(network, matrixFactory, lfParameters,
            lfParametersExt, false, true,
            branchesWithMeasuredCurrent);
        try (AcloadFlowEngine engine = new AcloadFlowEngine(lfNetwork, acParameters)) {

            engine.run(reporter);

            writeSkippedFactors(lfFactors, valueWriter);

            // next we only work with valid factors
            lfFactors = lfFactors.stream().filter(factor -> factor.getStatus() == LfSensitivityFactor.Status.VALID).collect(Collectors.toList());

            // index factors by variable group to compute a minimal number of states
            List<SensitivityFactorGroup> factorGroups = createFactorGroups(lfFactors);

            // compute the participation for each injection factor (+1 on the injection and then -participation factor on all
            // buses that contain elements participating to slack distribution

            Map<LfBus, Double> slackParticipationByBus;
            if (lfParameters.isDistributedSlack()) {
                List<ParticipatingElement> participatingElements = getParticipatingElements(lfNetwork.getBuses(), lfParameters, lfParametersExt);
                slackParticipationByBus = participatingElements.stream().collect(Collectors.toMap(
                    ParticipatingElement::getLfBus,
                    element -> -element.getFactor(),
                    Double::sum
                ));
            } else {
                slackParticipationByBus = Collections.singletonMap(lfNetwork.getSlackBus(), -1d);
            }

            // if we have at least one bus target voltage linked to a ratio tap changer, we have to rebuild the AC equation
            // system obtained just before the transformer steps rounding.
            if (hasTransformerBusTargetVoltage) {
                for (LfBus bus : lfNetwork.getBuses()) {
                    // switch on regulating transformers
                    bus.getDiscreteVoltageControl().filter(dvc -> dvc.getMode() == Mode.OFF).ifPresent(dvc -> dvc.setMode(Mode.VOLTAGE));
                }
            }

            // we make the assumption that we ran a loadflow before, and thus this jacobian is the right one
            try (JacobianMatrix j = createJacobianMatrix(engine.getEquationSystem(), new PreviousValueVoltageInitializer())) {
                // otherwise, defining the rhs matrix will result in integer overflow
                assert Integer.MAX_VALUE / (engine.getEquationSystem().getSortedEquationsToSolve().size() * Double.BYTES) > factorGroups.size();
                // initialize right hand side from valid factors
                DenseMatrix factorsStates = initFactorsRhs(engine.getEquationSystem(), factorGroups, slackParticipationByBus); // this is the rhs for the moment

                // solve system
                j.solveTransposed(factorsStates);

                // calculate sensitivity values
                setFunctionReferences(lfFactors);
                calculateSensitivityValues(factorHolder.getFactorsForBaseNetwork(), factorGroups, factorsStates, null, -1, valueWriter);
            }

            GraphDecrementalConnectivity<LfBus> connectivity = lfNetwork.createDecrementalConnectivity(connectivityProvider);

            List<LfContingency> lfContingencies = LfContingency.createContingencies(contingencies, lfNetwork, connectivity, false);

            Map<LfBus, BusState> busStates = BusState.createBusStates(lfNetwork.getBuses());

            // Contingency not breaking connectivity
            for (LfContingency lfContingency : lfContingencies.stream().filter(lfContingency -> lfContingency.getBuses().isEmpty()).collect(Collectors.toSet())) {
                List<LfSensitivityFactor> contingencyFactors = factorHolder.getFactorsForContingency(lfContingency.getContingency().getId());
                contingencyFactors.forEach(lfFactor -> lfFactor.setPredefinedResult(null));
                contingencyFactors.stream()
                    .filter(lfFactor -> lfFactor.getFunctionElement() instanceof LfBranch)
                    .filter(lfFactor ->  lfContingency.getBranches().contains((LfBranch) lfFactor.getFunctionElement()))
                    .forEach(lfFactor -> lfFactor.setPredefinedResult(0d));
                calculatePostContingencySensitivityValues(contingencyFactors, lfContingency, lfNetwork, engine, factorGroups, slackParticipationByBus, lfParameters,
                        lfParametersExt, lfContingency.getContingency().getId(), lfContingency.getIndex(), valueWriter, reporter, hasTransformerBusTargetVoltage);
                BusState.restoreBusStates(busStates);
            }

            // Contingency breaking connectivity
            for (LfContingency lfContingency : lfContingencies.stream().filter(lfContingency -> !lfContingency.getBuses().isEmpty()).collect(Collectors.toSet())) {
                List<LfSensitivityFactor> contingencyFactors = factorHolder.getFactorsForContingency(lfContingency.getContingency().getId());
                contingencyFactors.forEach(lfFactor -> lfFactor.setPredefinedResult(null));

                cutConnectivity(lfNetwork, connectivity, propagatedContingencyMap.get(lfContingency.getContingency()));
                Set<LfBus> nonConnectedBuses = connectivity.getNonConnectedVertices(lfNetwork.getSlackBus());
                Set<LfBus> slackConnectedComponent = new HashSet<>(lfNetwork.getBuses());
                slackConnectedComponent.removeAll(nonConnectedBuses);
                setPredefinedResults(contingencyFactors, slackConnectedComponent, connectivity); // check if factors are still in the main component

                rescaleGlsk(factorGroups, nonConnectedBuses);

                // compute the participation for each injection factor (+1 on the injection and then -participation factor on all
                // buses that contain elements participating to slack distribution
                Map<LfBus, Double> slackParticipationByBusForThisConnectivity;

                if (lfParameters.isDistributedSlack()) {
                    List<ParticipatingElement> participatingElementsForThisConnectivity = getParticipatingElements(
                        slackConnectedComponent, lfParameters, lfParametersExt); // will also be used to recompute the loadflow
                    slackParticipationByBusForThisConnectivity = participatingElementsForThisConnectivity.stream().collect(Collectors.toMap(
                        ParticipatingElement::getLfBus,
                        element -> -element.getFactor(),
                        Double::sum
                    ));
                } else {
                    slackParticipationByBusForThisConnectivity = Collections.singletonMap(lfNetwork.getSlackBus(), -1d);
                }

                calculatePostContingencySensitivityValues(contingencyFactors, lfContingency, lfNetwork, engine, factorGroups, slackParticipationByBusForThisConnectivity,
                    lfParameters, lfParametersExt, lfContingency.getContingency().getId(), lfContingency.getIndex(), valueWriter, reporter, hasTransformerBusTargetVoltage);
                BusState.restoreBusStates(busStates);

                connectivity.reset();
            }
        }
    }
}<|MERGE_RESOLUTION|>--- conflicted
+++ resolved
@@ -177,11 +177,8 @@
                 true, lfParameters.isTwtSplitShuntAdmittance(), false, lfParametersExt.getPlausibleActivePowerLimit(),
                 false, true, lfParameters.getCountriesToBalance(),
                 lfParameters.getBalanceType() == LoadFlowParameters.BalanceType.PROPORTIONAL_TO_CONFORM_LOAD,
-<<<<<<< HEAD
+                lfParameters.isPhaseShifterRegulationOn(), lfParameters.isTransformerVoltageControlOn(),
                 lfParametersExt.isVoltagePerReactivePowerControl());
-=======
-                lfParameters.isPhaseShifterRegulationOn(), lfParameters.isTransformerVoltageControlOn());
->>>>>>> a05ae20c
         List<LfNetwork> lfNetworks = LfNetwork.load(network, lfNetworkParameters, reporter);
         LfNetwork lfNetwork = lfNetworks.get(0);
         checkContingencies(network, lfNetwork, contingencies);
