/**
 * Copyright (c) 2020, RTE (http://www.rte-france.com)
 * This Source Code Form is subject to the terms of the Mozilla Public
 * License, v. 2.0. If a copy of the MPL was not distributed with this
 * file, You can obtain one at http://mozilla.org/MPL/2.0/.
 */
package com.powsybl.openloadflow.sensi;

import com.powsybl.commons.PowsyblException;
import com.powsybl.contingency.Contingency;
import com.powsybl.iidm.network.Network;
import com.powsybl.loadflow.LoadFlowParameters;
import com.powsybl.math.matrix.DenseMatrix;
import com.powsybl.math.matrix.MatrixFactory;
import com.powsybl.openloadflow.OpenLoadFlowParameters;
import com.powsybl.openloadflow.OpenLoadFlowProvider;
import com.powsybl.openloadflow.ac.equations.ClosedBranchSide1ActiveFlowEquationTerm;
import com.powsybl.openloadflow.ac.outerloop.AcLoadFlowParameters;
import com.powsybl.openloadflow.ac.outerloop.AcloadFlowEngine;
import com.powsybl.openloadflow.equations.*;
import com.powsybl.openloadflow.graph.GraphDecrementalConnectivity;
import com.powsybl.openloadflow.network.LfBranch;
import com.powsybl.openloadflow.network.LfBus;
import com.powsybl.openloadflow.network.LfNetwork;
import com.powsybl.openloadflow.network.PerUnit;
import com.powsybl.openloadflow.network.util.ActivePowerDistribution;
import com.powsybl.openloadflow.network.util.ParticipatingElement;
import com.powsybl.openloadflow.util.BusState;
import com.powsybl.openloadflow.util.LfContingency;
import com.powsybl.openloadflow.util.PropagatedContingency;
import com.powsybl.sensitivity.SensitivityFactor;
import com.powsybl.sensitivity.SensitivityValue;
import com.powsybl.sensitivity.factors.functions.BranchIntensity;
import org.apache.commons.lang3.tuple.Pair;

import java.util.*;
import java.util.stream.Collectors;

/**
 * @author Geoffroy Jamgotchian <geoffroy.jamgotchian at rte-france.com>
 */
public class AcSensitivityAnalysis extends AbstractSensitivityAnalysis {

    public AcSensitivityAnalysis(MatrixFactory matrixFactory) {
        super(matrixFactory);
    }

    private LfBranch getLfBranch(LfNetwork lfNetwork, String branchId) {
        LfBranch branch = lfNetwork.getBranchById(branchId);
        if (branch == null) {
            throw new PowsyblException("Branch '" + branchId + "' not found");
        }
        return branch;
    }

    protected void setBaseCaseSensitivityValues(List<SensitivityFactorGroup> factorGroups, DenseMatrix factorsState) {
        for (SensitivityFactorGroup factorGroup : factorGroups) {
            for (LfSensitivityFactor<ClosedBranchSide1ActiveFlowEquationTerm> factor : factorGroup.getFactors()) {
                if (!factor.getEquationTerm().isActive()) {
                    continue;
                }
                double sensi;
                if (factor.getFactor().getFunction() instanceof BranchIntensity) {
                    sensi = factor.getEquationTerm().calculateI(factorsState, factorGroup.getIndex());
                } else {
                    sensi = factor.getEquationTerm().calculate(factorsState, factorGroup.getIndex());
                }
                if (factor.getFunctionLfBranch().getId().equals(factorGroup.getId())) {
                    // add nabla_p eta, fr specific cases
                    // the only case currently: if we are computing the sensitivity of a phasetap change on itself
                    Variable a1Var = factor.getEquationTerm().getVariables()
                        .stream()
                        .filter(var -> var.getNum() == factor.getFunctionLfBranch().getNum() && var.getType().equals(VariableType.BRANCH_ALPHA1))
                        .findAny()
                        .orElseThrow(() -> new PowsyblException("No alpha_1 variable on the function branch"));
                    if (factor.getFactor().getFunction() instanceof BranchIntensity) {
                        sensi += Math.toRadians(factor.getEquationTerm().derI(a1Var));
                    } else {
                        sensi += Math.toRadians(factor.getEquationTerm().der(a1Var));
                    }
                }
                factor.setBaseCaseSensitivityValue(sensi);
            }
        }
    }

    private List<SensitivityValue> calculateSensitivityValues(List<SensitivityFactorGroup> factorGroups,
                                                              LfNetwork lfNetwork, EquationSystem equationSystem,
                                                              DenseMatrix states) {
        List<SensitivityValue> sensitivityValues = new ArrayList<>(factorGroups.size());

        for (SensitivityFactorGroup factorGroup : factorGroups) {
            for (LfSensitivityFactor<?> factor : factorGroup.getFactors()) {
                double sensitivityValue = factor.getPredefinedResult() != null
                    ? factor.getPredefinedResult()
                    : factor.getBaseSensitivityValue() * PerUnit.SB;

                double functionReference = factor.getPredefinedResult() != null
                    ? factor.getPredefinedResult()
                    : factor.getFunctionReference() * PerUnit.SB;

                sensitivityValues.add(new SensitivityValue(factor.getFactor(), sensitivityValue, functionReference, Double.NaN));
            }
        }
        return sensitivityValues;
    }

    protected void setReferenceActivePowerFlows(LfNetwork network, EquationSystem equationSystem,
                                                       List<LfSensitivityFactor<ClosedBranchSide1ActiveFlowEquationTerm>> factors, LoadFlowParameters lfParameters) {
        for (LfSensitivityFactor factor : factors) {
            if (factor.getFactor().getFunction() instanceof BranchIntensity) {
                factor.setFunctionReference(factor.getFunctionLfBranch().getI1());
            } else {
                // Branch flow
                factor.setFunctionReference(factor.getFunctionLfBranch().getP1());
            }
        }
    }

    private List<SensitivityValue> getSensitivitiesContingency(List<LfSensitivityFactor<ClosedBranchSide1ActiveFlowEquationTerm>> lfFactors,
                                                               LfContingency lfContingency, LfNetwork lfNetwork,
                                                               AcloadFlowEngine engine, List<SensitivityFactorGroup> factorGroups,
                                                               LoadFlowParameters lfParameters, OpenLoadFlowParameters lfParametersExt
    ) {
        EquationSystem equationSystem = engine.getEquationSystem();
        for (LfBus bus : lfContingency.getBuses()) {
            bus.setDisabled(true);
        }

        if (lfParameters.isDistributedSlack() && Math.abs(lfContingency.getActivePowerLoss()) > 0) {
            ActivePowerDistribution activePowerDistribution = ActivePowerDistribution.create(lfParameters.getBalanceType(), lfParametersExt.isLoadPowerFactorConstant());
            activePowerDistribution.run(lfNetwork, lfContingency.getActivePowerLoss());
        }

        List<Equation> deactivatedEquations = new ArrayList<>();
        List<EquationTerm> deactivatedEquationTerms = new ArrayList<>();

        LfContingency.deactivateEquations(lfContingency, equationSystem, deactivatedEquations, deactivatedEquationTerms);

        engine.getParameters().setVoltageInitializer(new PreviousValueVoltageInitializer());
        engine.run();

        // we make the assumption that we ran a loadflow before, and thus this jacobian is the right one
        JacobianMatrix j = createJacobianMatrix(equationSystem, new PreviousValueVoltageInitializer());

        DenseMatrix factorsStates = initFactorsRhs(lfNetwork, equationSystem, factorGroups); // this is the rhs for the moment

        // solve system
        solveTransposed(factorsStates, j);
        setReferenceActivePowerFlows(lfNetwork, equationSystem, lfFactors, lfParameters);
        setBaseCaseSensitivityValues(factorGroups, factorsStates);

        // calculate sensitivity values
        List<SensitivityValue> sensitivityValues = calculateSensitivityValues(factorGroups, lfNetwork, equationSystem, factorsStates);
        LfContingency.reactivateEquations(deactivatedEquations, deactivatedEquationTerms);
        return sensitivityValues;
    }

    /**
     * https://people.montefiore.uliege.be/vct/elec0029/lf.pdf / Equation 32 is transposed
     */
    public Pair<List<SensitivityValue>, Map<String, List<SensitivityValue>>> analyse(Network network, List<SensitivityFactor> factors, List<PropagatedContingency> contingencies, LoadFlowParameters lfParameters,
                                          OpenLoadFlowParameters lfParametersExt) {
        Objects.requireNonNull(network);
        Objects.requireNonNull(factors);
        Objects.requireNonNull(lfParameters);
        Objects.requireNonNull(lfParametersExt);

        // create LF network (we only manage main connected component)
        List<LfNetwork> lfNetworks = LfNetwork.load(network, lfParametersExt.getSlackBusSelector());
        LfNetwork lfNetwork = lfNetworks.get(0);
        checkContingencies(lfNetwork, contingencies);
        checkSensitivities(network, lfNetwork, factors);
        checkLoadFlowParameters(lfParameters);
        Map<Contingency, Collection<String>> propagatedContingencyMap = contingencies.stream().collect(
            Collectors.toMap(PropagatedContingency::getContingency, contingency -> new HashSet<>(contingency.getBranchIdsToOpen()))
        );
        // create AC engine
        AcLoadFlowParameters acParameters = OpenLoadFlowProvider.createAcParameters(network, matrixFactory, lfParameters, lfParametersExt, true, true);
        AcloadFlowEngine engine = new AcloadFlowEngine(lfNetwork, acParameters);
        engine.run();

        VariableSet variableSet = engine.getVariableSet();
        EquationSystem equationSystem = engine.getEquationSystem();

        List<LfSensitivityFactor<ClosedBranchSide1ActiveFlowEquationTerm>> lfFactors = factors.stream().map(factor -> LfSensitivityFactor.create(factor, network, lfNetwork, equationSystem, ClosedBranchSide1ActiveFlowEquationTerm.class)).collect(Collectors.toList());

        // index factors by variable group to compute a minimal number of states
        List<SensitivityFactorGroup> factorGroups = createFactorGroups(network, lfFactors);
        if (factorGroups.isEmpty()) {
            return Pair.of(Collections.emptyList(), Collections.emptyMap());
        }

        // compute the participation for each injection factor (+1 on the injection and then -participation factor on all
        // buses that contain elements participating to slack distribution
        List<ParticipatingElement> participatingElements = null;
        Map<String, Double> slackParticipationByBus;
        if (lfParameters.isDistributedSlack()) {
            participatingElements = getParticipatingElements(lfNetwork, lfParameters, lfParametersExt);
            slackParticipationByBus = participatingElements.stream().collect(Collectors.toMap(
                element -> element.getLfBus().getId(),
                element -> -element.getFactor(),
                Double::sum
            ));
        } else {
            slackParticipationByBus = Collections.singletonMap(lfNetwork.getSlackBus().getId(), -1d);
        }
        computeInjectionFactors(slackParticipationByBus, factorGroups);

<<<<<<< HEAD
        // we make the assumption that we ran a loadflow before, and thus this jacobian is the right one
        JacobianMatrix j = createJacobianMatrix(equationSystem, new PreviousValueVoltageInitializer());

        // otherwise, defining the rhs matrix will result in integer overflow
        assert Integer.MAX_VALUE / (equationSystem.getSortedEquationsToSolve().size() * Double.BYTES) > factorGroups.size();
        // initialize right hand side from valid factors
        DenseMatrix factorsStates = initFactorsRhs(lfNetwork, equationSystem, factorGroups); // this is the rhs for the moment

        // solve system
        solveTransposed(factorsStates, j);
        setReferenceActivePowerFlows(lfNetwork, equationSystem, lfFactors, lfParameters);
        setBaseCaseSensitivityValues(factorGroups, factorsStates);

        // calculate sensitivity values
        List<SensitivityValue> baseValues = calculateSensitivityValues(factorGroups, lfNetwork, equationSystem, factorsStates);

        GraphDecrementalConnectivity<LfBus> connectivity = lfNetwork.createDecrementalConnectivity();

        List<LfContingency> lfContingencies = LfContingency.createContingencies(contingencies, lfNetwork, connectivity, false);

        Map<LfBus, BusState> busStates = BusState.createBusStates(lfNetwork.getBuses());

        Map<String, List<SensitivityValue>> contingenciesValues = new HashMap<>();

        // Contingency not breaking connectivity
        for (LfContingency lfContingency : lfContingencies.stream().filter(lfContingency -> lfContingency.getBuses().isEmpty()).collect(Collectors.toSet())) {
            lfFactors.forEach(lfFactor -> lfFactor.setPredefinedResult(null));
            lfFactors.stream()
                .filter(lfFactor -> lfContingency.getBranches().contains(lfFactor.getFunctionLfBranch()))
                .forEach(lfFactor -> lfFactor.setPredefinedResult(0d));
            contingenciesValues.put(lfContingency.getContingency().getId(),
                getSensitivitiesContingency(lfFactors, lfContingency, lfNetwork, engine, factorGroups, lfParameters, lfParametersExt));
            BusState.restoreBusStates(busStates, equationSystem, variableSet);
        }

        // Contingency breaking connectivity
        for (LfContingency lfContingency : lfContingencies.stream().filter(lfContingency -> !lfContingency.getBuses().isEmpty()).collect(Collectors.toSet())) {
            lfFactors.forEach(lfFactor -> lfFactor.setPredefinedResult(null));

            int mainComponent = connectivity.getComponentNumber(lfNetwork.getSlackBus());
            cutConnectivity(lfNetwork, connectivity, propagatedContingencyMap.get(lfContingency.getContingency()));
            setPredefinedResults(lfFactors, connectivity, mainComponent); // check if factors are still in the main component

            rescaleGlsk(factorGroups, connectivity, mainComponent);

            // compute the participation for each injection factor (+1 on the injection and then -participation factor on all
            // buses that contain elements participating to slack distribution
            Map<String, Double> slackParticipationByBusForThisConnectivity;

            if (lfParameters.isDistributedSlack()) {
                List<ParticipatingElement> participatingElementsForThisConnectivity = getParticipatingElements(lfNetwork, lfParameters, lfParametersExt, element -> connectivity.getComponentNumber(element.getLfBus()) == mainComponent); // will also be used to recompute the loadflow
                slackParticipationByBusForThisConnectivity = participatingElementsForThisConnectivity.stream().collect(Collectors.toMap(
                    element -> element.getLfBus().getId(),
                    element -> -element.getFactor(),
                    Double::sum
                ));
            } else {
                slackParticipationByBusForThisConnectivity = Collections.singletonMap(lfNetwork.getSlackBus().getId(), -1d);
            }

            computeInjectionFactors(slackParticipationByBusForThisConnectivity, factorGroups);

            contingenciesValues.put(lfContingency.getContingency().getId(),
                getSensitivitiesContingency(lfFactors, lfContingency, lfNetwork, engine, factorGroups, lfParameters, lfParametersExt));
            BusState.restoreBusStates(busStates, equationSystem, variableSet);

            connectivity.reset();
        }

        return Pair.of(baseValues, contingenciesValues);
=======
        try (JacobianMatrix j = createJacobianMatrix(equationSystem, voltageInitializer)) {

            // initialize right hand side from valid factors
            DenseMatrix rhs = initRhs(validFactors, lfNetwork, equationSystem);

            // solve system
            j.solve(rhs);

            // calculate sensitivity values
            return Pair.of(calculateSensitivityValues(network, factors, lfNetwork, equationSystem, rhs), Collections.emptyMap());
        }
>>>>>>> 446e0a1f
    }
}<|MERGE_RESOLUTION|>--- conflicted
+++ resolved
@@ -141,17 +141,18 @@
         engine.run();
 
         // we make the assumption that we ran a loadflow before, and thus this jacobian is the right one
-        JacobianMatrix j = createJacobianMatrix(equationSystem, new PreviousValueVoltageInitializer());
-
-        DenseMatrix factorsStates = initFactorsRhs(lfNetwork, equationSystem, factorGroups); // this is the rhs for the moment
-
-        // solve system
-        solveTransposed(factorsStates, j);
-        setReferenceActivePowerFlows(lfNetwork, equationSystem, lfFactors, lfParameters);
-        setBaseCaseSensitivityValues(factorGroups, factorsStates);
-
-        // calculate sensitivity values
-        List<SensitivityValue> sensitivityValues = calculateSensitivityValues(factorGroups, lfNetwork, equationSystem, factorsStates);
+        List<SensitivityValue> sensitivityValues = new ArrayList<>();
+        try (JacobianMatrix j = createJacobianMatrix(equationSystem, new PreviousValueVoltageInitializer())) {
+            // solve system
+            DenseMatrix factorsStates = initFactorsRhs(lfNetwork, equationSystem, factorGroups); // this is the rhs for the moment
+            j.solveTransposed(factorsStates);
+            setReferenceActivePowerFlows(lfNetwork, equationSystem, lfFactors, lfParameters);
+            setBaseCaseSensitivityValues(factorGroups, factorsStates);
+
+            // calculate sensitivity values
+            sensitivityValues = calculateSensitivityValues(factorGroups, lfNetwork, equationSystem, factorsStates);
+        }
+
         LfContingency.reactivateEquations(deactivatedEquations, deactivatedEquationTerms);
         return sensitivityValues;
     }
@@ -207,22 +208,23 @@
         }
         computeInjectionFactors(slackParticipationByBus, factorGroups);
 
-<<<<<<< HEAD
+        List<SensitivityValue> baseValues = new ArrayList<>();
+
         // we make the assumption that we ran a loadflow before, and thus this jacobian is the right one
-        JacobianMatrix j = createJacobianMatrix(equationSystem, new PreviousValueVoltageInitializer());
-
-        // otherwise, defining the rhs matrix will result in integer overflow
-        assert Integer.MAX_VALUE / (equationSystem.getSortedEquationsToSolve().size() * Double.BYTES) > factorGroups.size();
-        // initialize right hand side from valid factors
-        DenseMatrix factorsStates = initFactorsRhs(lfNetwork, equationSystem, factorGroups); // this is the rhs for the moment
-
-        // solve system
-        solveTransposed(factorsStates, j);
-        setReferenceActivePowerFlows(lfNetwork, equationSystem, lfFactors, lfParameters);
-        setBaseCaseSensitivityValues(factorGroups, factorsStates);
-
-        // calculate sensitivity values
-        List<SensitivityValue> baseValues = calculateSensitivityValues(factorGroups, lfNetwork, equationSystem, factorsStates);
+        try (JacobianMatrix j = createJacobianMatrix(equationSystem, new PreviousValueVoltageInitializer())) {
+            // otherwise, defining the rhs matrix will result in integer overflow
+            assert Integer.MAX_VALUE / (equationSystem.getSortedEquationsToSolve().size() * Double.BYTES) > factorGroups.size();
+            // initialize right hand side from valid factors
+            DenseMatrix factorsStates = initFactorsRhs(lfNetwork, equationSystem, factorGroups); // this is the rhs for the moment
+
+            // solve system
+            j.solveTransposed(factorsStates);
+
+            // calculate sensitivity values
+            setReferenceActivePowerFlows(lfNetwork, equationSystem, lfFactors, lfParameters);
+            setBaseCaseSensitivityValues(factorGroups, factorsStates);
+            baseValues = calculateSensitivityValues(factorGroups, lfNetwork, equationSystem, factorsStates);
+        }
 
         GraphDecrementalConnectivity<LfBus> connectivity = lfNetwork.createDecrementalConnectivity();
 
@@ -278,18 +280,5 @@
         }
 
         return Pair.of(baseValues, contingenciesValues);
-=======
-        try (JacobianMatrix j = createJacobianMatrix(equationSystem, voltageInitializer)) {
-
-            // initialize right hand side from valid factors
-            DenseMatrix rhs = initRhs(validFactors, lfNetwork, equationSystem);
-
-            // solve system
-            j.solve(rhs);
-
-            // calculate sensitivity values
-            return Pair.of(calculateSensitivityValues(network, factors, lfNetwork, equationSystem, rhs), Collections.emptyMap());
-        }
->>>>>>> 446e0a1f
     }
 }