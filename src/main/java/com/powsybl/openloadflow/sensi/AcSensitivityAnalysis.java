/**
 * Copyright (c) 2020, RTE (http://www.rte-france.com)
 * This Source Code Form is subject to the terms of the Mozilla Public
 * License, v. 2.0. If a copy of the MPL was not distributed with this
 * file, You can obtain one at http://mozilla.org/MPL/2.0/.
 */
package com.powsybl.openloadflow.sensi;

import com.powsybl.commons.PowsyblException;
import com.powsybl.commons.reporter.Reporter;
import com.powsybl.iidm.network.Network;
import com.powsybl.loadflow.LoadFlowParameters;
import com.powsybl.math.matrix.DenseMatrix;
import com.powsybl.math.matrix.MatrixFactory;
import com.powsybl.openloadflow.OpenLoadFlowParameters;
import com.powsybl.openloadflow.ac.AcLoadFlowContext;
import com.powsybl.openloadflow.ac.AcLoadFlowParameters;
import com.powsybl.openloadflow.ac.AcLoadFlowResult;
import com.powsybl.openloadflow.ac.AcloadFlowEngine;
import com.powsybl.openloadflow.ac.equations.AcEquationType;
import com.powsybl.openloadflow.ac.equations.AcVariableType;
import com.powsybl.openloadflow.ac.nr.NewtonRaphson;
import com.powsybl.openloadflow.ac.nr.NewtonRaphsonStatus;
import com.powsybl.openloadflow.graph.GraphConnectivityFactory;
import com.powsybl.openloadflow.network.*;
import com.powsybl.openloadflow.network.impl.LfNetworkList;
import com.powsybl.openloadflow.network.impl.LfTopoConfig;
import com.powsybl.openloadflow.network.impl.Networks;
import com.powsybl.openloadflow.network.impl.PropagatedContingency;
import com.powsybl.openloadflow.network.util.ActivePowerDistribution;
import com.powsybl.openloadflow.network.util.ParticipatingElement;
import com.powsybl.openloadflow.network.util.PreviousValueVoltageInitializer;
import com.powsybl.sensitivity.*;
import org.apache.commons.lang3.tuple.Pair;

import java.util.*;
import java.util.function.Function;
import java.util.function.Predicate;
import java.util.stream.Collectors;

/**
 * @author Geoffroy Jamgotchian <geoffroy.jamgotchian at rte-france.com>
 * @author Gael Macherel <gael.macherel at artelys.com>
 */
public class AcSensitivityAnalysis extends AbstractSensitivityAnalysis<AcVariableType, AcEquationType> {

    public AcSensitivityAnalysis(MatrixFactory matrixFactory, GraphConnectivityFactory<LfBus, LfBranch> connectivityFactory, SensitivityAnalysisParameters parameters) {
        super(matrixFactory, connectivityFactory, parameters);
    }

    private void calculateSensitivityValues(List<LfSensitivityFactor<AcVariableType, AcEquationType>> lfFactors, SensitivityFactorGroupList<AcVariableType, AcEquationType> factorGroups, DenseMatrix factorsState,
                                            int contingencyIndex, SensitivityResultWriter resultWriter) {
        Set<LfSensitivityFactor<AcVariableType, AcEquationType>> lfFactorsSet = new HashSet<>(lfFactors);

        // VALID_ONLY_FOR_FUNCTION status is for factors where variable element is not in the main connected component but reference element is.
        // Therefore, the sensitivity is known to value 0 and the reference value can be computed.
        lfFactors.stream().filter(factor -> factor.getStatus() == LfSensitivityFactor.Status.VALID_ONLY_FOR_FUNCTION)
                .forEach(factor -> {
                    if (!filterSensitivityValue(0, factor.getVariableType(), factor.getFunctionType(), parameters)) {
                        resultWriter.writeSensitivityValue(factor.getIndex(), contingencyIndex, 0, unscaleFunction(factor, factor.getFunctionReference()));
                    }
                });

        for (SensitivityFactorGroup<AcVariableType, AcEquationType> factorGroup : factorGroups.getList()) {
            for (LfSensitivityFactor<AcVariableType, AcEquationType> factor : factorGroup.getFactors()) {
                if (!lfFactorsSet.contains(factor)) {
                    continue;
                }
                double sensi;
                double ref;
                if (factor.getSensitivityValuePredefinedResult() != null) {
                    sensi = factor.getSensitivityValuePredefinedResult();
                } else {
                    if (!factor.getFunctionEquationTerm().isActive()) {
                        throw new PowsyblException("Found an inactive equation for a factor that has no predefined result");
                    }
                    sensi = factor.getFunctionEquationTerm().calculateSensi(factorsState, factorGroup.getIndex());
                }
                if (factor.getFunctionPredefinedResult() != null) {
                    ref = factor.getFunctionPredefinedResult();
                } else {
                    ref = factor.getFunctionReference();
                }
                double unscaledSensi = unscaleSensitivity(factor, sensi);
                if (!filterSensitivityValue(unscaledSensi, factor.getVariableType(), factor.getFunctionType(), parameters)) {
                    resultWriter.writeSensitivityValue(factor.getIndex(), contingencyIndex, unscaledSensi, unscaleFunction(factor, ref));
                }
            }
        }
    }

    private void setFunctionReferences(List<LfSensitivityFactor<AcVariableType, AcEquationType>> factors) {
        for (LfSensitivityFactor<AcVariableType, AcEquationType> factor : factors) {
            if (factor.getFunctionPredefinedResult() != null) {
                factor.setFunctionReference(factor.getFunctionPredefinedResult());
            } else {
                factor.setFunctionReference(factor.getFunctionEquationTerm().eval());
            }
        }
    }

    private void calculatePostContingencySensitivityValues(List<LfSensitivityFactor<AcVariableType, AcEquationType>> lfFactors, LfContingency lfContingency,
                                                           LfNetwork lfNetwork, AcLoadFlowContext context, SensitivityFactorGroupList<AcVariableType, AcEquationType> factorGroups,
                                                           Map<LfBus, Double> participationByBus,
                                                           LoadFlowParameters lfParameters, OpenLoadFlowParameters lfParametersExt,
                                                           int contingencyIndex, SensitivityResultWriter resultWriter,
                                                           boolean hasTransformerBusTargetVoltage) {
        if (lfParameters.isDistributedSlack() && Math.abs(lfContingency.getActivePowerLoss()) > 0) {
            ActivePowerDistribution activePowerDistribution = ActivePowerDistribution.create(lfParameters.getBalanceType(), lfParametersExt.isLoadPowerFactorConstant());
            activePowerDistribution.run(lfNetwork, lfContingency.getActivePowerLoss());
        }

        if (!runLoadFlow(context, false)) {
            // write contingency status
            resultWriter.writeContingencyStatus(contingencyIndex, SensitivityAnalysisResult.Status.FAILURE);
            return;
        }

        // write contingency status
        resultWriter.writeContingencyStatus(contingencyIndex, SensitivityAnalysisResult.Status.SUCCESS);

        // if we have at least one bus target voltage linked to a ratio tap changer, we have to rebuild the AC equation
        // system obtained just before the transformer steps rounding.
        if (hasTransformerBusTargetVoltage) {
            for (LfBranch branch : lfNetwork.getBranches()) {
                branch.getVoltageControl().ifPresent(vc -> branch.setVoltageControlEnabled(true));
            }
            lfNetwork.fixTransformerVoltageControls();
        }

<<<<<<< HEAD
        if (factorGroups.hasMultiVariables() && (!lfContingency.getLoadsLoss().isEmpty() || !lfContingency.getLostGenerators().isEmpty())) {
=======
        if (factorGroups.hasMultiVariables() && (!lfContingency.getLostLoads().isEmpty() || !lfContingency.getLostGenerators().isEmpty())) {
>>>>>>> 93352b48
            // FIXME. It does not work with a contingency that breaks connectivity and loose an isolate injection.
            Set<LfBus> affectedBuses = lfContingency.getLoadAndGeneratorBuses();
            rescaleGlsk(factorGroups, affectedBuses);
        }

        // we make the assumption that we ran a loadflow before, and thus this jacobian is the right one

        // solve system
        DenseMatrix factorsStates = initFactorsRhs(context.getEquationSystem(), factorGroups, participationByBus); // this is the rhs for the moment
        context.getJacobianMatrix().solveTransposed(factorsStates);
        setFunctionReferences(lfFactors);

        // calculate sensitivity values
        calculateSensitivityValues(lfFactors, factorGroups, factorsStates, contingencyIndex, resultWriter);
    }

    private static boolean runLoadFlow(AcLoadFlowContext context, boolean throwsExceptionIfNoConvergence) {
        AcLoadFlowResult result = new AcloadFlowEngine(context)
                .run();
        if (result.isOk() || result.getNewtonRaphsonStatus() == NewtonRaphsonStatus.NO_CALCULATION) {
            return true;
        } else {
            if (throwsExceptionIfNoConvergence) {
                throw new PowsyblException("Load flow ended with status " + result.getNewtonRaphsonStatus());
            } else {
                LOGGER.warn("Load flow ended with status {}", result.getNewtonRaphsonStatus());
                return false;
            }
        }
    }

    /**
     * https://people.montefiore.uliege.be/vct/elec0029/lf.pdf / Equation 32 is transposed
     */
    @Override
    public void analyse(Network network, List<PropagatedContingency> contingencies, List<SensitivityVariableSet> variableSets,
                        SensitivityFactorReader factorReader, SensitivityResultWriter resultWriter, Reporter reporter,
                        LfTopoConfig topoConfig) {
        Objects.requireNonNull(network);
        Objects.requireNonNull(contingencies);
        Objects.requireNonNull(factorReader);
        Objects.requireNonNull(resultWriter);
        Objects.requireNonNull(reporter);

        LoadFlowParameters lfParameters = parameters.getLoadFlowParameters();
        OpenLoadFlowParameters lfParametersExt = OpenLoadFlowParameters.get(lfParameters);
        Pair<Boolean, Boolean> hasBusTargetVoltage = hasBusTargetVoltage(factorReader, network);
        boolean breakers = topoConfig.isBreaker();
        if (breakers && Boolean.TRUE.equals(hasBusTargetVoltage.getLeft())) {
            // FIXME
            // a bus voltage function works only on a bus/branch topology and a switch contingency only works on a
            // bus/breaker topology. It is not compatible and must be fixed in the API.
            throw new PowsyblException("Switch contingency is not yet supported with sensitivity function of type BUS_VOLTAGE");
        }

        // create LF network (we only manage main connected component)
        if (Boolean.TRUE.equals(hasBusTargetVoltage.getRight())) {
            // if we have at least one bus target voltage linked to a ratio tap changer, we activate the transformer
            // voltage control for the AC load flow engine.
            lfParameters.setTransformerVoltageControlOn(true);
        }
        SlackBusSelector slackBusSelector = SlackBusSelector.fromMode(lfParametersExt.getSlackBusSelectionMode(),
                                                                      lfParametersExt.getSlackBusesIds(),
                                                                      lfParametersExt.getPlausibleActivePowerLimit(),
                                                                      lfParametersExt.getMostMeshedSlackBusSelectorMaxNominalVoltagePercentile(),
                                                                      lfParametersExt.getSlackBusCountryFilter());
        if (lfParameters.isReadSlackBus()) {
            slackBusSelector = new NetworkSlackBusSelector(network, lfParametersExt.getSlackBusCountryFilter(), slackBusSelector);
        }
        LfNetworkParameters lfNetworkParameters = new LfNetworkParameters()
                .setSlackBusSelector(slackBusSelector)
                .setConnectivityFactory(connectivityFactory)
                .setGeneratorVoltageRemoteControl(lfParametersExt.hasVoltageRemoteControl())
                .setMinImpedance(true)
                .setTwtSplitShuntAdmittance(lfParameters.isTwtSplitShuntAdmittance())
                .setBreakers(breakers)
                .setPlausibleActivePowerLimit(lfParametersExt.getPlausibleActivePowerLimit())
                .setComputeMainConnectedComponentOnly(true)
                .setCountriesToBalance(lfParameters.getCountriesToBalance())
                .setDistributedOnConformLoad(lfParameters.getBalanceType() == LoadFlowParameters.BalanceType.PROPORTIONAL_TO_CONFORM_LOAD)
                .setPhaseControl(lfParameters.isPhaseShifterRegulationOn())
                .setTransformerVoltageControl(lfParameters.isTransformerVoltageControlOn())
                .setVoltagePerReactivePowerControl(lfParametersExt.isVoltagePerReactivePowerControl())
                .setReactivePowerRemoteControl(lfParametersExt.hasReactivePowerRemoteControl())
                .setLoadFlowModel(lfParameters.isDc() ? LoadFlowModel.DC : LoadFlowModel.AC)
                .setShuntVoltageControl(lfParameters.isShuntCompensatorVoltageControlOn())
                .setReactiveLimits(lfParameters.isUseReactiveLimits())
                .setHvdcAcEmulation(lfParameters.isHvdcAcEmulation())
                .setMinPlausibleTargetVoltage(lfParametersExt.getMinPlausibleTargetVoltage())
                .setMaxPlausibleTargetVoltage(lfParametersExt.getMaxPlausibleTargetVoltage())
                .setMinNominalVoltageTargetVoltageCheck(lfParametersExt.getMinNominalVoltageTargetVoltageCheck())
                .setCacheEnabled(false); // force not caching as not supported in sensi analysis

        // create networks including all necessary switches
        try (LfNetworkList lfNetworks = Networks.load(network, lfNetworkParameters, topoConfig, reporter)) {
            LfNetwork lfNetwork = lfNetworks.getLargest().orElseThrow(() -> new PowsyblException("Empty network"));

            // complete definition of contingencies after network loading
            PropagatedContingency.completeList(contingencies, lfParameters.isShuntCompensatorVoltageControlOn(),
                    lfParameters.getBalanceType() == LoadFlowParameters.BalanceType.PROPORTIONAL_TO_CONFORM_LOAD, lfParameters.isHvdcAcEmulation(), breakers);

            checkContingencies(lfNetwork, contingencies);
            checkLoadFlowParameters(lfParameters);

            Map<String, SensitivityVariableSet> variableSetsById = variableSets.stream().collect(Collectors.toMap(SensitivityVariableSet::getId, Function.identity()));
            SensitivityFactorHolder<AcVariableType, AcEquationType> allFactorHolder = readAndCheckFactors(network, variableSetsById, factorReader, lfNetwork, breakers);
            List<LfSensitivityFactor<AcVariableType, AcEquationType>> allLfFactors = allFactorHolder.getAllFactors();
            LOGGER.info("Running AC sensitivity analysis with {} factors and {} contingencies", allLfFactors.size(), contingencies.size());

            // next we only work with valid and valid only for function factors
            var validFactorHolder = writeInvalidFactors(allFactorHolder, resultWriter);
            var validLfFactors = validFactorHolder.getAllFactors();

            // create AC engine
            AcLoadFlowParameters acParameters = OpenLoadFlowParameters.createAcParameters(network, lfParameters, lfParametersExt, matrixFactory, connectivityFactory, breakers, true);
            acParameters.getNewtonRaphsonParameters()
                    .setDetailedReport(lfParametersExt.getReportedFeatures().contains(OpenLoadFlowParameters.ReportedFeatures.NEWTON_RAPHSON_SENSITIVITY_ANALYSIS));

            try (AcLoadFlowContext context = new AcLoadFlowContext(lfNetwork, acParameters)) {

                runLoadFlow(context, true);

                // index factors by variable group to compute a minimal number of states
                SensitivityFactorGroupList<AcVariableType, AcEquationType> factorGroups = createFactorGroups(validLfFactors.stream()
                        .filter(factor -> factor.getStatus() == LfSensitivityFactor.Status.VALID).collect(Collectors.toList()));

                // compute the participation for each injection factor (+1 on the injection and then -participation factor on all
                // buses that contain elements participating to slack distribution

                Map<LfBus, Double> slackParticipationByBus;
                if (lfParameters.isDistributedSlack()) {
                    List<ParticipatingElement> participatingElements = getParticipatingElements(lfNetwork.getBuses(), lfParameters.getBalanceType(), lfParametersExt);
                    slackParticipationByBus = participatingElements.stream().collect(Collectors.toMap(
                        ParticipatingElement::getLfBus,
                        element -> -element.getFactor(),
                        Double::sum
                    ));
                } else {
                    slackParticipationByBus = Collections.singletonMap(lfNetwork.getSlackBus(), -1d);
                }

                // if we have at least one bus target voltage linked to a ratio tap changer, we have to rebuild the AC equation
                // system obtained just before the transformer steps rounding.
                if (Boolean.TRUE.equals(hasBusTargetVoltage.getRight())) {
                    // switch on regulating transformers
                    for (LfBranch branch : lfNetwork.getBranches()) {
                        branch.getVoltageControl().ifPresent(vc -> branch.setVoltageControlEnabled(true));
                    }
                    lfNetwork.fixTransformerVoltageControls();
                }

                // we make the assumption that we ran a loadflow before, and thus this jacobian is the right one

                // initialize right hand side from valid factors
                DenseMatrix factorsStates = initFactorsRhs(context.getEquationSystem(), factorGroups, slackParticipationByBus); // this is the rhs for the moment

                // solve system
                context.getJacobianMatrix().solveTransposed(factorsStates);

                // calculate sensitivity values
                setFunctionReferences(validLfFactors);
                calculateSensitivityValues(validFactorHolder.getFactorsForBaseNetwork(), factorGroups, factorsStates, -1, resultWriter);

                NetworkState networkState = NetworkState.save(lfNetwork);

                // we always restart from base case voltages for contingency simulation
                context.getParameters().setVoltageInitializer(new PreviousValueVoltageInitializer());

                contingencies.forEach(contingency -> {
                    LOGGER.info("Simulate contingency '{}'", contingency.getContingency().getId());
                    contingency.toLfContingency(lfNetwork)
                            .ifPresentOrElse(lfContingency -> {
                                List<LfSensitivityFactor<AcVariableType, AcEquationType>> contingencyFactors = validFactorHolder.getFactorsForContingency(lfContingency.getId());
                                contingencyFactors.forEach(lfFactor -> {
                                    lfFactor.setSensitivityValuePredefinedResult(null);
                                    lfFactor.setFunctionPredefinedResult(null);
                                });

                                lfContingency.apply(lfParameters.getBalanceType());

                                setPredefinedResults(contingencyFactors, lfContingency.getDisabledNetwork(), contingency);

                                Map<LfBus, Double> postContingencySlackParticipationByBus;
                                Set<LfBus> slackConnectedComponent;
                                boolean hasChanged = false;
                                if (lfContingency.getDisabledNetwork().getBuses().isEmpty()) {
                                    // contingency not breaking connectivity
                                    LOGGER.debug("Contingency '{}' without loss of connectivity", lfContingency.getId());
                                    slackConnectedComponent = new HashSet<>(lfNetwork.getBuses());
                                } else {
                                    // contingency breaking connectivity
                                    LOGGER.debug("Contingency '{}' with loss of connectivity", lfContingency.getId());
                                    // we check if factors are still in the main component
                                    slackConnectedComponent = new HashSet<>(lfNetwork.getBuses()).stream().filter(Predicate.not(lfContingency.getDisabledNetwork().getBuses()::contains)).collect(Collectors.toSet());
                                    // we recompute GLSK weights if needed
                                    hasChanged = rescaleGlsk(factorGroups, lfContingency.getDisabledNetwork().getBuses());
                                }

                                // compute the participation for each injection factor (+1 on the injection and then -participation factor on all
                                // buses that contain elements participating to slack distribution)
                                if (lfParameters.isDistributedSlack()) {
                                    postContingencySlackParticipationByBus = getParticipatingElements(slackConnectedComponent, lfParameters.getBalanceType(), lfParametersExt).stream().collect(Collectors.toMap(
                                            ParticipatingElement::getLfBus, element -> -element.getFactor(), Double::sum));
                                } else {
                                    postContingencySlackParticipationByBus = Collections.singletonMap(lfNetwork.getSlackBus(), -1d);
                                }
                                calculatePostContingencySensitivityValues(contingencyFactors, lfContingency, lfNetwork, context, factorGroups, postContingencySlackParticipationByBus,
                                        lfParameters, lfParametersExt, lfContingency.getIndex(), resultWriter, Boolean.TRUE.equals(hasBusTargetVoltage.getRight()));

                                if (hasChanged) {
                                    rescaleGlsk(factorGroups, Collections.emptySet());
                                }
                                networkState.restore();
                            }, () -> {
                                    // it means that the contingency has no impact.
                                    // we need to force the state vector to be re-initialized from base case network state
                                    NewtonRaphson.initStateVector(lfNetwork, context.getEquationSystem(), context.getParameters().getVoltageInitializer());

                                    calculateSensitivityValues(validFactorHolder.getFactorsForContingency(contingency.getContingency().getId()), factorGroups, factorsStates, contingency.getIndex(), resultWriter);
                                    // write contingency status
                                    resultWriter.writeContingencyStatus(contingency.getIndex(), SensitivityAnalysisResult.Status.NO_IMPACT);
                                });
                });
            }
        }
    }
}<|MERGE_RESOLUTION|>--- conflicted
+++ resolved
@@ -128,11 +128,7 @@
             lfNetwork.fixTransformerVoltageControls();
         }
 
-<<<<<<< HEAD
-        if (factorGroups.hasMultiVariables() && (!lfContingency.getLoadsLoss().isEmpty() || !lfContingency.getLostGenerators().isEmpty())) {
-=======
         if (factorGroups.hasMultiVariables() && (!lfContingency.getLostLoads().isEmpty() || !lfContingency.getLostGenerators().isEmpty())) {
->>>>>>> 93352b48
             // FIXME. It does not work with a contingency that breaks connectivity and loose an isolate injection.
             Set<LfBus> affectedBuses = lfContingency.getLoadAndGeneratorBuses();
             rescaleGlsk(factorGroups, affectedBuses);
