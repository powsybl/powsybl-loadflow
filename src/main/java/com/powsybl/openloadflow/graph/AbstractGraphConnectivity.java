--- conflicted
+++ resolved
@@ -20,8 +20,6 @@
  */
 public abstract class AbstractGraphConnectivity<V, E> implements GraphConnectivity<V, E> {
 
-    private static final Logger LOGGER = LoggerFactory.getLogger(AbstractGraphConnectivity.class);
-
     private final Graph<V, E> graph = new Pseudograph<>(null, null, false);
 
     private final Deque<ModificationsContext<V, E>> modificationsContexts = new ArrayDeque<>();
@@ -193,14 +191,6 @@
     }
 
     public void setMainComponentVertex(V mainComponentVertex) {
-<<<<<<< HEAD
-        if (!modificationsContexts.isEmpty() && mainComponentVertex != this.defaultMainComponentVertex) {
-            LOGGER.warn("Changing main component vertex after starting temporary changes!");
-            modificationsContexts.peekLast().setMainComponentVertex(mainComponentVertex);
-        } else {
-            defaultMainComponentVertex = mainComponentVertex;
-        }
-=======
         if (!modificationsContexts.isEmpty()) {
             var modificationsContext = modificationsContexts.peekLast();
             modificationsContext.setMainComponentVertex(mainComponentVertex);
@@ -209,6 +199,5 @@
             }
         }
         defaultMainComponentVertex = mainComponentVertex;
->>>>>>> b72279bd
     }
 }