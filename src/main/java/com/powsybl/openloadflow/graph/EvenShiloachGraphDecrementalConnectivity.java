--- conflicted
+++ resolved
@@ -146,21 +146,11 @@
 
     @Override
     public Set<V> getConnectedComponent(V vertex) {
-<<<<<<< HEAD
-        lazyComputeConnectivity();
-        updateVertexMapCache();
-        int cn = vertexToConnectedComponent.get(vertex);
-        if (cn >= 0) {
-            return cn == 0 ? getMainConnectedComponent() : newConnectedComponents.get(cn - 1);
-        }
-        return Collections.emptySet();
-=======
         checkVertex(vertex);
         lazyComputeConnectivity();
         updateVertexMapCache();
         int cn = vertexToConnectedComponent.get(vertex);
         return cn == 0 ? getMainConnectedComponent() : newConnectedComponents.get(cn - 1);
->>>>>>> eb5e5483
     }
 
     private Set<V> getMainConnectedComponent() {
@@ -169,15 +159,8 @@
 
     @Override
     public Set<V> getNonConnectedVertices(V vertex) {
-<<<<<<< HEAD
-        lazyComputeConnectivity();
-        if (!vertices.contains(vertex)) {
-            throw new AssertionError("given vertex is not in the graph");
-        }
-=======
         checkVertex(vertex);
         lazyComputeConnectivity();
->>>>>>> eb5e5483
         List<Set<V>> nonConnectedComponents = new ArrayList<>(newConnectedComponents);
         newConnectedComponents.stream().filter(c -> c.contains(vertex)).findFirst().ifPresent(c -> {
             nonConnectedComponents.remove(c);
