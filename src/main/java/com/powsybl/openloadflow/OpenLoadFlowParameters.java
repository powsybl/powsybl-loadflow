/**
 * Copyright (c) 2019, RTE (http://www.rte-france.com)
 * This Source Code Form is subject to the terms of the Mozilla Public
 * License, v. 2.0. If a copy of the MPL was not distributed with this
 * file, You can obtain one at http://mozilla.org/MPL/2.0/.
 */
package com.powsybl.openloadflow;

import com.powsybl.commons.PowsyblException;
import com.powsybl.commons.config.PlatformConfig;
import com.powsybl.commons.extensions.AbstractExtension;
import com.powsybl.commons.parameters.Parameter;
import com.powsybl.commons.parameters.ParameterScope;
import com.powsybl.commons.parameters.ParameterType;
import com.powsybl.iidm.network.Country;
import com.powsybl.iidm.network.Network;
import com.powsybl.loadflow.LoadFlowParameters;
import com.powsybl.math.matrix.MatrixFactory;
import com.powsybl.openloadflow.ac.AcLoadFlowParameters;
import com.powsybl.openloadflow.ac.VoltageMagnitudeInitializer;
import com.powsybl.openloadflow.ac.equations.AcEquationSystemCreationParameters;
import com.powsybl.openloadflow.ac.solver.*;
import com.powsybl.openloadflow.ac.outerloop.AcOuterLoop;
import com.powsybl.openloadflow.ac.outerloop.ReactiveLimitsOuterLoop;
import com.powsybl.openloadflow.dc.DcLoadFlowParameters;
import com.powsybl.openloadflow.dc.DcValueVoltageInitializer;
import com.powsybl.openloadflow.dc.equations.DcApproximationType;
import com.powsybl.openloadflow.dc.equations.DcEquationSystemCreationParameters;
import com.powsybl.openloadflow.graph.GraphConnectivityFactory;
import com.powsybl.openloadflow.lf.AbstractLoadFlowParameters;
import com.powsybl.openloadflow.network.*;
import com.powsybl.openloadflow.network.util.PreviousValueVoltageInitializer;
import com.powsybl.openloadflow.network.util.UniformValueVoltageInitializer;
import com.powsybl.openloadflow.network.util.VoltageInitializer;
import de.vandermeer.asciitable.AsciiTable;
import de.vandermeer.asciitable.CWC_LongestWord;
import org.slf4j.Logger;
import org.slf4j.LoggerFactory;

import java.util.*;
import java.util.function.Supplier;
import java.util.stream.Collectors;

/**
 * @author Geoffroy Jamgotchian {@literal <geoffroy.jamgotchian at rte-france.com>}
 */
public class OpenLoadFlowParameters extends AbstractExtension<LoadFlowParameters> {

    private static final Logger LOGGER = LoggerFactory.getLogger(OpenLoadFlowParameters.class);

    public static final SlackBusSelectionMode SLACK_BUS_SELECTION_MODE_DEFAULT_VALUE = SlackBusSelectionMode.MOST_MESHED;

    public static final LowImpedanceBranchMode LOW_IMPEDANCE_BRANCH_MODE_DEFAULT_VALUE = LowImpedanceBranchMode.REPLACE_BY_ZERO_IMPEDANCE_LINE;

    public enum SlackDistributionFailureBehavior {
        THROW,
        FAIL,
        LEAVE_ON_SLACK_BUS
    }

    public static final SlackDistributionFailureBehavior SLACK_DISTRIBUTION_FAILURE_BEHAVIOR_DEFAULT_VALUE = SlackDistributionFailureBehavior.LEAVE_ON_SLACK_BUS;

    public static final boolean VOLTAGE_REMOTE_CONTROL_DEFAULT_VALUE = true;

    public static final boolean GENERATOR_REACTIVE_POWER_REMOTE_CONTROL_DEFAULT_VALUE = false;

    public static final boolean TRANSFORMER_REACTIVE_POWER_REMOTE_CONTROL_DEFAULT_VALUE = false;

    public static final boolean LOAD_POWER_FACTOR_CONSTANT_DEFAULT_VALUE = false;

    /**
     * Slack bus maximum active power mismatch in MW: 1 Mw => 10^-2 in p.u
     */
    public static final double SLACK_BUS_P_MAX_MISMATCH_DEFAULT_VALUE = 1.0;

    public static final NewtonRaphsonStoppingCriteriaType NEWTONRAPHSON_STOPPING_CRITERIA_TYPE_DEFAULT_VALUE = NewtonRaphsonStoppingCriteriaType.UNIFORM_CRITERIA;

    /** Default value of the maximum active power mismatch in MW **/
    public static final double MAX_ACTIVE_POWER_MISMATCH_DEFAULT_VALUE = 1e-2;

    /** Default value of the maximum reactive power mismatch in Mvar **/
    public static final double MAX_REACTIVE_POWER_MISMATCH_DEFAULT_VALUE = 1e-2;

    /** Default value of the maximum voltage mismatch in pu **/
    public static final double MAX_VOLTAGE_MISMATCH_DEFAULT_VALUE = 1e-4;

    public static final double MAX_ANGLE_MISMATCH_DEFAULT_VALUE = 1e-5;

    public static final double MAX_RATIO_MISMATCH_DEFAULT_VALUE = 1e-5;

    public static final double MAX_SUSCEPTANCE_MISMATCH_DEFAULT_VALUE = 1e-4;

    public static final boolean VOLTAGE_PER_REACTIVE_POWER_CONTROL_DEFAULT_VALUE = false;

    public static final boolean SVC_VOLTAGE_MONITORING_DEFAULT_VALUE = true;

    public static final VoltageInitModeOverride VOLTAGE_INIT_MODE_OVERRIDE_DEFAULT_VALUE = VoltageInitModeOverride.NONE;

    public static final TransformerVoltageControlMode TRANSFORMER_VOLTAGE_CONTROL_MODE_DEFAULT_VALUE = TransformerVoltageControlMode.WITH_GENERATOR_VOLTAGE_CONTROL;

    public static final ShuntVoltageControlMode SHUNT_VOLTAGE_CONTROL_MODE_DEFAULT_VALUE = ShuntVoltageControlMode.WITH_GENERATOR_VOLTAGE_CONTROL;

    public static final PhaseShifterControlMode PHASE_SHIFTER_CONTROL_MODE_DEFAULT_VALUE = PhaseShifterControlMode.CONTINUOUS_WITH_DISCRETISATION;

    public static final Set<String> ACTIONABLE_SWITCH_IDS_DEFAULT_VALUE = Collections.emptySet();

    public static final Set<ReportedFeatures> REPORTED_FEATURES_DEFAULT_VALUE = Collections.emptySet();

    private static final ReactivePowerDispatchMode REACTIVE_POWER_DISPATCH_MODE_DEFAULT_VALUE = ReactivePowerDispatchMode.Q_EQUAL_PROPORTION;

    protected static final List<String> OUTER_LOOP_NAMES_DEFAULT_VALUE = null;

    protected static final int INCREMENTAL_TRANSFORMER_RATIO_TAP_CONTROL_OUTER_LOOP_MAX_TAP_SHIFT_DEFAULT_VALUE = 3;

    public static final boolean WRITE_REFERENCE_TERMINALS_DEFAULT_VALUE = false;

    public static final String SLACK_BUS_SELECTION_MODE_PARAM_NAME = "slackBusSelectionMode";

    public static final String SLACK_BUSES_IDS_PARAM_NAME = "slackBusesIds";

    public static final String SLACK_DISTRIBUTION_FAILURE_BEHAVIOR_PARAM_NAME = "slackDistributionFailureBehavior";

    public static final String VOLTAGE_REMOTE_CONTROL_PARAM_NAME = "voltageRemoteControl";

    public static final String GENERATOR_REACTIVE_POWER_REMOTE_CONTROL_PARAM_NAME = "generatorReactivePowerRemoteControl";

    public static final String TRANSFORMER_REACTIVE_POWER_CONTROL_PARAM_NAME = "transformerReactivePowerControl";

    public static final String LOW_IMPEDANCE_BRANCH_MODE_PARAM_NAME = "lowImpedanceBranchMode";

    public static final String LOAD_POWER_FACTOR_CONSTANT_PARAM_NAME = "loadPowerFactorConstant";

    public static final String PLAUSIBLE_ACTIVE_POWER_LIMIT_PARAM_NAME = "plausibleActivePowerLimit";

    public static final String NEWTONRAPHSON_STOPPING_CRITERIA_TYPE_PARAM_NAME = "newtonRaphsonStoppingCriteriaType";

    public static final String MAX_ACTIVE_POWER_MISMATCH_PARAM_NAME = "maxActivePowerMismatch";

    public static final String MAX_REACTIVE_POWER_MISMATCH_PARAM_NAME = "maxReactivePowerMismatch";

    public static final String MAX_VOLTAGE_MISMATCH_PARAM_NAME = "maxVoltageMismatch";

    public static final String MAX_ANGLE_MISMATCH_PARAM_NAME = "maxAngleMismatch";

    public static final String MAX_RATIO_MISMATCH_PARAM_NAME = "maxRatioMismatch";

    public static final String MAX_SUSCEPTANCE_MISMATCH_PARAM_NAME = "maxSusceptanceMismatch";

    public static final String SLACK_BUS_P_MAX_MISMATCH_PARAM_NAME = "slackBusPMaxMismatch";

    public static final String VOLTAGE_PER_REACTIVE_POWER_CONTROL_PARAM_NAME = "voltagePerReactivePowerControl";

    public static final String MAX_NEWTON_RAPHSON_ITERATIONS_PARAM_NAME = "maxNewtonRaphsonIterations";

    public static final String MAX_OUTER_LOOP_ITERATIONS_PARAM_NAME = "maxOuterLoopIterations";

    public static final String NEWTON_RAPHSON_CONV_EPS_PER_EQ_PARAM_NAME = "newtonRaphsonConvEpsPerEq";

    public static final String VOLTAGE_INIT_MODE_OVERRIDE_PARAM_NAME = "voltageInitModeOverride";

    public static final String TRANSFORMER_VOLTAGE_CONTROL_MODE_PARAM_NAME = "transformerVoltageControlMode";

    public static final String SHUNT_VOLTAGE_CONTROL_MODE_PARAM_NAME = "shuntVoltageControlMode";

    public static final String MIN_PLAUSIBLE_TARGET_VOLTAGE_PARAM_NAME = "minPlausibleTargetVoltage";

    public static final String MAX_PLAUSIBLE_TARGET_VOLTAGE_PARAM_NAME = "maxPlausibleTargetVoltage";

    public static final String MIN_REALISTIC_VOLTAGE_PARAM_NAME = "minRealisticVoltage";

    public static final String MAX_REALISTIC_VOLTAGE_PARAM_NAME = "maxRealisticVoltage";

    public static final String MIN_NOMINAL_VOLTAGE_TARGET_VOLTAGE_CHECK_PARAM_NAME = "minNominalVoltageTargetVoltageCheck";

    public static final String REACTIVE_RANGE_CHECK_MODE_PARAM_NAME = "reactiveRangeCheckMode";

    public static final String LOW_IMPEDANCE_THRESHOLD_PARAM_NAME = "lowImpedanceThreshold";

    public static final String NETWORK_CACHE_ENABLED_PARAM_NAME = "networkCacheEnabled";

    public static final String SVC_VOLTAGE_MONITORING_PARAM_NAME = "svcVoltageMonitoring";

    public static final String STATE_VECTOR_SCALING_MODE_PARAM_NAME = "stateVectorScalingMode";

    public static final String MAX_SLACK_BUS_COUNT_PARAM_NAME = "maxSlackBusCount";

    public static final String DEBUG_DIR_PARAM_NAME = "debugDir";

    public static final String INCREMENTAL_TRANSFORMER_RATIO_TAP_CONTROL_OUTER_LOOP_MAX_TAP_SHIFT_PARAM_NAME = "incrementalTransformerRatioTapControlOuterLoopMaxTapShift";

    public static final String SECONDARY_VOLTAGE_CONTROL_PARAM_NAME = "secondaryVoltageControl";

    public static final String REACTIVE_LIMITS_MAX_SWITCH_PQ_PV_PARAM_NAME = "reactiveLimitsMaxPqPvSwitch";

    public static final String PHASE_SHIFTER_CONTROL_MODE_PARAM_NAME = "phaseShifterControlMode";

    private static final String ALWAYS_UPDATE_NETWORK_PARAM_NAME = "alwaysUpdateNetwork";

    private static final String MOST_MESHED_SLACK_BUS_SELECTOR_MAX_NOMINAL_VOLTAGE_PERCENTILE_PARAM_NAME = "mostMeshedSlackBusSelectorMaxNominalVoltagePercentile";

    public static final String REPORTED_FEATURES_PARAM_NAME = "reportedFeatures";

    public static final String SLACK_BUS_COUNTRY_FILTER_PARAM_NAME = "slackBusCountryFilter";

    private static final String ACTIONABLE_SWITCHES_IDS_PARAM_NAME = "actionableSwitchesIds";

    private static final String ASYMMETRICAL_PARAM_NAME = "asymmetrical";

    private static final String REACTIVE_POWER_DISPATCH_MODE_PARAM_NAME = "reactivePowerDispatchMode";

    static final String OUTER_LOOP_NAMES_PARAM_NAME = "outerLoopNames";

    public static final String USE_ACTIVE_LIMITS_PARAM_NAME = "useActiveLimits";

    private static final String LINE_SEARCH_STATE_VECTOR_SCALING_MAX_ITERATION_PARAM_NAME = "lineSearchStateVectorScalingMaxIteration";

    private static final String LINE_SEARCH_STATE_VECTOR_SCALING_STEP_FOLD_PARAM_NAME = "lineSearchStateVectorScalingStepFold";

    private static final String MAX_VOLTAGE_CHANGE_STATE_VECTOR_SCALING_MAX_DV_PARAM_NAME = "maxVoltageChangeStateVectorScalingMaxDv";

    private static final String MAX_VOLTAGE_CHANGE_STATE_VECTOR_SCALING_MAX_DPHI_PARAM_NAME = "maxVoltageChangeStateVectorScalingMaxDphi";

    private static final String LINE_PER_UNIT_MODE_PARAM_NAME = "linePerUnitMode";

    private static final String USE_LOAD_MODEL_PARAM_NAME = "useLoadModel";

    private static final String DC_APPROXIMATION_TYPE_PARAM_NAME = "dcApproximationType";

    public static final String SIMULATE_AUTOMATION_SYSTEMS_PARAM_NAME = "simulateAutomationSystems";

    public static final String MAX_NEWTON_KRYLOV_ITERATIONS_PARAM_NAME = "maxNewtonKrylovIterations";

    public static final String NEWTON_KRYLOV_LINE_SEARCH_PARAM_NAME = "newtonKrylovLineSearch";

<<<<<<< HEAD
    public static final String VOLTAGE_TARGET_PRIORITIES_PARAM_NAME = "voltageTargetPriority";
=======
    public static final String REFERENCE_BUS_SELECTION_MODE_PARAM_NAME = "referenceBusSelectionMode";

    public static final String WRITE_REFERENCE_TERMINALS_PARAM_NAME = "writeReferenceTerminals";
>>>>>>> 42ddb08b

    private static <E extends Enum<E>> List<Object> getEnumPossibleValues(Class<E> enumClass) {
        return EnumSet.allOf(enumClass).stream().map(Enum::name).collect(Collectors.toList());
    }

    public static final List<Parameter> SPECIFIC_PARAMETERS = List.of(
        new Parameter(SLACK_BUS_SELECTION_MODE_PARAM_NAME, ParameterType.STRING, "Slack bus selection mode", SLACK_BUS_SELECTION_MODE_DEFAULT_VALUE.name(), getEnumPossibleValues(SlackBusSelectionMode.class)),
        new Parameter(SLACK_BUSES_IDS_PARAM_NAME, ParameterType.STRING_LIST, "Slack bus IDs", null),
        new Parameter(LOW_IMPEDANCE_BRANCH_MODE_PARAM_NAME, ParameterType.STRING, "Low impedance branch mode", LOW_IMPEDANCE_BRANCH_MODE_DEFAULT_VALUE.name(), getEnumPossibleValues(LowImpedanceBranchMode.class)),
        new Parameter(VOLTAGE_REMOTE_CONTROL_PARAM_NAME, ParameterType.BOOLEAN, "Generator voltage remote control", VOLTAGE_REMOTE_CONTROL_DEFAULT_VALUE),
        new Parameter(SLACK_DISTRIBUTION_FAILURE_BEHAVIOR_PARAM_NAME, ParameterType.STRING, "Behavior in case of slack distribution failure", SLACK_DISTRIBUTION_FAILURE_BEHAVIOR_DEFAULT_VALUE.name(), getEnumPossibleValues(SlackDistributionFailureBehavior.class)),
        new Parameter(LOAD_POWER_FACTOR_CONSTANT_PARAM_NAME, ParameterType.BOOLEAN, "Load power factor is constant", LOAD_POWER_FACTOR_CONSTANT_DEFAULT_VALUE),
        new Parameter(PLAUSIBLE_ACTIVE_POWER_LIMIT_PARAM_NAME, ParameterType.DOUBLE, "Plausible active power limit", LfNetworkParameters.PLAUSIBLE_ACTIVE_POWER_LIMIT_DEFAULT_VALUE),
        new Parameter(SLACK_BUS_P_MAX_MISMATCH_PARAM_NAME, ParameterType.DOUBLE, "Slack bus max active power mismatch", SLACK_BUS_P_MAX_MISMATCH_DEFAULT_VALUE),
        new Parameter(VOLTAGE_PER_REACTIVE_POWER_CONTROL_PARAM_NAME, ParameterType.BOOLEAN, "Voltage per reactive power slope", VOLTAGE_PER_REACTIVE_POWER_CONTROL_DEFAULT_VALUE),
        new Parameter(GENERATOR_REACTIVE_POWER_REMOTE_CONTROL_PARAM_NAME, ParameterType.BOOLEAN, "Generator remote reactive power control", GENERATOR_REACTIVE_POWER_REMOTE_CONTROL_DEFAULT_VALUE),
        new Parameter(TRANSFORMER_REACTIVE_POWER_CONTROL_PARAM_NAME, ParameterType.BOOLEAN, "Transformer reactive power control", TRANSFORMER_REACTIVE_POWER_REMOTE_CONTROL_DEFAULT_VALUE),
        new Parameter(MAX_NEWTON_RAPHSON_ITERATIONS_PARAM_NAME, ParameterType.INTEGER, "Max iterations per Newton-Raphson", NewtonRaphsonParameters.DEFAULT_MAX_ITERATIONS),
        new Parameter(MAX_OUTER_LOOP_ITERATIONS_PARAM_NAME, ParameterType.INTEGER, "Max outer loop iterations", AbstractLoadFlowParameters.DEFAULT_MAX_OUTER_LOOP_ITERATIONS),
        new Parameter(NEWTON_RAPHSON_CONV_EPS_PER_EQ_PARAM_NAME, ParameterType.DOUBLE, "Newton-Raphson convergence epsilon per equation", NewtonRaphsonStoppingCriteria.DEFAULT_CONV_EPS_PER_EQ),
        new Parameter(VOLTAGE_INIT_MODE_OVERRIDE_PARAM_NAME, ParameterType.STRING, "Voltage init mode override", VOLTAGE_INIT_MODE_OVERRIDE_DEFAULT_VALUE.name(), getEnumPossibleValues(VoltageInitModeOverride.class)),
        new Parameter(TRANSFORMER_VOLTAGE_CONTROL_MODE_PARAM_NAME, ParameterType.STRING, "Transformer voltage control mode", TRANSFORMER_VOLTAGE_CONTROL_MODE_DEFAULT_VALUE.name(), getEnumPossibleValues(TransformerVoltageControlMode.class)),
        new Parameter(SHUNT_VOLTAGE_CONTROL_MODE_PARAM_NAME, ParameterType.STRING, "Shunt voltage control mode", SHUNT_VOLTAGE_CONTROL_MODE_DEFAULT_VALUE.name(), getEnumPossibleValues(ShuntVoltageControlMode.class)),
        new Parameter(MIN_PLAUSIBLE_TARGET_VOLTAGE_PARAM_NAME, ParameterType.DOUBLE, "Min plausible target voltage", LfNetworkParameters.MIN_PLAUSIBLE_TARGET_VOLTAGE_DEFAULT_VALUE),
        new Parameter(MAX_PLAUSIBLE_TARGET_VOLTAGE_PARAM_NAME, ParameterType.DOUBLE, "Max plausible target voltage", LfNetworkParameters.MAX_PLAUSIBLE_TARGET_VOLTAGE_DEFAULT_VALUE),
        new Parameter(MIN_REALISTIC_VOLTAGE_PARAM_NAME, ParameterType.DOUBLE, "Min realistic voltage", NewtonRaphsonParameters.DEFAULT_MIN_REALISTIC_VOLTAGE),
        new Parameter(MAX_REALISTIC_VOLTAGE_PARAM_NAME, ParameterType.DOUBLE, "Max realistic voltage", NewtonRaphsonParameters.DEFAULT_MAX_REALISTIC_VOLTAGE),
        new Parameter(REACTIVE_RANGE_CHECK_MODE_PARAM_NAME, ParameterType.STRING, "Reactive range check mode", LfNetworkParameters.REACTIVE_RANGE_CHECK_MODE_DEFAULT_VALUE.name(), getEnumPossibleValues(ReactiveRangeCheckMode.class)),
        new Parameter(LOW_IMPEDANCE_THRESHOLD_PARAM_NAME, ParameterType.DOUBLE, "Low impedance threshold in per unit", LfNetworkParameters.LOW_IMPEDANCE_THRESHOLD_DEFAULT_VALUE),
        new Parameter(NETWORK_CACHE_ENABLED_PARAM_NAME, ParameterType.BOOLEAN, "Network cache enabled", LfNetworkParameters.CACHE_ENABLED_DEFAULT_VALUE),
        new Parameter(SVC_VOLTAGE_MONITORING_PARAM_NAME, ParameterType.BOOLEAN, "SVC voltage monitoring", SVC_VOLTAGE_MONITORING_DEFAULT_VALUE),
        new Parameter(STATE_VECTOR_SCALING_MODE_PARAM_NAME, ParameterType.STRING, "State vector scaling mode", NewtonRaphsonParameters.DEFAULT_STATE_VECTOR_SCALING_MODE.name(), getEnumPossibleValues(StateVectorScalingMode.class)),
        new Parameter(MAX_SLACK_BUS_COUNT_PARAM_NAME, ParameterType.INTEGER, "Maximum slack buses count", LfNetworkParameters.DEFAULT_MAX_SLACK_BUS_COUNT),
        new Parameter(DEBUG_DIR_PARAM_NAME, ParameterType.STRING, "Directory to dump debug files", LfNetworkParameters.DEBUG_DIR_DEFAULT_VALUE, Collections.emptyList(), ParameterScope.TECHNICAL),
        new Parameter(INCREMENTAL_TRANSFORMER_RATIO_TAP_CONTROL_OUTER_LOOP_MAX_TAP_SHIFT_PARAM_NAME, ParameterType.INTEGER, "Incremental transformer ratio tap control maximum tap shift per outer loop", INCREMENTAL_TRANSFORMER_RATIO_TAP_CONTROL_OUTER_LOOP_MAX_TAP_SHIFT_DEFAULT_VALUE),
        new Parameter(SECONDARY_VOLTAGE_CONTROL_PARAM_NAME, ParameterType.BOOLEAN, "Secondary voltage control simulation", LfNetworkParameters.SECONDARY_VOLTAGE_CONTROL_DEFAULT_VALUE),
        new Parameter(REACTIVE_LIMITS_MAX_SWITCH_PQ_PV_PARAM_NAME, ParameterType.INTEGER, "Reactive limits maximum Pq Pv switch", ReactiveLimitsOuterLoop.MAX_SWITCH_PQ_PV_DEFAULT_VALUE),
        new Parameter(NEWTONRAPHSON_STOPPING_CRITERIA_TYPE_PARAM_NAME, ParameterType.STRING, "Newton-Raphson stopping criteria type", NEWTONRAPHSON_STOPPING_CRITERIA_TYPE_DEFAULT_VALUE.name(), getEnumPossibleValues(NewtonRaphsonStoppingCriteriaType.class)),
        new Parameter(MAX_ACTIVE_POWER_MISMATCH_PARAM_NAME, ParameterType.DOUBLE, "Maximum active power for per equation stopping criteria", MAX_ACTIVE_POWER_MISMATCH_DEFAULT_VALUE),
        new Parameter(MAX_REACTIVE_POWER_MISMATCH_PARAM_NAME, ParameterType.DOUBLE, "Maximum reactive power for per equation stopping criteria", MAX_REACTIVE_POWER_MISMATCH_DEFAULT_VALUE),
        new Parameter(MAX_VOLTAGE_MISMATCH_PARAM_NAME, ParameterType.DOUBLE, "Maximum voltage for per equation stopping criteria", MAX_VOLTAGE_MISMATCH_DEFAULT_VALUE),
        new Parameter(MAX_ANGLE_MISMATCH_PARAM_NAME, ParameterType.DOUBLE, "Maximum angle for per equation stopping criteria", MAX_ANGLE_MISMATCH_DEFAULT_VALUE),
        new Parameter(MAX_RATIO_MISMATCH_PARAM_NAME, ParameterType.DOUBLE, "Maximum ratio for per equation stopping criteria", MAX_RATIO_MISMATCH_DEFAULT_VALUE),
        new Parameter(MAX_SUSCEPTANCE_MISMATCH_PARAM_NAME, ParameterType.DOUBLE, "Maximum susceptance for per equation stopping criteria", MAX_SUSCEPTANCE_MISMATCH_DEFAULT_VALUE),
        new Parameter(PHASE_SHIFTER_CONTROL_MODE_PARAM_NAME, ParameterType.STRING, "Phase shifter control mode", PHASE_SHIFTER_CONTROL_MODE_DEFAULT_VALUE.name(), getEnumPossibleValues(PhaseShifterControlMode.class)),
        new Parameter(ALWAYS_UPDATE_NETWORK_PARAM_NAME, ParameterType.BOOLEAN, "Update network even if Newton-Raphson algorithm has diverged", NewtonRaphsonParameters.ALWAYS_UPDATE_NETWORK_DEFAULT_VALUE),
        new Parameter(MOST_MESHED_SLACK_BUS_SELECTOR_MAX_NOMINAL_VOLTAGE_PERCENTILE_PARAM_NAME, ParameterType.DOUBLE, "In case of most meshed slack bus selection, the max nominal voltage percentile", MostMeshedSlackBusSelector.MAX_NOMINAL_VOLTAGE_PERCENTILE_DEFAULT_VALUE),
        new Parameter(REPORTED_FEATURES_PARAM_NAME, ParameterType.STRING_LIST, "List of extra reported features to be added to report", null, getEnumPossibleValues(ReportedFeatures.class)),
        new Parameter(SLACK_BUS_COUNTRY_FILTER_PARAM_NAME, ParameterType.STRING_LIST, "Slack bus selection country filter (no filtering if empty)", new ArrayList<>(LfNetworkParameters.SLACK_BUS_COUNTRY_FILTER_DEFAULT_VALUE)),
        new Parameter(ACTIONABLE_SWITCHES_IDS_PARAM_NAME, ParameterType.STRING_LIST, "List of actionable switches IDs (used with fast restart)", new ArrayList<>(ACTIONABLE_SWITCH_IDS_DEFAULT_VALUE)),
        new Parameter(ASYMMETRICAL_PARAM_NAME, ParameterType.BOOLEAN, "Asymmetrical calculation", LfNetworkParameters.ASYMMETRICAL_DEFAULT_VALUE),
        new Parameter(MIN_NOMINAL_VOLTAGE_TARGET_VOLTAGE_CHECK_PARAM_NAME, ParameterType.DOUBLE, "Min nominal voltage for target voltage check", LfNetworkParameters.MIN_NOMINAL_VOLTAGE_TARGET_VOLTAGE_CHECK_DEFAULT_VALUE),
        new Parameter(REACTIVE_POWER_DISPATCH_MODE_PARAM_NAME, ParameterType.STRING, "Generators reactive power from bus dispatch mode", REACTIVE_POWER_DISPATCH_MODE_DEFAULT_VALUE.name(), getEnumPossibleValues(ReactivePowerDispatchMode.class)),
        new Parameter(OUTER_LOOP_NAMES_PARAM_NAME, ParameterType.STRING_LIST, "Ordered explicit list of outer loop names, supported outer loops are " + String.join(", ", ExplicitAcOuterLoopConfig.NAMES), OUTER_LOOP_NAMES_DEFAULT_VALUE),
        new Parameter(USE_ACTIVE_LIMITS_PARAM_NAME, ParameterType.BOOLEAN, "Use active power limits in slack distribution", LfNetworkParameters.USE_ACTIVE_LIMITS_DEFAULT_VALUE),
        new Parameter(LINE_SEARCH_STATE_VECTOR_SCALING_MAX_ITERATION_PARAM_NAME, ParameterType.INTEGER, "Max iteration for the line search state vector scaling", LineSearchStateVectorScaling.DEFAULT_MAX_ITERATION),
        new Parameter(LINE_SEARCH_STATE_VECTOR_SCALING_STEP_FOLD_PARAM_NAME, ParameterType.DOUBLE, "Step fold for the line search state vector scaling", LineSearchStateVectorScaling.DEFAULT_STEP_FOLD),
        new Parameter(MAX_VOLTAGE_CHANGE_STATE_VECTOR_SCALING_MAX_DV_PARAM_NAME, ParameterType.DOUBLE, "Max voltage magnitude change for the max voltage change state vector scaling", MaxVoltageChangeStateVectorScaling.DEFAULT_MAX_DV),
        new Parameter(MAX_VOLTAGE_CHANGE_STATE_VECTOR_SCALING_MAX_DPHI_PARAM_NAME, ParameterType.DOUBLE, "Max voltage angle change for the max voltage change state vector scaling", MaxVoltageChangeStateVectorScaling.DEFAULT_MAX_DPHI),
        new Parameter(LINE_PER_UNIT_MODE_PARAM_NAME, ParameterType.STRING, "Line per unit mode", LinePerUnitMode.IMPEDANCE.name(), getEnumPossibleValues(LinePerUnitMode.class)),
        new Parameter(USE_LOAD_MODEL_PARAM_NAME, ParameterType.BOOLEAN, "Use load model (with voltage dependency) for simulation", LfNetworkParameters.USE_LOAD_MODE_DEFAULT_VALUE),
        new Parameter(DC_APPROXIMATION_TYPE_PARAM_NAME, ParameterType.STRING, "DC approximation type", DcEquationSystemCreationParameters.DC_APPROXIMATION_TYPE_DEFAULT_VALUE.name(), getEnumPossibleValues(DcApproximationType.class)),
        new Parameter(SIMULATE_AUTOMATION_SYSTEMS_PARAM_NAME, ParameterType.BOOLEAN, "Automation systems simulation", LfNetworkParameters.SIMULATE_AUTOMATION_SYSTEMS_DEFAULT_VALUE),
        new Parameter(MAX_NEWTON_KRYLOV_ITERATIONS_PARAM_NAME, ParameterType.INTEGER, "Newton Krylov max number of iterations", NewtonKrylovParameters.DEFAULT_MAX_ITERATIONS),
        new Parameter(NEWTON_KRYLOV_LINE_SEARCH_PARAM_NAME, ParameterType.BOOLEAN, "Newton Krylov line search activation", NewtonKrylovParameters.LINE_SEARCH_DEFAULT_VALUE),
<<<<<<< HEAD
        new Parameter(VOLTAGE_TARGET_PRIORITIES_PARAM_NAME, ParameterType.STRING_LIST, "Voltage target priorities for voltage controls", LfNetworkParameters.VOLTAGE_TARGET_PRIORITY_DEFAULT_VALUE)
=======
        new Parameter(REFERENCE_BUS_SELECTION_MODE_PARAM_NAME, ParameterType.STRING, "Reference bus selection mode", ReferenceBusSelector.DEFAULT_MODE.name(), getEnumPossibleValues(ReferenceBusSelectionMode.class)),
        new Parameter(WRITE_REFERENCE_TERMINALS_PARAM_NAME, ParameterType.BOOLEAN, "Write Reference Terminals", WRITE_REFERENCE_TERMINALS_DEFAULT_VALUE)
>>>>>>> 42ddb08b
    );

    public enum VoltageInitModeOverride {
        NONE,
        VOLTAGE_MAGNITUDE,
        FULL_VOLTAGE
    }

    public enum TransformerVoltageControlMode {
        WITH_GENERATOR_VOLTAGE_CONTROL,
        AFTER_GENERATOR_VOLTAGE_CONTROL,
        INCREMENTAL_VOLTAGE_CONTROL
    }

    public enum ShuntVoltageControlMode {
        WITH_GENERATOR_VOLTAGE_CONTROL,
        INCREMENTAL_VOLTAGE_CONTROL
    }

    public enum PhaseShifterControlMode {
        CONTINUOUS_WITH_DISCRETISATION,
        INCREMENTAL
    }

    public enum ReportedFeatures {
        NEWTON_RAPHSON_LOAD_FLOW,
        NEWTON_RAPHSON_SECURITY_ANALYSIS,
        NEWTON_RAPHSON_SENSITIVITY_ANALYSIS,
    }

    private SlackBusSelectionMode slackBusSelectionMode = SLACK_BUS_SELECTION_MODE_DEFAULT_VALUE;

    private List<String> slackBusesIds = Collections.emptyList();

    private SlackDistributionFailureBehavior slackDistributionFailureBehavior = SLACK_DISTRIBUTION_FAILURE_BEHAVIOR_DEFAULT_VALUE;

    private boolean voltageRemoteControl = VOLTAGE_REMOTE_CONTROL_DEFAULT_VALUE;

    private LowImpedanceBranchMode lowImpedanceBranchMode = LOW_IMPEDANCE_BRANCH_MODE_DEFAULT_VALUE;

    public enum LowImpedanceBranchMode {
        REPLACE_BY_ZERO_IMPEDANCE_LINE,
        REPLACE_BY_MIN_IMPEDANCE_LINE
    }

    private boolean loadPowerFactorConstant = LOAD_POWER_FACTOR_CONSTANT_DEFAULT_VALUE;

    private double plausibleActivePowerLimit = LfNetworkParameters.PLAUSIBLE_ACTIVE_POWER_LIMIT_DEFAULT_VALUE;

    private NewtonRaphsonStoppingCriteriaType newtonRaphsonStoppingCriteriaType = NEWTONRAPHSON_STOPPING_CRITERIA_TYPE_DEFAULT_VALUE;

    private double maxActivePowerMismatch = MAX_ACTIVE_POWER_MISMATCH_DEFAULT_VALUE;

    private double maxReactivePowerMismatch = MAX_REACTIVE_POWER_MISMATCH_DEFAULT_VALUE;

    private double maxVoltageMismatch = MAX_VOLTAGE_MISMATCH_DEFAULT_VALUE;

    private double maxAngleMismatch = MAX_ANGLE_MISMATCH_DEFAULT_VALUE;

    private double maxRatioMismatch = MAX_RATIO_MISMATCH_DEFAULT_VALUE;

    private double maxSusceptanceMismatch = MAX_SUSCEPTANCE_MISMATCH_DEFAULT_VALUE;

    private double slackBusPMaxMismatch = SLACK_BUS_P_MAX_MISMATCH_DEFAULT_VALUE;

    private boolean voltagePerReactivePowerControl = VOLTAGE_PER_REACTIVE_POWER_CONTROL_DEFAULT_VALUE;

    private boolean generatorReactivePowerRemoteControl = GENERATOR_REACTIVE_POWER_REMOTE_CONTROL_DEFAULT_VALUE;

    private boolean transformerReactivePowerControl = TRANSFORMER_REACTIVE_POWER_REMOTE_CONTROL_DEFAULT_VALUE;

    private int maxNewtonRaphsonIterations = NewtonRaphsonParameters.DEFAULT_MAX_ITERATIONS;

    private int maxOuterLoopIterations = AbstractLoadFlowParameters.DEFAULT_MAX_OUTER_LOOP_ITERATIONS;

    private double newtonRaphsonConvEpsPerEq = NewtonRaphsonStoppingCriteria.DEFAULT_CONV_EPS_PER_EQ;

    private VoltageInitModeOverride voltageInitModeOverride = VOLTAGE_INIT_MODE_OVERRIDE_DEFAULT_VALUE;

    private TransformerVoltageControlMode transformerVoltageControlMode = TRANSFORMER_VOLTAGE_CONTROL_MODE_DEFAULT_VALUE;

    private ShuntVoltageControlMode shuntVoltageControlMode = SHUNT_VOLTAGE_CONTROL_MODE_DEFAULT_VALUE;

    private double minPlausibleTargetVoltage = LfNetworkParameters.MIN_PLAUSIBLE_TARGET_VOLTAGE_DEFAULT_VALUE;

    private double maxPlausibleTargetVoltage = LfNetworkParameters.MAX_PLAUSIBLE_TARGET_VOLTAGE_DEFAULT_VALUE;

    private double minNominalVoltageTargetVoltageCheck = LfNetworkParameters.MIN_NOMINAL_VOLTAGE_TARGET_VOLTAGE_CHECK_DEFAULT_VALUE;

    private double minRealisticVoltage = NewtonRaphsonParameters.DEFAULT_MIN_REALISTIC_VOLTAGE;

    private double maxRealisticVoltage = NewtonRaphsonParameters.DEFAULT_MAX_REALISTIC_VOLTAGE;

    private double lowImpedanceThreshold = LfNetworkParameters.LOW_IMPEDANCE_THRESHOLD_DEFAULT_VALUE;

    public enum ReactiveRangeCheckMode {
        MIN_MAX,
        MAX,
        TARGET_P
    }

    private ReactiveRangeCheckMode reactiveRangeCheckMode = LfNetworkParameters.REACTIVE_RANGE_CHECK_MODE_DEFAULT_VALUE;

    private boolean networkCacheEnabled = LfNetworkParameters.CACHE_ENABLED_DEFAULT_VALUE;

    private boolean svcVoltageMonitoring = SVC_VOLTAGE_MONITORING_DEFAULT_VALUE;

    private StateVectorScalingMode stateVectorScalingMode = NewtonRaphsonParameters.DEFAULT_STATE_VECTOR_SCALING_MODE;

    private int maxSlackBusCount = LfNetworkParameters.DEFAULT_MAX_SLACK_BUS_COUNT;

    private String debugDir = LfNetworkParameters.DEBUG_DIR_DEFAULT_VALUE;

    private int incrementalTransformerRatioTapControlOuterLoopMaxTapShift = INCREMENTAL_TRANSFORMER_RATIO_TAP_CONTROL_OUTER_LOOP_MAX_TAP_SHIFT_DEFAULT_VALUE;

    private boolean secondaryVoltageControl = LfNetworkParameters.SECONDARY_VOLTAGE_CONTROL_DEFAULT_VALUE;

    private int reactiveLimitsMaxPqPvSwitch = ReactiveLimitsOuterLoop.MAX_SWITCH_PQ_PV_DEFAULT_VALUE;

    private PhaseShifterControlMode phaseShifterControlMode = PHASE_SHIFTER_CONTROL_MODE_DEFAULT_VALUE;

    private boolean alwaysUpdateNetwork = NewtonRaphsonParameters.ALWAYS_UPDATE_NETWORK_DEFAULT_VALUE;

    private double mostMeshedSlackBusSelectorMaxNominalVoltagePercentile = MostMeshedSlackBusSelector.MAX_NOMINAL_VOLTAGE_PERCENTILE_DEFAULT_VALUE;

    private Set<ReportedFeatures> reportedFeatures = REPORTED_FEATURES_DEFAULT_VALUE;

    private Set<Country> slackBusCountryFilter = LfNetworkParameters.SLACK_BUS_COUNTRY_FILTER_DEFAULT_VALUE;

    private Set<String> actionableSwitchesIds = ACTIONABLE_SWITCH_IDS_DEFAULT_VALUE;

    private boolean asymmetrical = LfNetworkParameters.ASYMMETRICAL_DEFAULT_VALUE;

    private ReactivePowerDispatchMode reactivePowerDispatchMode = REACTIVE_POWER_DISPATCH_MODE_DEFAULT_VALUE;

    private List<String> outerLoopNames = OUTER_LOOP_NAMES_DEFAULT_VALUE;

    private boolean useActiveLimits = LfNetworkParameters.USE_ACTIVE_LIMITS_DEFAULT_VALUE;

    private int lineSearchStateVectorScalingMaxIteration = LineSearchStateVectorScaling.DEFAULT_MAX_ITERATION;

    private double lineSearchStateVectorScalingStepFold = LineSearchStateVectorScaling.DEFAULT_STEP_FOLD;

    private double maxVoltageChangeStateVectorScalingMaxDv = MaxVoltageChangeStateVectorScaling.DEFAULT_MAX_DV;

    private double maxVoltageChangeStateVectorScalingMaxDphi = MaxVoltageChangeStateVectorScaling.DEFAULT_MAX_DPHI;

    private LinePerUnitMode linePerUnitMode = LfNetworkParameters.LINE_PER_UNIT_MODE_DEFAULT_VALUE;

    private boolean useLoadModel = LfNetworkParameters.USE_LOAD_MODE_DEFAULT_VALUE;

    private DcApproximationType dcApproximationType = DcEquationSystemCreationParameters.DC_APPROXIMATION_TYPE_DEFAULT_VALUE;

    private boolean simulateAutomationSystems = LfNetworkParameters.SIMULATE_AUTOMATION_SYSTEMS_DEFAULT_VALUE;

    private AcSolverType acSolverType = AcSolverType.NEWTON_RAPHSON;

    private int maxNewtonKrylovIterations = NewtonKrylovParameters.DEFAULT_MAX_ITERATIONS;

    private boolean newtonKrylovLineSearch = NewtonKrylovParameters.LINE_SEARCH_DEFAULT_VALUE;

<<<<<<< HEAD
    private List<String> voltageTargetPriority = LfNetworkParameters.VOLTAGE_TARGET_PRIORITY_DEFAULT_VALUE;
=======
    private ReferenceBusSelectionMode referenceBusSelectionMode = ReferenceBusSelector.DEFAULT_MODE;

    private boolean writeReferenceTerminals = WRITE_REFERENCE_TERMINALS_DEFAULT_VALUE;
>>>>>>> 42ddb08b

    public static double checkParameterValue(double parameterValue, boolean condition, String parameterName) {
        if (!condition) {
            throw new IllegalArgumentException("Invalid value for parameter " + parameterName + ": " + parameterValue);
        }
        return parameterValue;
    }

    public static int checkParameterValue(int parameterValue, boolean condition, String parameterName) {
        if (!condition) {
            throw new IllegalArgumentException("Invalid value for parameter " + parameterName + ": " + parameterValue);
        }
        return parameterValue;
    }

    @Override
    public String getName() {
        return "open-load-flow-parameters";
    }

    public SlackBusSelectionMode getSlackBusSelectionMode() {
        return slackBusSelectionMode;
    }

    public OpenLoadFlowParameters setSlackBusSelectionMode(SlackBusSelectionMode slackBusSelectionMode) {
        this.slackBusSelectionMode = Objects.requireNonNull(slackBusSelectionMode);
        return this;
    }

    public List<String> getSlackBusesIds() {
        return slackBusesIds;
    }

    public OpenLoadFlowParameters setSlackBusesIds(List<String> slackBusesIds) {
        this.slackBusesIds = Objects.requireNonNull(slackBusesIds);
        return this;
    }

    public OpenLoadFlowParameters setSlackBusId(String slackBusId) {
        this.slackBusesIds = List.of(Objects.requireNonNull(slackBusId));
        return this;
    }

    public SlackDistributionFailureBehavior getSlackDistributionFailureBehavior() {
        return slackDistributionFailureBehavior;
    }

    public OpenLoadFlowParameters setSlackDistributionFailureBehavior(SlackDistributionFailureBehavior slackDistributionFailureBehavior) {
        this.slackDistributionFailureBehavior = Objects.requireNonNull(slackDistributionFailureBehavior);
        return this;
    }

    public boolean isVoltageRemoteControl() {
        return voltageRemoteControl;
    }

    public OpenLoadFlowParameters setVoltageRemoteControl(boolean voltageRemoteControl) {
        this.voltageRemoteControl = voltageRemoteControl;
        return this;
    }

    public LowImpedanceBranchMode getLowImpedanceBranchMode() {
        return lowImpedanceBranchMode;
    }

    public OpenLoadFlowParameters setLowImpedanceBranchMode(LowImpedanceBranchMode lowImpedanceBranchMode) {
        this.lowImpedanceBranchMode = Objects.requireNonNull(lowImpedanceBranchMode);
        return this;
    }

    public boolean isLoadPowerFactorConstant() {
        return loadPowerFactorConstant;
    }

    public OpenLoadFlowParameters setLoadPowerFactorConstant(boolean loadPowerFactorConstant) {
        this.loadPowerFactorConstant = loadPowerFactorConstant;
        return this;
    }

    public double getPlausibleActivePowerLimit() {
        return plausibleActivePowerLimit;
    }

    public OpenLoadFlowParameters setPlausibleActivePowerLimit(double plausibleActivePowerLimit) {
        if (plausibleActivePowerLimit <= 0) {
            throw new IllegalArgumentException("Invalid plausible active power limit: " + plausibleActivePowerLimit);
        }
        this.plausibleActivePowerLimit = plausibleActivePowerLimit;
        return this;
    }

    public double getSlackBusPMaxMismatch() {
        return slackBusPMaxMismatch;
    }

    public OpenLoadFlowParameters setSlackBusPMaxMismatch(double slackBusPMaxMismatch) {
        this.slackBusPMaxMismatch = checkParameterValue(slackBusPMaxMismatch,
                slackBusPMaxMismatch >= 0,
                SLACK_BUS_P_MAX_MISMATCH_PARAM_NAME);
        return this;
    }

    public boolean isVoltagePerReactivePowerControl() {
        return voltagePerReactivePowerControl;
    }

    public OpenLoadFlowParameters setVoltagePerReactivePowerControl(boolean voltagePerReactivePowerControl) {
        this.voltagePerReactivePowerControl = voltagePerReactivePowerControl;
        return this;
    }

    public boolean isGeneratorReactivePowerRemoteControl() {
        return generatorReactivePowerRemoteControl;
    }

    public OpenLoadFlowParameters setGeneratorReactivePowerRemoteControl(boolean generatorReactivePowerRemoteControl) {
        this.generatorReactivePowerRemoteControl = generatorReactivePowerRemoteControl;
        return this;
    }

    public boolean isTransformerReactivePowerControl() {
        return transformerReactivePowerControl;
    }

    public OpenLoadFlowParameters setTransformerReactivePowerControl(boolean transformerReactivePowerControl) {
        this.transformerReactivePowerControl = transformerReactivePowerControl;
        return this;
    }

    public int getMaxNewtonRaphsonIterations() {
        return maxNewtonRaphsonIterations;
    }

    public OpenLoadFlowParameters setMaxNewtonRaphsonIterations(int maxNewtonRaphsonIterations) {
        this.maxNewtonRaphsonIterations = checkParameterValue(maxNewtonRaphsonIterations,
                maxNewtonRaphsonIterations >= 1,
                MAX_NEWTON_RAPHSON_ITERATIONS_PARAM_NAME);
        return this;
    }

    public int getMaxOuterLoopIterations() {
        return maxOuterLoopIterations;
    }

    public OpenLoadFlowParameters setMaxOuterLoopIterations(int maxOuterLoopIterations) {
        this.maxOuterLoopIterations = checkParameterValue(maxOuterLoopIterations,
                maxOuterLoopIterations >= 1,
                MAX_OUTER_LOOP_ITERATIONS_PARAM_NAME);
        return this;
    }

    public double getNewtonRaphsonConvEpsPerEq() {
        return newtonRaphsonConvEpsPerEq;
    }

    public OpenLoadFlowParameters setNewtonRaphsonConvEpsPerEq(double newtonRaphsonConvEpsPerEq) {
        this.newtonRaphsonConvEpsPerEq = checkParameterValue(newtonRaphsonConvEpsPerEq,
                newtonRaphsonConvEpsPerEq > 0,
                NEWTON_RAPHSON_CONV_EPS_PER_EQ_PARAM_NAME);
        return this;
    }

    public NewtonRaphsonStoppingCriteriaType getNewtonRaphsonStoppingCriteriaType() {
        return newtonRaphsonStoppingCriteriaType;
    }

    public OpenLoadFlowParameters setNewtonRaphsonStoppingCriteriaType(NewtonRaphsonStoppingCriteriaType newtonRaphsonStoppingCriteriaType) {
        this.newtonRaphsonStoppingCriteriaType = Objects.requireNonNull(newtonRaphsonStoppingCriteriaType);
        return this;
    }

    public double getMaxActivePowerMismatch() {
        return maxActivePowerMismatch;
    }

    public OpenLoadFlowParameters setMaxActivePowerMismatch(double maxActivePowerMismatch) {
        this.maxActivePowerMismatch = checkParameterValue(maxActivePowerMismatch,
                maxActivePowerMismatch > 0,
                MAX_ACTIVE_POWER_MISMATCH_PARAM_NAME);
        return this;
    }

    public double getMaxReactivePowerMismatch() {
        return maxReactivePowerMismatch;
    }

    public OpenLoadFlowParameters setMaxReactivePowerMismatch(double maxReactivePowerMismatch) {
        this.maxReactivePowerMismatch = checkParameterValue(maxReactivePowerMismatch,
                maxReactivePowerMismatch > 0,
                MAX_REACTIVE_POWER_MISMATCH_PARAM_NAME);
        return this;
    }

    public double getMaxVoltageMismatch() {
        return maxVoltageMismatch;
    }

    public OpenLoadFlowParameters setMaxVoltageMismatch(double maxVoltageMismatch) {
        this.maxVoltageMismatch = checkParameterValue(maxVoltageMismatch,
                maxVoltageMismatch > 0,
                MAX_VOLTAGE_MISMATCH_PARAM_NAME);
        return this;
    }

    public double getMaxAngleMismatch() {
        return maxAngleMismatch;
    }

    public OpenLoadFlowParameters setMaxAngleMismatch(double maxAngleMismatch) {
        this.maxAngleMismatch = checkParameterValue(maxAngleMismatch,
                maxAngleMismatch > 0,
                MAX_ANGLE_MISMATCH_PARAM_NAME);
        return this;
    }

    public double getMaxRatioMismatch() {
        return maxRatioMismatch;
    }

    public OpenLoadFlowParameters setMaxRatioMismatch(double maxRatioMismatch) {
        this.maxRatioMismatch = checkParameterValue(maxRatioMismatch,
                maxRatioMismatch > 0,
                MAX_RATIO_MISMATCH_PARAM_NAME);
        return this;
    }

    public double getMaxSusceptanceMismatch() {
        return maxSusceptanceMismatch;
    }

    public OpenLoadFlowParameters setMaxSusceptanceMismatch(double maxSusceptanceMismatch) {
        this.maxSusceptanceMismatch = checkParameterValue(maxSusceptanceMismatch,
                maxSusceptanceMismatch > 0,
                MAX_SUSCEPTANCE_MISMATCH_PARAM_NAME);
        return this;
    }

    public VoltageInitModeOverride getVoltageInitModeOverride() {
        return voltageInitModeOverride;
    }

    public OpenLoadFlowParameters setVoltageInitModeOverride(VoltageInitModeOverride voltageInitModeOverride) {
        this.voltageInitModeOverride = Objects.requireNonNull(voltageInitModeOverride);
        return this;
    }

    public TransformerVoltageControlMode getTransformerVoltageControlMode() {
        return transformerVoltageControlMode;
    }

    public OpenLoadFlowParameters setTransformerVoltageControlMode(TransformerVoltageControlMode transformerVoltageControlMode) {
        this.transformerVoltageControlMode = Objects.requireNonNull(transformerVoltageControlMode);
        return this;
    }

    public ShuntVoltageControlMode getShuntVoltageControlMode() {
        return shuntVoltageControlMode;
    }

    public OpenLoadFlowParameters setShuntVoltageControlMode(ShuntVoltageControlMode shuntVoltageControlMode) {
        this.shuntVoltageControlMode = Objects.requireNonNull(shuntVoltageControlMode);
        return this;
    }

    public double getMinPlausibleTargetVoltage() {
        return minPlausibleTargetVoltage;
    }

    public OpenLoadFlowParameters setMinPlausibleTargetVoltage(double minPlausibleTargetVoltage) {
        this.minPlausibleTargetVoltage = checkParameterValue(minPlausibleTargetVoltage,
                minPlausibleTargetVoltage >= 0,
                MIN_PLAUSIBLE_TARGET_VOLTAGE_PARAM_NAME);
        return this;
    }

    public double getMaxPlausibleTargetVoltage() {
        return maxPlausibleTargetVoltage;
    }

    public OpenLoadFlowParameters setMaxPlausibleTargetVoltage(double maxPlausibleTargetVoltage) {
        this.maxPlausibleTargetVoltage = checkParameterValue(maxPlausibleTargetVoltage,
                maxPlausibleTargetVoltage >= 0,
                MAX_PLAUSIBLE_TARGET_VOLTAGE_PARAM_NAME);
        return this;
    }

    public double getMinNominalVoltageTargetVoltageCheck() {
        return minNominalVoltageTargetVoltageCheck;
    }

    public OpenLoadFlowParameters setMinNominalVoltageTargetVoltageCheck(double minNominalVoltageTargetVoltageCheck) {
        this.minNominalVoltageTargetVoltageCheck = checkParameterValue(minNominalVoltageTargetVoltageCheck,
                minNominalVoltageTargetVoltageCheck >= 0,
                MIN_NOMINAL_VOLTAGE_TARGET_VOLTAGE_CHECK_PARAM_NAME);
        return this;
    }

    public double getMinRealisticVoltage() {
        return minRealisticVoltage;
    }

    public OpenLoadFlowParameters setMinRealisticVoltage(double minRealisticVoltage) {
        this.minRealisticVoltage = checkParameterValue(minRealisticVoltage,
                minRealisticVoltage >= 0,
                MIN_REALISTIC_VOLTAGE_PARAM_NAME);
        return this;
    }

    public double getMaxRealisticVoltage() {
        return maxRealisticVoltage;
    }

    public OpenLoadFlowParameters setMaxRealisticVoltage(double maxRealisticVoltage) {
        this.maxRealisticVoltage = checkParameterValue(maxRealisticVoltage,
                maxRealisticVoltage >= 0,
                MAX_REALISTIC_VOLTAGE_PARAM_NAME);
        return this;
    }

    public ReactiveRangeCheckMode getReactiveRangeCheckMode() {
        return reactiveRangeCheckMode;
    }

    public OpenLoadFlowParameters setReactiveRangeCheckMode(ReactiveRangeCheckMode reactiveRangeCheckMode) {
        this.reactiveRangeCheckMode = reactiveRangeCheckMode;
        return this;
    }

    public double getLowImpedanceThreshold() {
        return lowImpedanceThreshold;
    }

    public OpenLoadFlowParameters setLowImpedanceThreshold(double lowImpedanceThreshold) {
        this.lowImpedanceThreshold = checkParameterValue(lowImpedanceThreshold,
                lowImpedanceThreshold > 0,
                LOW_IMPEDANCE_THRESHOLD_PARAM_NAME);
        return this;
    }

    public boolean isNetworkCacheEnabled() {
        return networkCacheEnabled;
    }

    public OpenLoadFlowParameters setNetworkCacheEnabled(boolean networkCacheEnabled) {
        this.networkCacheEnabled = networkCacheEnabled;
        return this;
    }

    public boolean isSvcVoltageMonitoring() {
        return svcVoltageMonitoring;
    }

    public OpenLoadFlowParameters setSvcVoltageMonitoring(boolean svcVoltageMonitoring) {
        this.svcVoltageMonitoring = svcVoltageMonitoring;
        return this;
    }

    public StateVectorScalingMode getStateVectorScalingMode() {
        return stateVectorScalingMode;
    }

    public OpenLoadFlowParameters setStateVectorScalingMode(StateVectorScalingMode stateVectorScalingMode) {
        this.stateVectorScalingMode = Objects.requireNonNull(stateVectorScalingMode);
        return this;
    }

    public int getMaxSlackBusCount() {
        return maxSlackBusCount;
    }

    public OpenLoadFlowParameters setMaxSlackBusCount(int maxSlackBusCount) {
        this.maxSlackBusCount = LfNetworkParameters.checkMaxSlackBusCount(maxSlackBusCount);
        return this;
    }

    public boolean isSecondaryVoltageControl() {
        return secondaryVoltageControl;
    }

    public OpenLoadFlowParameters setSecondaryVoltageControl(boolean secondaryVoltageControl) {
        this.secondaryVoltageControl = secondaryVoltageControl;
        return this;
    }

    public boolean isUseActiveLimits() {
        return useActiveLimits;
    }

    public OpenLoadFlowParameters setUseActiveLimits(boolean useActiveLimits) {
        this.useActiveLimits = useActiveLimits;
        return this;
    }

    public String getDebugDir() {
        return debugDir;
    }

    public OpenLoadFlowParameters setDebugDir(String debugDir) {
        this.debugDir = debugDir;
        return this;
    }

    public int getIncrementalTransformerRatioTapControlOuterLoopMaxTapShift() {
        return incrementalTransformerRatioTapControlOuterLoopMaxTapShift;
    }

    public OpenLoadFlowParameters setIncrementalTransformerRatioTapControlOuterLoopMaxTapShift(int incrementalTransformerRatioTapControlOuterLoopMaxTapShift) {
        this.incrementalTransformerRatioTapControlOuterLoopMaxTapShift = checkParameterValue(incrementalTransformerRatioTapControlOuterLoopMaxTapShift,
                incrementalTransformerRatioTapControlOuterLoopMaxTapShift >= 1,
                INCREMENTAL_TRANSFORMER_RATIO_TAP_CONTROL_OUTER_LOOP_MAX_TAP_SHIFT_PARAM_NAME);
        return this;
    }

    public int getReactiveLimitsMaxPqPvSwitch() {
        return reactiveLimitsMaxPqPvSwitch;
    }

    public OpenLoadFlowParameters setReactiveLimitsMaxPqPvSwitch(int reactiveLimitsMaxPqPvSwitch) {
        this.reactiveLimitsMaxPqPvSwitch = checkParameterValue(reactiveLimitsMaxPqPvSwitch,
                reactiveLimitsMaxPqPvSwitch >= 0,
                REACTIVE_LIMITS_MAX_SWITCH_PQ_PV_PARAM_NAME);
        return this;
    }

    public PhaseShifterControlMode getPhaseShifterControlMode() {
        return phaseShifterControlMode;
    }

    public OpenLoadFlowParameters setPhaseShifterControlMode(PhaseShifterControlMode phaseShifterControlMode) {
        this.phaseShifterControlMode = Objects.requireNonNull(phaseShifterControlMode);
        return this;
    }

    public boolean isAlwaysUpdateNetwork() {
        return alwaysUpdateNetwork;
    }

    public OpenLoadFlowParameters setAlwaysUpdateNetwork(boolean alwaysUpdateNetwork) {
        this.alwaysUpdateNetwork = alwaysUpdateNetwork;
        return this;
    }

    public double getMostMeshedSlackBusSelectorMaxNominalVoltagePercentile() {
        return mostMeshedSlackBusSelectorMaxNominalVoltagePercentile;
    }

    public OpenLoadFlowParameters setMostMeshedSlackBusSelectorMaxNominalVoltagePercentile(double mostMeshedSlackBusSelectorMaxNominalVoltagePercentile) {
        this.mostMeshedSlackBusSelectorMaxNominalVoltagePercentile = checkParameterValue(mostMeshedSlackBusSelectorMaxNominalVoltagePercentile,
                mostMeshedSlackBusSelectorMaxNominalVoltagePercentile >= 0 &&
                        mostMeshedSlackBusSelectorMaxNominalVoltagePercentile <= 100,
                MOST_MESHED_SLACK_BUS_SELECTOR_MAX_NOMINAL_VOLTAGE_PERCENTILE_PARAM_NAME);
        return this;
    }

    public Set<ReportedFeatures> getReportedFeatures() {
        return reportedFeatures;
    }

    public OpenLoadFlowParameters setReportedFeatures(Set<ReportedFeatures> reportedFeatures) {
        this.reportedFeatures = Objects.requireNonNull(reportedFeatures);
        return this;
    }

    public Set<Country> getSlackBusCountryFilter() {
        return slackBusCountryFilter;
    }

    public OpenLoadFlowParameters setSlackBusCountryFilter(Set<Country> slackBusCountryFilter) {
        this.slackBusCountryFilter = Objects.requireNonNull(slackBusCountryFilter);
        return this;
    }

    public Set<String> getActionableSwitchesIds() {
        return actionableSwitchesIds;
    }

    public OpenLoadFlowParameters setActionableSwitchesIds(Set<String> actionableSwitchesIds) {
        this.actionableSwitchesIds = Objects.requireNonNull(actionableSwitchesIds);
        return this;
    }

    public boolean isAsymmetrical() {
        return asymmetrical;
    }

    public OpenLoadFlowParameters setAsymmetrical(boolean asymmetrical) {
        this.asymmetrical = asymmetrical;
        return this;
    }

    public ReactivePowerDispatchMode getReactivePowerDispatchMode() {
        return reactivePowerDispatchMode;
    }

    public OpenLoadFlowParameters setReactivePowerDispatchMode(ReactivePowerDispatchMode reactivePowerDispatchMode) {
        this.reactivePowerDispatchMode = Objects.requireNonNull(reactivePowerDispatchMode);
        return this;
    }

    public List<String> getOuterLoopNames() {
        return outerLoopNames;
    }

    public OpenLoadFlowParameters setOuterLoopNames(List<String> outerLoopNames) {
        this.outerLoopNames = outerLoopNames;
        return this;
    }

    public int getLineSearchStateVectorScalingMaxIteration() {
        return lineSearchStateVectorScalingMaxIteration;
    }

    public OpenLoadFlowParameters setLineSearchStateVectorScalingMaxIteration(int lineSearchStateVectorScalingMaxIteration) {
        this.lineSearchStateVectorScalingMaxIteration = checkParameterValue(lineSearchStateVectorScalingMaxIteration,
                lineSearchStateVectorScalingMaxIteration >= 1,
                LINE_SEARCH_STATE_VECTOR_SCALING_MAX_ITERATION_PARAM_NAME);
        return this;
    }

    public double getLineSearchStateVectorScalingStepFold() {
        return lineSearchStateVectorScalingStepFold;
    }

    public OpenLoadFlowParameters setLineSearchStateVectorScalingStepFold(double lineSearchStateVectorScalingStepFold) {
        this.lineSearchStateVectorScalingStepFold = checkParameterValue(lineSearchStateVectorScalingStepFold,
                lineSearchStateVectorScalingStepFold > 1,
                LINE_SEARCH_STATE_VECTOR_SCALING_STEP_FOLD_PARAM_NAME);
        return this;
    }

    public double getMaxVoltageChangeStateVectorScalingMaxDv() {
        return maxVoltageChangeStateVectorScalingMaxDv;
    }

    public OpenLoadFlowParameters setMaxVoltageChangeStateVectorScalingMaxDv(double maxVoltageChangeStateVectorScalingMaxDv) {
        this.maxVoltageChangeStateVectorScalingMaxDv = checkParameterValue(maxVoltageChangeStateVectorScalingMaxDv,
                maxVoltageChangeStateVectorScalingMaxDv > 0,
                MAX_VOLTAGE_CHANGE_STATE_VECTOR_SCALING_MAX_DV_PARAM_NAME);
        return this;
    }

    public double getMaxVoltageChangeStateVectorScalingMaxDphi() {
        return maxVoltageChangeStateVectorScalingMaxDphi;
    }

    public OpenLoadFlowParameters setMaxVoltageChangeStateVectorScalingMaxDphi(double maxVoltageChangeStateVectorScalingMaxDphi) {
        this.maxVoltageChangeStateVectorScalingMaxDphi = checkParameterValue(maxVoltageChangeStateVectorScalingMaxDphi,
                maxVoltageChangeStateVectorScalingMaxDphi > 0,
                MAX_VOLTAGE_CHANGE_STATE_VECTOR_SCALING_MAX_DPHI_PARAM_NAME);
        return this;
    }

    public LinePerUnitMode getLinePerUnitMode() {
        return linePerUnitMode;
    }

    public OpenLoadFlowParameters setLinePerUnitMode(LinePerUnitMode linePerUnitMode) {
        this.linePerUnitMode = Objects.requireNonNull(linePerUnitMode);
        return this;
    }

    public boolean isUseLoadModel() {
        return useLoadModel;
    }

    public OpenLoadFlowParameters setUseLoadModel(boolean useLoadModel) {
        this.useLoadModel = useLoadModel;
        return this;
    }

    public DcApproximationType getDcApproximationType() {
        return dcApproximationType;
    }

    public OpenLoadFlowParameters setDcApproximationType(DcApproximationType dcApproximationType) {
        this.dcApproximationType = Objects.requireNonNull(dcApproximationType);
        return this;
    }

    public boolean isSimulateAutomationSystems() {
        return simulateAutomationSystems;
    }

    public OpenLoadFlowParameters setSimulateAutomationSystems(boolean simulateAutomationSystems) {
        this.simulateAutomationSystems = simulateAutomationSystems;
        return this;
    }

    public AcSolverType getAcSolverType() {
        return acSolverType;
    }

    public OpenLoadFlowParameters setAcSolverType(AcSolverType acSolverType) {
        this.acSolverType = Objects.requireNonNull(acSolverType);
        return this;
    }

    public int getMaxNewtonKrylovIterations() {
        return maxNewtonKrylovIterations;
    }

    public OpenLoadFlowParameters setMaxNewtonKrylovIterations(int maxNewtonKrylovIterations) {
        this.maxNewtonKrylovIterations = checkParameterValue(maxNewtonKrylovIterations,
                maxNewtonKrylovIterations >= 1,
                MAX_NEWTON_KRYLOV_ITERATIONS_PARAM_NAME);
        return this;
    }

    public boolean isNewtonKrylovLineSearch() {
        return newtonKrylovLineSearch;
    }

    public OpenLoadFlowParameters setNewtonKrylovLineSearch(boolean newtonKrylovLineSearch) {
        this.newtonKrylovLineSearch = newtonKrylovLineSearch;
        return this;
    }

<<<<<<< HEAD
    public List<String> getVoltageTargetPriority() {
        return voltageTargetPriority;
    }

    public OpenLoadFlowParameters setVoltageTargetPriority(List<String> voltageTargetPriority) {
        this.voltageTargetPriority = LfNetworkParameters.checkVoltageTargetPriority(voltageTargetPriority);
=======
    public ReferenceBusSelectionMode getReferenceBusSelectionMode() {
        return referenceBusSelectionMode;
    }

    public OpenLoadFlowParameters setReferenceBusSelectionMode(ReferenceBusSelectionMode referenceBusSelectionMode) {
        this.referenceBusSelectionMode = referenceBusSelectionMode;
        return this;
    }

    public boolean isWriteReferenceTerminals() {
        return writeReferenceTerminals;
    }

    public OpenLoadFlowParameters setWriteReferenceTerminals(boolean writeReferenceTerminals) {
        this.writeReferenceTerminals = writeReferenceTerminals;
>>>>>>> 42ddb08b
        return this;
    }

    public static OpenLoadFlowParameters load() {
        return load(PlatformConfig.defaultConfig());
    }

    public static OpenLoadFlowParameters load(PlatformConfig platformConfig) {
        OpenLoadFlowParameters parameters = new OpenLoadFlowParameters();
        platformConfig.getOptionalModuleConfig("open-loadflow-default-parameters")
            .ifPresent(config -> parameters
                .setSlackBusSelectionMode(config.getEnumProperty(SLACK_BUS_SELECTION_MODE_PARAM_NAME, SlackBusSelectionMode.class, SLACK_BUS_SELECTION_MODE_DEFAULT_VALUE))
                .setSlackBusesIds(config.getStringListProperty(SLACK_BUSES_IDS_PARAM_NAME, Collections.emptyList()))
                .setLowImpedanceBranchMode(config.getEnumProperty(LOW_IMPEDANCE_BRANCH_MODE_PARAM_NAME, LowImpedanceBranchMode.class, LOW_IMPEDANCE_BRANCH_MODE_DEFAULT_VALUE))
                .setVoltageRemoteControl(config.getBooleanProperty(VOLTAGE_REMOTE_CONTROL_PARAM_NAME, VOLTAGE_REMOTE_CONTROL_DEFAULT_VALUE))
                .setSlackDistributionFailureBehavior(config.getEnumProperty(SLACK_DISTRIBUTION_FAILURE_BEHAVIOR_PARAM_NAME, SlackDistributionFailureBehavior.class, SLACK_DISTRIBUTION_FAILURE_BEHAVIOR_DEFAULT_VALUE))
                .setLoadPowerFactorConstant(config.getBooleanProperty(LOAD_POWER_FACTOR_CONSTANT_PARAM_NAME, LOAD_POWER_FACTOR_CONSTANT_DEFAULT_VALUE))
                .setPlausibleActivePowerLimit(config.getDoubleProperty(PLAUSIBLE_ACTIVE_POWER_LIMIT_PARAM_NAME, LfNetworkParameters.PLAUSIBLE_ACTIVE_POWER_LIMIT_DEFAULT_VALUE))
                .setNewtonRaphsonStoppingCriteriaType(config.getEnumProperty(NEWTONRAPHSON_STOPPING_CRITERIA_TYPE_PARAM_NAME, NewtonRaphsonStoppingCriteriaType.class, NEWTONRAPHSON_STOPPING_CRITERIA_TYPE_DEFAULT_VALUE))
                .setMaxActivePowerMismatch(config.getDoubleProperty(MAX_ACTIVE_POWER_MISMATCH_PARAM_NAME, MAX_ACTIVE_POWER_MISMATCH_DEFAULT_VALUE))
                .setMaxReactivePowerMismatch(config.getDoubleProperty(MAX_REACTIVE_POWER_MISMATCH_PARAM_NAME, MAX_REACTIVE_POWER_MISMATCH_DEFAULT_VALUE))
                .setMaxVoltageMismatch(config.getDoubleProperty(MAX_VOLTAGE_MISMATCH_PARAM_NAME, MAX_VOLTAGE_MISMATCH_DEFAULT_VALUE))
                .setMaxAngleMismatch(config.getDoubleProperty(MAX_ANGLE_MISMATCH_PARAM_NAME, MAX_ANGLE_MISMATCH_DEFAULT_VALUE))
                .setMaxRatioMismatch(config.getDoubleProperty(MAX_RATIO_MISMATCH_PARAM_NAME, MAX_RATIO_MISMATCH_DEFAULT_VALUE))
                .setMaxSusceptanceMismatch(config.getDoubleProperty(MAX_SUSCEPTANCE_MISMATCH_PARAM_NAME, MAX_SUSCEPTANCE_MISMATCH_DEFAULT_VALUE))
                .setSlackBusPMaxMismatch(config.getDoubleProperty(SLACK_BUS_P_MAX_MISMATCH_PARAM_NAME, SLACK_BUS_P_MAX_MISMATCH_DEFAULT_VALUE))
                .setVoltagePerReactivePowerControl(config.getBooleanProperty(VOLTAGE_PER_REACTIVE_POWER_CONTROL_PARAM_NAME, VOLTAGE_PER_REACTIVE_POWER_CONTROL_DEFAULT_VALUE))
                .setGeneratorReactivePowerRemoteControl(config.getBooleanProperty(GENERATOR_REACTIVE_POWER_REMOTE_CONTROL_PARAM_NAME, GENERATOR_REACTIVE_POWER_REMOTE_CONTROL_DEFAULT_VALUE))
                .setTransformerReactivePowerControl(config.getBooleanProperty(TRANSFORMER_REACTIVE_POWER_CONTROL_PARAM_NAME, TRANSFORMER_REACTIVE_POWER_REMOTE_CONTROL_DEFAULT_VALUE))
                .setMaxNewtonRaphsonIterations(config.getIntProperty(MAX_NEWTON_RAPHSON_ITERATIONS_PARAM_NAME, NewtonRaphsonParameters.DEFAULT_MAX_ITERATIONS))
                .setMaxOuterLoopIterations(config.getIntProperty(MAX_OUTER_LOOP_ITERATIONS_PARAM_NAME, AbstractLoadFlowParameters.DEFAULT_MAX_OUTER_LOOP_ITERATIONS))
                .setNewtonRaphsonConvEpsPerEq(config.getDoubleProperty(NEWTON_RAPHSON_CONV_EPS_PER_EQ_PARAM_NAME, NewtonRaphsonStoppingCriteria.DEFAULT_CONV_EPS_PER_EQ))
                .setVoltageInitModeOverride(config.getEnumProperty(VOLTAGE_INIT_MODE_OVERRIDE_PARAM_NAME, VoltageInitModeOverride.class, VOLTAGE_INIT_MODE_OVERRIDE_DEFAULT_VALUE))
                .setTransformerVoltageControlMode(config.getEnumProperty(TRANSFORMER_VOLTAGE_CONTROL_MODE_PARAM_NAME, TransformerVoltageControlMode.class, TRANSFORMER_VOLTAGE_CONTROL_MODE_DEFAULT_VALUE))
                .setShuntVoltageControlMode(config.getEnumProperty(SHUNT_VOLTAGE_CONTROL_MODE_PARAM_NAME, ShuntVoltageControlMode.class, SHUNT_VOLTAGE_CONTROL_MODE_DEFAULT_VALUE))
                .setMinPlausibleTargetVoltage(config.getDoubleProperty(MIN_PLAUSIBLE_TARGET_VOLTAGE_PARAM_NAME, LfNetworkParameters.MIN_PLAUSIBLE_TARGET_VOLTAGE_DEFAULT_VALUE))
                .setMaxPlausibleTargetVoltage(config.getDoubleProperty(MAX_PLAUSIBLE_TARGET_VOLTAGE_PARAM_NAME, LfNetworkParameters.MAX_PLAUSIBLE_TARGET_VOLTAGE_DEFAULT_VALUE))
                .setMinRealisticVoltage(config.getDoubleProperty(MIN_REALISTIC_VOLTAGE_PARAM_NAME, NewtonRaphsonParameters.DEFAULT_MIN_REALISTIC_VOLTAGE))
                .setMaxRealisticVoltage(config.getDoubleProperty(MAX_REALISTIC_VOLTAGE_PARAM_NAME, NewtonRaphsonParameters.DEFAULT_MAX_REALISTIC_VOLTAGE))
                .setReactiveRangeCheckMode(config.getEnumProperty(REACTIVE_RANGE_CHECK_MODE_PARAM_NAME, ReactiveRangeCheckMode.class, LfNetworkParameters.REACTIVE_RANGE_CHECK_MODE_DEFAULT_VALUE))
                .setLowImpedanceThreshold(config.getDoubleProperty(LOW_IMPEDANCE_THRESHOLD_PARAM_NAME, LfNetworkParameters.LOW_IMPEDANCE_THRESHOLD_DEFAULT_VALUE))
                .setNetworkCacheEnabled(config.getBooleanProperty(NETWORK_CACHE_ENABLED_PARAM_NAME, LfNetworkParameters.CACHE_ENABLED_DEFAULT_VALUE))
                .setSvcVoltageMonitoring(config.getBooleanProperty(SVC_VOLTAGE_MONITORING_PARAM_NAME, SVC_VOLTAGE_MONITORING_DEFAULT_VALUE))
                .setNetworkCacheEnabled(config.getBooleanProperty(NETWORK_CACHE_ENABLED_PARAM_NAME, LfNetworkParameters.CACHE_ENABLED_DEFAULT_VALUE))
                .setStateVectorScalingMode(config.getEnumProperty(STATE_VECTOR_SCALING_MODE_PARAM_NAME, StateVectorScalingMode.class, NewtonRaphsonParameters.DEFAULT_STATE_VECTOR_SCALING_MODE))
                .setMaxSlackBusCount(config.getIntProperty(MAX_SLACK_BUS_COUNT_PARAM_NAME, LfNetworkParameters.DEFAULT_MAX_SLACK_BUS_COUNT))
                .setDebugDir(config.getStringProperty(DEBUG_DIR_PARAM_NAME, LfNetworkParameters.DEBUG_DIR_DEFAULT_VALUE))
                .setIncrementalTransformerRatioTapControlOuterLoopMaxTapShift(config.getIntProperty(INCREMENTAL_TRANSFORMER_RATIO_TAP_CONTROL_OUTER_LOOP_MAX_TAP_SHIFT_PARAM_NAME, INCREMENTAL_TRANSFORMER_RATIO_TAP_CONTROL_OUTER_LOOP_MAX_TAP_SHIFT_DEFAULT_VALUE))
                .setSecondaryVoltageControl(config.getBooleanProperty(SECONDARY_VOLTAGE_CONTROL_PARAM_NAME, LfNetworkParameters.SECONDARY_VOLTAGE_CONTROL_DEFAULT_VALUE))
                .setReactiveLimitsMaxPqPvSwitch(config.getIntProperty(REACTIVE_LIMITS_MAX_SWITCH_PQ_PV_PARAM_NAME, ReactiveLimitsOuterLoop.MAX_SWITCH_PQ_PV_DEFAULT_VALUE))
                .setPhaseShifterControlMode(config.getEnumProperty(PHASE_SHIFTER_CONTROL_MODE_PARAM_NAME, PhaseShifterControlMode.class, PHASE_SHIFTER_CONTROL_MODE_DEFAULT_VALUE))
                .setAlwaysUpdateNetwork(config.getBooleanProperty(ALWAYS_UPDATE_NETWORK_PARAM_NAME, NewtonRaphsonParameters.ALWAYS_UPDATE_NETWORK_DEFAULT_VALUE))
                .setMostMeshedSlackBusSelectorMaxNominalVoltagePercentile(config.getDoubleProperty(MOST_MESHED_SLACK_BUS_SELECTOR_MAX_NOMINAL_VOLTAGE_PERCENTILE_PARAM_NAME, MostMeshedSlackBusSelector.MAX_NOMINAL_VOLTAGE_PERCENTILE_DEFAULT_VALUE))
                .setReportedFeatures(config.getEnumSetProperty(REPORTED_FEATURES_PARAM_NAME, ReportedFeatures.class, REPORTED_FEATURES_DEFAULT_VALUE))
                .setSlackBusCountryFilter(config.getEnumSetProperty(SLACK_BUS_COUNTRY_FILTER_PARAM_NAME, Country.class, LfNetworkParameters.SLACK_BUS_COUNTRY_FILTER_DEFAULT_VALUE))
                .setActionableSwitchesIds(new HashSet<>(config.getStringListProperty(ACTIONABLE_SWITCHES_IDS_PARAM_NAME, new ArrayList<>(ACTIONABLE_SWITCH_IDS_DEFAULT_VALUE))))
                .setAsymmetrical(config.getBooleanProperty(ASYMMETRICAL_PARAM_NAME, LfNetworkParameters.ASYMMETRICAL_DEFAULT_VALUE))
                .setMinNominalVoltageTargetVoltageCheck(config.getDoubleProperty(MIN_NOMINAL_VOLTAGE_TARGET_VOLTAGE_CHECK_PARAM_NAME, LfNetworkParameters.MIN_NOMINAL_VOLTAGE_TARGET_VOLTAGE_CHECK_DEFAULT_VALUE))
                .setReactivePowerDispatchMode(config.getEnumProperty(REACTIVE_POWER_DISPATCH_MODE_PARAM_NAME, ReactivePowerDispatchMode.class, REACTIVE_POWER_DISPATCH_MODE_DEFAULT_VALUE))
                .setOuterLoopNames(config.getStringListProperty(OUTER_LOOP_NAMES_PARAM_NAME, OUTER_LOOP_NAMES_DEFAULT_VALUE))
                .setUseActiveLimits(config.getBooleanProperty(USE_ACTIVE_LIMITS_PARAM_NAME, LfNetworkParameters.USE_ACTIVE_LIMITS_DEFAULT_VALUE))
                .setLineSearchStateVectorScalingMaxIteration(config.getIntProperty(LINE_SEARCH_STATE_VECTOR_SCALING_MAX_ITERATION_PARAM_NAME, LineSearchStateVectorScaling.DEFAULT_MAX_ITERATION))
                .setLineSearchStateVectorScalingStepFold(config.getDoubleProperty(LINE_SEARCH_STATE_VECTOR_SCALING_STEP_FOLD_PARAM_NAME, LineSearchStateVectorScaling.DEFAULT_STEP_FOLD))
                .setMaxVoltageChangeStateVectorScalingMaxDv(config.getDoubleProperty(MAX_VOLTAGE_CHANGE_STATE_VECTOR_SCALING_MAX_DV_PARAM_NAME, MaxVoltageChangeStateVectorScaling.DEFAULT_MAX_DV))
                .setMaxVoltageChangeStateVectorScalingMaxDphi(config.getDoubleProperty(MAX_VOLTAGE_CHANGE_STATE_VECTOR_SCALING_MAX_DPHI_PARAM_NAME, MaxVoltageChangeStateVectorScaling.DEFAULT_MAX_DPHI))
                .setLinePerUnitMode(config.getEnumProperty(LINE_PER_UNIT_MODE_PARAM_NAME, LinePerUnitMode.class, LfNetworkParameters.LINE_PER_UNIT_MODE_DEFAULT_VALUE))
                .setUseLoadModel(config.getBooleanProperty(USE_LOAD_MODEL_PARAM_NAME, LfNetworkParameters.USE_LOAD_MODE_DEFAULT_VALUE))
                .setDcApproximationType(config.getEnumProperty(DC_APPROXIMATION_TYPE_PARAM_NAME, DcApproximationType.class, DcEquationSystemCreationParameters.DC_APPROXIMATION_TYPE_DEFAULT_VALUE))
                .setSimulateAutomationSystems(config.getBooleanProperty(SIMULATE_AUTOMATION_SYSTEMS_PARAM_NAME, LfNetworkParameters.SIMULATE_AUTOMATION_SYSTEMS_DEFAULT_VALUE))
                .setMaxNewtonKrylovIterations(config.getIntProperty(MAX_NEWTON_KRYLOV_ITERATIONS_PARAM_NAME, NewtonKrylovParameters.DEFAULT_MAX_ITERATIONS))
                .setNewtonKrylovLineSearch(config.getBooleanProperty(NEWTON_KRYLOV_LINE_SEARCH_PARAM_NAME, NewtonKrylovParameters.LINE_SEARCH_DEFAULT_VALUE))
<<<<<<< HEAD
                .setVoltageTargetPriority(config.getStringListProperty(VOLTAGE_TARGET_PRIORITIES_PARAM_NAME, LfNetworkParameters.VOLTAGE_TARGET_PRIORITY_DEFAULT_VALUE)));
=======
                .setReferenceBusSelectionMode(config.getEnumProperty(REFERENCE_BUS_SELECTION_MODE_PARAM_NAME, ReferenceBusSelectionMode.class, ReferenceBusSelector.DEFAULT_MODE))
                .setWriteReferenceTerminals(config.getBooleanProperty(WRITE_REFERENCE_TERMINALS_PARAM_NAME, WRITE_REFERENCE_TERMINALS_DEFAULT_VALUE)));
>>>>>>> 42ddb08b
        return parameters;
    }

    public static OpenLoadFlowParameters load(Map<String, String> properties) {
        return new OpenLoadFlowParameters().update(properties);
    }

    private static List<String> parseStringListProp(String prop) {
        return Arrays.asList(prop.split("[:,]"));
    }

    public OpenLoadFlowParameters update(Map<String, String> properties) {
        Optional.ofNullable(properties.get(SLACK_BUS_SELECTION_MODE_PARAM_NAME))
                .ifPresent(prop -> this.setSlackBusSelectionMode(SlackBusSelectionMode.valueOf(prop)));
        Optional.ofNullable(properties.get(SLACK_BUSES_IDS_PARAM_NAME))
                .ifPresent(prop -> this.setSlackBusesIds(parseStringListProp(prop)));
        Optional.ofNullable(properties.get(LOW_IMPEDANCE_BRANCH_MODE_PARAM_NAME))
                .ifPresent(prop -> this.setLowImpedanceBranchMode(LowImpedanceBranchMode.valueOf(prop)));
        Optional.ofNullable(properties.get(VOLTAGE_REMOTE_CONTROL_PARAM_NAME))
                .ifPresent(prop -> this.setVoltageRemoteControl(Boolean.parseBoolean(prop)));
        Optional.ofNullable(properties.get(SLACK_DISTRIBUTION_FAILURE_BEHAVIOR_PARAM_NAME))
                .ifPresent(prop -> this.setSlackDistributionFailureBehavior(SlackDistributionFailureBehavior.valueOf(prop)));
        Optional.ofNullable(properties.get(LOAD_POWER_FACTOR_CONSTANT_PARAM_NAME))
                .ifPresent(prop -> this.setLoadPowerFactorConstant(Boolean.parseBoolean(prop)));
        Optional.ofNullable(properties.get(PLAUSIBLE_ACTIVE_POWER_LIMIT_PARAM_NAME))
                .ifPresent(prop -> this.setPlausibleActivePowerLimit(Double.parseDouble(prop)));
        Optional.ofNullable(properties.get(NEWTONRAPHSON_STOPPING_CRITERIA_TYPE_PARAM_NAME))
                .ifPresent(prop -> this.setNewtonRaphsonStoppingCriteriaType(NewtonRaphsonStoppingCriteriaType.valueOf(prop)));
        Optional.ofNullable(properties.get(MAX_ACTIVE_POWER_MISMATCH_PARAM_NAME))
                .ifPresent(prop -> this.setMaxActivePowerMismatch(Double.parseDouble(prop)));
        Optional.ofNullable(properties.get(MAX_REACTIVE_POWER_MISMATCH_PARAM_NAME))
                .ifPresent(prop -> this.setMaxReactivePowerMismatch(Double.parseDouble(prop)));
        Optional.ofNullable(properties.get(MAX_VOLTAGE_MISMATCH_PARAM_NAME))
                .ifPresent(prop -> this.setMaxVoltageMismatch(Double.parseDouble(prop)));
        Optional.ofNullable(properties.get(MAX_ANGLE_MISMATCH_PARAM_NAME))
                .ifPresent(prop -> this.setMaxAngleMismatch(Double.parseDouble(prop)));
        Optional.ofNullable(properties.get(MAX_RATIO_MISMATCH_PARAM_NAME))
                .ifPresent(prop -> this.setMaxRatioMismatch(Double.parseDouble(prop)));
        Optional.ofNullable(properties.get(MAX_SUSCEPTANCE_MISMATCH_PARAM_NAME))
                .ifPresent(prop -> this.setMaxSusceptanceMismatch(Double.parseDouble(prop)));
        Optional.ofNullable(properties.get(SLACK_BUS_P_MAX_MISMATCH_PARAM_NAME))
                .ifPresent(prop -> this.setSlackBusPMaxMismatch(Double.parseDouble(prop)));
        Optional.ofNullable(properties.get(VOLTAGE_PER_REACTIVE_POWER_CONTROL_PARAM_NAME))
                .ifPresent(prop -> this.setVoltagePerReactivePowerControl(Boolean.parseBoolean(prop)));
        Optional.ofNullable(properties.get(GENERATOR_REACTIVE_POWER_REMOTE_CONTROL_PARAM_NAME))
                .ifPresent(prop -> this.setGeneratorReactivePowerRemoteControl(Boolean.parseBoolean(prop)));
        Optional.ofNullable(properties.get(TRANSFORMER_REACTIVE_POWER_CONTROL_PARAM_NAME))
                .ifPresent(prop -> this.setTransformerReactivePowerControl(Boolean.parseBoolean(prop)));
        Optional.ofNullable(properties.get(MAX_NEWTON_RAPHSON_ITERATIONS_PARAM_NAME))
                .ifPresent(prop -> this.setMaxNewtonRaphsonIterations(Integer.parseInt(prop)));
        Optional.ofNullable(properties.get(MAX_OUTER_LOOP_ITERATIONS_PARAM_NAME))
                .ifPresent(prop -> this.setMaxOuterLoopIterations(Integer.parseInt(prop)));
        Optional.ofNullable(properties.get(NEWTON_RAPHSON_CONV_EPS_PER_EQ_PARAM_NAME))
                .ifPresent(prop -> this.setNewtonRaphsonConvEpsPerEq(Double.parseDouble(prop)));
        Optional.ofNullable(properties.get(VOLTAGE_INIT_MODE_OVERRIDE_PARAM_NAME))
                .ifPresent(prop -> this.setVoltageInitModeOverride(VoltageInitModeOverride.valueOf(prop)));
        Optional.ofNullable(properties.get(TRANSFORMER_VOLTAGE_CONTROL_MODE_PARAM_NAME))
                .ifPresent(prop -> this.setTransformerVoltageControlMode(TransformerVoltageControlMode.valueOf(prop)));
        Optional.ofNullable(properties.get(SHUNT_VOLTAGE_CONTROL_MODE_PARAM_NAME))
                .ifPresent(prop -> this.setShuntVoltageControlMode(ShuntVoltageControlMode.valueOf(prop)));
        Optional.ofNullable(properties.get(MIN_PLAUSIBLE_TARGET_VOLTAGE_PARAM_NAME))
                .ifPresent(prop -> this.setMinPlausibleTargetVoltage(Double.parseDouble(prop)));
        Optional.ofNullable(properties.get(MAX_PLAUSIBLE_TARGET_VOLTAGE_PARAM_NAME))
                .ifPresent(prop -> this.setMaxPlausibleTargetVoltage(Double.parseDouble(prop)));
        Optional.ofNullable(properties.get(MIN_REALISTIC_VOLTAGE_PARAM_NAME))
                .ifPresent(prop -> this.setMinRealisticVoltage(Double.parseDouble(prop)));
        Optional.ofNullable(properties.get(MAX_REALISTIC_VOLTAGE_PARAM_NAME))
                .ifPresent(prop -> this.setMaxRealisticVoltage(Double.parseDouble(prop)));
        Optional.ofNullable(properties.get(REACTIVE_RANGE_CHECK_MODE_PARAM_NAME))
                .ifPresent(prop -> this.setReactiveRangeCheckMode(ReactiveRangeCheckMode.valueOf(prop)));
        Optional.ofNullable(properties.get(LOW_IMPEDANCE_THRESHOLD_PARAM_NAME))
                .ifPresent(prop -> this.setLowImpedanceThreshold(Double.parseDouble(prop)));
        Optional.ofNullable(properties.get(NETWORK_CACHE_ENABLED_PARAM_NAME))
                .ifPresent(prop -> this.setNetworkCacheEnabled(Boolean.parseBoolean(prop)));
        Optional.ofNullable(properties.get(SVC_VOLTAGE_MONITORING_PARAM_NAME))
                .ifPresent(prop -> this.setSvcVoltageMonitoring(Boolean.parseBoolean(prop)));
        Optional.ofNullable(properties.get(STATE_VECTOR_SCALING_MODE_PARAM_NAME))
                .ifPresent(prop -> this.setStateVectorScalingMode(StateVectorScalingMode.valueOf(prop)));
        Optional.ofNullable(properties.get(MAX_SLACK_BUS_COUNT_PARAM_NAME))
                .ifPresent(prop -> this.setMaxSlackBusCount(Integer.parseInt(prop)));
        Optional.ofNullable(properties.get(DEBUG_DIR_PARAM_NAME))
                .ifPresent(this::setDebugDir);
        Optional.ofNullable(properties.get(INCREMENTAL_TRANSFORMER_RATIO_TAP_CONTROL_OUTER_LOOP_MAX_TAP_SHIFT_PARAM_NAME))
                .ifPresent(prop -> this.setIncrementalTransformerRatioTapControlOuterLoopMaxTapShift(Integer.parseInt(prop)));
        Optional.ofNullable(properties.get(SECONDARY_VOLTAGE_CONTROL_PARAM_NAME))
                .ifPresent(prop -> this.setSecondaryVoltageControl(Boolean.parseBoolean(prop)));
        Optional.ofNullable(properties.get(REACTIVE_LIMITS_MAX_SWITCH_PQ_PV_PARAM_NAME))
                .ifPresent(prop -> this.setReactiveLimitsMaxPqPvSwitch(Integer.parseInt(prop)));
        Optional.ofNullable(properties.get(PHASE_SHIFTER_CONTROL_MODE_PARAM_NAME))
                .ifPresent(prop -> this.setPhaseShifterControlMode(PhaseShifterControlMode.valueOf(prop)));
        Optional.ofNullable(properties.get(ALWAYS_UPDATE_NETWORK_PARAM_NAME))
                .ifPresent(prop -> this.setAlwaysUpdateNetwork(Boolean.parseBoolean(prop)));
        Optional.ofNullable(properties.get(MOST_MESHED_SLACK_BUS_SELECTOR_MAX_NOMINAL_VOLTAGE_PERCENTILE_PARAM_NAME))
                .ifPresent(prop -> this.setMostMeshedSlackBusSelectorMaxNominalVoltagePercentile(Double.parseDouble(prop)));
        Optional.ofNullable(properties.get(REPORTED_FEATURES_PARAM_NAME))
                .ifPresent(prop -> this.setReportedFeatures(
                        parseStringListProp(prop).stream()
                        .map(ReportedFeatures::valueOf)
                        .collect(Collectors.toSet())));
        Optional.ofNullable(properties.get(SLACK_BUS_COUNTRY_FILTER_PARAM_NAME))
                .ifPresent(prop -> this.setSlackBusCountryFilter(parseStringListProp(prop).stream().map(Country::valueOf).collect(Collectors.toSet())));
        Optional.ofNullable(properties.get(ACTIONABLE_SWITCHES_IDS_PARAM_NAME))
                .ifPresent(prop -> this.setActionableSwitchesIds(new HashSet<>(parseStringListProp(prop))));
        Optional.ofNullable(properties.get(ASYMMETRICAL_PARAM_NAME))
                .ifPresent(prop -> this.setAsymmetrical(Boolean.parseBoolean(prop)));
        Optional.ofNullable(properties.get(MIN_NOMINAL_VOLTAGE_TARGET_VOLTAGE_CHECK_PARAM_NAME))
                .ifPresent(prop -> this.setMinNominalVoltageTargetVoltageCheck(Double.parseDouble(prop)));
        Optional.ofNullable(properties.get(REACTIVE_POWER_DISPATCH_MODE_PARAM_NAME))
                .ifPresent(prop -> this.setReactivePowerDispatchMode(ReactivePowerDispatchMode.valueOf(prop)));
        Optional.ofNullable(properties.get(OUTER_LOOP_NAMES_PARAM_NAME))
                .ifPresent(prop -> this.setOuterLoopNames(parseStringListProp(prop)));
        Optional.ofNullable(properties.get(USE_ACTIVE_LIMITS_PARAM_NAME))
                .ifPresent(prop -> this.setUseActiveLimits(Boolean.parseBoolean(prop)));
        Optional.ofNullable(properties.get(LINE_SEARCH_STATE_VECTOR_SCALING_MAX_ITERATION_PARAM_NAME))
                .ifPresent(prop -> this.setLineSearchStateVectorScalingMaxIteration(Integer.parseInt(prop)));
        Optional.ofNullable(properties.get(LINE_SEARCH_STATE_VECTOR_SCALING_STEP_FOLD_PARAM_NAME))
                .ifPresent(prop -> this.setLineSearchStateVectorScalingStepFold(Double.parseDouble(prop)));
        Optional.ofNullable(properties.get(MAX_VOLTAGE_CHANGE_STATE_VECTOR_SCALING_MAX_DV_PARAM_NAME))
                .ifPresent(prop -> this.setMaxVoltageChangeStateVectorScalingMaxDv(Double.parseDouble(prop)));
        Optional.ofNullable(properties.get(MAX_VOLTAGE_CHANGE_STATE_VECTOR_SCALING_MAX_DPHI_PARAM_NAME))
                .ifPresent(prop -> this.setMaxVoltageChangeStateVectorScalingMaxDphi(Double.parseDouble(prop)));
        Optional.ofNullable(properties.get(LINE_PER_UNIT_MODE_PARAM_NAME))
                .ifPresent(prop -> this.setLinePerUnitMode(LinePerUnitMode.valueOf(prop)));
        Optional.ofNullable(properties.get(USE_LOAD_MODEL_PARAM_NAME))
                .ifPresent(prop -> this.setUseLoadModel(Boolean.parseBoolean(prop)));
        Optional.ofNullable(properties.get(DC_APPROXIMATION_TYPE_PARAM_NAME))
                .ifPresent(prop -> this.setDcApproximationType(DcApproximationType.valueOf(prop)));
        Optional.ofNullable(properties.get(SIMULATE_AUTOMATION_SYSTEMS_PARAM_NAME))
                .ifPresent(prop -> this.setSimulateAutomationSystems(Boolean.parseBoolean(prop)));
        Optional.ofNullable(properties.get(MAX_NEWTON_KRYLOV_ITERATIONS_PARAM_NAME))
                .ifPresent(prop -> this.setMaxNewtonKrylovIterations(Integer.parseInt(prop)));
        Optional.ofNullable(properties.get(NEWTON_KRYLOV_LINE_SEARCH_PARAM_NAME))
                .ifPresent(prop -> this.setNewtonKrylovLineSearch(Boolean.parseBoolean(prop)));
<<<<<<< HEAD
        Optional.ofNullable(properties.get(VOLTAGE_TARGET_PRIORITIES_PARAM_NAME))
                .ifPresent(prop -> this.setVoltageTargetPriority(parseStringListProp(prop)));
=======
        Optional.ofNullable(properties.get(REFERENCE_BUS_SELECTION_MODE_PARAM_NAME))
                .ifPresent(prop -> this.setReferenceBusSelectionMode(ReferenceBusSelectionMode.valueOf(prop)));
        Optional.ofNullable(properties.get(WRITE_REFERENCE_TERMINALS_PARAM_NAME))
                .ifPresent(prop -> this.setWriteReferenceTerminals(Boolean.parseBoolean(prop)));
>>>>>>> 42ddb08b
        return this;
    }

    public Map<String, Object> toMap() {
        Map<String, Object> map = new LinkedHashMap<>(59);
        map.put(SLACK_BUS_SELECTION_MODE_PARAM_NAME, slackBusSelectionMode);
        map.put(SLACK_BUSES_IDS_PARAM_NAME, slackBusesIds);
        map.put(SLACK_DISTRIBUTION_FAILURE_BEHAVIOR_PARAM_NAME, slackDistributionFailureBehavior);
        map.put(VOLTAGE_REMOTE_CONTROL_PARAM_NAME, voltageRemoteControl);
        map.put(LOW_IMPEDANCE_BRANCH_MODE_PARAM_NAME, lowImpedanceBranchMode);
        map.put(LOAD_POWER_FACTOR_CONSTANT_PARAM_NAME, loadPowerFactorConstant);
        map.put(PLAUSIBLE_ACTIVE_POWER_LIMIT_PARAM_NAME, plausibleActivePowerLimit);
        map.put(NEWTONRAPHSON_STOPPING_CRITERIA_TYPE_PARAM_NAME, newtonRaphsonStoppingCriteriaType);
        map.put(SLACK_BUS_P_MAX_MISMATCH_PARAM_NAME, slackBusPMaxMismatch);
        map.put(MAX_ACTIVE_POWER_MISMATCH_PARAM_NAME, maxActivePowerMismatch);
        map.put(MAX_REACTIVE_POWER_MISMATCH_PARAM_NAME, maxReactivePowerMismatch);
        map.put(MAX_VOLTAGE_MISMATCH_PARAM_NAME, maxVoltageMismatch);
        map.put(MAX_ANGLE_MISMATCH_PARAM_NAME, maxAngleMismatch);
        map.put(MAX_RATIO_MISMATCH_PARAM_NAME, maxRatioMismatch);
        map.put(MAX_SUSCEPTANCE_MISMATCH_PARAM_NAME, maxSusceptanceMismatch);
        map.put(VOLTAGE_PER_REACTIVE_POWER_CONTROL_PARAM_NAME, voltagePerReactivePowerControl);
        map.put(GENERATOR_REACTIVE_POWER_REMOTE_CONTROL_PARAM_NAME, generatorReactivePowerRemoteControl);
        map.put(TRANSFORMER_REACTIVE_POWER_CONTROL_PARAM_NAME, transformerReactivePowerControl);
        map.put(MAX_NEWTON_RAPHSON_ITERATIONS_PARAM_NAME, maxNewtonRaphsonIterations);
        map.put(MAX_OUTER_LOOP_ITERATIONS_PARAM_NAME, maxOuterLoopIterations);
        map.put(NEWTON_RAPHSON_CONV_EPS_PER_EQ_PARAM_NAME, newtonRaphsonConvEpsPerEq);
        map.put(VOLTAGE_INIT_MODE_OVERRIDE_PARAM_NAME, voltageInitModeOverride);
        map.put(TRANSFORMER_VOLTAGE_CONTROL_MODE_PARAM_NAME, transformerVoltageControlMode);
        map.put(SHUNT_VOLTAGE_CONTROL_MODE_PARAM_NAME, shuntVoltageControlMode);
        map.put(MIN_PLAUSIBLE_TARGET_VOLTAGE_PARAM_NAME, minPlausibleTargetVoltage);
        map.put(MAX_PLAUSIBLE_TARGET_VOLTAGE_PARAM_NAME, maxPlausibleTargetVoltage);
        map.put(MIN_REALISTIC_VOLTAGE_PARAM_NAME, minRealisticVoltage);
        map.put(MAX_REALISTIC_VOLTAGE_PARAM_NAME, maxRealisticVoltage);
        map.put(REACTIVE_RANGE_CHECK_MODE_PARAM_NAME, reactiveRangeCheckMode);
        map.put(LOW_IMPEDANCE_THRESHOLD_PARAM_NAME, lowImpedanceThreshold);
        map.put(NETWORK_CACHE_ENABLED_PARAM_NAME, networkCacheEnabled);
        map.put(SVC_VOLTAGE_MONITORING_PARAM_NAME, svcVoltageMonitoring);
        map.put(STATE_VECTOR_SCALING_MODE_PARAM_NAME, stateVectorScalingMode);
        map.put(MAX_SLACK_BUS_COUNT_PARAM_NAME, maxSlackBusCount);
        map.put(DEBUG_DIR_PARAM_NAME, debugDir);
        map.put(INCREMENTAL_TRANSFORMER_RATIO_TAP_CONTROL_OUTER_LOOP_MAX_TAP_SHIFT_PARAM_NAME, incrementalTransformerRatioTapControlOuterLoopMaxTapShift);
        map.put(SECONDARY_VOLTAGE_CONTROL_PARAM_NAME, secondaryVoltageControl);
        map.put(REACTIVE_LIMITS_MAX_SWITCH_PQ_PV_PARAM_NAME, reactiveLimitsMaxPqPvSwitch);
        map.put(PHASE_SHIFTER_CONTROL_MODE_PARAM_NAME, phaseShifterControlMode);
        map.put(ALWAYS_UPDATE_NETWORK_PARAM_NAME, alwaysUpdateNetwork);
        map.put(MOST_MESHED_SLACK_BUS_SELECTOR_MAX_NOMINAL_VOLTAGE_PERCENTILE_PARAM_NAME, mostMeshedSlackBusSelectorMaxNominalVoltagePercentile);
        map.put(REPORTED_FEATURES_PARAM_NAME, reportedFeatures);
        map.put(SLACK_BUS_COUNTRY_FILTER_PARAM_NAME, slackBusCountryFilter);
        map.put(ACTIONABLE_SWITCHES_IDS_PARAM_NAME, actionableSwitchesIds);
        map.put(ASYMMETRICAL_PARAM_NAME, asymmetrical);
        map.put(MIN_NOMINAL_VOLTAGE_TARGET_VOLTAGE_CHECK_PARAM_NAME, minNominalVoltageTargetVoltageCheck);
        map.put(REACTIVE_POWER_DISPATCH_MODE_PARAM_NAME, reactivePowerDispatchMode);
        map.put(OUTER_LOOP_NAMES_PARAM_NAME, outerLoopNames);
        map.put(USE_ACTIVE_LIMITS_PARAM_NAME, useActiveLimits);
        map.put(LINE_SEARCH_STATE_VECTOR_SCALING_MAX_ITERATION_PARAM_NAME, lineSearchStateVectorScalingMaxIteration);
        map.put(LINE_SEARCH_STATE_VECTOR_SCALING_STEP_FOLD_PARAM_NAME, lineSearchStateVectorScalingStepFold);
        map.put(MAX_VOLTAGE_CHANGE_STATE_VECTOR_SCALING_MAX_DV_PARAM_NAME, maxVoltageChangeStateVectorScalingMaxDv);
        map.put(MAX_VOLTAGE_CHANGE_STATE_VECTOR_SCALING_MAX_DPHI_PARAM_NAME, maxVoltageChangeStateVectorScalingMaxDphi);
        map.put(LINE_PER_UNIT_MODE_PARAM_NAME, linePerUnitMode);
        map.put(USE_LOAD_MODEL_PARAM_NAME, useLoadModel);
        map.put(DC_APPROXIMATION_TYPE_PARAM_NAME, dcApproximationType);
        map.put(SIMULATE_AUTOMATION_SYSTEMS_PARAM_NAME, simulateAutomationSystems);
        map.put(MAX_NEWTON_KRYLOV_ITERATIONS_PARAM_NAME, maxNewtonKrylovIterations);
        map.put(NEWTON_KRYLOV_LINE_SEARCH_PARAM_NAME, newtonKrylovLineSearch);
<<<<<<< HEAD
        map.put(VOLTAGE_TARGET_PRIORITIES_PARAM_NAME, voltageTargetPriority);
=======
        map.put(REFERENCE_BUS_SELECTION_MODE_PARAM_NAME, referenceBusSelectionMode);
        map.put(WRITE_REFERENCE_TERMINALS_PARAM_NAME, writeReferenceTerminals);
>>>>>>> 42ddb08b
        return map;
    }

    @Override
    public String toString() {
        return "OpenLoadFlowParameters(" + toMap().entrySet().stream().map(e -> e.getKey() + "=" + e.getValue()).collect(Collectors.joining(", ")) + ")";
    }

    public static OpenLoadFlowParameters get(LoadFlowParameters parameters) {
        OpenLoadFlowParameters parametersExt = parameters.getExtension(OpenLoadFlowParameters.class);
        if (parametersExt == null) {
            parametersExt = new OpenLoadFlowParameters();
        }
        return parametersExt;
    }

    private static OpenLoadFlowParameters create(LoadFlowParameters parameters, Supplier<OpenLoadFlowParameters> parametersExtSupplier) {
        Objects.requireNonNull(parameters);
        OpenLoadFlowParameters parametersExt = parametersExtSupplier.get();
        parameters.addExtension(OpenLoadFlowParameters.class, parametersExt);
        return parametersExt;
    }

    public static OpenLoadFlowParameters create(LoadFlowParameters parameters) {
        return create(parameters, OpenLoadFlowParameters::new);
    }

    public static OpenLoadFlowParameters load(LoadFlowParameters parameters) {
        return create(parameters, OpenLoadFlowParameters::load);
    }

    public static void log(LoadFlowParameters parameters, OpenLoadFlowParameters parametersExt) {
        if (LOGGER.isInfoEnabled()) {
            AsciiTable at = new AsciiTable();
            at.addRule();
            at.addRow("Name", "Value");
            at.addRule();
            for (var e : parameters.toMap().entrySet()) {
                at.addRow(e.getKey(), e.getValue());
            }
            for (var e : parametersExt.toMap().entrySet()) {
                at.addRow(e.getKey(), Objects.toString(e.getValue(), ""));
            }
            at.addRule();
            at.getRenderer().setCWC(new CWC_LongestWord());
            at.setPaddingLeftRight(1, 1);
            LOGGER.info("Parameters:\n{}", at.render());
        }
    }

    static VoltageInitializer getVoltageInitializer(LoadFlowParameters parameters, OpenLoadFlowParameters parametersExt, LfNetworkParameters networkParameters, MatrixFactory matrixFactory) {
        switch (parameters.getVoltageInitMode()) {
            case UNIFORM_VALUES:
                return new UniformValueVoltageInitializer();
            case PREVIOUS_VALUES:
                return new PreviousValueVoltageInitializer();
            case DC_VALUES:
                return new DcValueVoltageInitializer(networkParameters, parameters.isDistributedSlack(), parameters.getBalanceType(), parameters.isDcUseTransformerRatio(), parametersExt.getDcApproximationType(), matrixFactory, parametersExt.getMaxOuterLoopIterations());
            default:
                throw new UnsupportedOperationException("Unsupported voltage init mode: " + parameters.getVoltageInitMode());
        }
    }

    static VoltageInitializer getExtendedVoltageInitializer(LoadFlowParameters parameters, OpenLoadFlowParameters parametersExt,
                                                            LfNetworkParameters networkParameters, MatrixFactory matrixFactory) {
        switch (parametersExt.getVoltageInitModeOverride()) {
            case NONE:
                return getVoltageInitializer(parameters, parametersExt, networkParameters, matrixFactory);

            case VOLTAGE_MAGNITUDE:
                return new VoltageMagnitudeInitializer(parameters.isTransformerVoltageControlOn(), matrixFactory, networkParameters.getLowImpedanceThreshold());

            case FULL_VOLTAGE:
                return new FullVoltageInitializer(new VoltageMagnitudeInitializer(parameters.isTransformerVoltageControlOn(), matrixFactory, networkParameters.getLowImpedanceThreshold()),
                        new DcValueVoltageInitializer(networkParameters,
                                                      parameters.isDistributedSlack(),
                                                      parameters.getBalanceType(),
                                                      parameters.isDcUseTransformerRatio(),
                                                      parametersExt.getDcApproximationType(),
                                                      matrixFactory,
                                                      parametersExt.getMaxOuterLoopIterations()));

            default:
                throw new PowsyblException("Unknown voltage init mode override: " + parametersExt.getVoltageInitModeOverride());
        }
    }

    static LfNetworkParameters getNetworkParameters(LoadFlowParameters parameters, OpenLoadFlowParameters parametersExt,
                                                    SlackBusSelector slackBusSelector, GraphConnectivityFactory<LfBus, LfBranch> connectivityFactory,
                                                    boolean breakers) {
        return new LfNetworkParameters()
                .setSlackBusSelector(slackBusSelector)
                .setConnectivityFactory(connectivityFactory)
                .setGeneratorVoltageRemoteControl(parametersExt.isVoltageRemoteControl())
                .setMinImpedance(parametersExt.getLowImpedanceBranchMode() == OpenLoadFlowParameters.LowImpedanceBranchMode.REPLACE_BY_MIN_IMPEDANCE_LINE)
                .setTwtSplitShuntAdmittance(parameters.isTwtSplitShuntAdmittance())
                .setBreakers(breakers)
                .setPlausibleActivePowerLimit(parametersExt.getPlausibleActivePowerLimit())
                .setUseActiveLimits(parametersExt.isUseActiveLimits())
                .setComputeMainConnectedComponentOnly(parameters.getConnectedComponentMode() == LoadFlowParameters.ConnectedComponentMode.MAIN)
                .setCountriesToBalance(parameters.getCountriesToBalance())
                .setDistributedOnConformLoad(parameters.isDistributedSlack() && parameters.getBalanceType() == LoadFlowParameters.BalanceType.PROPORTIONAL_TO_CONFORM_LOAD)
                .setPhaseControl(parameters.isPhaseShifterRegulationOn())
                .setTransformerVoltageControl(parameters.isTransformerVoltageControlOn())
                .setVoltagePerReactivePowerControl(parametersExt.isVoltagePerReactivePowerControl())
                .setGeneratorReactivePowerRemoteControl(parametersExt.isGeneratorReactivePowerRemoteControl())
                .setTransformerReactivePowerControl(parametersExt.isTransformerReactivePowerControl())
                .setLoadFlowModel(parameters.isDc() ? LoadFlowModel.DC : LoadFlowModel.AC)
                .setShuntVoltageControl(parameters.isShuntCompensatorVoltageControlOn())
                .setReactiveLimits(parameters.isUseReactiveLimits())
                .setHvdcAcEmulation(parameters.isHvdcAcEmulation())
                .setMinPlausibleTargetVoltage(parametersExt.getMinPlausibleTargetVoltage())
                .setMaxPlausibleTargetVoltage(parametersExt.getMaxPlausibleTargetVoltage())
                .setReactiveRangeCheckMode(parametersExt.getReactiveRangeCheckMode())
                .setLowImpedanceThreshold(parametersExt.getLowImpedanceThreshold())
                .setSvcVoltageMonitoring(parametersExt.isSvcVoltageMonitoring())
                .setMaxSlackBusCount(parametersExt.getMaxSlackBusCount())
                .setDebugDir(parametersExt.getDebugDir())
                .setSecondaryVoltageControl(parametersExt.isSecondaryVoltageControl())
                .setCacheEnabled(parametersExt.isNetworkCacheEnabled())
                .setAsymmetrical(parametersExt.isAsymmetrical())
                .setMinNominalVoltageTargetVoltageCheck(parametersExt.getMinNominalVoltageTargetVoltageCheck())
                .setLinePerUnitMode(parametersExt.getLinePerUnitMode())
                .setUseLoadModel(parametersExt.isUseLoadModel())
                .setSimulateAutomationSystems(parametersExt.isSimulateAutomationSystems())
<<<<<<< HEAD
                .setVoltageTargetPriority(parametersExt.getVoltageTargetPriority());
=======
                .setReferenceBusSelector(ReferenceBusSelector.fromMode(parametersExt.getReferenceBusSelectionMode()));
>>>>>>> 42ddb08b
    }

    public static AcLoadFlowParameters createAcParameters(Network network, LoadFlowParameters parameters, OpenLoadFlowParameters parametersExt,
                                                          MatrixFactory matrixFactory, GraphConnectivityFactory<LfBus, LfBranch> connectivityFactory) {
        return createAcParameters(network, parameters, parametersExt, matrixFactory, connectivityFactory, false, false);
    }

    public static AcLoadFlowParameters createAcParameters(Network network, LoadFlowParameters parameters, OpenLoadFlowParameters parametersExt,
                                                          MatrixFactory matrixFactory, GraphConnectivityFactory<LfBus, LfBranch> connectivityFactory,
                                                          boolean breakers, boolean forceA1Var) {
        AcLoadFlowParameters acParameters = createAcParameters(parameters, parametersExt, matrixFactory, connectivityFactory, breakers, forceA1Var);
        if (parameters.isReadSlackBus()) {
            acParameters.getNetworkParameters().setSlackBusSelector(new NetworkSlackBusSelector(network, parametersExt.getSlackBusCountryFilter(),
                    acParameters.getNetworkParameters().getSlackBusSelector()));
        }
        return acParameters;
    }

    private static NewtonRaphsonStoppingCriteria createNewtonRaphsonStoppingCriteria(OpenLoadFlowParameters parametersExt) {
        return switch (parametersExt.getNewtonRaphsonStoppingCriteriaType()) {
            case UNIFORM_CRITERIA ->
                    new DefaultNewtonRaphsonStoppingCriteria(parametersExt.getNewtonRaphsonConvEpsPerEq());
            case PER_EQUATION_TYPE_CRITERIA ->
                    new PerEquationTypeStoppingCriteria(parametersExt.getNewtonRaphsonConvEpsPerEq(), parametersExt.getMaxActivePowerMismatch(),
                            parametersExt.getMaxReactivePowerMismatch(), parametersExt.getMaxVoltageMismatch(),
                            parametersExt.getMaxAngleMismatch(), parametersExt.getMaxRatioMismatch(),
                            parametersExt.getMaxSusceptanceMismatch());
        };
    }

    static List<AcOuterLoop> createOuterLoops(LoadFlowParameters parameters, OpenLoadFlowParameters parametersExt) {
        AcOuterLoopConfig outerLoopConfig = AcOuterLoopConfig.findOuterLoopConfig()
                .orElseGet(() -> parametersExt.getOuterLoopNames() != null ? new ExplicitAcOuterLoopConfig()
                                                                           : new DefaultAcOuterLoopConfig());
        return outerLoopConfig.configure(parameters, parametersExt);
    }

    public static AcLoadFlowParameters createAcParameters(LoadFlowParameters parameters, OpenLoadFlowParameters parametersExt,
                                                          MatrixFactory matrixFactory, GraphConnectivityFactory<LfBus, LfBranch> connectivityFactory,
                                                          boolean breakers, boolean forceA1Var) {
        SlackBusSelector slackBusSelector = SlackBusSelector.fromMode(parametersExt.getSlackBusSelectionMode(), parametersExt.getSlackBusesIds(),
                parametersExt.getPlausibleActivePowerLimit(), parametersExt.getMostMeshedSlackBusSelectorMaxNominalVoltagePercentile(), parametersExt.getSlackBusCountryFilter());

        var networkParameters = getNetworkParameters(parameters, parametersExt, slackBusSelector, connectivityFactory, breakers);

        var equationSystemCreationParameters = new AcEquationSystemCreationParameters(forceA1Var);

        VoltageInitializer voltageInitializer = getExtendedVoltageInitializer(parameters, parametersExt, networkParameters, matrixFactory);

        var newtonRaphsonParameters = new NewtonRaphsonParameters()
                .setStoppingCriteria(createNewtonRaphsonStoppingCriteria(parametersExt))
                .setMaxIterations(parametersExt.getMaxNewtonRaphsonIterations())
                .setMinRealisticVoltage(parametersExt.getMinRealisticVoltage())
                .setMaxRealisticVoltage(parametersExt.getMaxRealisticVoltage())
                .setStateVectorScalingMode(parametersExt.getStateVectorScalingMode())
                .setLineSearchStateVectorScalingMaxIteration(parametersExt.getLineSearchStateVectorScalingMaxIteration())
                .setLineSearchStateVectorScalingStepFold(parametersExt.getLineSearchStateVectorScalingStepFold())
                .setMaxVoltageChangeStateVectorScalingMaxDv(parametersExt.getMaxVoltageChangeStateVectorScalingMaxDv())
                .setMaxVoltageChangeStateVectorScalingMaxDphi(parametersExt.getMaxVoltageChangeStateVectorScalingMaxDphi())
                .setAlwaysUpdateNetwork(parametersExt.isAlwaysUpdateNetwork());

        NewtonKrylovParameters newtonKrylovParameters = new NewtonKrylovParameters()
                .setLineSearch(parametersExt.isNewtonKrylovLineSearch())
                .setMaxIterations(parametersExt.getMaxNewtonKrylovIterations());

        List<AcOuterLoop> outerLoops = createOuterLoops(parameters, parametersExt);

        AcSolverFactory solverFactory = switch (parametersExt.getAcSolverType()) {
            case NEWTON_RAPHSON -> new NewtonRaphsonFactory();
            case NEWTOW_KRYLOV -> new NewtonKrylovFactory();
        };

        return new AcLoadFlowParameters()
                .setNetworkParameters(networkParameters)
                .setEquationSystemCreationParameters(equationSystemCreationParameters)
                .setNewtonRaphsonParameters(newtonRaphsonParameters)
                .setNewtonKrylovParameters(newtonKrylovParameters)
                .setOuterLoops(outerLoops)
                .setMaxOuterLoopIterations(parametersExt.getMaxOuterLoopIterations())
                .setMatrixFactory(matrixFactory)
                .setVoltageInitializer(voltageInitializer)
                .setAsymmetrical(parametersExt.isAsymmetrical())
                .setSlackDistributionFailureBehavior(parametersExt.getSlackDistributionFailureBehavior())
                .setSolverFactory(solverFactory);
    }

    public static DcLoadFlowParameters createDcParameters(Network network, LoadFlowParameters parameters, OpenLoadFlowParameters parametersExt,
                                                          MatrixFactory matrixFactory, GraphConnectivityFactory<LfBus, LfBranch> connectivityFactory,
                                                          boolean forcePhaseControlOffAndAddAngle1Var) {
        var dcParameters = createDcParameters(parameters, parametersExt, matrixFactory, connectivityFactory, forcePhaseControlOffAndAddAngle1Var);
        if (parameters.isReadSlackBus()) {
            dcParameters.getNetworkParameters().setSlackBusSelector(new NetworkSlackBusSelector(network, parametersExt.getSlackBusCountryFilter(),
                    dcParameters.getNetworkParameters().getSlackBusSelector()));
        }
        return dcParameters;
    }

    public static DcLoadFlowParameters createDcParameters(LoadFlowParameters parameters, OpenLoadFlowParameters parametersExt,
                                                          MatrixFactory matrixFactory, GraphConnectivityFactory<LfBus, LfBranch> connectivityFactory,
                                                          boolean forcePhaseControlOffAndAddAngle1Var) {
        SlackBusSelector slackBusSelector = SlackBusSelector.fromMode(parametersExt.getSlackBusSelectionMode(), parametersExt.getSlackBusesIds(),
                parametersExt.getPlausibleActivePowerLimit(), parametersExt.getMostMeshedSlackBusSelectorMaxNominalVoltagePercentile(), parametersExt.getSlackBusCountryFilter());

        var networkParameters = new LfNetworkParameters()
                .setSlackBusSelector(slackBusSelector)
                .setConnectivityFactory(connectivityFactory)
                .setGeneratorVoltageRemoteControl(false)
                .setMinImpedance(parametersExt.getLowImpedanceBranchMode() == OpenLoadFlowParameters.LowImpedanceBranchMode.REPLACE_BY_MIN_IMPEDANCE_LINE)
                .setTwtSplitShuntAdmittance(false)
                .setBreakers(false)
                .setPlausibleActivePowerLimit(parametersExt.getPlausibleActivePowerLimit())
                .setUseActiveLimits(parametersExt.isUseActiveLimits())
                .setComputeMainConnectedComponentOnly(parameters.getConnectedComponentMode() == LoadFlowParameters.ConnectedComponentMode.MAIN)
                .setCountriesToBalance(parameters.getCountriesToBalance())
                .setDistributedOnConformLoad(parameters.isDistributedSlack() && parameters.getBalanceType() == LoadFlowParameters.BalanceType.PROPORTIONAL_TO_CONFORM_LOAD)
                .setPhaseControl(parameters.isPhaseShifterRegulationOn())
                .setTransformerVoltageControl(false)
                .setVoltagePerReactivePowerControl(false)
                .setGeneratorReactivePowerRemoteControl(false)
                .setTransformerReactivePowerControl(false)
                .setLoadFlowModel(LoadFlowModel.DC)
                .setShuntVoltageControl(false)
                .setReactiveLimits(false)
                .setHvdcAcEmulation(false) // FIXME
                .setLowImpedanceThreshold(parametersExt.getLowImpedanceThreshold())
                .setSvcVoltageMonitoring(false)
                .setMaxSlackBusCount(1)
                .setLinePerUnitMode(parametersExt.getLinePerUnitMode());

        var equationSystemCreationParameters = new DcEquationSystemCreationParameters()
                .setUpdateFlows(true)
                .setForcePhaseControlOffAndAddAngle1Var(forcePhaseControlOffAndAddAngle1Var)
                .setUseTransformerRatio(parameters.isDcUseTransformerRatio())
                .setDcApproximationType(parametersExt.getDcApproximationType())
                .setDcPowerFactor(parameters.getDcPowerFactor());

        return new DcLoadFlowParameters()
                .setNetworkParameters(networkParameters)
                .setEquationSystemCreationParameters(equationSystemCreationParameters)
                .setMatrixFactory(matrixFactory)
                .setDistributedSlack(parameters.isDistributedSlack())
                .setBalanceType(parameters.getBalanceType())
                .setSetVToNan(true)
                .setMaxOuterLoopIterations(parametersExt.getMaxOuterLoopIterations());
    }

    public static boolean equals(LoadFlowParameters parameters1, LoadFlowParameters parameters2) {
        Objects.requireNonNull(parameters1);
        Objects.requireNonNull(parameters2);
        boolean equals = parameters1.getVoltageInitMode() == parameters2.getVoltageInitMode() &&
                parameters1.isTransformerVoltageControlOn() == parameters2.isTransformerVoltageControlOn() &&
                parameters1.isUseReactiveLimits() == parameters2.isUseReactiveLimits() &&
                parameters1.isPhaseShifterRegulationOn() == parameters2.isPhaseShifterRegulationOn() &&
                parameters1.isTwtSplitShuntAdmittance() == parameters2.isTwtSplitShuntAdmittance() &&
                parameters1.isShuntCompensatorVoltageControlOn() == parameters2.isShuntCompensatorVoltageControlOn() &&
                parameters1.isReadSlackBus() == parameters2.isReadSlackBus() &&
                parameters1.isWriteSlackBus() == parameters2.isWriteSlackBus() &&
                parameters1.isDc() == parameters2.isDc() &&
                parameters1.isDistributedSlack() == parameters2.isDistributedSlack() &&
                parameters1.getBalanceType() == parameters2.getBalanceType() &&
                parameters1.isDcUseTransformerRatio() == parameters2.isDcUseTransformerRatio() &&
                parameters1.getCountriesToBalance().equals(parameters2.getCountriesToBalance()) &&
                parameters1.getConnectedComponentMode() == parameters2.getConnectedComponentMode() &&
                parameters1.isHvdcAcEmulation() == parameters2.isHvdcAcEmulation() &&
                parameters1.getDcPowerFactor() == parameters2.getDcPowerFactor();
        if (!equals) {
            return false;
        }

        OpenLoadFlowParameters extension1 = parameters1.getExtension(OpenLoadFlowParameters.class);
        OpenLoadFlowParameters extension2 = parameters2.getExtension(OpenLoadFlowParameters.class);
        if (extension1 == null && extension2 == null) {
            return true;
        }
        if (extension1 == null) {
            return false;
        }
        if (extension2 == null) {
            return false;
        }

        return extension1.getSlackBusSelectionMode() == extension2.getSlackBusSelectionMode() &&
                extension1.getSlackBusesIds().equals(extension2.getSlackBusesIds()) &&
                extension1.getSlackDistributionFailureBehavior() == extension2.getSlackDistributionFailureBehavior() &&
                extension1.isVoltageRemoteControl() == extension2.isVoltageRemoteControl() &&
                extension1.getLowImpedanceBranchMode() == extension2.getLowImpedanceBranchMode() &&
                extension1.isLoadPowerFactorConstant() == extension2.isLoadPowerFactorConstant() &&
                extension1.getPlausibleActivePowerLimit() == extension2.getPlausibleActivePowerLimit() &&
                extension1.getSlackBusPMaxMismatch() == extension2.getSlackBusPMaxMismatch() &&
                extension1.isVoltagePerReactivePowerControl() == extension2.isVoltagePerReactivePowerControl() &&
                extension1.isGeneratorReactivePowerRemoteControl() == extension2.isGeneratorReactivePowerRemoteControl() &&
                extension1.isTransformerReactivePowerControl() == extension2.isTransformerReactivePowerControl() &&
                extension1.getMaxNewtonRaphsonIterations() == extension2.getMaxNewtonRaphsonIterations() &&
                extension1.getMaxOuterLoopIterations() == extension2.getMaxOuterLoopIterations() &&
                extension1.getNewtonRaphsonConvEpsPerEq() == extension2.getNewtonRaphsonConvEpsPerEq() &&
                extension1.getVoltageInitModeOverride() == extension2.getVoltageInitModeOverride() &&
                extension1.getTransformerVoltageControlMode() == extension2.getTransformerVoltageControlMode() &&
                extension1.getShuntVoltageControlMode() == extension2.getShuntVoltageControlMode() &&
                extension1.getMinPlausibleTargetVoltage() == extension2.getMinPlausibleTargetVoltage() &&
                extension1.getMaxPlausibleTargetVoltage() == extension2.getMaxPlausibleTargetVoltage() &&
                extension1.getMinRealisticVoltage() == extension2.getMinRealisticVoltage() &&
                extension1.getMaxRealisticVoltage() == extension2.getMaxRealisticVoltage() &&
                extension1.getReactiveRangeCheckMode() == extension2.getReactiveRangeCheckMode() &&
                extension1.getLowImpedanceThreshold() == extension2.getLowImpedanceThreshold() &&
                extension1.isNetworkCacheEnabled() == extension2.isNetworkCacheEnabled() &&
                extension1.isSvcVoltageMonitoring() == extension2.isSvcVoltageMonitoring() &&
                extension1.getStateVectorScalingMode() == extension2.getStateVectorScalingMode() &&
                extension1.getMaxSlackBusCount() == extension2.getMaxSlackBusCount() &&
                Objects.equals(extension1.getDebugDir(), extension2.getDebugDir()) &&
                extension1.getIncrementalTransformerRatioTapControlOuterLoopMaxTapShift() == extension2.getIncrementalTransformerRatioTapControlOuterLoopMaxTapShift() &&
                extension1.isSecondaryVoltageControl() == extension2.isSecondaryVoltageControl() &&
                extension1.getReactiveLimitsMaxPqPvSwitch() == extension2.getReactiveLimitsMaxPqPvSwitch() &&
                extension1.getPhaseShifterControlMode() == extension2.getPhaseShifterControlMode() &&
                extension1.isAlwaysUpdateNetwork() == extension2.isAlwaysUpdateNetwork() &&
                extension1.getMostMeshedSlackBusSelectorMaxNominalVoltagePercentile() == extension2.getMostMeshedSlackBusSelectorMaxNominalVoltagePercentile() &&
                extension1.getReportedFeatures().equals(extension2.getReportedFeatures()) &&
                extension1.getSlackBusCountryFilter().equals(extension2.getSlackBusCountryFilter()) &&
                extension1.getActionableSwitchesIds().equals(extension2.getActionableSwitchesIds()) &&
                extension1.isAsymmetrical() == extension2.isAsymmetrical() &&
                extension1.getMinNominalVoltageTargetVoltageCheck() == extension2.getMinNominalVoltageTargetVoltageCheck() &&
                extension1.getReactivePowerDispatchMode() == extension2.getReactivePowerDispatchMode() &&
                Objects.equals(extension1.getOuterLoopNames(), extension2.getOuterLoopNames()) &&
                extension1.isUseActiveLimits() == extension2.isUseActiveLimits() &&
                extension1.getLineSearchStateVectorScalingMaxIteration() == extension2.getLineSearchStateVectorScalingMaxIteration() &&
                extension1.getLineSearchStateVectorScalingStepFold() == extension2.getLineSearchStateVectorScalingStepFold() &&
                extension1.getMaxVoltageChangeStateVectorScalingMaxDv() == extension2.getMaxVoltageChangeStateVectorScalingMaxDv() &&
                extension1.getMaxVoltageChangeStateVectorScalingMaxDphi() == extension2.getMaxVoltageChangeStateVectorScalingMaxDphi() &&
                extension1.getLinePerUnitMode() == extension2.getLinePerUnitMode() &&
                extension1.isUseLoadModel() == extension2.isUseLoadModel() &&
                extension1.getDcApproximationType() == extension2.getDcApproximationType() &&
                extension1.isSimulateAutomationSystems() == extension2.isSimulateAutomationSystems() &&
                extension1.getMaxNewtonKrylovIterations() == extension2.getMaxNewtonKrylovIterations() &&
                extension1.isNewtonKrylovLineSearch() == extension2.isNewtonKrylovLineSearch() &&
                Objects.equals(extension1.getVoltageTargetPriority(), extension2.getVoltageTargetPriority());
    }

    public static LoadFlowParameters clone(LoadFlowParameters parameters) {
        Objects.requireNonNull(parameters);
        LoadFlowParameters parameters2 = new LoadFlowParameters()
                .setVoltageInitMode(parameters.getVoltageInitMode())
                .setTransformerVoltageControlOn(parameters.isTransformerVoltageControlOn())
                .setUseReactiveLimits(parameters.isUseReactiveLimits())
                .setPhaseShifterRegulationOn(parameters.isPhaseShifterRegulationOn())
                .setTwtSplitShuntAdmittance(parameters.isTwtSplitShuntAdmittance())
                .setShuntCompensatorVoltageControlOn(parameters.isShuntCompensatorVoltageControlOn())
                .setReadSlackBus(parameters.isReadSlackBus())
                .setWriteSlackBus(parameters.isWriteSlackBus())
                .setDc(parameters.isDc())
                .setDistributedSlack(parameters.isDistributedSlack())
                .setBalanceType(parameters.getBalanceType())
                .setDcUseTransformerRatio(parameters.isDcUseTransformerRatio())
                .setCountriesToBalance(new HashSet<>(parameters.getCountriesToBalance()))
                .setConnectedComponentMode(parameters.getConnectedComponentMode())
                .setHvdcAcEmulation(parameters.isHvdcAcEmulation())
                .setDcPowerFactor(parameters.getDcPowerFactor());

        OpenLoadFlowParameters extension = parameters.getExtension(OpenLoadFlowParameters.class);
        if (extension != null) {
            OpenLoadFlowParameters extension2 = new OpenLoadFlowParameters()
                    .setSlackBusSelectionMode(extension.getSlackBusSelectionMode())
                    .setSlackBusesIds(new ArrayList<>(extension.getSlackBusesIds()))
                    .setSlackDistributionFailureBehavior(extension.getSlackDistributionFailureBehavior())
                    .setVoltageRemoteControl(extension.isVoltageRemoteControl())
                    .setLowImpedanceBranchMode(extension.getLowImpedanceBranchMode())
                    .setLoadPowerFactorConstant(extension.isLoadPowerFactorConstant())
                    .setPlausibleActivePowerLimit(extension.getPlausibleActivePowerLimit())
                    .setSlackBusPMaxMismatch(extension.getSlackBusPMaxMismatch())
                    .setVoltagePerReactivePowerControl(extension.isVoltagePerReactivePowerControl())
                    .setGeneratorReactivePowerRemoteControl(extension.isGeneratorReactivePowerRemoteControl())
                    .setTransformerReactivePowerControl(extension.isTransformerReactivePowerControl())
                    .setMaxNewtonRaphsonIterations(extension.getMaxNewtonRaphsonIterations())
                    .setMaxOuterLoopIterations(extension.getMaxOuterLoopIterations())
                    .setNewtonRaphsonConvEpsPerEq(extension.getNewtonRaphsonConvEpsPerEq())
                    .setVoltageInitModeOverride(extension.getVoltageInitModeOverride())
                    .setTransformerVoltageControlMode(extension.getTransformerVoltageControlMode())
                    .setShuntVoltageControlMode(extension.getShuntVoltageControlMode())
                    .setMinPlausibleTargetVoltage(extension.getMinPlausibleTargetVoltage())
                    .setMaxPlausibleTargetVoltage(extension.getMaxPlausibleTargetVoltage())
                    .setMinRealisticVoltage(extension.getMinRealisticVoltage())
                    .setMaxRealisticVoltage(extension.getMaxRealisticVoltage())
                    .setReactiveRangeCheckMode(extension.getReactiveRangeCheckMode())
                    .setLowImpedanceThreshold(extension.getLowImpedanceThreshold())
                    .setNetworkCacheEnabled(extension.isNetworkCacheEnabled())
                    .setSvcVoltageMonitoring(extension.isSvcVoltageMonitoring())
                    .setStateVectorScalingMode(extension.getStateVectorScalingMode())
                    .setMaxSlackBusCount(extension.getMaxSlackBusCount())
                    .setDebugDir(extension.getDebugDir())
                    .setIncrementalTransformerRatioTapControlOuterLoopMaxTapShift(extension.getIncrementalTransformerRatioTapControlOuterLoopMaxTapShift())
                    .setSecondaryVoltageControl(extension.isSecondaryVoltageControl())
                    .setReactiveLimitsMaxPqPvSwitch(extension.getReactiveLimitsMaxPqPvSwitch())
                    .setPhaseShifterControlMode(extension.getPhaseShifterControlMode())
                    .setAlwaysUpdateNetwork(extension.isAlwaysUpdateNetwork())
                    .setMostMeshedSlackBusSelectorMaxNominalVoltagePercentile(extension.getMostMeshedSlackBusSelectorMaxNominalVoltagePercentile())
                    .setReportedFeatures(extension.getReportedFeatures())
                    .setSlackBusCountryFilter(new HashSet<>(extension.getSlackBusCountryFilter()))
                    .setActionableSwitchesIds(new HashSet<>(extension.getActionableSwitchesIds()))
                    .setAsymmetrical(extension.isAsymmetrical())
                    .setMinNominalVoltageTargetVoltageCheck(extension.getMinNominalVoltageTargetVoltageCheck())
                    .setReactivePowerDispatchMode(extension.getReactivePowerDispatchMode())
                    .setOuterLoopNames(extension.getOuterLoopNames())
                    .setUseActiveLimits(extension.isUseActiveLimits())
                    .setLineSearchStateVectorScalingMaxIteration(extension.getLineSearchStateVectorScalingMaxIteration())
                    .setLineSearchStateVectorScalingStepFold(extension.getLineSearchStateVectorScalingStepFold())
                    .setMaxVoltageChangeStateVectorScalingMaxDv(extension.getMaxVoltageChangeStateVectorScalingMaxDv())
                    .setMaxVoltageChangeStateVectorScalingMaxDphi(extension.getMaxVoltageChangeStateVectorScalingMaxDphi())
                    .setLinePerUnitMode(extension.getLinePerUnitMode())
                    .setUseLoadModel(extension.isUseLoadModel())
                    .setDcApproximationType(extension.getDcApproximationType())
                    .setMaxNewtonKrylovIterations(extension.maxNewtonKrylovIterations)
                    .setNewtonKrylovLineSearch(extension.isNewtonKrylovLineSearch())
                    .setVoltageTargetPriority(extension.getVoltageTargetPriority());
            if (extension2 != null) {
                parameters2.addExtension(OpenLoadFlowParameters.class, extension2);
            }
        }

        return parameters2;
    }
}
<|MERGE_RESOLUTION|>--- conflicted
+++ resolved
@@ -232,13 +232,11 @@
 
     public static final String NEWTON_KRYLOV_LINE_SEARCH_PARAM_NAME = "newtonKrylovLineSearch";
 
-<<<<<<< HEAD
+    public static final String REFERENCE_BUS_SELECTION_MODE_PARAM_NAME = "referenceBusSelectionMode";
+
+    public static final String WRITE_REFERENCE_TERMINALS_PARAM_NAME = "writeReferenceTerminals";
+
     public static final String VOLTAGE_TARGET_PRIORITIES_PARAM_NAME = "voltageTargetPriority";
-=======
-    public static final String REFERENCE_BUS_SELECTION_MODE_PARAM_NAME = "referenceBusSelectionMode";
-
-    public static final String WRITE_REFERENCE_TERMINALS_PARAM_NAME = "writeReferenceTerminals";
->>>>>>> 42ddb08b
 
     private static <E extends Enum<E>> List<Object> getEnumPossibleValues(Class<E> enumClass) {
         return EnumSet.allOf(enumClass).stream().map(Enum::name).collect(Collectors.toList());
@@ -304,12 +302,9 @@
         new Parameter(SIMULATE_AUTOMATION_SYSTEMS_PARAM_NAME, ParameterType.BOOLEAN, "Automation systems simulation", LfNetworkParameters.SIMULATE_AUTOMATION_SYSTEMS_DEFAULT_VALUE),
         new Parameter(MAX_NEWTON_KRYLOV_ITERATIONS_PARAM_NAME, ParameterType.INTEGER, "Newton Krylov max number of iterations", NewtonKrylovParameters.DEFAULT_MAX_ITERATIONS),
         new Parameter(NEWTON_KRYLOV_LINE_SEARCH_PARAM_NAME, ParameterType.BOOLEAN, "Newton Krylov line search activation", NewtonKrylovParameters.LINE_SEARCH_DEFAULT_VALUE),
-<<<<<<< HEAD
+        new Parameter(REFERENCE_BUS_SELECTION_MODE_PARAM_NAME, ParameterType.STRING, "Reference bus selection mode", ReferenceBusSelector.DEFAULT_MODE.name(), getEnumPossibleValues(ReferenceBusSelectionMode.class)),
+        new Parameter(WRITE_REFERENCE_TERMINALS_PARAM_NAME, ParameterType.BOOLEAN, "Write Reference Terminals", WRITE_REFERENCE_TERMINALS_DEFAULT_VALUE),
         new Parameter(VOLTAGE_TARGET_PRIORITIES_PARAM_NAME, ParameterType.STRING_LIST, "Voltage target priorities for voltage controls", LfNetworkParameters.VOLTAGE_TARGET_PRIORITY_DEFAULT_VALUE)
-=======
-        new Parameter(REFERENCE_BUS_SELECTION_MODE_PARAM_NAME, ParameterType.STRING, "Reference bus selection mode", ReferenceBusSelector.DEFAULT_MODE.name(), getEnumPossibleValues(ReferenceBusSelectionMode.class)),
-        new Parameter(WRITE_REFERENCE_TERMINALS_PARAM_NAME, ParameterType.BOOLEAN, "Write Reference Terminals", WRITE_REFERENCE_TERMINALS_DEFAULT_VALUE)
->>>>>>> 42ddb08b
     );
 
     public enum VoltageInitModeOverride {
@@ -471,13 +466,11 @@
 
     private boolean newtonKrylovLineSearch = NewtonKrylovParameters.LINE_SEARCH_DEFAULT_VALUE;
 
-<<<<<<< HEAD
+    private ReferenceBusSelectionMode referenceBusSelectionMode = ReferenceBusSelector.DEFAULT_MODE;
+
+    private boolean writeReferenceTerminals = WRITE_REFERENCE_TERMINALS_DEFAULT_VALUE;
+
     private List<String> voltageTargetPriority = LfNetworkParameters.VOLTAGE_TARGET_PRIORITY_DEFAULT_VALUE;
-=======
-    private ReferenceBusSelectionMode referenceBusSelectionMode = ReferenceBusSelector.DEFAULT_MODE;
-
-    private boolean writeReferenceTerminals = WRITE_REFERENCE_TERMINALS_DEFAULT_VALUE;
->>>>>>> 42ddb08b
 
     public static double checkParameterValue(double parameterValue, boolean condition, String parameterName) {
         if (!condition) {
@@ -1095,30 +1088,30 @@
         return this;
     }
 
-<<<<<<< HEAD
+    public ReferenceBusSelectionMode getReferenceBusSelectionMode() {
+        return referenceBusSelectionMode;
+    }
+
+    public OpenLoadFlowParameters setReferenceBusSelectionMode(ReferenceBusSelectionMode referenceBusSelectionMode) {
+        this.referenceBusSelectionMode = referenceBusSelectionMode;
+        return this;
+    }
+
+    public boolean isWriteReferenceTerminals() {
+        return writeReferenceTerminals;
+    }
+
+    public OpenLoadFlowParameters setWriteReferenceTerminals(boolean writeReferenceTerminals) {
+        this.writeReferenceTerminals = writeReferenceTerminals;
+        return this;
+    }
+
     public List<String> getVoltageTargetPriority() {
         return voltageTargetPriority;
     }
 
     public OpenLoadFlowParameters setVoltageTargetPriority(List<String> voltageTargetPriority) {
         this.voltageTargetPriority = LfNetworkParameters.checkVoltageTargetPriority(voltageTargetPriority);
-=======
-    public ReferenceBusSelectionMode getReferenceBusSelectionMode() {
-        return referenceBusSelectionMode;
-    }
-
-    public OpenLoadFlowParameters setReferenceBusSelectionMode(ReferenceBusSelectionMode referenceBusSelectionMode) {
-        this.referenceBusSelectionMode = referenceBusSelectionMode;
-        return this;
-    }
-
-    public boolean isWriteReferenceTerminals() {
-        return writeReferenceTerminals;
-    }
-
-    public OpenLoadFlowParameters setWriteReferenceTerminals(boolean writeReferenceTerminals) {
-        this.writeReferenceTerminals = writeReferenceTerminals;
->>>>>>> 42ddb08b
         return this;
     }
 
@@ -1190,12 +1183,9 @@
                 .setSimulateAutomationSystems(config.getBooleanProperty(SIMULATE_AUTOMATION_SYSTEMS_PARAM_NAME, LfNetworkParameters.SIMULATE_AUTOMATION_SYSTEMS_DEFAULT_VALUE))
                 .setMaxNewtonKrylovIterations(config.getIntProperty(MAX_NEWTON_KRYLOV_ITERATIONS_PARAM_NAME, NewtonKrylovParameters.DEFAULT_MAX_ITERATIONS))
                 .setNewtonKrylovLineSearch(config.getBooleanProperty(NEWTON_KRYLOV_LINE_SEARCH_PARAM_NAME, NewtonKrylovParameters.LINE_SEARCH_DEFAULT_VALUE))
-<<<<<<< HEAD
+                .setReferenceBusSelectionMode(config.getEnumProperty(REFERENCE_BUS_SELECTION_MODE_PARAM_NAME, ReferenceBusSelectionMode.class, ReferenceBusSelector.DEFAULT_MODE))
+                .setWriteReferenceTerminals(config.getBooleanProperty(WRITE_REFERENCE_TERMINALS_PARAM_NAME, WRITE_REFERENCE_TERMINALS_DEFAULT_VALUE))
                 .setVoltageTargetPriority(config.getStringListProperty(VOLTAGE_TARGET_PRIORITIES_PARAM_NAME, LfNetworkParameters.VOLTAGE_TARGET_PRIORITY_DEFAULT_VALUE)));
-=======
-                .setReferenceBusSelectionMode(config.getEnumProperty(REFERENCE_BUS_SELECTION_MODE_PARAM_NAME, ReferenceBusSelectionMode.class, ReferenceBusSelector.DEFAULT_MODE))
-                .setWriteReferenceTerminals(config.getBooleanProperty(WRITE_REFERENCE_TERMINALS_PARAM_NAME, WRITE_REFERENCE_TERMINALS_DEFAULT_VALUE)));
->>>>>>> 42ddb08b
         return parameters;
     }
 
@@ -1329,15 +1319,12 @@
                 .ifPresent(prop -> this.setMaxNewtonKrylovIterations(Integer.parseInt(prop)));
         Optional.ofNullable(properties.get(NEWTON_KRYLOV_LINE_SEARCH_PARAM_NAME))
                 .ifPresent(prop -> this.setNewtonKrylovLineSearch(Boolean.parseBoolean(prop)));
-<<<<<<< HEAD
-        Optional.ofNullable(properties.get(VOLTAGE_TARGET_PRIORITIES_PARAM_NAME))
-                .ifPresent(prop -> this.setVoltageTargetPriority(parseStringListProp(prop)));
-=======
         Optional.ofNullable(properties.get(REFERENCE_BUS_SELECTION_MODE_PARAM_NAME))
                 .ifPresent(prop -> this.setReferenceBusSelectionMode(ReferenceBusSelectionMode.valueOf(prop)));
         Optional.ofNullable(properties.get(WRITE_REFERENCE_TERMINALS_PARAM_NAME))
                 .ifPresent(prop -> this.setWriteReferenceTerminals(Boolean.parseBoolean(prop)));
->>>>>>> 42ddb08b
+        Optional.ofNullable(properties.get(VOLTAGE_TARGET_PRIORITIES_PARAM_NAME))
+                .ifPresent(prop -> this.setVoltageTargetPriority(parseStringListProp(prop)));
         return this;
     }
 
@@ -1402,12 +1389,9 @@
         map.put(SIMULATE_AUTOMATION_SYSTEMS_PARAM_NAME, simulateAutomationSystems);
         map.put(MAX_NEWTON_KRYLOV_ITERATIONS_PARAM_NAME, maxNewtonKrylovIterations);
         map.put(NEWTON_KRYLOV_LINE_SEARCH_PARAM_NAME, newtonKrylovLineSearch);
-<<<<<<< HEAD
-        map.put(VOLTAGE_TARGET_PRIORITIES_PARAM_NAME, voltageTargetPriority);
-=======
         map.put(REFERENCE_BUS_SELECTION_MODE_PARAM_NAME, referenceBusSelectionMode);
         map.put(WRITE_REFERENCE_TERMINALS_PARAM_NAME, writeReferenceTerminals);
->>>>>>> 42ddb08b
+        map.put(VOLTAGE_TARGET_PRIORITIES_PARAM_NAME, voltageTargetPriority);
         return map;
     }
 
@@ -1533,11 +1517,8 @@
                 .setLinePerUnitMode(parametersExt.getLinePerUnitMode())
                 .setUseLoadModel(parametersExt.isUseLoadModel())
                 .setSimulateAutomationSystems(parametersExt.isSimulateAutomationSystems())
-<<<<<<< HEAD
+                .setReferenceBusSelector(ReferenceBusSelector.fromMode(parametersExt.getReferenceBusSelectionMode()))
                 .setVoltageTargetPriority(parametersExt.getVoltageTargetPriority());
-=======
-                .setReferenceBusSelector(ReferenceBusSelector.fromMode(parametersExt.getReferenceBusSelectionMode()));
->>>>>>> 42ddb08b
     }
 
     public static AcLoadFlowParameters createAcParameters(Network network, LoadFlowParameters parameters, OpenLoadFlowParameters parametersExt,
