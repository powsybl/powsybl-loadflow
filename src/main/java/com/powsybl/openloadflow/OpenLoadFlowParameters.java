/**
 * Copyright (c) 2019, RTE (http://www.rte-france.com)
 * This Source Code Form is subject to the terms of the Mozilla Public
 * License, v. 2.0. If a copy of the MPL was not distributed with this
 * file, You can obtain one at http://mozilla.org/MPL/2.0/.
 */
package com.powsybl.openloadflow;

import com.powsybl.commons.PowsyblException;
import com.powsybl.commons.config.PlatformConfig;
import com.powsybl.commons.extensions.AbstractExtension;
import com.powsybl.commons.parameters.Parameter;
import com.powsybl.commons.parameters.ParameterScope;
import com.powsybl.commons.parameters.ParameterType;
import com.powsybl.iidm.network.Network;
import com.powsybl.loadflow.LoadFlowParameters;
import com.powsybl.math.matrix.MatrixFactory;
import com.powsybl.openloadflow.ac.AcLoadFlowParameters;
import com.powsybl.openloadflow.ac.OuterLoop;
import com.powsybl.openloadflow.ac.VoltageMagnitudeInitializer;
import com.powsybl.openloadflow.ac.equations.AcEquationSystemCreationParameters;
import com.powsybl.openloadflow.ac.nr.*;
import com.powsybl.openloadflow.ac.outerloop.IncrementalTransformerVoltageControlOuterLoop;
import com.powsybl.openloadflow.ac.outerloop.ReactiveLimitsOuterLoop;
import com.powsybl.openloadflow.dc.DcLoadFlowParameters;
import com.powsybl.openloadflow.dc.DcValueVoltageInitializer;
import com.powsybl.openloadflow.dc.equations.DcEquationSystemCreationParameters;
import com.powsybl.openloadflow.graph.GraphConnectivityFactory;
import com.powsybl.openloadflow.network.*;
import com.powsybl.openloadflow.network.util.PreviousValueVoltageInitializer;
import com.powsybl.openloadflow.network.util.UniformValueVoltageInitializer;
import com.powsybl.openloadflow.network.util.VoltageInitializer;
import de.vandermeer.asciitable.AsciiTable;
import de.vandermeer.asciitable.CWC_LongestWord;
import org.slf4j.Logger;
import org.slf4j.LoggerFactory;

import java.util.*;
import java.util.function.Supplier;
import java.util.stream.Collectors;

/**
 * @author Geoffroy Jamgotchian <geoffroy.jamgotchian at rte-france.com>
 */
public class OpenLoadFlowParameters extends AbstractExtension<LoadFlowParameters> {

    private static final Logger LOGGER = LoggerFactory.getLogger(OpenLoadFlowParameters.class);

    public static final SlackBusSelectionMode SLACK_BUS_SELECTION_MODE_DEFAULT_VALUE = SlackBusSelectionMode.MOST_MESHED;

    public static final LowImpedanceBranchMode LOW_IMPEDANCE_BRANCH_MODE_DEFAULT_VALUE = LowImpedanceBranchMode.REPLACE_BY_ZERO_IMPEDANCE_LINE;

    public static final boolean THROWS_EXCEPTION_IN_CASE_OF_SLACK_DISTRIBUTION_FAILURE_DEFAULT_VALUE = false;

    public static final boolean VOLTAGE_REMOTE_CONTROL_DEFAULT_VALUE = true;

    public static final boolean REACTIVE_POWER_REMOTE_CONTROL_DEFAULT_VALUE = false;

    public static final boolean LOAD_POWER_FACTOR_CONSTANT_DEFAULT_VALUE = false;

    /**
     * Slack bus maximum active power mismatch in MW: 1 Mw => 10^-2 in p.u
     */
    public static final double SLACK_BUS_P_MAX_MISMATCH_DEFAULT_VALUE = 1.0;

    public static final NewtonRaphsonStoppingCriteriaType NEWTONRAPHSON_STOPPING_CRITERIA_TYPE_DEFAULT_VALUE = NewtonRaphsonStoppingCriteriaType.UNIFORM_CRITERIA;

    /** Default value of the maximum active power mismatch in MW **/
    public static final double MAX_ACTIVE_POWER_MISMATCH_DEFAULT_VALUE = 1e-2;

    /** Default value of the maximum reactive power mismatch in Mvar **/
    public static final double MAX_REACTIVE_POWER_MISMATCH_DEFAULT_VALUE = 1e-2;

    /** Default value of the maximum voltage mismatch in pu **/
    public static final double MAX_VOLTAGE_MISMATCH_DEFAULT_VALUE = 1e-4;

    public static final double MAX_ANGLE_MISMATCH_DEFAULT_VALUE = 1e-5;

    public static final double MAX_RATIO_MISMATCH_DEFAULT_VALUE = 1e-5;

    public static final double MAX_SUSCEPTANCE_MISMATCH_DEFAULT_VALUE = 1e-4;

    public static final boolean VOLTAGE_PER_REACTIVE_POWER_CONTROL_DEFAULT_VALUE = false;

    public static final boolean SVC_VOLTAGE_MONITORING_DEFAULT_VALUE = true;

    public static final VoltageInitModeOverride VOLTAGE_INIT_MODE_OVERRIDE_DEFAULT_VALUE = VoltageInitModeOverride.NONE;

    public static final TransformerVoltageControlMode TRANSFORMER_VOLTAGE_CONTROL_MODE_DEFAULT_VALUE = TransformerVoltageControlMode.WITH_GENERATOR_VOLTAGE_CONTROL;

    public static final ShuntVoltageControlMode SHUNT_VOLTAGE_CONTROL_MODE_DEFAULT_VALUE = ShuntVoltageControlMode.WITH_GENERATOR_VOLTAGE_CONTROL;

    public static final PhaseShifterControlMode PHASE_SHIFTER_CONTROL_MODE_DEFAULT_VALUE = PhaseShifterControlMode.CONTINUOUS_WITH_DISCRETISATION;

    public static final Set<ReportedFeatures> REPORTED_FEATURES_DEFAULT_VALUE = Collections.emptySet();

    public static final String SLACK_BUS_SELECTION_MODE_PARAM_NAME = "slackBusSelectionMode";

    public static final String SLACK_BUSES_IDS_PARAM_NAME = "slackBusesIds";

    public static final String THROWS_EXCEPTION_IN_CASE_OF_SLACK_DISTRIBUTION_FAILURE_PARAM_NAME = "throwsExceptionInCaseOfSlackDistributionFailure";

    public static final String VOLTAGE_REMOTE_CONTROL_PARAM_NAME = "voltageRemoteControl";

    public static final String REACTIVE_POWER_REMOTE_CONTROL_PARAM_NAME = "reactivePowerRemoteControl";

    public static final String LOW_IMPEDANCE_BRANCH_MODE_PARAM_NAME = "lowImpedanceBranchMode";

    public static final String LOAD_POWER_FACTOR_CONSTANT_PARAM_NAME = "loadPowerFactorConstant";

    public static final String PLAUSIBLE_ACTIVE_POWER_LIMIT_PARAM_NAME = "plausibleActivePowerLimit";

    public static final String NEWTONRAPHSON_STOPPING_CRITERIA_TYPE_PARAM_NAME = "newtonRaphsonStoppingCriteriaType";

    public static final String MAX_ACTIVE_POWER_MISMATCH_PARAM_NAME = "maxActivePowerMismatch";

    public static final String MAX_REACTIVE_POWER_MISMATCH_PARAM_NAME = "maxReactivePowerMismatch";

    public static final String MAX_VOLTAGE_MISMATCH_PARAM_NAME = "maxVoltageMismatch";

    public static final String MAX_ANGLE_MISMATCH_PARAM_NAME = "maxAngleMismatch";

    public static final String MAX_RATIO_MISMATCH_PARAM_NAME = "maxRatioMismatch";

    public static final String MAX_SUSCEPTANCE_MISMATCH_PARAM_NAME = "maxSusceptanceMismatch";

    public static final String SLACK_BUS_P_MAX_MISMATCH_PARAM_NAME = "slackBusPMaxMismatch";

    public static final String VOLTAGE_PER_REACTIVE_POWER_CONTROL_PARAM_NAME = "voltagePerReactivePowerControl";

    public static final String MAX_NEWTON_RAPHSON_ITERATIONS_PARAM_NAME = "maxNewtonRaphsonIterations";

    public static final String MAX_OUTER_LOOP_ITERATIONS_PARAM_NAME = "maxOuterLoopIterations";

    public static final String NEWTON_RAPHSON_CONV_EPS_PER_EQ_PARAM_NAME = "newtonRaphsonConvEpsPerEq";

    public static final String VOLTAGE_INIT_MODE_OVERRIDE_PARAM_NAME = "voltageInitModeOverride";

    public static final String TRANSFORMER_VOLTAGE_CONTROL_MODE_PARAM_NAME = "transformerVoltageControlMode";

    public static final String SHUNT_VOLTAGE_CONTROL_MODE_PARAM_NAME = "shuntVoltageControlMode";

    public static final String MIN_PLAUSIBLE_TARGET_VOLTAGE_PARAM_NAME = "minPlausibleTargetVoltage";

    public static final String MAX_PLAUSIBLE_TARGET_VOLTAGE_PARAM_NAME = "maxPlausibleTargetVoltage";

    public static final String MIN_REALISTIC_VOLTAGE_PARAM_NAME = "minRealisticVoltage";

    public static final String MAX_REALISTIC_VOLTAGE_PARAM_NAME = "maxRealisticVoltage";

    public static final String REACTIVE_RANGE_CHECK_MODE_PARAM_NAME = "reactiveRangeCheckMode";

    public static final String LOW_IMPEDANCE_THRESHOLD_PARAM_NAME = "lowImpedanceThreshold";

    public static final String NETWORK_CACHE_ENABLED_PARAM_NAME = "networkCacheEnabled";

    public static final String SVC_VOLTAGE_MONITORING_PARAM_NAME = "svcVoltageMonitoring";

    public static final String STATE_VECTOR_SCALING_MODE_PARAM_NAME = "stateVectorScalingMode";

    public static final String MAX_SLACK_BUS_COUNT_PARAM_NAME = "maxSlackBusCount";

    public static final String DEBUG_DIR_PARAM_NAME = "debugDir";

    public static final String INCREMENTAL_TRANSFORMER_VOLTAGE_CONTROL_OUTER_LOOP_MAX_TAP_SHIFT_PARAM_NAME = "incrementalTransformerVoltageControlOuterLoopMaxTapShift";

    public static final String SECONDARY_VOLTAGE_CONTROL_PARAM_NAME = "secondaryVoltageControl";

    public static final String REACTIVE_LIMITS_MAX_SWITCH_PQ_PV_PARAM_NAME = "reactiveLimitsMaxPqPvSwitch";

    public static final String PHASE_SHIFTER_CONTROL_MODE_PARAM_NAME = "phaseShifterControlMode";

<<<<<<< HEAD
    public static final String REPORTED_FEATURES_PARAM_NAME = "reportedFeatures";
=======
    private static final String ALWAYS_UPDATE_NETWORK_PARAM_NAME = "alwaysUpdateNetwork";
>>>>>>> 65a99983

    private static <E extends Enum<E>> List<Object> getEnumPossibleValues(Class<E> enumClass) {
        return EnumSet.allOf(enumClass).stream().map(Enum::name).collect(Collectors.toList());
    }

    public static final List<Parameter> SPECIFIC_PARAMETERS = List.of(
        new Parameter(SLACK_BUS_SELECTION_MODE_PARAM_NAME, ParameterType.STRING, "Slack bus selection mode", SLACK_BUS_SELECTION_MODE_DEFAULT_VALUE.name(), getEnumPossibleValues(SlackBusSelectionMode.class)),
        new Parameter(SLACK_BUSES_IDS_PARAM_NAME, ParameterType.STRING, "Slack bus IDs", null),
        new Parameter(LOW_IMPEDANCE_BRANCH_MODE_PARAM_NAME, ParameterType.STRING, "Low impedance branch mode", LOW_IMPEDANCE_BRANCH_MODE_DEFAULT_VALUE.name(), getEnumPossibleValues(LowImpedanceBranchMode.class)),
        new Parameter(VOLTAGE_REMOTE_CONTROL_PARAM_NAME, ParameterType.BOOLEAN, "Generator voltage remote control", VOLTAGE_REMOTE_CONTROL_DEFAULT_VALUE),
        new Parameter(THROWS_EXCEPTION_IN_CASE_OF_SLACK_DISTRIBUTION_FAILURE_PARAM_NAME, ParameterType.BOOLEAN, "Throws an exception in case of slack distribution failure", THROWS_EXCEPTION_IN_CASE_OF_SLACK_DISTRIBUTION_FAILURE_DEFAULT_VALUE),
        new Parameter(LOAD_POWER_FACTOR_CONSTANT_PARAM_NAME, ParameterType.BOOLEAN, "Load power factor is constant", LOAD_POWER_FACTOR_CONSTANT_DEFAULT_VALUE),
        new Parameter(PLAUSIBLE_ACTIVE_POWER_LIMIT_PARAM_NAME, ParameterType.DOUBLE, "Plausible active power limit", LfNetworkParameters.PLAUSIBLE_ACTIVE_POWER_LIMIT_DEFAULT_VALUE),
        new Parameter(SLACK_BUS_P_MAX_MISMATCH_PARAM_NAME, ParameterType.DOUBLE, "Slack bus max active power mismatch", SLACK_BUS_P_MAX_MISMATCH_DEFAULT_VALUE),
        new Parameter(VOLTAGE_PER_REACTIVE_POWER_CONTROL_PARAM_NAME, ParameterType.BOOLEAN, "Voltage per reactive power slope", VOLTAGE_PER_REACTIVE_POWER_CONTROL_DEFAULT_VALUE),
        new Parameter(REACTIVE_POWER_REMOTE_CONTROL_PARAM_NAME, ParameterType.BOOLEAN, "SVC remote reactive power control", REACTIVE_POWER_REMOTE_CONTROL_DEFAULT_VALUE),
        new Parameter(MAX_NEWTON_RAPHSON_ITERATIONS_PARAM_NAME, ParameterType.INTEGER, "Max iterations per Newton-Raphson", NewtonRaphsonParameters.DEFAULT_MAX_ITERATIONS),
        new Parameter(MAX_OUTER_LOOP_ITERATIONS_PARAM_NAME, ParameterType.INTEGER, "Max outer loop iterations", AcLoadFlowParameters.DEFAULT_MAX_OUTER_LOOP_ITERATIONS),
        new Parameter(NEWTON_RAPHSON_CONV_EPS_PER_EQ_PARAM_NAME, ParameterType.DOUBLE, "Newton-Raphson convergence epsilon per equation", DefaultNewtonRaphsonStoppingCriteria.DEFAULT_CONV_EPS_PER_EQ),
        new Parameter(VOLTAGE_INIT_MODE_OVERRIDE_PARAM_NAME, ParameterType.STRING, "Voltage init mode override", VOLTAGE_INIT_MODE_OVERRIDE_DEFAULT_VALUE.name(), getEnumPossibleValues(VoltageInitModeOverride.class)),
        new Parameter(TRANSFORMER_VOLTAGE_CONTROL_MODE_PARAM_NAME, ParameterType.STRING, "Transformer voltage control mode", TRANSFORMER_VOLTAGE_CONTROL_MODE_DEFAULT_VALUE.name(), getEnumPossibleValues(TransformerVoltageControlMode.class)),
        new Parameter(SHUNT_VOLTAGE_CONTROL_MODE_PARAM_NAME, ParameterType.STRING, "Shunt voltage control mode", SHUNT_VOLTAGE_CONTROL_MODE_DEFAULT_VALUE.name(), getEnumPossibleValues(ShuntVoltageControlMode.class)),
        new Parameter(MIN_PLAUSIBLE_TARGET_VOLTAGE_PARAM_NAME, ParameterType.DOUBLE, "Min plausible target voltage", LfNetworkParameters.MIN_PLAUSIBLE_TARGET_VOLTAGE_DEFAULT_VALUE),
        new Parameter(MAX_PLAUSIBLE_TARGET_VOLTAGE_PARAM_NAME, ParameterType.DOUBLE, "Max plausible target voltage", LfNetworkParameters.MAX_PLAUSIBLE_TARGET_VOLTAGE_DEFAULT_VALUE),
        new Parameter(MIN_REALISTIC_VOLTAGE_PARAM_NAME, ParameterType.DOUBLE, "Min realistic voltage", NewtonRaphsonParameters.DEFAULT_MIN_REALISTIC_VOLTAGE),
        new Parameter(MAX_REALISTIC_VOLTAGE_PARAM_NAME, ParameterType.DOUBLE, "Max realistic voltage", NewtonRaphsonParameters.DEFAULT_MAX_REALISTIC_VOLTAGE),
        new Parameter(REACTIVE_RANGE_CHECK_MODE_PARAM_NAME, ParameterType.STRING, "Reactive range check mode", LfNetworkParameters.REACTIVE_RANGE_CHECK_MODE_DEFAULT_VALUE.name(), getEnumPossibleValues(ReactiveRangeCheckMode.class)),
        new Parameter(LOW_IMPEDANCE_THRESHOLD_PARAM_NAME, ParameterType.DOUBLE, "Low impedance threshold in per unit", LfNetworkParameters.LOW_IMPEDANCE_THRESHOLD_DEFAULT_VALUE),
        new Parameter(NETWORK_CACHE_ENABLED_PARAM_NAME, ParameterType.BOOLEAN, "Network cache enabled", LfNetworkParameters.CACHE_ENABLED_DEFAULT_VALUE),
        new Parameter(SVC_VOLTAGE_MONITORING_PARAM_NAME, ParameterType.BOOLEAN, "SVC voltage monitoring", SVC_VOLTAGE_MONITORING_DEFAULT_VALUE),
        new Parameter(STATE_VECTOR_SCALING_MODE_PARAM_NAME, ParameterType.STRING, "State vector scaling mode", NewtonRaphsonParameters.DEFAULT_STATE_VECTOR_SCALING_MODE.name(), getEnumPossibleValues(StateVectorScalingMode.class)),
        new Parameter(MAX_SLACK_BUS_COUNT_PARAM_NAME, ParameterType.INTEGER, "Maximum slack buses count", LfNetworkParameters.DEFAULT_MAX_SLACK_BUS_COUNT),
        new Parameter(DEBUG_DIR_PARAM_NAME, ParameterType.STRING, "Directory to dump debug files", LfNetworkParameters.DEBUG_DIR_DEFAULT_VALUE, Collections.emptyList(), ParameterScope.TECHNICAL),
        new Parameter(INCREMENTAL_TRANSFORMER_VOLTAGE_CONTROL_OUTER_LOOP_MAX_TAP_SHIFT_PARAM_NAME, ParameterType.INTEGER, "Incremental transformer voltage control maximum tap shift per outer loop", IncrementalTransformerVoltageControlOuterLoop.DEFAULT_MAX_TAP_SHIFT),
        new Parameter(SECONDARY_VOLTAGE_CONTROL_PARAM_NAME, ParameterType.BOOLEAN, "Secondary voltage control simulation", LfNetworkParameters.SECONDARY_VOLTAGE_CONTROL_DEFAULT_VALUE),
        new Parameter(REACTIVE_LIMITS_MAX_SWITCH_PQ_PV_PARAM_NAME, ParameterType.INTEGER, "Reactive limits maximum Pq Pv switch", ReactiveLimitsOuterLoop.MAX_SWITCH_PQ_PV),
        new Parameter(NEWTONRAPHSON_STOPPING_CRITERIA_TYPE_PARAM_NAME, ParameterType.STRING, "Newton raphson stopping criteria type", NEWTONRAPHSON_STOPPING_CRITERIA_TYPE_DEFAULT_VALUE.name(), getEnumPossibleValues(NewtonRaphsonStoppingCriteriaType.class)),
        new Parameter(MAX_ACTIVE_POWER_MISMATCH_PARAM_NAME, ParameterType.DOUBLE, "Maximum active power for per equation stopping criteria", MAX_ACTIVE_POWER_MISMATCH_DEFAULT_VALUE),
        new Parameter(MAX_REACTIVE_POWER_MISMATCH_PARAM_NAME, ParameterType.DOUBLE, "Maximum reactive power for per equation stopping criteria", MAX_REACTIVE_POWER_MISMATCH_DEFAULT_VALUE),
        new Parameter(MAX_VOLTAGE_MISMATCH_PARAM_NAME, ParameterType.DOUBLE, "Maximum voltage for per equation stopping criteria", MAX_VOLTAGE_MISMATCH_DEFAULT_VALUE),
        new Parameter(MAX_ANGLE_MISMATCH_PARAM_NAME, ParameterType.DOUBLE, "Maximum angle for per equation stopping criteria", MAX_ANGLE_MISMATCH_DEFAULT_VALUE),
        new Parameter(MAX_RATIO_MISMATCH_PARAM_NAME, ParameterType.DOUBLE, "Maximum ratio for per equation stopping criteria", MAX_RATIO_MISMATCH_DEFAULT_VALUE),
        new Parameter(MAX_SUSCEPTANCE_MISMATCH_PARAM_NAME, ParameterType.DOUBLE, "Maximum susceptance for per equation stopping criteria", MAX_SUSCEPTANCE_MISMATCH_DEFAULT_VALUE),
        new Parameter(PHASE_SHIFTER_CONTROL_MODE_PARAM_NAME, ParameterType.STRING, "Phase shifter control mode", PHASE_SHIFTER_CONTROL_MODE_DEFAULT_VALUE.name(), getEnumPossibleValues(PhaseShifterControlMode.class)),
<<<<<<< HEAD
        new Parameter(REPORTED_FEATURES_PARAM_NAME, ParameterType.STRING_LIST, "List of extra reported features to be added to report", null, getEnumPossibleValues(ReportedFeatures.class)));
=======
        new Parameter(ALWAYS_UPDATE_NETWORK_PARAM_NAME, ParameterType.BOOLEAN, "Update network even if Newton-Raphson algorithm has diverged", NewtonRaphsonParameters.ALWAYS_UPDATE_NETWORK_DEFAULT_VALUE)
    );
>>>>>>> 65a99983

    public enum VoltageInitModeOverride {
        NONE,
        VOLTAGE_MAGNITUDE,
        FULL_VOLTAGE
    }

    public enum TransformerVoltageControlMode {
        WITH_GENERATOR_VOLTAGE_CONTROL,
        AFTER_GENERATOR_VOLTAGE_CONTROL,
        INCREMENTAL_VOLTAGE_CONTROL
    }

    public enum ShuntVoltageControlMode {
        WITH_GENERATOR_VOLTAGE_CONTROL,
        INCREMENTAL_VOLTAGE_CONTROL
    }

    public enum PhaseShifterControlMode {
        CONTINUOUS_WITH_DISCRETISATION,
        INCREMENTAL
    }

    public enum ReportedFeatures {
        NEWTON_RAPHSON_LOAD_FLOW,
        NEWTON_RAPHSON_SA,
    }

    private SlackBusSelectionMode slackBusSelectionMode = SLACK_BUS_SELECTION_MODE_DEFAULT_VALUE;

    private List<String> slackBusesIds = Collections.emptyList();

    private boolean throwsExceptionInCaseOfSlackDistributionFailure = THROWS_EXCEPTION_IN_CASE_OF_SLACK_DISTRIBUTION_FAILURE_DEFAULT_VALUE;

    private boolean voltageRemoteControl = VOLTAGE_REMOTE_CONTROL_DEFAULT_VALUE;

    private LowImpedanceBranchMode lowImpedanceBranchMode = LOW_IMPEDANCE_BRANCH_MODE_DEFAULT_VALUE;

    public enum LowImpedanceBranchMode {
        REPLACE_BY_ZERO_IMPEDANCE_LINE,
        REPLACE_BY_MIN_IMPEDANCE_LINE
    }

    private boolean loadPowerFactorConstant = LOAD_POWER_FACTOR_CONSTANT_DEFAULT_VALUE;

    private double plausibleActivePowerLimit = LfNetworkParameters.PLAUSIBLE_ACTIVE_POWER_LIMIT_DEFAULT_VALUE;

    private NewtonRaphsonStoppingCriteriaType newtonRaphsonStoppingCriteriaType = NEWTONRAPHSON_STOPPING_CRITERIA_TYPE_DEFAULT_VALUE;

    private double maxActivePowerMismatch = MAX_ACTIVE_POWER_MISMATCH_DEFAULT_VALUE;

    private double maxReactivePowerMismatch = MAX_REACTIVE_POWER_MISMATCH_DEFAULT_VALUE;

    private double maxVoltageMismatch = MAX_VOLTAGE_MISMATCH_DEFAULT_VALUE;

    private double maxAngleMismatch = MAX_ANGLE_MISMATCH_DEFAULT_VALUE;

    private double maxRatioMismatch = MAX_RATIO_MISMATCH_DEFAULT_VALUE;

    private double maxSusceptanceMismatch = MAX_SUSCEPTANCE_MISMATCH_DEFAULT_VALUE;

    private double slackBusPMaxMismatch = SLACK_BUS_P_MAX_MISMATCH_DEFAULT_VALUE;

    private boolean voltagePerReactivePowerControl = VOLTAGE_PER_REACTIVE_POWER_CONTROL_DEFAULT_VALUE;

    private boolean reactivePowerRemoteControl = REACTIVE_POWER_REMOTE_CONTROL_DEFAULT_VALUE;

    private int maxNewtonRaphsonIterations = NewtonRaphsonParameters.DEFAULT_MAX_ITERATIONS;

    private int maxOuterLoopIterations = AcLoadFlowParameters.DEFAULT_MAX_OUTER_LOOP_ITERATIONS;

    private double newtonRaphsonConvEpsPerEq = DefaultNewtonRaphsonStoppingCriteria.DEFAULT_CONV_EPS_PER_EQ;

    private VoltageInitModeOverride voltageInitModeOverride = VOLTAGE_INIT_MODE_OVERRIDE_DEFAULT_VALUE;

    private TransformerVoltageControlMode transformerVoltageControlMode = TRANSFORMER_VOLTAGE_CONTROL_MODE_DEFAULT_VALUE;

    private ShuntVoltageControlMode shuntVoltageControlMode = SHUNT_VOLTAGE_CONTROL_MODE_DEFAULT_VALUE;

    private double minPlausibleTargetVoltage = LfNetworkParameters.MIN_PLAUSIBLE_TARGET_VOLTAGE_DEFAULT_VALUE;

    private double maxPlausibleTargetVoltage = LfNetworkParameters.MAX_PLAUSIBLE_TARGET_VOLTAGE_DEFAULT_VALUE;

    private double minRealisticVoltage = NewtonRaphsonParameters.DEFAULT_MIN_REALISTIC_VOLTAGE;

    private double maxRealisticVoltage = NewtonRaphsonParameters.DEFAULT_MAX_REALISTIC_VOLTAGE;

    private double lowImpedanceThreshold = LfNetworkParameters.LOW_IMPEDANCE_THRESHOLD_DEFAULT_VALUE;

    public enum ReactiveRangeCheckMode {
        MIN_MAX,
        MAX,
        TARGET_P
    }

    private ReactiveRangeCheckMode reactiveRangeCheckMode = LfNetworkParameters.REACTIVE_RANGE_CHECK_MODE_DEFAULT_VALUE;

    private boolean networkCacheEnabled = LfNetworkParameters.CACHE_ENABLED_DEFAULT_VALUE;

    private boolean svcVoltageMonitoring = SVC_VOLTAGE_MONITORING_DEFAULT_VALUE;

    private StateVectorScalingMode stateVectorScalingMode = NewtonRaphsonParameters.DEFAULT_STATE_VECTOR_SCALING_MODE;

    private int maxSlackBusCount = LfNetworkParameters.DEFAULT_MAX_SLACK_BUS_COUNT;

    private String debugDir = LfNetworkParameters.DEBUG_DIR_DEFAULT_VALUE;

    private int incrementalTransformerVoltageControlOuterLoopMaxTapShift = IncrementalTransformerVoltageControlOuterLoop.DEFAULT_MAX_TAP_SHIFT;

    private boolean secondaryVoltageControl = LfNetworkParameters.SECONDARY_VOLTAGE_CONTROL_DEFAULT_VALUE;

    private int reactiveLimitsMaxPqPvSwitch = ReactiveLimitsOuterLoop.MAX_SWITCH_PQ_PV;

    private PhaseShifterControlMode phaseShifterControlMode = PHASE_SHIFTER_CONTROL_MODE_DEFAULT_VALUE;

<<<<<<< HEAD
    private Set<ReportedFeatures> reportedFeatures = REPORTED_FEATURES_DEFAULT_VALUE;

    private boolean detailedNrReport = false;
=======
    private boolean alwaysUpdateNetwork = NewtonRaphsonParameters.ALWAYS_UPDATE_NETWORK_DEFAULT_VALUE;
>>>>>>> 65a99983

    @Override
    public String getName() {
        return "open-load-flow-parameters";
    }

    public SlackBusSelectionMode getSlackBusSelectionMode() {
        return slackBusSelectionMode;
    }

    public OpenLoadFlowParameters setSlackBusSelectionMode(SlackBusSelectionMode slackBusSelectionMode) {
        this.slackBusSelectionMode = Objects.requireNonNull(slackBusSelectionMode);
        return this;
    }

    public List<String> getSlackBusesIds() {
        return slackBusesIds;
    }

    public OpenLoadFlowParameters setSlackBusesIds(List<String> slackBusesIds) {
        this.slackBusesIds = Objects.requireNonNull(slackBusesIds);
        return this;
    }

    public OpenLoadFlowParameters setSlackBusId(String slackBusId) {
        this.slackBusesIds = List.of(Objects.requireNonNull(slackBusId));
        return this;
    }

    public boolean isThrowsExceptionInCaseOfSlackDistributionFailure() {
        return throwsExceptionInCaseOfSlackDistributionFailure;
    }

    public OpenLoadFlowParameters setThrowsExceptionInCaseOfSlackDistributionFailure(boolean throwsExceptionInCaseOfSlackDistributionFailure) {
        this.throwsExceptionInCaseOfSlackDistributionFailure = throwsExceptionInCaseOfSlackDistributionFailure;
        return this;
    }

    public boolean hasVoltageRemoteControl() {
        return voltageRemoteControl;
    }

    public OpenLoadFlowParameters setVoltageRemoteControl(boolean voltageRemoteControl) {
        this.voltageRemoteControl = voltageRemoteControl;
        return this;
    }

    public LowImpedanceBranchMode getLowImpedanceBranchMode() {
        return lowImpedanceBranchMode;
    }

    public OpenLoadFlowParameters setLowImpedanceBranchMode(LowImpedanceBranchMode lowImpedanceBranchMode) {
        this.lowImpedanceBranchMode = Objects.requireNonNull(lowImpedanceBranchMode);
        return this;
    }

    public boolean isLoadPowerFactorConstant() {
        return loadPowerFactorConstant;
    }

    public OpenLoadFlowParameters setLoadPowerFactorConstant(boolean loadPowerFactorConstant) {
        this.loadPowerFactorConstant = loadPowerFactorConstant;
        return this;
    }

    public double getPlausibleActivePowerLimit() {
        return plausibleActivePowerLimit;
    }

    public OpenLoadFlowParameters setPlausibleActivePowerLimit(double plausibleActivePowerLimit) {
        if (plausibleActivePowerLimit <= 0) {
            throw new IllegalArgumentException("Invalid plausible active power limit: " + plausibleActivePowerLimit);
        }
        this.plausibleActivePowerLimit = plausibleActivePowerLimit;
        return this;
    }

    public double getSlackBusPMaxMismatch() {
        return slackBusPMaxMismatch;
    }

    public OpenLoadFlowParameters setSlackBusPMaxMismatch(double pSlackBusPMaxMismatch) {
        this.slackBusPMaxMismatch = pSlackBusPMaxMismatch;
        return this;
    }

    public boolean isVoltagePerReactivePowerControl() {
        return voltagePerReactivePowerControl;
    }

    public OpenLoadFlowParameters setVoltagePerReactivePowerControl(boolean voltagePerReactivePowerControl) {
        this.voltagePerReactivePowerControl = voltagePerReactivePowerControl;
        return this;
    }

    public boolean hasReactivePowerRemoteControl() {
        return reactivePowerRemoteControl;
    }

    public OpenLoadFlowParameters setReactivePowerRemoteControl(boolean reactivePowerRemoteControl) {
        this.reactivePowerRemoteControl = reactivePowerRemoteControl;
        return this;
    }

    public int getMaxNewtonRaphsonIterations() {
        return maxNewtonRaphsonIterations;
    }

    public OpenLoadFlowParameters setMaxNewtonRaphsonIterations(int maxNewtonRaphsonIterations) {
        this.maxNewtonRaphsonIterations = NewtonRaphsonParameters.checkMaxIteration(maxNewtonRaphsonIterations);
        return this;
    }

    public int getMaxOuterLoopIterations() {
        return maxOuterLoopIterations;
    }

    public OpenLoadFlowParameters setMaxOuterLoopIterations(int maxOuterLoopIterations) {
        this.maxOuterLoopIterations = NewtonRaphsonParameters.checkMaxIteration(maxOuterLoopIterations);
        return this;
    }

    public double getNewtonRaphsonConvEpsPerEq() {
        return newtonRaphsonConvEpsPerEq;
    }

    public OpenLoadFlowParameters setNewtonRaphsonConvEpsPerEq(double newtonRaphsonConvEpsPerEq) {
        this.newtonRaphsonConvEpsPerEq = newtonRaphsonConvEpsPerEq;
        return this;
    }

    public NewtonRaphsonStoppingCriteriaType getNewtonRaphsonStoppingCriteriaType() {
        return newtonRaphsonStoppingCriteriaType;
    }

    public OpenLoadFlowParameters setNewtonRaphsonStoppingCriteriaType(NewtonRaphsonStoppingCriteriaType newtonRaphsonStoppingCriteriaType) {
        this.newtonRaphsonStoppingCriteriaType = Objects.requireNonNull(newtonRaphsonStoppingCriteriaType);
        return this;
    }

    public double getMaxActivePowerMismatch() {
        return maxActivePowerMismatch;
    }

    public OpenLoadFlowParameters setMaxActivePowerMismatch(double maxActivePowerMismatch) {
        if (maxActivePowerMismatch <= 0) {
            throw new PowsyblException("maxActivePowerMismatch must be greater to 0");
        }
        this.maxActivePowerMismatch = maxActivePowerMismatch;
        return this;
    }

    public double getMaxReactivePowerMismatch() {
        return maxReactivePowerMismatch;
    }

    public OpenLoadFlowParameters setMaxReactivePowerMismatch(double maxReactivePowerMismatch) {
        if (maxReactivePowerMismatch <= 0) {
            throw new PowsyblException("maxReactivePowerMismatch must be greater to 0");
        }
        this.maxReactivePowerMismatch = maxReactivePowerMismatch;
        return this;
    }

    public double getMaxVoltageMismatch() {
        return maxVoltageMismatch;
    }

    public OpenLoadFlowParameters setMaxVoltageMismatch(double maxVoltageMismatch) {
        if (maxVoltageMismatch <= 0) {
            throw new PowsyblException("maxVoltageMismatch must be greater to 0");
        }
        this.maxVoltageMismatch = maxVoltageMismatch;
        return this;
    }

    public double getMaxAngleMismatch() {
        return maxAngleMismatch;
    }

    public OpenLoadFlowParameters setMaxAngleMismatch(double maxAngleMismatch) {
        if (maxAngleMismatch <= 0) {
            throw new PowsyblException("maxAngleMismatch must be greater to 0");
        }
        this.maxAngleMismatch = maxAngleMismatch;
        return this;
    }

    public double getMaxRatioMismatch() {
        return maxRatioMismatch;
    }

    public OpenLoadFlowParameters setMaxRatioMismatch(double maxRatioMismatch) {
        if (maxRatioMismatch <= 0) {
            throw new PowsyblException("maxRatioMismatch must be greater to 0");
        }
        this.maxRatioMismatch = maxRatioMismatch;
        return this;
    }

    public double getMaxSusceptanceMismatch() {
        return maxSusceptanceMismatch;
    }

    public OpenLoadFlowParameters setMaxSusceptanceMismatch(double maxSusceptanceMismatch) {
        if (maxSusceptanceMismatch <= 0) {
            throw new PowsyblException("maxSusceptanceMismatch must be greater to 0");
        }
        this.maxSusceptanceMismatch = maxSusceptanceMismatch;
        return this;
    }

    public VoltageInitModeOverride getVoltageInitModeOverride() {
        return voltageInitModeOverride;
    }

    public OpenLoadFlowParameters setVoltageInitModeOverride(VoltageInitModeOverride voltageInitModeOverride) {
        this.voltageInitModeOverride = Objects.requireNonNull(voltageInitModeOverride);
        return this;
    }

    public TransformerVoltageControlMode getTransformerVoltageControlMode() {
        return transformerVoltageControlMode;
    }

    public OpenLoadFlowParameters setTransformerVoltageControlMode(TransformerVoltageControlMode transformerVoltageControlMode) {
        this.transformerVoltageControlMode = Objects.requireNonNull(transformerVoltageControlMode);
        return this;
    }

    public ShuntVoltageControlMode getShuntVoltageControlMode() {
        return shuntVoltageControlMode;
    }

    public OpenLoadFlowParameters setShuntVoltageControlMode(ShuntVoltageControlMode shuntVoltageControlMode) {
        this.shuntVoltageControlMode = Objects.requireNonNull(shuntVoltageControlMode);
        return this;
    }

    public double getMinPlausibleTargetVoltage() {
        return minPlausibleTargetVoltage;
    }

    public OpenLoadFlowParameters setMinPlausibleTargetVoltage(double minPlausibleTargetVoltage) {
        this.minPlausibleTargetVoltage = minPlausibleTargetVoltage;
        return this;
    }

    public double getMaxPlausibleTargetVoltage() {
        return maxPlausibleTargetVoltage;
    }

    public OpenLoadFlowParameters setMaxPlausibleTargetVoltage(double maxPlausibleTargetVoltage) {
        this.maxPlausibleTargetVoltage = maxPlausibleTargetVoltage;
        return this;
    }

    public double getMinRealisticVoltage() {
        return minRealisticVoltage;
    }

    public OpenLoadFlowParameters setMinRealisticVoltage(double minRealisticVoltage) {
        this.minRealisticVoltage = minRealisticVoltage;
        return this;
    }

    public double getMaxRealisticVoltage() {
        return maxRealisticVoltage;
    }

    public OpenLoadFlowParameters setMaxRealisticVoltage(double maxRealisticVoltage) {
        this.maxRealisticVoltage = maxRealisticVoltage;
        return this;
    }

    public ReactiveRangeCheckMode getReactiveRangeCheckMode() {
        return reactiveRangeCheckMode;
    }

    public OpenLoadFlowParameters setReactiveRangeCheckMode(ReactiveRangeCheckMode reactiveRangeCheckMode) {
        this.reactiveRangeCheckMode = reactiveRangeCheckMode;
        return this;
    }

    public double getLowImpedanceThreshold() {
        return lowImpedanceThreshold;
    }

    public OpenLoadFlowParameters setLowImpedanceThreshold(double lowImpedanceThreshold) {
        if (lowImpedanceThreshold <= 0) {
            throw new PowsyblException("lowImpedanceThreshold must be greater than 0");
        }
        this.lowImpedanceThreshold = lowImpedanceThreshold;
        return this;
    }

    public boolean isNetworkCacheEnabled() {
        return networkCacheEnabled;
    }

    public OpenLoadFlowParameters setNetworkCacheEnabled(boolean networkCacheEnabled) {
        this.networkCacheEnabled = networkCacheEnabled;
        return this;
    }

    public boolean isSvcVoltageMonitoring() {
        return svcVoltageMonitoring;
    }

    public OpenLoadFlowParameters setSvcVoltageMonitoring(boolean svcVoltageMonitoring) {
        this.svcVoltageMonitoring = svcVoltageMonitoring;
        return this;
    }

    public StateVectorScalingMode getStateVectorScalingMode() {
        return stateVectorScalingMode;
    }

    public OpenLoadFlowParameters setStateVectorScalingMode(StateVectorScalingMode stateVectorScalingMode) {
        this.stateVectorScalingMode = Objects.requireNonNull(stateVectorScalingMode);
        return this;
    }

    public int getMaxSlackBusCount() {
        return maxSlackBusCount;
    }

    public OpenLoadFlowParameters setMaxSlackBusCount(int maxSlackBusCount) {
        this.maxSlackBusCount = LfNetworkParameters.checkMaxSlackBusCount(maxSlackBusCount);
        return this;
    }

    public boolean isSecondaryVoltageControl() {
        return secondaryVoltageControl;
    }

    public OpenLoadFlowParameters setSecondaryVoltageControl(boolean secondaryVoltageControl) {
        this.secondaryVoltageControl = secondaryVoltageControl;
        return this;
    }

    public String getDebugDir() {
        return debugDir;
    }

    public OpenLoadFlowParameters setDebugDir(String debugDir) {
        this.debugDir = debugDir;
        return this;
    }

    public int getIncrementalTransformerVoltageControlOuterLoopMaxTapShift() {
        return incrementalTransformerVoltageControlOuterLoopMaxTapShift;
    }

    public OpenLoadFlowParameters setIncrementalTransformerVoltageControlOuterLoopMaxTapShift(int incrementalTransformerVoltageControlOuterLoopMaxTapShift) {
        if (incrementalTransformerVoltageControlOuterLoopMaxTapShift < 1) {
            throw new IllegalArgumentException("Invalid max tap shift value: " + incrementalTransformerVoltageControlOuterLoopMaxTapShift);
        }
        this.incrementalTransformerVoltageControlOuterLoopMaxTapShift = incrementalTransformerVoltageControlOuterLoopMaxTapShift;
        return this;
    }

    public int getReactiveLimitsMaxPqPvSwitch() {
        return reactiveLimitsMaxPqPvSwitch;
    }

    public OpenLoadFlowParameters setReactiveLimitsMaxPqPvSwitch(int reactiveLimitsMaxPqPvSwitch) {
        if (reactiveLimitsMaxPqPvSwitch < 0) {
            throw new IllegalArgumentException("Invalid max Pq Pv switch value: " + reactiveLimitsMaxPqPvSwitch);
        }
        this.reactiveLimitsMaxPqPvSwitch = reactiveLimitsMaxPqPvSwitch;
        return this;
    }

    public PhaseShifterControlMode getPhaseShifterControlMode() {
        return phaseShifterControlMode;
    }

    public OpenLoadFlowParameters setPhaseShifterControlMode(PhaseShifterControlMode phaseShifterControlMode) {
        this.phaseShifterControlMode = Objects.requireNonNull(phaseShifterControlMode);
        return this;
    }

<<<<<<< HEAD
    public Set<ReportedFeatures> getReportedFeatures() {
        return reportedFeatures;
    }

    public OpenLoadFlowParameters setReportedFeatures(Set<ReportedFeatures> reportedFeatures) {
        this.reportedFeatures = reportedFeatures;
        return this;
    }

    public boolean getDetailedNrReport() {
        return detailedNrReport;
    }

    public OpenLoadFlowParameters setDetailedNrReport(boolean detailedNrReport) {
        this.detailedNrReport = detailedNrReport;
=======
    public boolean isAlwaysUpdateNetwork() {
        return alwaysUpdateNetwork;
    }

    public OpenLoadFlowParameters setAlwaysUpdateNetwork(boolean alwaysUpdateNetwork) {
        this.alwaysUpdateNetwork = alwaysUpdateNetwork;
>>>>>>> 65a99983
        return this;
    }

    public static OpenLoadFlowParameters load() {
        return load(PlatformConfig.defaultConfig());
    }

    public static OpenLoadFlowParameters load(PlatformConfig platformConfig) {
        OpenLoadFlowParameters parameters = new OpenLoadFlowParameters();
        platformConfig.getOptionalModuleConfig("open-loadflow-default-parameters")
            .ifPresent(config -> parameters
                .setSlackBusSelectionMode(config.getEnumProperty(SLACK_BUS_SELECTION_MODE_PARAM_NAME, SlackBusSelectionMode.class, SLACK_BUS_SELECTION_MODE_DEFAULT_VALUE))
                .setSlackBusesIds(config.getStringListProperty(SLACK_BUSES_IDS_PARAM_NAME, Collections.emptyList()))
                .setLowImpedanceBranchMode(config.getEnumProperty(LOW_IMPEDANCE_BRANCH_MODE_PARAM_NAME, LowImpedanceBranchMode.class, LOW_IMPEDANCE_BRANCH_MODE_DEFAULT_VALUE))
                .setVoltageRemoteControl(config.getBooleanProperty(VOLTAGE_REMOTE_CONTROL_PARAM_NAME, VOLTAGE_REMOTE_CONTROL_DEFAULT_VALUE))
                .setThrowsExceptionInCaseOfSlackDistributionFailure(
                        config.getBooleanProperty(THROWS_EXCEPTION_IN_CASE_OF_SLACK_DISTRIBUTION_FAILURE_PARAM_NAME, THROWS_EXCEPTION_IN_CASE_OF_SLACK_DISTRIBUTION_FAILURE_DEFAULT_VALUE)
                )
                .setLoadPowerFactorConstant(config.getBooleanProperty(LOAD_POWER_FACTOR_CONSTANT_PARAM_NAME, LOAD_POWER_FACTOR_CONSTANT_DEFAULT_VALUE))
                .setPlausibleActivePowerLimit(config.getDoubleProperty(PLAUSIBLE_ACTIVE_POWER_LIMIT_PARAM_NAME, LfNetworkParameters.PLAUSIBLE_ACTIVE_POWER_LIMIT_DEFAULT_VALUE))
                .setNewtonRaphsonStoppingCriteriaType(config.getEnumProperty(NEWTONRAPHSON_STOPPING_CRITERIA_TYPE_PARAM_NAME, NewtonRaphsonStoppingCriteriaType.class, NEWTONRAPHSON_STOPPING_CRITERIA_TYPE_DEFAULT_VALUE))
                .setMaxActivePowerMismatch(config.getDoubleProperty(MAX_ACTIVE_POWER_MISMATCH_PARAM_NAME, MAX_ACTIVE_POWER_MISMATCH_DEFAULT_VALUE))
                .setMaxReactivePowerMismatch(config.getDoubleProperty(MAX_REACTIVE_POWER_MISMATCH_PARAM_NAME, MAX_REACTIVE_POWER_MISMATCH_DEFAULT_VALUE))
                .setMaxVoltageMismatch(config.getDoubleProperty(MAX_VOLTAGE_MISMATCH_PARAM_NAME, MAX_VOLTAGE_MISMATCH_DEFAULT_VALUE))
                .setMaxAngleMismatch(config.getDoubleProperty(MAX_ANGLE_MISMATCH_PARAM_NAME, MAX_ANGLE_MISMATCH_DEFAULT_VALUE))
                .setMaxRatioMismatch(config.getDoubleProperty(MAX_RATIO_MISMATCH_PARAM_NAME, MAX_RATIO_MISMATCH_DEFAULT_VALUE))
                .setMaxSusceptanceMismatch(config.getDoubleProperty(MAX_SUSCEPTANCE_MISMATCH_PARAM_NAME, MAX_SUSCEPTANCE_MISMATCH_DEFAULT_VALUE))
                .setSlackBusPMaxMismatch(config.getDoubleProperty(SLACK_BUS_P_MAX_MISMATCH_PARAM_NAME, SLACK_BUS_P_MAX_MISMATCH_DEFAULT_VALUE))
                .setVoltagePerReactivePowerControl(config.getBooleanProperty(VOLTAGE_PER_REACTIVE_POWER_CONTROL_PARAM_NAME, VOLTAGE_PER_REACTIVE_POWER_CONTROL_DEFAULT_VALUE))
                .setReactivePowerRemoteControl(config.getBooleanProperty(REACTIVE_POWER_REMOTE_CONTROL_PARAM_NAME, REACTIVE_POWER_REMOTE_CONTROL_DEFAULT_VALUE))
                .setMaxNewtonRaphsonIterations(config.getIntProperty(MAX_NEWTON_RAPHSON_ITERATIONS_PARAM_NAME, NewtonRaphsonParameters.DEFAULT_MAX_ITERATIONS))
                .setMaxOuterLoopIterations(config.getIntProperty(MAX_OUTER_LOOP_ITERATIONS_PARAM_NAME, AcLoadFlowParameters.DEFAULT_MAX_OUTER_LOOP_ITERATIONS))
                .setNewtonRaphsonConvEpsPerEq(config.getDoubleProperty(NEWTON_RAPHSON_CONV_EPS_PER_EQ_PARAM_NAME, DefaultNewtonRaphsonStoppingCriteria.DEFAULT_CONV_EPS_PER_EQ))
                .setVoltageInitModeOverride(config.getEnumProperty(VOLTAGE_INIT_MODE_OVERRIDE_PARAM_NAME, VoltageInitModeOverride.class, VOLTAGE_INIT_MODE_OVERRIDE_DEFAULT_VALUE))
                .setTransformerVoltageControlMode(config.getEnumProperty(TRANSFORMER_VOLTAGE_CONTROL_MODE_PARAM_NAME, TransformerVoltageControlMode.class, TRANSFORMER_VOLTAGE_CONTROL_MODE_DEFAULT_VALUE))
                .setShuntVoltageControlMode(config.getEnumProperty(SHUNT_VOLTAGE_CONTROL_MODE_PARAM_NAME, ShuntVoltageControlMode.class, SHUNT_VOLTAGE_CONTROL_MODE_DEFAULT_VALUE))
                .setMinPlausibleTargetVoltage(config.getDoubleProperty(MIN_PLAUSIBLE_TARGET_VOLTAGE_PARAM_NAME, LfNetworkParameters.MIN_PLAUSIBLE_TARGET_VOLTAGE_DEFAULT_VALUE))
                .setMaxPlausibleTargetVoltage(config.getDoubleProperty(MAX_PLAUSIBLE_TARGET_VOLTAGE_PARAM_NAME, LfNetworkParameters.MAX_PLAUSIBLE_TARGET_VOLTAGE_DEFAULT_VALUE))
                .setMinRealisticVoltage(config.getDoubleProperty(MIN_REALISTIC_VOLTAGE_PARAM_NAME, NewtonRaphsonParameters.DEFAULT_MIN_REALISTIC_VOLTAGE))
                .setMaxRealisticVoltage(config.getDoubleProperty(MAX_REALISTIC_VOLTAGE_PARAM_NAME, NewtonRaphsonParameters.DEFAULT_MAX_REALISTIC_VOLTAGE))
                .setReactiveRangeCheckMode(config.getEnumProperty(REACTIVE_RANGE_CHECK_MODE_PARAM_NAME, ReactiveRangeCheckMode.class, LfNetworkParameters.REACTIVE_RANGE_CHECK_MODE_DEFAULT_VALUE))
                .setLowImpedanceThreshold(config.getDoubleProperty(LOW_IMPEDANCE_THRESHOLD_PARAM_NAME, LfNetworkParameters.LOW_IMPEDANCE_THRESHOLD_DEFAULT_VALUE))
                .setNetworkCacheEnabled(config.getBooleanProperty(NETWORK_CACHE_ENABLED_PARAM_NAME, LfNetworkParameters.CACHE_ENABLED_DEFAULT_VALUE))
                .setSvcVoltageMonitoring(config.getBooleanProperty(SVC_VOLTAGE_MONITORING_PARAM_NAME, SVC_VOLTAGE_MONITORING_DEFAULT_VALUE))
                .setNetworkCacheEnabled(config.getBooleanProperty(NETWORK_CACHE_ENABLED_PARAM_NAME, LfNetworkParameters.CACHE_ENABLED_DEFAULT_VALUE))
                .setStateVectorScalingMode(config.getEnumProperty(STATE_VECTOR_SCALING_MODE_PARAM_NAME, StateVectorScalingMode.class, NewtonRaphsonParameters.DEFAULT_STATE_VECTOR_SCALING_MODE))
                .setMaxSlackBusCount(config.getIntProperty(MAX_SLACK_BUS_COUNT_PARAM_NAME, LfNetworkParameters.DEFAULT_MAX_SLACK_BUS_COUNT))
                .setDebugDir(config.getStringProperty(DEBUG_DIR_PARAM_NAME, LfNetworkParameters.DEBUG_DIR_DEFAULT_VALUE))
                .setIncrementalTransformerVoltageControlOuterLoopMaxTapShift(config.getIntProperty(INCREMENTAL_TRANSFORMER_VOLTAGE_CONTROL_OUTER_LOOP_MAX_TAP_SHIFT_PARAM_NAME, IncrementalTransformerVoltageControlOuterLoop.DEFAULT_MAX_TAP_SHIFT))
                .setSecondaryVoltageControl(config.getBooleanProperty(SECONDARY_VOLTAGE_CONTROL_PARAM_NAME, LfNetworkParameters.SECONDARY_VOLTAGE_CONTROL_DEFAULT_VALUE))
                .setReactiveLimitsMaxPqPvSwitch(config.getIntProperty(REACTIVE_LIMITS_MAX_SWITCH_PQ_PV_PARAM_NAME, ReactiveLimitsOuterLoop.MAX_SWITCH_PQ_PV))
                .setPhaseShifterControlMode(config.getEnumProperty(PHASE_SHIFTER_CONTROL_MODE_PARAM_NAME, PhaseShifterControlMode.class, PHASE_SHIFTER_CONTROL_MODE_DEFAULT_VALUE))
<<<<<<< HEAD
                .setReportedFeatures(config.getEnumSetProperty(REPORTED_FEATURES_PARAM_NAME, ReportedFeatures.class, REPORTED_FEATURES_DEFAULT_VALUE)));
=======
                .setAlwaysUpdateNetwork(config.getBooleanProperty(ALWAYS_UPDATE_NETWORK_PARAM_NAME, NewtonRaphsonParameters.ALWAYS_UPDATE_NETWORK_DEFAULT_VALUE)));
>>>>>>> 65a99983
        return parameters;
    }

    public static OpenLoadFlowParameters load(Map<String, String> properties) {
        return new OpenLoadFlowParameters().update(properties);
    }

    public OpenLoadFlowParameters update(Map<String, String> properties) {
        Optional.ofNullable(properties.get(SLACK_BUS_SELECTION_MODE_PARAM_NAME))
                .ifPresent(prop -> this.setSlackBusSelectionMode(SlackBusSelectionMode.valueOf(prop)));
        Optional.ofNullable(properties.get(SLACK_BUSES_IDS_PARAM_NAME))
                .ifPresent(prop -> this.setSlackBusesIds(Arrays.asList(prop.split("[:,]"))));
        Optional.ofNullable(properties.get(LOW_IMPEDANCE_BRANCH_MODE_PARAM_NAME))
                .ifPresent(prop -> this.setLowImpedanceBranchMode(LowImpedanceBranchMode.valueOf(prop)));
        Optional.ofNullable(properties.get(VOLTAGE_REMOTE_CONTROL_PARAM_NAME))
                .ifPresent(prop -> this.setVoltageRemoteControl(Boolean.parseBoolean(prop)));
        Optional.ofNullable(properties.get(THROWS_EXCEPTION_IN_CASE_OF_SLACK_DISTRIBUTION_FAILURE_PARAM_NAME))
                .ifPresent(prop -> this.setThrowsExceptionInCaseOfSlackDistributionFailure(Boolean.parseBoolean(prop)));
        Optional.ofNullable(properties.get(LOAD_POWER_FACTOR_CONSTANT_PARAM_NAME))
                .ifPresent(prop -> this.setLoadPowerFactorConstant(Boolean.parseBoolean(prop)));
        Optional.ofNullable(properties.get(PLAUSIBLE_ACTIVE_POWER_LIMIT_PARAM_NAME))
                .ifPresent(prop -> this.setPlausibleActivePowerLimit(Double.parseDouble(prop)));
        Optional.ofNullable(properties.get(NEWTONRAPHSON_STOPPING_CRITERIA_TYPE_PARAM_NAME))
                .ifPresent(prop -> this.setNewtonRaphsonStoppingCriteriaType(NewtonRaphsonStoppingCriteriaType.valueOf(prop)));
        Optional.ofNullable(properties.get(MAX_ACTIVE_POWER_MISMATCH_PARAM_NAME))
                .ifPresent(prop -> this.setMaxActivePowerMismatch(Double.parseDouble(prop)));
        Optional.ofNullable(properties.get(MAX_REACTIVE_POWER_MISMATCH_PARAM_NAME))
                .ifPresent(prop -> this.setMaxReactivePowerMismatch(Double.parseDouble(prop)));
        Optional.ofNullable(properties.get(MAX_VOLTAGE_MISMATCH_PARAM_NAME))
                .ifPresent(prop -> this.setMaxVoltageMismatch(Double.parseDouble(prop)));
        Optional.ofNullable(properties.get(MAX_ANGLE_MISMATCH_PARAM_NAME))
                .ifPresent(prop -> this.setMaxAngleMismatch(Double.parseDouble(prop)));
        Optional.ofNullable(properties.get(MAX_RATIO_MISMATCH_PARAM_NAME))
                .ifPresent(prop -> this.setMaxRatioMismatch(Double.parseDouble(prop)));
        Optional.ofNullable(properties.get(MAX_SUSCEPTANCE_MISMATCH_PARAM_NAME))
                .ifPresent(prop -> this.setMaxSusceptanceMismatch(Double.parseDouble(prop)));
        Optional.ofNullable(properties.get(SLACK_BUS_P_MAX_MISMATCH_PARAM_NAME))
                .ifPresent(prop -> this.setSlackBusPMaxMismatch(Double.parseDouble(prop)));
        Optional.ofNullable(properties.get(VOLTAGE_PER_REACTIVE_POWER_CONTROL_PARAM_NAME))
                .ifPresent(prop -> this.setVoltagePerReactivePowerControl(Boolean.parseBoolean(prop)));
        Optional.ofNullable(properties.get(REACTIVE_POWER_REMOTE_CONTROL_PARAM_NAME))
                .ifPresent(prop -> this.setReactivePowerRemoteControl(Boolean.parseBoolean(prop)));
        Optional.ofNullable(properties.get(MAX_NEWTON_RAPHSON_ITERATIONS_PARAM_NAME))
                .ifPresent(prop -> this.setMaxNewtonRaphsonIterations(Integer.parseInt(prop)));
        Optional.ofNullable(properties.get(MAX_OUTER_LOOP_ITERATIONS_PARAM_NAME))
                .ifPresent(prop -> this.setMaxOuterLoopIterations(Integer.parseInt(prop)));
        Optional.ofNullable(properties.get(NEWTON_RAPHSON_CONV_EPS_PER_EQ_PARAM_NAME))
                .ifPresent(prop -> this.setNewtonRaphsonConvEpsPerEq(Double.parseDouble(prop)));
        Optional.ofNullable(properties.get(VOLTAGE_INIT_MODE_OVERRIDE_PARAM_NAME))
                .ifPresent(prop -> this.setVoltageInitModeOverride(VoltageInitModeOverride.valueOf(prop)));
        Optional.ofNullable(properties.get(TRANSFORMER_VOLTAGE_CONTROL_MODE_PARAM_NAME))
                .ifPresent(prop -> this.setTransformerVoltageControlMode(TransformerVoltageControlMode.valueOf(prop)));
        Optional.ofNullable(properties.get(SHUNT_VOLTAGE_CONTROL_MODE_PARAM_NAME))
                .ifPresent(prop -> this.setShuntVoltageControlMode(ShuntVoltageControlMode.valueOf(prop)));
        Optional.ofNullable(properties.get(MIN_PLAUSIBLE_TARGET_VOLTAGE_PARAM_NAME))
                .ifPresent(prop -> this.setMinPlausibleTargetVoltage(Double.parseDouble(prop)));
        Optional.ofNullable(properties.get(MAX_PLAUSIBLE_TARGET_VOLTAGE_PARAM_NAME))
                .ifPresent(prop -> this.setMaxPlausibleTargetVoltage(Double.parseDouble(prop)));
        Optional.ofNullable(properties.get(MIN_REALISTIC_VOLTAGE_PARAM_NAME))
                .ifPresent(prop -> this.setMinRealisticVoltage(Double.parseDouble(prop)));
        Optional.ofNullable(properties.get(MAX_REALISTIC_VOLTAGE_PARAM_NAME))
                .ifPresent(prop -> this.setMaxRealisticVoltage(Double.parseDouble(prop)));
        Optional.ofNullable(properties.get(REACTIVE_RANGE_CHECK_MODE_PARAM_NAME))
                .ifPresent(prop -> this.setReactiveRangeCheckMode(ReactiveRangeCheckMode.valueOf(prop)));
        Optional.ofNullable(properties.get(LOW_IMPEDANCE_THRESHOLD_PARAM_NAME))
                .ifPresent(prop -> this.setLowImpedanceThreshold(Double.parseDouble(prop)));
        Optional.ofNullable(properties.get(NETWORK_CACHE_ENABLED_PARAM_NAME))
                .ifPresent(prop -> this.setNetworkCacheEnabled(Boolean.parseBoolean(prop)));
        Optional.ofNullable(properties.get(SVC_VOLTAGE_MONITORING_PARAM_NAME))
                .ifPresent(prop -> this.setSvcVoltageMonitoring(Boolean.parseBoolean(prop)));
        Optional.ofNullable(properties.get(STATE_VECTOR_SCALING_MODE_PARAM_NAME))
                .ifPresent(prop -> this.setStateVectorScalingMode(StateVectorScalingMode.valueOf(prop)));
        Optional.ofNullable(properties.get(MAX_SLACK_BUS_COUNT_PARAM_NAME))
                .ifPresent(prop -> this.setMaxSlackBusCount(Integer.parseInt(prop)));
        Optional.ofNullable(properties.get(DEBUG_DIR_PARAM_NAME))
                .ifPresent(this::setDebugDir);
        Optional.ofNullable(properties.get(INCREMENTAL_TRANSFORMER_VOLTAGE_CONTROL_OUTER_LOOP_MAX_TAP_SHIFT_PARAM_NAME))
                .ifPresent(prop -> this.setIncrementalTransformerVoltageControlOuterLoopMaxTapShift(Integer.parseInt(prop)));
        Optional.ofNullable(properties.get(SECONDARY_VOLTAGE_CONTROL_PARAM_NAME))
                .ifPresent(prop -> this.setSecondaryVoltageControl(Boolean.parseBoolean(prop)));
        Optional.ofNullable(properties.get(REACTIVE_LIMITS_MAX_SWITCH_PQ_PV_PARAM_NAME))
                .ifPresent(prop -> this.setReactiveLimitsMaxPqPvSwitch(Integer.parseInt(prop)));
        Optional.ofNullable(properties.get(PHASE_SHIFTER_CONTROL_MODE_PARAM_NAME))
                .ifPresent(prop -> this.setPhaseShifterControlMode(PhaseShifterControlMode.valueOf(prop)));
<<<<<<< HEAD
        Optional.ofNullable(properties.get(REPORTED_FEATURES_PARAM_NAME))
                .ifPresent(prop -> this.setReportedFeatures(
                        Arrays.stream(prop.split(",\\s+"))
                        .map(ReportedFeatures::valueOf)
                        .collect(Collectors.toSet())));
=======
        Optional.ofNullable(properties.get(ALWAYS_UPDATE_NETWORK_PARAM_NAME))
                .ifPresent(prop -> this.setAlwaysUpdateNetwork(Boolean.parseBoolean(prop)));
>>>>>>> 65a99983
        return this;
    }

    public Map<String, Object> toMap() {
        Map<String, Object> map = new LinkedHashMap<>(39);
        map.put(SLACK_BUS_SELECTION_MODE_PARAM_NAME, slackBusSelectionMode);
        map.put(SLACK_BUSES_IDS_PARAM_NAME, slackBusesIds);
        map.put(THROWS_EXCEPTION_IN_CASE_OF_SLACK_DISTRIBUTION_FAILURE_PARAM_NAME, throwsExceptionInCaseOfSlackDistributionFailure);
        map.put(VOLTAGE_REMOTE_CONTROL_PARAM_NAME, voltageRemoteControl);
        map.put(LOW_IMPEDANCE_BRANCH_MODE_PARAM_NAME, lowImpedanceBranchMode);
        map.put(LOAD_POWER_FACTOR_CONSTANT_PARAM_NAME, loadPowerFactorConstant);
        map.put(PLAUSIBLE_ACTIVE_POWER_LIMIT_PARAM_NAME, plausibleActivePowerLimit);
        map.put(NEWTONRAPHSON_STOPPING_CRITERIA_TYPE_PARAM_NAME, newtonRaphsonStoppingCriteriaType);
        map.put(SLACK_BUS_P_MAX_MISMATCH_PARAM_NAME, slackBusPMaxMismatch);
        map.put(MAX_ACTIVE_POWER_MISMATCH_PARAM_NAME, maxActivePowerMismatch);
        map.put(MAX_REACTIVE_POWER_MISMATCH_PARAM_NAME, maxReactivePowerMismatch);
        map.put(MAX_VOLTAGE_MISMATCH_PARAM_NAME, maxVoltageMismatch);
        map.put(MAX_ANGLE_MISMATCH_PARAM_NAME, maxAngleMismatch);
        map.put(MAX_RATIO_MISMATCH_PARAM_NAME, maxRatioMismatch);
        map.put(MAX_SUSCEPTANCE_MISMATCH_PARAM_NAME, maxSusceptanceMismatch);
        map.put(VOLTAGE_PER_REACTIVE_POWER_CONTROL_PARAM_NAME, voltagePerReactivePowerControl);
        map.put(REACTIVE_POWER_REMOTE_CONTROL_PARAM_NAME, reactivePowerRemoteControl);
        map.put(MAX_NEWTON_RAPHSON_ITERATIONS_PARAM_NAME, maxNewtonRaphsonIterations);
        map.put(MAX_OUTER_LOOP_ITERATIONS_PARAM_NAME, maxOuterLoopIterations);
        map.put(NEWTON_RAPHSON_CONV_EPS_PER_EQ_PARAM_NAME, newtonRaphsonConvEpsPerEq);
        map.put(VOLTAGE_INIT_MODE_OVERRIDE_PARAM_NAME, voltageInitModeOverride);
        map.put(TRANSFORMER_VOLTAGE_CONTROL_MODE_PARAM_NAME, transformerVoltageControlMode);
        map.put(SHUNT_VOLTAGE_CONTROL_MODE_PARAM_NAME, shuntVoltageControlMode);
        map.put(MIN_PLAUSIBLE_TARGET_VOLTAGE_PARAM_NAME, minPlausibleTargetVoltage);
        map.put(MAX_PLAUSIBLE_TARGET_VOLTAGE_PARAM_NAME, maxPlausibleTargetVoltage);
        map.put(MIN_REALISTIC_VOLTAGE_PARAM_NAME, minRealisticVoltage);
        map.put(MAX_REALISTIC_VOLTAGE_PARAM_NAME, maxRealisticVoltage);
        map.put(REACTIVE_RANGE_CHECK_MODE_PARAM_NAME, reactiveRangeCheckMode);
        map.put(LOW_IMPEDANCE_THRESHOLD_PARAM_NAME, lowImpedanceThreshold);
        map.put(NETWORK_CACHE_ENABLED_PARAM_NAME, networkCacheEnabled);
        map.put(SVC_VOLTAGE_MONITORING_PARAM_NAME, svcVoltageMonitoring);
        map.put(STATE_VECTOR_SCALING_MODE_PARAM_NAME, stateVectorScalingMode);
        map.put(MAX_SLACK_BUS_COUNT_PARAM_NAME, maxSlackBusCount);
        map.put(DEBUG_DIR_PARAM_NAME, debugDir);
        map.put(INCREMENTAL_TRANSFORMER_VOLTAGE_CONTROL_OUTER_LOOP_MAX_TAP_SHIFT_PARAM_NAME, incrementalTransformerVoltageControlOuterLoopMaxTapShift);
        map.put(SECONDARY_VOLTAGE_CONTROL_PARAM_NAME, secondaryVoltageControl);
        map.put(REACTIVE_LIMITS_MAX_SWITCH_PQ_PV_PARAM_NAME, reactiveLimitsMaxPqPvSwitch);
        map.put(PHASE_SHIFTER_CONTROL_MODE_PARAM_NAME, phaseShifterControlMode);
<<<<<<< HEAD
        map.put(REPORTED_FEATURES_PARAM_NAME, reportedFeatures);
=======
        map.put(ALWAYS_UPDATE_NETWORK_PARAM_NAME, alwaysUpdateNetwork);
>>>>>>> 65a99983
        return map;
    }

    @Override
    public String toString() {
        return "OpenLoadFlowParameters(" + toMap().entrySet().stream().map(e -> e.getKey() + "=" + e.getValue()).collect(Collectors.joining(", ")) + ")";
    }

    public static OpenLoadFlowParameters get(LoadFlowParameters parameters) {
        OpenLoadFlowParameters parametersExt = parameters.getExtension(OpenLoadFlowParameters.class);
        if (parametersExt == null) {
            parametersExt = new OpenLoadFlowParameters();
        }
        return parametersExt;
    }

    private static OpenLoadFlowParameters create(LoadFlowParameters parameters, Supplier<OpenLoadFlowParameters> parametersExtSupplier) {
        Objects.requireNonNull(parameters);
        OpenLoadFlowParameters parametersExt = parametersExtSupplier.get();
        parameters.addExtension(OpenLoadFlowParameters.class, parametersExt);
        return parametersExt;
    }

    public static OpenLoadFlowParameters create(LoadFlowParameters parameters) {
        return create(parameters, OpenLoadFlowParameters::new);
    }

    public static OpenLoadFlowParameters load(LoadFlowParameters parameters) {
        return create(parameters, OpenLoadFlowParameters::load);
    }

<<<<<<< HEAD
    public static void logDc(LoadFlowParameters parameters, OpenLoadFlowParameters parametersExt) {
        LOGGER.info("Direct current: {}", parameters.isDc());
        LOGGER.info("Slack bus selection mode: {}", parametersExt.getSlackBusSelectionMode());
        LOGGER.info("Use transformer ratio: {}", parameters.isDcUseTransformerRatio());
        LOGGER.info("Distributed slack: {}", parameters.isDistributedSlack());
        LOGGER.info("Balance type: {}", parameters.getBalanceType());
        LOGGER.info("Plausible active power limit: {}", parametersExt.getPlausibleActivePowerLimit());
        LOGGER.info("Connected component mode: {}", parameters.getConnectedComponentMode());
        LOGGER.info("DC power factor: {}", parametersExt.getDcPowerFactor());
        LOGGER.info("Debug directory: {}", parametersExt.getDebugDir());
    }

    /**
     * Log parameters interesting for AC calculation
     */
    public static void logAc(LoadFlowParameters parameters, OpenLoadFlowParameters parametersExt) {
        LOGGER.info("Direct current: {}", parameters.isDc());
        LOGGER.info("Slack bus selection mode: {}", parametersExt.getSlackBusSelectionMode());
        LOGGER.info("Voltage initialization mode: {}", parameters.getVoltageInitMode());
        LOGGER.info("Voltage initialization mode override: {}", parametersExt.getVoltageInitModeOverride());
        LOGGER.info("Distributed slack: {}", parameters.isDistributedSlack());
        LOGGER.info("Balance type: {}", parameters.getBalanceType());
        LOGGER.info("Reactive limits: {}", parameters.isUseReactiveLimits());
        LOGGER.info("Voltage remote control: {}", parametersExt.hasVoltageRemoteControl());
        LOGGER.info("Phase control: {}", parameters.isPhaseShifterRegulationOn());
        LOGGER.info("Split shunt admittance: {}", parameters.isTwtSplitShuntAdmittance());
        LOGGER.info("Transformer voltage control: {}", parameters.isTransformerVoltageControlOn());
        LOGGER.info("Load power factor constant: {}", parametersExt.isLoadPowerFactorConstant());
        LOGGER.info("Plausible active power limit: {}", parametersExt.getPlausibleActivePowerLimit());
        LOGGER.info("Slack bus Pmax mismatch: {}", parametersExt.getSlackBusPMaxMismatch());
        LOGGER.info("Connected component mode: {}", parameters.getConnectedComponentMode());
        LOGGER.info("Voltage per reactive power control: {}", parametersExt.isVoltagePerReactivePowerControl());
        LOGGER.info("Reactive Power Remote control: {}", parametersExt.hasReactivePowerRemoteControl());
        LOGGER.info("Shunt voltage control: {}", parameters.isShuntCompensatorVoltageControlOn());
        LOGGER.info("Hvdc Ac emulation: {}", parameters.isHvdcAcEmulation());
        LOGGER.info("Min plausible target voltage: {}", parametersExt.getMinPlausibleTargetVoltage());
        LOGGER.info("Max plausible target voltage: {}", parametersExt.getMaxPlausibleTargetVoltage());
        LOGGER.info("Min realistic voltage: {}", parametersExt.getMinRealisticVoltage());
        LOGGER.info("Max realistic voltage: {}", parametersExt.getMaxRealisticVoltage());
        LOGGER.info("Reactive range check mode: {}", parametersExt.getReactiveRangeCheckMode());
        LOGGER.info("Network cache enabled: {}", parametersExt.isNetworkCacheEnabled());
        LOGGER.info("Static var compensator voltage monitoring: {}", parametersExt.isSvcVoltageMonitoring());
        LOGGER.info("State vector scaling mode: {}", parametersExt.getStateVectorScalingMode());
        LOGGER.info("Max slack bus count: {}", parametersExt.getMaxSlackBusCount());
        LOGGER.info("Debug directory: {}", parametersExt.getDebugDir());
        LOGGER.info("Incremental transformer voltage control outer loop max tap shift: {}", parametersExt.getIncrementalTransformerVoltageControlOuterLoopMaxTapShift());
        LOGGER.info("Secondary voltage control: {}", parametersExt.isSecondaryVoltageControl());
        LOGGER.info("Reactive limits maximum Pq Pv switch: {}", parametersExt.getReactiveLimitsMaxPqPvSwitch());
        LOGGER.info("Phase shifter control mode: {}", parametersExt.getPhaseShifterControlMode());
        LOGGER.info("Extra reported features: {}", parametersExt.getReportedFeatures());
=======
    public static void log(LoadFlowParameters parameters, OpenLoadFlowParameters parametersExt) {
        if (LOGGER.isInfoEnabled()) {
            AsciiTable at = new AsciiTable();
            at.addRule();
            at.addRow("Name", "Value");
            at.addRule();
            for (var e : parameters.toMap().entrySet()) {
                at.addRow(e.getKey(), e.getValue());
            }
            for (var e : parametersExt.toMap().entrySet()) {
                at.addRow(e.getKey(), Objects.toString(e.getValue(), ""));
            }
            at.addRule();
            at.getRenderer().setCWC(new CWC_LongestWord());
            at.setPaddingLeftRight(1, 1);
            LOGGER.info("Parameters:\n{}", at.render());
        }
>>>>>>> 65a99983
    }

    static VoltageInitializer getVoltageInitializer(LoadFlowParameters parameters, LfNetworkParameters networkParameters, MatrixFactory matrixFactory) {
        switch (parameters.getVoltageInitMode()) {
            case UNIFORM_VALUES:
                return new UniformValueVoltageInitializer();
            case PREVIOUS_VALUES:
                return new PreviousValueVoltageInitializer();
            case DC_VALUES:
                return new DcValueVoltageInitializer(networkParameters, parameters.isDistributedSlack(), parameters.getBalanceType(), parameters.isDcUseTransformerRatio(), matrixFactory);
            default:
                throw new UnsupportedOperationException("Unsupported voltage init mode: " + parameters.getVoltageInitMode());
        }
    }

    static VoltageInitializer getExtendedVoltageInitializer(LoadFlowParameters parameters, OpenLoadFlowParameters parametersExt,
                                                            LfNetworkParameters networkParameters, MatrixFactory matrixFactory) {
        switch (parametersExt.getVoltageInitModeOverride()) {
            case NONE:
                return getVoltageInitializer(parameters, networkParameters, matrixFactory);

            case VOLTAGE_MAGNITUDE:
                return new VoltageMagnitudeInitializer(parameters.isTransformerVoltageControlOn(), matrixFactory, networkParameters.getLowImpedanceThreshold());

            case FULL_VOLTAGE:
                return new FullVoltageInitializer(new VoltageMagnitudeInitializer(parameters.isTransformerVoltageControlOn(), matrixFactory, networkParameters.getLowImpedanceThreshold()),
                        new DcValueVoltageInitializer(networkParameters,
                                                      parameters.isDistributedSlack(),
                                                      parameters.getBalanceType(),
                                                      parameters.isDcUseTransformerRatio(),
                                                      matrixFactory));

            default:
                throw new PowsyblException("Unknown voltage init mode override: " + parametersExt.getVoltageInitModeOverride());
        }
    }

    static LfNetworkParameters getNetworkParameters(LoadFlowParameters parameters, OpenLoadFlowParameters parametersExt,
                                                    SlackBusSelector slackBusSelector, GraphConnectivityFactory<LfBus, LfBranch> connectivityFactory,
                                                    boolean breakers) {
        return new LfNetworkParameters()
                .setSlackBusSelector(slackBusSelector)
                .setConnectivityFactory(connectivityFactory)
                .setGeneratorVoltageRemoteControl(parametersExt.hasVoltageRemoteControl())
                .setMinImpedance(parametersExt.getLowImpedanceBranchMode() == OpenLoadFlowParameters.LowImpedanceBranchMode.REPLACE_BY_MIN_IMPEDANCE_LINE)
                .setTwtSplitShuntAdmittance(parameters.isTwtSplitShuntAdmittance())
                .setBreakers(breakers)
                .setPlausibleActivePowerLimit(parametersExt.getPlausibleActivePowerLimit())
                .setComputeMainConnectedComponentOnly(parameters.getConnectedComponentMode() == LoadFlowParameters.ConnectedComponentMode.MAIN)
                .setCountriesToBalance(parameters.getCountriesToBalance())
                .setDistributedOnConformLoad(parameters.isDistributedSlack() && parameters.getBalanceType() == LoadFlowParameters.BalanceType.PROPORTIONAL_TO_CONFORM_LOAD)
                .setPhaseControl(parameters.isPhaseShifterRegulationOn())
                .setTransformerVoltageControl(parameters.isTransformerVoltageControlOn())
                .setVoltagePerReactivePowerControl(parametersExt.isVoltagePerReactivePowerControl())
                .setReactivePowerRemoteControl(parametersExt.hasReactivePowerRemoteControl())
                .setDc(parameters.isDc())
                .setShuntVoltageControl(parameters.isShuntCompensatorVoltageControlOn())
                .setReactiveLimits(parameters.isUseReactiveLimits())
                .setHvdcAcEmulation(parameters.isHvdcAcEmulation())
                .setMinPlausibleTargetVoltage(parametersExt.getMinPlausibleTargetVoltage())
                .setMaxPlausibleTargetVoltage(parametersExt.getMaxPlausibleTargetVoltage())
                .setReactiveRangeCheckMode(parametersExt.getReactiveRangeCheckMode())
                .setLowImpedanceThreshold(parametersExt.getLowImpedanceThreshold())
                .setSvcVoltageMonitoring(parametersExt.isSvcVoltageMonitoring())
                .setMaxSlackBusCount(parametersExt.getMaxSlackBusCount())
                .setDebugDir(parametersExt.getDebugDir())
                .setSecondaryVoltageControl(parametersExt.isSecondaryVoltageControl())
                .setCacheEnabled(parametersExt.isNetworkCacheEnabled());
    }

    public static AcLoadFlowParameters createAcParameters(Network network, LoadFlowParameters parameters, OpenLoadFlowParameters parametersExt,
                                                          MatrixFactory matrixFactory, GraphConnectivityFactory<LfBus, LfBranch> connectivityFactory) {
        return createAcParameters(network, parameters, parametersExt, matrixFactory, connectivityFactory, false, false);
    }

    public static AcLoadFlowParameters createAcParameters(Network network, LoadFlowParameters parameters, OpenLoadFlowParameters parametersExt,
                                                          MatrixFactory matrixFactory, GraphConnectivityFactory<LfBus, LfBranch> connectivityFactory,
                                                          boolean breakers, boolean forceA1Var) {
        AcLoadFlowParameters acParameters = createAcParameters(parameters, parametersExt, matrixFactory, connectivityFactory, breakers, forceA1Var);
        if (parameters.isReadSlackBus()) {
            acParameters.getNetworkParameters().setSlackBusSelector(new NetworkSlackBusSelector(network, acParameters.getNetworkParameters().getSlackBusSelector()));
        }
        return acParameters;
    }

    private static NewtonRaphsonStoppingCriteria createNewtonRaphsonStoppingCriteria(OpenLoadFlowParameters parametersExt) {
        switch (parametersExt.getNewtonRaphsonStoppingCriteriaType()) {
            case UNIFORM_CRITERIA:
                return new DefaultNewtonRaphsonStoppingCriteria(parametersExt.getNewtonRaphsonConvEpsPerEq());
            case PER_EQUATION_TYPE_CRITERIA:
                return new PerEquationTypeStoppingCriteria(parametersExt.getMaxActivePowerMismatch(),
                        parametersExt.getMaxReactivePowerMismatch(), parametersExt.getMaxVoltageMismatch(),
                        parametersExt.getMaxAngleMismatch(), parametersExt.getMaxRatioMismatch(),
                        parametersExt.getMaxSusceptanceMismatch());
            default:
                throw new PowsyblException("Unknown Newton Raphson stopping criteria type: " + parametersExt.getNewtonRaphsonStoppingCriteriaType());
        }
    }

    public static AcLoadFlowParameters createAcParameters(LoadFlowParameters parameters, OpenLoadFlowParameters parametersExt,
                                                          MatrixFactory matrixFactory, GraphConnectivityFactory<LfBus, LfBranch> connectivityFactory,
                                                          boolean breakers, boolean forceA1Var) {
        SlackBusSelector slackBusSelector = SlackBusSelector.fromMode(parametersExt.getSlackBusSelectionMode(), parametersExt.getSlackBusesIds(), parametersExt.getPlausibleActivePowerLimit());

        var networkParameters = getNetworkParameters(parameters, parametersExt, slackBusSelector, connectivityFactory, breakers);

        var equationSystemCreationParameters = new AcEquationSystemCreationParameters(forceA1Var);

        VoltageInitializer voltageInitializer = getExtendedVoltageInitializer(parameters, parametersExt, networkParameters, matrixFactory);

        var newtonRaphsonParameters = new NewtonRaphsonParameters()
                .setStoppingCriteria(createNewtonRaphsonStoppingCriteria(parametersExt))
                .setMaxIterations(parametersExt.getMaxNewtonRaphsonIterations())
                .setMinRealisticVoltage(parametersExt.getMinRealisticVoltage())
                .setMaxRealisticVoltage(parametersExt.getMaxRealisticVoltage())
                .setStateVectorScalingMode(parametersExt.getStateVectorScalingMode())
<<<<<<< HEAD
                .setDetailedNrReport(parametersExt.getDetailedNrReport());
=======
                .setAlwaysUpdateNetwork(parametersExt.isAlwaysUpdateNetwork());
>>>>>>> 65a99983

        OuterLoopConfig outerLoopConfig = OuterLoopConfig.findOuterLoopConfig(new DefaultOuterLoopConfig());
        List<OuterLoop> outerLoops = outerLoopConfig.configure(parameters, parametersExt);

        return new AcLoadFlowParameters(networkParameters,
                                        equationSystemCreationParameters,
                                        newtonRaphsonParameters,
                                        outerLoops,
                                        parametersExt.getMaxOuterLoopIterations(),
                                        matrixFactory,
                                        voltageInitializer);
    }

    public static DcLoadFlowParameters createDcParameters(Network network, LoadFlowParameters parameters, OpenLoadFlowParameters parametersExt,
                                                          MatrixFactory matrixFactory, GraphConnectivityFactory<LfBus, LfBranch> connectivityFactory,
                                                          boolean forcePhaseControlOffAndAddAngle1Var) {
        var dcParameters = createDcParameters(parameters, parametersExt, matrixFactory, connectivityFactory, forcePhaseControlOffAndAddAngle1Var);
        if (parameters.isReadSlackBus()) {
            dcParameters.getNetworkParameters().setSlackBusSelector(new NetworkSlackBusSelector(network, dcParameters.getNetworkParameters().getSlackBusSelector()));
        }
        return dcParameters;
    }

    public static DcLoadFlowParameters createDcParameters(LoadFlowParameters parameters, OpenLoadFlowParameters parametersExt,
                                                          MatrixFactory matrixFactory, GraphConnectivityFactory<LfBus, LfBranch> connectivityFactory,
                                                          boolean forcePhaseControlOffAndAddAngle1Var) {
        SlackBusSelector slackBusSelector = SlackBusSelector.fromMode(parametersExt.getSlackBusSelectionMode(), parametersExt.getSlackBusesIds(), parametersExt.getPlausibleActivePowerLimit());

        var networkParameters = new LfNetworkParameters()
                .setSlackBusSelector(slackBusSelector)
                .setConnectivityFactory(connectivityFactory)
                .setGeneratorVoltageRemoteControl(false)
                .setMinImpedance(parametersExt.getLowImpedanceBranchMode() == OpenLoadFlowParameters.LowImpedanceBranchMode.REPLACE_BY_MIN_IMPEDANCE_LINE)
                .setTwtSplitShuntAdmittance(false)
                .setBreakers(false)
                .setPlausibleActivePowerLimit(parametersExt.getPlausibleActivePowerLimit())
                .setComputeMainConnectedComponentOnly(parameters.getConnectedComponentMode() == LoadFlowParameters.ConnectedComponentMode.MAIN)
                .setCountriesToBalance(parameters.getCountriesToBalance())
                .setDistributedOnConformLoad(parameters.isDistributedSlack() && parameters.getBalanceType() == LoadFlowParameters.BalanceType.PROPORTIONAL_TO_CONFORM_LOAD)
                .setPhaseControl(false)
                .setTransformerVoltageControl(false)
                .setVoltagePerReactivePowerControl(false)
                .setReactivePowerRemoteControl(false)
                .setDc(true)
                .setShuntVoltageControl(false)
                .setReactiveLimits(false)
                .setHvdcAcEmulation(false) // FIXME
                .setMinPlausibleTargetVoltage(parametersExt.getMinPlausibleTargetVoltage())
                .setMaxPlausibleTargetVoltage(parametersExt.getMaxPlausibleTargetVoltage())
                .setReactiveRangeCheckMode(ReactiveRangeCheckMode.MAX) // not useful for DC.
                .setLowImpedanceThreshold(parametersExt.getLowImpedanceThreshold())
                .setSvcVoltageMonitoring(false)
                .setMaxSlackBusCount(1);

        var equationSystemCreationParameters = new DcEquationSystemCreationParameters(true,
                                                                                      forcePhaseControlOffAndAddAngle1Var,
                                                                                      parameters.isDcUseTransformerRatio());

        return new DcLoadFlowParameters(networkParameters,
                                        equationSystemCreationParameters,
                                        matrixFactory,
                                        parameters.isDistributedSlack(),
                                        parameters.getBalanceType(),
                                        true);
    }

    public static boolean equals(LoadFlowParameters parameters1, LoadFlowParameters parameters2) {
        Objects.requireNonNull(parameters1);
        Objects.requireNonNull(parameters2);
        boolean equals = parameters1.getVoltageInitMode() == parameters2.getVoltageInitMode() &&
                parameters1.isTransformerVoltageControlOn() == parameters2.isTransformerVoltageControlOn() &&
                parameters1.isUseReactiveLimits() == parameters2.isUseReactiveLimits() &&
                parameters1.isPhaseShifterRegulationOn() == parameters2.isPhaseShifterRegulationOn() &&
                parameters1.isTwtSplitShuntAdmittance() == parameters2.isTwtSplitShuntAdmittance() &&
                parameters1.isShuntCompensatorVoltageControlOn() == parameters2.isShuntCompensatorVoltageControlOn() &&
                parameters1.isReadSlackBus() == parameters2.isReadSlackBus() &&
                parameters1.isWriteSlackBus() == parameters2.isWriteSlackBus() &&
                parameters1.isDc() == parameters2.isDc() &&
                parameters1.isDistributedSlack() == parameters2.isDistributedSlack() &&
                parameters1.getBalanceType() == parameters2.getBalanceType() &&
                parameters1.isDcUseTransformerRatio() == parameters2.isDcUseTransformerRatio() &&
                parameters1.getCountriesToBalance().equals(parameters2.getCountriesToBalance()) &&
                parameters1.getConnectedComponentMode() == parameters2.getConnectedComponentMode() &&
                parameters1.isHvdcAcEmulation() == parameters2.isHvdcAcEmulation() &&
                parameters1.getDcPowerFactor() == parameters2.getDcPowerFactor();
        if (!equals) {
            return false;
        }

        OpenLoadFlowParameters extension1 = parameters1.getExtension(OpenLoadFlowParameters.class);
        OpenLoadFlowParameters extension2 = parameters2.getExtension(OpenLoadFlowParameters.class);
        if (extension1 == null && extension2 == null) {
            return true;
        }
        if (extension1 == null) {
            return false;
        }
        if (extension2 == null) {
            return false;
        }

        return extension1.getSlackBusSelectionMode() == extension2.getSlackBusSelectionMode() &&
                extension1.getSlackBusesIds().equals(extension2.getSlackBusesIds()) &&
                extension1.isThrowsExceptionInCaseOfSlackDistributionFailure() == extension2.isThrowsExceptionInCaseOfSlackDistributionFailure() &&
                extension1.hasVoltageRemoteControl() == extension2.hasVoltageRemoteControl() &&
                extension1.getLowImpedanceBranchMode() == extension2.getLowImpedanceBranchMode() &&
                extension1.isLoadPowerFactorConstant() == extension2.isLoadPowerFactorConstant() &&
                extension1.getPlausibleActivePowerLimit() == extension2.getPlausibleActivePowerLimit() &&
                extension1.getSlackBusPMaxMismatch() == extension2.getSlackBusPMaxMismatch() &&
                extension1.isVoltagePerReactivePowerControl() == extension2.isVoltagePerReactivePowerControl() &&
                extension1.hasReactivePowerRemoteControl() == extension2.hasReactivePowerRemoteControl() &&
                extension1.getMaxNewtonRaphsonIterations() == extension2.getMaxNewtonRaphsonIterations() &&
                extension1.getMaxOuterLoopIterations() == extension2.getMaxOuterLoopIterations() &&
                extension1.getNewtonRaphsonConvEpsPerEq() == extension2.getNewtonRaphsonConvEpsPerEq() &&
                extension1.getVoltageInitModeOverride() == extension2.getVoltageInitModeOverride() &&
                extension1.getTransformerVoltageControlMode() == extension2.getTransformerVoltageControlMode() &&
                extension1.getShuntVoltageControlMode() == extension2.getShuntVoltageControlMode() &&
                extension1.getMinPlausibleTargetVoltage() == extension2.getMinPlausibleTargetVoltage() &&
                extension1.getMaxPlausibleTargetVoltage() == extension2.getMaxPlausibleTargetVoltage() &&
                extension1.getMinRealisticVoltage() == extension2.getMinRealisticVoltage() &&
                extension1.getMaxRealisticVoltage() == extension2.getMaxRealisticVoltage() &&
                extension1.getReactiveRangeCheckMode() == extension2.getReactiveRangeCheckMode() &&
                extension1.getLowImpedanceThreshold() == extension2.getLowImpedanceThreshold() &&
                extension1.isNetworkCacheEnabled() == extension2.isNetworkCacheEnabled() &&
                extension1.isSvcVoltageMonitoring() == extension2.isSvcVoltageMonitoring() &&
                extension1.getStateVectorScalingMode() == extension2.getStateVectorScalingMode() &&
                extension1.getMaxSlackBusCount() == extension2.getMaxSlackBusCount() &&
                Objects.equals(extension1.getDebugDir(), extension2.getDebugDir()) &&
                extension1.getIncrementalTransformerVoltageControlOuterLoopMaxTapShift() == extension2.getIncrementalTransformerVoltageControlOuterLoopMaxTapShift() &&
                extension1.isSecondaryVoltageControl() == extension2.isSecondaryVoltageControl() &&
                extension1.getReactiveLimitsMaxPqPvSwitch() == extension2.getReactiveLimitsMaxPqPvSwitch() &&
                extension1.getPhaseShifterControlMode() == extension2.getPhaseShifterControlMode() &&
<<<<<<< HEAD
                extension1.getReportedFeatures() == extension2.getReportedFeatures();
=======
                extension1.isAlwaysUpdateNetwork() == extension2.isAlwaysUpdateNetwork();
>>>>>>> 65a99983
    }

    public static LoadFlowParameters clone(LoadFlowParameters parameters) {
        Objects.requireNonNull(parameters);
        LoadFlowParameters parameters2 = new LoadFlowParameters()
                .setVoltageInitMode(parameters.getVoltageInitMode())
                .setTransformerVoltageControlOn(parameters.isTransformerVoltageControlOn())
                .setUseReactiveLimits(parameters.isUseReactiveLimits())
                .setPhaseShifterRegulationOn(parameters.isPhaseShifterRegulationOn())
                .setTwtSplitShuntAdmittance(parameters.isTwtSplitShuntAdmittance())
                .setShuntCompensatorVoltageControlOn(parameters.isShuntCompensatorVoltageControlOn())
                .setReadSlackBus(parameters.isReadSlackBus())
                .setWriteSlackBus(parameters.isWriteSlackBus())
                .setDc(parameters.isDc())
                .setDistributedSlack(parameters.isDistributedSlack())
                .setBalanceType(parameters.getBalanceType())
                .setDcUseTransformerRatio(parameters.isDcUseTransformerRatio())
                .setCountriesToBalance(new HashSet<>(parameters.getCountriesToBalance()))
                .setConnectedComponentMode(parameters.getConnectedComponentMode())
                .setHvdcAcEmulation(parameters.isHvdcAcEmulation())
                .setDcPowerFactor(parameters.getDcPowerFactor());

        OpenLoadFlowParameters extension = parameters.getExtension(OpenLoadFlowParameters.class);
        if (extension != null) {
            OpenLoadFlowParameters extension2 = new OpenLoadFlowParameters()
                    .setSlackBusSelectionMode(extension.getSlackBusSelectionMode())
                    .setSlackBusesIds(new ArrayList<>(extension.getSlackBusesIds()))
                    .setThrowsExceptionInCaseOfSlackDistributionFailure(extension.isThrowsExceptionInCaseOfSlackDistributionFailure())
                    .setVoltageRemoteControl(extension.hasVoltageRemoteControl())
                    .setLowImpedanceBranchMode(extension.getLowImpedanceBranchMode())
                    .setLoadPowerFactorConstant(extension.isLoadPowerFactorConstant())
                    .setPlausibleActivePowerLimit(extension.getPlausibleActivePowerLimit())
                    .setSlackBusPMaxMismatch(extension.getSlackBusPMaxMismatch())
                    .setVoltagePerReactivePowerControl(extension.isVoltagePerReactivePowerControl())
                    .setReactivePowerRemoteControl(extension.hasReactivePowerRemoteControl())
                    .setMaxNewtonRaphsonIterations(extension.getMaxNewtonRaphsonIterations())
                    .setMaxOuterLoopIterations(extension.getMaxOuterLoopIterations())
                    .setNewtonRaphsonConvEpsPerEq(extension.getNewtonRaphsonConvEpsPerEq())
                    .setVoltageInitModeOverride(extension.getVoltageInitModeOverride())
                    .setTransformerVoltageControlMode(extension.getTransformerVoltageControlMode())
                    .setShuntVoltageControlMode(extension.getShuntVoltageControlMode())
                    .setMinPlausibleTargetVoltage(extension.getMinPlausibleTargetVoltage())
                    .setMaxPlausibleTargetVoltage(extension.getMaxPlausibleTargetVoltage())
                    .setMinRealisticVoltage(extension.getMinRealisticVoltage())
                    .setMaxRealisticVoltage(extension.getMaxRealisticVoltage())
                    .setReactiveRangeCheckMode(extension.getReactiveRangeCheckMode())
                    .setLowImpedanceThreshold(extension.getLowImpedanceThreshold())
                    .setNetworkCacheEnabled(extension.isNetworkCacheEnabled())
                    .setSvcVoltageMonitoring(extension.isSvcVoltageMonitoring())
                    .setStateVectorScalingMode(extension.getStateVectorScalingMode())
                    .setMaxSlackBusCount(extension.getMaxSlackBusCount())
                    .setDebugDir(extension.getDebugDir())
                    .setIncrementalTransformerVoltageControlOuterLoopMaxTapShift(extension.getIncrementalTransformerVoltageControlOuterLoopMaxTapShift())
                    .setSecondaryVoltageControl(extension.isSecondaryVoltageControl())
                    .setReactiveLimitsMaxPqPvSwitch(extension.getReactiveLimitsMaxPqPvSwitch())
                    .setPhaseShifterControlMode(extension.getPhaseShifterControlMode())
<<<<<<< HEAD
                    .setReportedFeatures(extension.getReportedFeatures());
=======
                    .setAlwaysUpdateNetwork(extension.isAlwaysUpdateNetwork());
>>>>>>> 65a99983
            if (extension2 != null) {
                parameters2.addExtension(OpenLoadFlowParameters.class, extension2);
            }
        }

        return parameters2;
    }
}
<|MERGE_RESOLUTION|>--- conflicted
+++ resolved
@@ -170,11 +170,9 @@
 
     public static final String PHASE_SHIFTER_CONTROL_MODE_PARAM_NAME = "phaseShifterControlMode";
 
-<<<<<<< HEAD
+    private static final String ALWAYS_UPDATE_NETWORK_PARAM_NAME = "alwaysUpdateNetwork";
+
     public static final String REPORTED_FEATURES_PARAM_NAME = "reportedFeatures";
-=======
-    private static final String ALWAYS_UPDATE_NETWORK_PARAM_NAME = "alwaysUpdateNetwork";
->>>>>>> 65a99983
 
     private static <E extends Enum<E>> List<Object> getEnumPossibleValues(Class<E> enumClass) {
         return EnumSet.allOf(enumClass).stream().map(Enum::name).collect(Collectors.toList());
@@ -219,12 +217,9 @@
         new Parameter(MAX_RATIO_MISMATCH_PARAM_NAME, ParameterType.DOUBLE, "Maximum ratio for per equation stopping criteria", MAX_RATIO_MISMATCH_DEFAULT_VALUE),
         new Parameter(MAX_SUSCEPTANCE_MISMATCH_PARAM_NAME, ParameterType.DOUBLE, "Maximum susceptance for per equation stopping criteria", MAX_SUSCEPTANCE_MISMATCH_DEFAULT_VALUE),
         new Parameter(PHASE_SHIFTER_CONTROL_MODE_PARAM_NAME, ParameterType.STRING, "Phase shifter control mode", PHASE_SHIFTER_CONTROL_MODE_DEFAULT_VALUE.name(), getEnumPossibleValues(PhaseShifterControlMode.class)),
-<<<<<<< HEAD
-        new Parameter(REPORTED_FEATURES_PARAM_NAME, ParameterType.STRING_LIST, "List of extra reported features to be added to report", null, getEnumPossibleValues(ReportedFeatures.class)));
-=======
-        new Parameter(ALWAYS_UPDATE_NETWORK_PARAM_NAME, ParameterType.BOOLEAN, "Update network even if Newton-Raphson algorithm has diverged", NewtonRaphsonParameters.ALWAYS_UPDATE_NETWORK_DEFAULT_VALUE)
+        new Parameter(ALWAYS_UPDATE_NETWORK_PARAM_NAME, ParameterType.BOOLEAN, "Update network even if Newton-Raphson algorithm has diverged", NewtonRaphsonParameters.ALWAYS_UPDATE_NETWORK_DEFAULT_VALUE),
+        new Parameter(REPORTED_FEATURES_PARAM_NAME, ParameterType.STRING_LIST, "List of extra reported features to be added to report", null, getEnumPossibleValues(ReportedFeatures.class))
     );
->>>>>>> 65a99983
 
     public enum VoltageInitModeOverride {
         NONE,
@@ -340,13 +335,11 @@
 
     private PhaseShifterControlMode phaseShifterControlMode = PHASE_SHIFTER_CONTROL_MODE_DEFAULT_VALUE;
 
-<<<<<<< HEAD
+    private boolean alwaysUpdateNetwork = NewtonRaphsonParameters.ALWAYS_UPDATE_NETWORK_DEFAULT_VALUE;
+
     private Set<ReportedFeatures> reportedFeatures = REPORTED_FEATURES_DEFAULT_VALUE;
 
     private boolean detailedNrReport = false;
-=======
-    private boolean alwaysUpdateNetwork = NewtonRaphsonParameters.ALWAYS_UPDATE_NETWORK_DEFAULT_VALUE;
->>>>>>> 65a99983
 
     @Override
     public String getName() {
@@ -730,7 +723,15 @@
         return this;
     }
 
-<<<<<<< HEAD
+    public boolean isAlwaysUpdateNetwork() {
+        return alwaysUpdateNetwork;
+    }
+
+    public OpenLoadFlowParameters setAlwaysUpdateNetwork(boolean alwaysUpdateNetwork) {
+        this.alwaysUpdateNetwork = alwaysUpdateNetwork;
+        return this;
+    }
+
     public Set<ReportedFeatures> getReportedFeatures() {
         return reportedFeatures;
     }
@@ -746,14 +747,6 @@
 
     public OpenLoadFlowParameters setDetailedNrReport(boolean detailedNrReport) {
         this.detailedNrReport = detailedNrReport;
-=======
-    public boolean isAlwaysUpdateNetwork() {
-        return alwaysUpdateNetwork;
-    }
-
-    public OpenLoadFlowParameters setAlwaysUpdateNetwork(boolean alwaysUpdateNetwork) {
-        this.alwaysUpdateNetwork = alwaysUpdateNetwork;
->>>>>>> 65a99983
         return this;
     }
 
@@ -806,11 +799,8 @@
                 .setSecondaryVoltageControl(config.getBooleanProperty(SECONDARY_VOLTAGE_CONTROL_PARAM_NAME, LfNetworkParameters.SECONDARY_VOLTAGE_CONTROL_DEFAULT_VALUE))
                 .setReactiveLimitsMaxPqPvSwitch(config.getIntProperty(REACTIVE_LIMITS_MAX_SWITCH_PQ_PV_PARAM_NAME, ReactiveLimitsOuterLoop.MAX_SWITCH_PQ_PV))
                 .setPhaseShifterControlMode(config.getEnumProperty(PHASE_SHIFTER_CONTROL_MODE_PARAM_NAME, PhaseShifterControlMode.class, PHASE_SHIFTER_CONTROL_MODE_DEFAULT_VALUE))
-<<<<<<< HEAD
+                .setAlwaysUpdateNetwork(config.getBooleanProperty(ALWAYS_UPDATE_NETWORK_PARAM_NAME, NewtonRaphsonParameters.ALWAYS_UPDATE_NETWORK_DEFAULT_VALUE))
                 .setReportedFeatures(config.getEnumSetProperty(REPORTED_FEATURES_PARAM_NAME, ReportedFeatures.class, REPORTED_FEATURES_DEFAULT_VALUE)));
-=======
-                .setAlwaysUpdateNetwork(config.getBooleanProperty(ALWAYS_UPDATE_NETWORK_PARAM_NAME, NewtonRaphsonParameters.ALWAYS_UPDATE_NETWORK_DEFAULT_VALUE)));
->>>>>>> 65a99983
         return parameters;
     }
 
@@ -895,16 +885,13 @@
                 .ifPresent(prop -> this.setReactiveLimitsMaxPqPvSwitch(Integer.parseInt(prop)));
         Optional.ofNullable(properties.get(PHASE_SHIFTER_CONTROL_MODE_PARAM_NAME))
                 .ifPresent(prop -> this.setPhaseShifterControlMode(PhaseShifterControlMode.valueOf(prop)));
-<<<<<<< HEAD
+        Optional.ofNullable(properties.get(ALWAYS_UPDATE_NETWORK_PARAM_NAME))
+                .ifPresent(prop -> this.setAlwaysUpdateNetwork(Boolean.parseBoolean(prop)));
         Optional.ofNullable(properties.get(REPORTED_FEATURES_PARAM_NAME))
                 .ifPresent(prop -> this.setReportedFeatures(
                         Arrays.stream(prop.split(",\\s+"))
                         .map(ReportedFeatures::valueOf)
                         .collect(Collectors.toSet())));
-=======
-        Optional.ofNullable(properties.get(ALWAYS_UPDATE_NETWORK_PARAM_NAME))
-                .ifPresent(prop -> this.setAlwaysUpdateNetwork(Boolean.parseBoolean(prop)));
->>>>>>> 65a99983
         return this;
     }
 
@@ -948,11 +935,8 @@
         map.put(SECONDARY_VOLTAGE_CONTROL_PARAM_NAME, secondaryVoltageControl);
         map.put(REACTIVE_LIMITS_MAX_SWITCH_PQ_PV_PARAM_NAME, reactiveLimitsMaxPqPvSwitch);
         map.put(PHASE_SHIFTER_CONTROL_MODE_PARAM_NAME, phaseShifterControlMode);
-<<<<<<< HEAD
+        map.put(ALWAYS_UPDATE_NETWORK_PARAM_NAME, alwaysUpdateNetwork);
         map.put(REPORTED_FEATURES_PARAM_NAME, reportedFeatures);
-=======
-        map.put(ALWAYS_UPDATE_NETWORK_PARAM_NAME, alwaysUpdateNetwork);
->>>>>>> 65a99983
         return map;
     }
 
@@ -984,58 +968,6 @@
         return create(parameters, OpenLoadFlowParameters::load);
     }
 
-<<<<<<< HEAD
-    public static void logDc(LoadFlowParameters parameters, OpenLoadFlowParameters parametersExt) {
-        LOGGER.info("Direct current: {}", parameters.isDc());
-        LOGGER.info("Slack bus selection mode: {}", parametersExt.getSlackBusSelectionMode());
-        LOGGER.info("Use transformer ratio: {}", parameters.isDcUseTransformerRatio());
-        LOGGER.info("Distributed slack: {}", parameters.isDistributedSlack());
-        LOGGER.info("Balance type: {}", parameters.getBalanceType());
-        LOGGER.info("Plausible active power limit: {}", parametersExt.getPlausibleActivePowerLimit());
-        LOGGER.info("Connected component mode: {}", parameters.getConnectedComponentMode());
-        LOGGER.info("DC power factor: {}", parametersExt.getDcPowerFactor());
-        LOGGER.info("Debug directory: {}", parametersExt.getDebugDir());
-    }
-
-    /**
-     * Log parameters interesting for AC calculation
-     */
-    public static void logAc(LoadFlowParameters parameters, OpenLoadFlowParameters parametersExt) {
-        LOGGER.info("Direct current: {}", parameters.isDc());
-        LOGGER.info("Slack bus selection mode: {}", parametersExt.getSlackBusSelectionMode());
-        LOGGER.info("Voltage initialization mode: {}", parameters.getVoltageInitMode());
-        LOGGER.info("Voltage initialization mode override: {}", parametersExt.getVoltageInitModeOverride());
-        LOGGER.info("Distributed slack: {}", parameters.isDistributedSlack());
-        LOGGER.info("Balance type: {}", parameters.getBalanceType());
-        LOGGER.info("Reactive limits: {}", parameters.isUseReactiveLimits());
-        LOGGER.info("Voltage remote control: {}", parametersExt.hasVoltageRemoteControl());
-        LOGGER.info("Phase control: {}", parameters.isPhaseShifterRegulationOn());
-        LOGGER.info("Split shunt admittance: {}", parameters.isTwtSplitShuntAdmittance());
-        LOGGER.info("Transformer voltage control: {}", parameters.isTransformerVoltageControlOn());
-        LOGGER.info("Load power factor constant: {}", parametersExt.isLoadPowerFactorConstant());
-        LOGGER.info("Plausible active power limit: {}", parametersExt.getPlausibleActivePowerLimit());
-        LOGGER.info("Slack bus Pmax mismatch: {}", parametersExt.getSlackBusPMaxMismatch());
-        LOGGER.info("Connected component mode: {}", parameters.getConnectedComponentMode());
-        LOGGER.info("Voltage per reactive power control: {}", parametersExt.isVoltagePerReactivePowerControl());
-        LOGGER.info("Reactive Power Remote control: {}", parametersExt.hasReactivePowerRemoteControl());
-        LOGGER.info("Shunt voltage control: {}", parameters.isShuntCompensatorVoltageControlOn());
-        LOGGER.info("Hvdc Ac emulation: {}", parameters.isHvdcAcEmulation());
-        LOGGER.info("Min plausible target voltage: {}", parametersExt.getMinPlausibleTargetVoltage());
-        LOGGER.info("Max plausible target voltage: {}", parametersExt.getMaxPlausibleTargetVoltage());
-        LOGGER.info("Min realistic voltage: {}", parametersExt.getMinRealisticVoltage());
-        LOGGER.info("Max realistic voltage: {}", parametersExt.getMaxRealisticVoltage());
-        LOGGER.info("Reactive range check mode: {}", parametersExt.getReactiveRangeCheckMode());
-        LOGGER.info("Network cache enabled: {}", parametersExt.isNetworkCacheEnabled());
-        LOGGER.info("Static var compensator voltage monitoring: {}", parametersExt.isSvcVoltageMonitoring());
-        LOGGER.info("State vector scaling mode: {}", parametersExt.getStateVectorScalingMode());
-        LOGGER.info("Max slack bus count: {}", parametersExt.getMaxSlackBusCount());
-        LOGGER.info("Debug directory: {}", parametersExt.getDebugDir());
-        LOGGER.info("Incremental transformer voltage control outer loop max tap shift: {}", parametersExt.getIncrementalTransformerVoltageControlOuterLoopMaxTapShift());
-        LOGGER.info("Secondary voltage control: {}", parametersExt.isSecondaryVoltageControl());
-        LOGGER.info("Reactive limits maximum Pq Pv switch: {}", parametersExt.getReactiveLimitsMaxPqPvSwitch());
-        LOGGER.info("Phase shifter control mode: {}", parametersExt.getPhaseShifterControlMode());
-        LOGGER.info("Extra reported features: {}", parametersExt.getReportedFeatures());
-=======
     public static void log(LoadFlowParameters parameters, OpenLoadFlowParameters parametersExt) {
         if (LOGGER.isInfoEnabled()) {
             AsciiTable at = new AsciiTable();
@@ -1053,7 +985,6 @@
             at.setPaddingLeftRight(1, 1);
             LOGGER.info("Parameters:\n{}", at.render());
         }
->>>>>>> 65a99983
     }
 
     static VoltageInitializer getVoltageInitializer(LoadFlowParameters parameters, LfNetworkParameters networkParameters, MatrixFactory matrixFactory) {
@@ -1170,11 +1101,8 @@
                 .setMinRealisticVoltage(parametersExt.getMinRealisticVoltage())
                 .setMaxRealisticVoltage(parametersExt.getMaxRealisticVoltage())
                 .setStateVectorScalingMode(parametersExt.getStateVectorScalingMode())
-<<<<<<< HEAD
+                .setAlwaysUpdateNetwork(parametersExt.isAlwaysUpdateNetwork())
                 .setDetailedNrReport(parametersExt.getDetailedNrReport());
-=======
-                .setAlwaysUpdateNetwork(parametersExt.isAlwaysUpdateNetwork());
->>>>>>> 65a99983
 
         OuterLoopConfig outerLoopConfig = OuterLoopConfig.findOuterLoopConfig(new DefaultOuterLoopConfig());
         List<OuterLoop> outerLoops = outerLoopConfig.configure(parameters, parametersExt);
@@ -1307,11 +1235,8 @@
                 extension1.isSecondaryVoltageControl() == extension2.isSecondaryVoltageControl() &&
                 extension1.getReactiveLimitsMaxPqPvSwitch() == extension2.getReactiveLimitsMaxPqPvSwitch() &&
                 extension1.getPhaseShifterControlMode() == extension2.getPhaseShifterControlMode() &&
-<<<<<<< HEAD
+                extension1.isAlwaysUpdateNetwork() == extension2.isAlwaysUpdateNetwork() &&
                 extension1.getReportedFeatures() == extension2.getReportedFeatures();
-=======
-                extension1.isAlwaysUpdateNetwork() == extension2.isAlwaysUpdateNetwork();
->>>>>>> 65a99983
     }
 
     public static LoadFlowParameters clone(LoadFlowParameters parameters) {
@@ -1368,11 +1293,8 @@
                     .setSecondaryVoltageControl(extension.isSecondaryVoltageControl())
                     .setReactiveLimitsMaxPqPvSwitch(extension.getReactiveLimitsMaxPqPvSwitch())
                     .setPhaseShifterControlMode(extension.getPhaseShifterControlMode())
-<<<<<<< HEAD
+                    .setAlwaysUpdateNetwork(extension.isAlwaysUpdateNetwork())
                     .setReportedFeatures(extension.getReportedFeatures());
-=======
-                    .setAlwaysUpdateNetwork(extension.isAlwaysUpdateNetwork());
->>>>>>> 65a99983
             if (extension2 != null) {
                 parameters2.addExtension(OpenLoadFlowParameters.class, extension2);
             }
