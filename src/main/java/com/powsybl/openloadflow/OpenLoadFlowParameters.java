/**
 * Copyright (c) 2019, RTE (http://www.rte-france.com)
 * This Source Code Form is subject to the terms of the Mozilla Public
 * License, v. 2.0. If a copy of the MPL was not distributed with this
 * file, You can obtain one at http://mozilla.org/MPL/2.0/.
 */
package com.powsybl.openloadflow;

import com.powsybl.commons.PowsyblException;
import com.powsybl.commons.config.PlatformConfig;
import com.powsybl.commons.extensions.AbstractExtension;
import com.powsybl.iidm.network.Network;
import com.powsybl.loadflow.LoadFlowParameters;
import com.powsybl.math.matrix.MatrixFactory;
import com.powsybl.openloadflow.ac.VoltageMagnitudeInitializer;
import com.powsybl.openloadflow.ac.equations.AcEquationSystemCreationParameters;
import com.powsybl.openloadflow.ac.nr.DefaultNewtonRaphsonStoppingCriteria;
import com.powsybl.openloadflow.ac.nr.NewtonRaphsonParameters;
import com.powsybl.openloadflow.ac.nr.StateVectorScalingMode;
import com.powsybl.openloadflow.ac.outerloop.AcLoadFlowParameters;
import com.powsybl.openloadflow.ac.outerloop.OuterLoop;
import com.powsybl.openloadflow.dc.DcLoadFlowParameters;
import com.powsybl.openloadflow.dc.DcValueVoltageInitializer;
import com.powsybl.openloadflow.dc.equations.DcEquationSystemCreationParameters;
import com.powsybl.openloadflow.graph.GraphConnectivityFactory;
import com.powsybl.openloadflow.network.*;
import com.powsybl.openloadflow.network.util.PreviousValueVoltageInitializer;
import com.powsybl.openloadflow.network.util.UniformValueVoltageInitializer;
import com.powsybl.openloadflow.network.util.VoltageInitializer;
import org.slf4j.Logger;
import org.slf4j.LoggerFactory;

import java.util.*;
import java.util.function.Supplier;

/**
 * @author Geoffroy Jamgotchian <geoffroy.jamgotchian at rte-france.com>
 */
public class OpenLoadFlowParameters extends AbstractExtension<LoadFlowParameters> {

    private static final Logger LOGGER = LoggerFactory.getLogger(OpenLoadFlowParameters.class);

    public static final SlackBusSelectionMode SLACK_BUS_SELECTION_DEFAULT_VALUE = SlackBusSelectionMode.MOST_MESHED;

    public static final LowImpedanceBranchMode LOW_IMPEDANCE_BRANCH_MODE_DEFAULT_VALUE = LowImpedanceBranchMode.REPLACE_BY_ZERO_IMPEDANCE_LINE;

    public static final boolean THROWS_EXCEPTION_IN_CASE_OF_SLACK_DISTRIBUTION_FAILURE_DEFAULT_VALUE = false;

    public static final boolean VOLTAGE_REMOTE_CONTROL_DEFAULT_VALUE = true;

    public static final boolean REACTIVE_POWER_REMOTE_CONTROL_DEFAULT_VALUE = false;

    public static final boolean LOAD_POWER_FACTOR_CONSTANT_DEFAULT_VALUE = false;

    /**
     * Slack bus maximum active power mismatch in MW: 1 Mw => 10^-2 in p.u
     */
    public static final double SLACK_BUS_P_MAX_MISMATCH_DEFAULT_VALUE = 1.0;

    public static final boolean VOLTAGE_PER_REACTIVE_POWER_CONTROL_DEFAULT_VALUE = false;

    public static final double DC_POWER_FACTOR_DEFAULT_VALUE = 1.0;

    private static final boolean NETWORK_CACHE_ENABLED_DEFAULT_VALUE = false;

    public static final boolean SVC_VOLTAGE_MONITORING_DEFAULT_VALUE = true;

    public static final String SLACK_BUS_SELECTION_PARAM_NAME = "slackBusSelectionMode";

    public static final String SLACK_BUSES_IDS_PARAM_NAME = "slackBusesIds";

    public static final String THROWS_EXCEPTION_IN_CASE_OF_SLACK_DISTRIBUTION_FAILURE_PARAM_NAME = "throwsExceptionInCaseOfSlackDistributionFailure";

    public static final String VOLTAGE_REMOTE_CONTROL_PARAM_NAME = "voltageRemoteControl";

    public static final String REACTIVE_POWER_REMOTE_CONTROL_PARAM_NAME = "reactivePowerRemoteControl";

    public static final String LOW_IMPEDANCE_BRANCH_MODE_PARAM_NAME = "lowImpedanceBranchMode";

    public static final String LOAD_POWER_FACTOR_CONSTANT_PARAM_NAME = "loadPowerFactorConstant";

    public static final String PLAUSIBLE_ACTIVE_POWER_LIMIT_PARAM_NAME = "plausibleActivePowerLimit";

    public static final String SLACK_BUS_P_MAX_MISMATCH_NAME = "slackBusPMaxMismatch";

    public static final String VOLTAGE_PER_REACTIVE_POWER_CONTROL_NAME = "voltagePerReactivePowerControl";

    public static final String MAX_ITERATION_NAME = "maxIteration";

    public static final String NEWTON_RAPHSON_CONV_EPS_PER_EQ_NAME = "newtonRaphsonConvEpsPerEq";

    public static final String VOLTAGE_INIT_MODE_OVERRIDE_NAME = "voltageInitModeOverride";

    public static final String TRANSFORMER_VOLTAGE_CONTROL_MODE_NAME = "transformerVoltageControlMode";

    public static final String DC_POWER_FACTOR_NAME = "dcPowerFactor";

    public static final String MIN_PLAUSIBLE_TARGET_VOLTAGE_NAME = "minPlausibleTargetVoltage";

    public static final String MAX_PLAUSIBLE_TARGET_VOLTAGE_NAME = "maxPlausibleTargetVoltage";

    public static final String MIN_REALISTIC_VOLTAGE_NAME = "minRealisticVoltage";

    public static final String MAX_REALISTIC_VOLTAGE_NAME = "maxRealisticVoltage";

    public static final String REACTIVE_RANGE_CHECK_MODE_NAME = "reactiveRangeCheckMode";

    public static final String LOW_IMPEDANCE_THRESHOLD_NAME = "lowImpedanceThreshold";

    public static final String NETWORK_CACHE_ENABLED_NAME = "networkCacheEnabled";

    public static final String SVC_VOLTAGE_MONITORING_NAME = "svcVoltageMonitoring";

    public static final String STATE_VECTOR_SCALING_MODE_NAME = "stateVectorScalingMode";

<<<<<<< HEAD
    public static final String SECONDARY_VOLTAGE_CONTROL_PARAM_NAME = "secondaryVoltageControl";
=======
    public static final String MAX_SLACK_BUS_COUNT_NAME = "maxSlackBusCount";
>>>>>>> 7df4e037

    public static final List<String> SPECIFIC_PARAMETERS_NAMES = List.of(SLACK_BUS_SELECTION_PARAM_NAME,
                                                                         SLACK_BUSES_IDS_PARAM_NAME,
                                                                         LOW_IMPEDANCE_BRANCH_MODE_PARAM_NAME,
                                                                         VOLTAGE_REMOTE_CONTROL_PARAM_NAME,
                                                                         THROWS_EXCEPTION_IN_CASE_OF_SLACK_DISTRIBUTION_FAILURE_PARAM_NAME,
                                                                         LOAD_POWER_FACTOR_CONSTANT_PARAM_NAME,
                                                                         PLAUSIBLE_ACTIVE_POWER_LIMIT_PARAM_NAME,
                                                                         SLACK_BUS_P_MAX_MISMATCH_NAME,
                                                                         VOLTAGE_PER_REACTIVE_POWER_CONTROL_NAME,
                                                                         REACTIVE_POWER_REMOTE_CONTROL_PARAM_NAME,
                                                                         MAX_ITERATION_NAME,
                                                                         NEWTON_RAPHSON_CONV_EPS_PER_EQ_NAME,
                                                                         VOLTAGE_INIT_MODE_OVERRIDE_NAME,
                                                                         TRANSFORMER_VOLTAGE_CONTROL_MODE_NAME,
                                                                         DC_POWER_FACTOR_NAME,
                                                                         MIN_PLAUSIBLE_TARGET_VOLTAGE_NAME,
                                                                         MAX_PLAUSIBLE_TARGET_VOLTAGE_NAME,
                                                                         MIN_REALISTIC_VOLTAGE_NAME,
                                                                         MAX_REALISTIC_VOLTAGE_NAME,
                                                                         REACTIVE_RANGE_CHECK_MODE_NAME,
                                                                         LOW_IMPEDANCE_THRESHOLD_NAME,
                                                                         NETWORK_CACHE_ENABLED_NAME,
                                                                         SVC_VOLTAGE_MONITORING_NAME,
                                                                         STATE_VECTOR_SCALING_MODE_NAME,
<<<<<<< HEAD
                                                                         SECONDARY_VOLTAGE_CONTROL_PARAM_NAME);
=======
                                                                         MAX_SLACK_BUS_COUNT_NAME);
>>>>>>> 7df4e037

    public enum VoltageInitModeOverride {
        NONE,
        VOLTAGE_MAGNITUDE,
        FULL_VOLTAGE
    }

    public static final VoltageInitModeOverride VOLTAGE_INIT_MODE_OVERRIDE_DEFAULT_VALUE = VoltageInitModeOverride.NONE;

    public enum TransformerVoltageControlMode {
        WITH_GENERATOR_VOLTAGE_CONTROL,
        AFTER_GENERATOR_VOLTAGE_CONTROL,
        INCREMENTAL_VOLTAGE_CONTROL
    }

    public static final TransformerVoltageControlMode TRANSFORMER_VOLTAGE_CONTROL_MODE_DEFAULT_VALUE = TransformerVoltageControlMode.WITH_GENERATOR_VOLTAGE_CONTROL;

    private SlackBusSelectionMode slackBusSelectionMode = SLACK_BUS_SELECTION_DEFAULT_VALUE;

    private List<String> slackBusesIds = Collections.emptyList();

    private boolean throwsExceptionInCaseOfSlackDistributionFailure = THROWS_EXCEPTION_IN_CASE_OF_SLACK_DISTRIBUTION_FAILURE_DEFAULT_VALUE;

    private boolean voltageRemoteControl = VOLTAGE_REMOTE_CONTROL_DEFAULT_VALUE;

    private LowImpedanceBranchMode lowImpedanceBranchMode = LOW_IMPEDANCE_BRANCH_MODE_DEFAULT_VALUE;

    public enum LowImpedanceBranchMode {
        REPLACE_BY_ZERO_IMPEDANCE_LINE,
        REPLACE_BY_MIN_IMPEDANCE_LINE
    }

    private boolean loadPowerFactorConstant = LOAD_POWER_FACTOR_CONSTANT_DEFAULT_VALUE;

    private double plausibleActivePowerLimit = LfNetworkParameters.PLAUSIBLE_ACTIVE_POWER_LIMIT_DEFAULT_VALUE;

    private double slackBusPMaxMismatch = SLACK_BUS_P_MAX_MISMATCH_DEFAULT_VALUE;

    private boolean voltagePerReactivePowerControl = VOLTAGE_PER_REACTIVE_POWER_CONTROL_DEFAULT_VALUE;

    private boolean reactivePowerRemoteControl = REACTIVE_POWER_REMOTE_CONTROL_DEFAULT_VALUE;

    private int maxIteration = NewtonRaphsonParameters.DEFAULT_MAX_ITERATION;

    private double newtonRaphsonConvEpsPerEq = DefaultNewtonRaphsonStoppingCriteria.DEFAULT_CONV_EPS_PER_EQ;

    private VoltageInitModeOverride voltageInitModeOverride = VOLTAGE_INIT_MODE_OVERRIDE_DEFAULT_VALUE;

    private TransformerVoltageControlMode transformerVoltageControlMode = TRANSFORMER_VOLTAGE_CONTROL_MODE_DEFAULT_VALUE;

    private double dcPowerFactor = DC_POWER_FACTOR_DEFAULT_VALUE;

    private double minPlausibleTargetVoltage = LfNetworkParameters.MIN_PLAUSIBLE_TARGET_VOLTAGE_DEFAULT_VALUE;

    private double maxPlausibleTargetVoltage = LfNetworkParameters.MAX_PLAUSIBLE_TARGET_VOLTAGE_DEFAULT_VALUE;

    private double minRealisticVoltage = NewtonRaphsonParameters.DEFAULT_MIN_REALISTIC_VOLTAGE;

    private double maxRealisticVoltage = NewtonRaphsonParameters.DEFAULT_MAX_REALISTIC_VOLTAGE;

    private double lowImpedanceThreshold = LfNetworkParameters.LOW_IMPEDANCE_THRESHOLD_DEFAULT_VALUE;

    public enum ReactiveRangeCheckMode {
        MIN_MAX,
        MAX,
        TARGET_P
    }

    private ReactiveRangeCheckMode reactiveRangeCheckMode = LfNetworkParameters.REACTIVE_RANGE_CHECK_MODE_DEFAULT_VALUE;

    private boolean networkCacheEnabled = NETWORK_CACHE_ENABLED_DEFAULT_VALUE;

    private boolean svcVoltageMonitoring = SVC_VOLTAGE_MONITORING_DEFAULT_VALUE;

    private StateVectorScalingMode stateVectorScalingMode = NewtonRaphsonParameters.DEFAULT_STATE_VECTOR_SCALING_MODE;

<<<<<<< HEAD
    private boolean secondaryVoltageControl = LfNetworkParameters.SECONDARY_VOLTAGE_CONTROL_DEFAULT_VALUE;
=======
    private int maxSlackBusCount = LfNetworkParameters.DEFAULT_MAX_SLACK_BUS_COUNT;
>>>>>>> 7df4e037

    @Override
    public String getName() {
        return "open-load-flow-parameters";
    }

    public SlackBusSelectionMode getSlackBusSelectionMode() {
        return slackBusSelectionMode;
    }

    public OpenLoadFlowParameters setSlackBusSelectionMode(SlackBusSelectionMode slackBusSelectionMode) {
        this.slackBusSelectionMode = Objects.requireNonNull(slackBusSelectionMode);
        return this;
    }

    public List<String> getSlackBusesIds() {
        return slackBusesIds;
    }

    public OpenLoadFlowParameters setSlackBusesIds(List<String> slackBusesIds) {
        this.slackBusesIds = Objects.requireNonNull(slackBusesIds);
        return this;
    }

    public OpenLoadFlowParameters setSlackBusId(String slackBusId) {
        this.slackBusesIds = List.of(Objects.requireNonNull(slackBusId));
        return this;
    }

    public boolean isThrowsExceptionInCaseOfSlackDistributionFailure() {
        return throwsExceptionInCaseOfSlackDistributionFailure;
    }

    public OpenLoadFlowParameters setThrowsExceptionInCaseOfSlackDistributionFailure(boolean throwsExceptionInCaseOfSlackDistributionFailure) {
        this.throwsExceptionInCaseOfSlackDistributionFailure = throwsExceptionInCaseOfSlackDistributionFailure;
        return this;
    }

    public boolean hasVoltageRemoteControl() {
        return voltageRemoteControl;
    }

    public OpenLoadFlowParameters setVoltageRemoteControl(boolean voltageRemoteControl) {
        this.voltageRemoteControl = voltageRemoteControl;
        return this;
    }

    public LowImpedanceBranchMode getLowImpedanceBranchMode() {
        return lowImpedanceBranchMode;
    }

    public OpenLoadFlowParameters setLowImpedanceBranchMode(LowImpedanceBranchMode lowImpedanceBranchMode) {
        this.lowImpedanceBranchMode = Objects.requireNonNull(lowImpedanceBranchMode);
        return this;
    }

    public boolean isLoadPowerFactorConstant() {
        return loadPowerFactorConstant;
    }

    public OpenLoadFlowParameters setLoadPowerFactorConstant(boolean loadPowerFactorConstant) {
        this.loadPowerFactorConstant = loadPowerFactorConstant;
        return this;
    }

    public double getPlausibleActivePowerLimit() {
        return plausibleActivePowerLimit;
    }

    public OpenLoadFlowParameters setPlausibleActivePowerLimit(double plausibleActivePowerLimit) {
        if (plausibleActivePowerLimit <= 0) {
            throw new IllegalArgumentException("Invalid plausible active power limit: " + plausibleActivePowerLimit);
        }
        this.plausibleActivePowerLimit = plausibleActivePowerLimit;
        return this;
    }

    public double getSlackBusPMaxMismatch() {
        return slackBusPMaxMismatch;
    }

    public OpenLoadFlowParameters setSlackBusPMaxMismatch(double pSlackBusPMaxMismatch) {
        this.slackBusPMaxMismatch = pSlackBusPMaxMismatch;
        return this;
    }

    public boolean isVoltagePerReactivePowerControl() {
        return voltagePerReactivePowerControl;
    }

    public OpenLoadFlowParameters setVoltagePerReactivePowerControl(boolean voltagePerReactivePowerControl) {
        this.voltagePerReactivePowerControl = voltagePerReactivePowerControl;
        return this;
    }

    public boolean hasReactivePowerRemoteControl() {
        return reactivePowerRemoteControl;
    }

    public OpenLoadFlowParameters setReactivePowerRemoteControl(boolean reactivePowerRemoteControl) {
        this.reactivePowerRemoteControl = reactivePowerRemoteControl;
        return this;
    }

    public int getMaxIteration() {
        return maxIteration;
    }

    public OpenLoadFlowParameters setMaxIteration(int maxIteration) {
        this.maxIteration = NewtonRaphsonParameters.checkMaxIteration(maxIteration);
        return this;
    }

    public double getNewtonRaphsonConvEpsPerEq() {
        return newtonRaphsonConvEpsPerEq;
    }

    public OpenLoadFlowParameters setNewtonRaphsonConvEpsPerEq(double newtonRaphsonConvEpsPerEq) {
        this.newtonRaphsonConvEpsPerEq = newtonRaphsonConvEpsPerEq;
        return this;
    }

    public VoltageInitModeOverride getVoltageInitModeOverride() {
        return voltageInitModeOverride;
    }

    public OpenLoadFlowParameters setVoltageInitModeOverride(VoltageInitModeOverride voltageInitModeOverride) {
        this.voltageInitModeOverride = Objects.requireNonNull(voltageInitModeOverride);
        return this;
    }

    public TransformerVoltageControlMode getTransformerVoltageControlMode() {
        return transformerVoltageControlMode;
    }

    public OpenLoadFlowParameters setTransformerVoltageControlMode(TransformerVoltageControlMode transformerVoltageControlMode) {
        this.transformerVoltageControlMode = Objects.requireNonNull(transformerVoltageControlMode);
        return this;
    }

    public double getDcPowerFactor() {
        return dcPowerFactor;
    }

    public OpenLoadFlowParameters setDcPowerFactor(double dcPowerFactor) {
        this.dcPowerFactor = dcPowerFactor;
        return this;
    }

    public double getMinPlausibleTargetVoltage() {
        return minPlausibleTargetVoltage;
    }

    public OpenLoadFlowParameters setMinPlausibleTargetVoltage(double minPlausibleTargetVoltage) {
        this.minPlausibleTargetVoltage = minPlausibleTargetVoltage;
        return this;
    }

    public double getMaxPlausibleTargetVoltage() {
        return maxPlausibleTargetVoltage;
    }

    public OpenLoadFlowParameters setMaxPlausibleTargetVoltage(double maxPlausibleTargetVoltage) {
        this.maxPlausibleTargetVoltage = maxPlausibleTargetVoltage;
        return this;
    }

    public double getMinRealisticVoltage() {
        return minRealisticVoltage;
    }

    public OpenLoadFlowParameters setMinRealisticVoltage(double minRealisticVoltage) {
        this.minRealisticVoltage = minRealisticVoltage;
        return this;
    }

    public double getMaxRealisticVoltage() {
        return maxRealisticVoltage;
    }

    public OpenLoadFlowParameters setMaxRealisticVoltage(double maxRealisticVoltage) {
        this.maxRealisticVoltage = maxRealisticVoltage;
        return this;
    }

    public ReactiveRangeCheckMode getReactiveRangeCheckMode() {
        return reactiveRangeCheckMode;
    }

    public OpenLoadFlowParameters setReactiveRangeCheckMode(ReactiveRangeCheckMode reactiveRangeCheckMode) {
        this.reactiveRangeCheckMode = reactiveRangeCheckMode;
        return this;
    }

    public double getLowImpedanceThreshold() {
        return lowImpedanceThreshold;
    }

    public OpenLoadFlowParameters setLowImpedanceThreshold(double lowImpedanceThreshold) {
        if (lowImpedanceThreshold <= 0) {
            throw new PowsyblException("lowImpedanceThreshold must be greater than 0");
        }
        this.lowImpedanceThreshold = lowImpedanceThreshold;
        return this;
    }

    public boolean isNetworkCacheEnabled() {
        return networkCacheEnabled;
    }

    public OpenLoadFlowParameters setNetworkCacheEnabled(boolean networkCacheEnabled) {
        this.networkCacheEnabled = networkCacheEnabled;
        return this;
    }

    public boolean isSvcVoltageMonitoring() {
        return svcVoltageMonitoring;
    }

    public OpenLoadFlowParameters setSvcVoltageMonitoring(boolean svcVoltageMonitoring) {
        this.svcVoltageMonitoring = svcVoltageMonitoring;
        return this;
    }

    public StateVectorScalingMode getStateVectorScalingMode() {
        return stateVectorScalingMode;
    }

    public OpenLoadFlowParameters setStateVectorScalingMode(StateVectorScalingMode stateVectorScalingMode) {
        this.stateVectorScalingMode = Objects.requireNonNull(stateVectorScalingMode);
        return this;
    }

<<<<<<< HEAD
    public boolean isSecondaryVoltageControl() {
        return secondaryVoltageControl;
    }

    public OpenLoadFlowParameters setSecondaryVoltageControl(boolean secondaryVoltageControl) {
        this.secondaryVoltageControl = secondaryVoltageControl;
=======
    public int getMaxSlackBusCount() {
        return maxSlackBusCount;
    }

    public OpenLoadFlowParameters setMaxSlackBusCount(int maxSlackBusCount) {
        this.maxSlackBusCount = LfNetworkParameters.checkMaxSlackBusCount(maxSlackBusCount);
>>>>>>> 7df4e037
        return this;
    }

    public static OpenLoadFlowParameters load() {
        return load(PlatformConfig.defaultConfig());
    }

    public static OpenLoadFlowParameters load(PlatformConfig platformConfig) {
        OpenLoadFlowParameters parameters = new OpenLoadFlowParameters();
        platformConfig.getOptionalModuleConfig("open-loadflow-default-parameters")
            .ifPresent(config -> parameters
                .setSlackBusSelectionMode(config.getEnumProperty(SLACK_BUS_SELECTION_PARAM_NAME, SlackBusSelectionMode.class, SLACK_BUS_SELECTION_DEFAULT_VALUE))
                .setSlackBusesIds(config.getStringListProperty(SLACK_BUSES_IDS_PARAM_NAME, Collections.emptyList()))
                .setLowImpedanceBranchMode(config.getEnumProperty(LOW_IMPEDANCE_BRANCH_MODE_PARAM_NAME, LowImpedanceBranchMode.class, LOW_IMPEDANCE_BRANCH_MODE_DEFAULT_VALUE))
                .setVoltageRemoteControl(config.getBooleanProperty(VOLTAGE_REMOTE_CONTROL_PARAM_NAME, VOLTAGE_REMOTE_CONTROL_DEFAULT_VALUE))
                .setThrowsExceptionInCaseOfSlackDistributionFailure(
                        config.getBooleanProperty(THROWS_EXCEPTION_IN_CASE_OF_SLACK_DISTRIBUTION_FAILURE_PARAM_NAME, THROWS_EXCEPTION_IN_CASE_OF_SLACK_DISTRIBUTION_FAILURE_DEFAULT_VALUE)
                )
                .setLoadPowerFactorConstant(config.getBooleanProperty(LOAD_POWER_FACTOR_CONSTANT_PARAM_NAME, LOAD_POWER_FACTOR_CONSTANT_DEFAULT_VALUE))
                .setPlausibleActivePowerLimit(config.getDoubleProperty(PLAUSIBLE_ACTIVE_POWER_LIMIT_PARAM_NAME, LfNetworkParameters.PLAUSIBLE_ACTIVE_POWER_LIMIT_DEFAULT_VALUE))
                .setSlackBusPMaxMismatch(config.getDoubleProperty(SLACK_BUS_P_MAX_MISMATCH_NAME, SLACK_BUS_P_MAX_MISMATCH_DEFAULT_VALUE))
                .setVoltagePerReactivePowerControl(config.getBooleanProperty(VOLTAGE_PER_REACTIVE_POWER_CONTROL_NAME, VOLTAGE_PER_REACTIVE_POWER_CONTROL_DEFAULT_VALUE))
                .setReactivePowerRemoteControl(config.getBooleanProperty(REACTIVE_POWER_REMOTE_CONTROL_PARAM_NAME, REACTIVE_POWER_REMOTE_CONTROL_DEFAULT_VALUE))
                .setMaxIteration(config.getIntProperty(MAX_ITERATION_NAME, NewtonRaphsonParameters.DEFAULT_MAX_ITERATION))
                .setNewtonRaphsonConvEpsPerEq(config.getDoubleProperty(NEWTON_RAPHSON_CONV_EPS_PER_EQ_NAME, DefaultNewtonRaphsonStoppingCriteria.DEFAULT_CONV_EPS_PER_EQ))
                .setVoltageInitModeOverride(config.getEnumProperty(VOLTAGE_INIT_MODE_OVERRIDE_NAME, VoltageInitModeOverride.class, VOLTAGE_INIT_MODE_OVERRIDE_DEFAULT_VALUE))
                .setTransformerVoltageControlMode(config.getEnumProperty(TRANSFORMER_VOLTAGE_CONTROL_MODE_NAME, TransformerVoltageControlMode.class, TRANSFORMER_VOLTAGE_CONTROL_MODE_DEFAULT_VALUE))
                .setDcPowerFactor(config.getDoubleProperty(DC_POWER_FACTOR_NAME, DC_POWER_FACTOR_DEFAULT_VALUE))
                .setMinPlausibleTargetVoltage(config.getDoubleProperty(MIN_PLAUSIBLE_TARGET_VOLTAGE_NAME, LfNetworkParameters.MIN_PLAUSIBLE_TARGET_VOLTAGE_DEFAULT_VALUE))
                .setMaxPlausibleTargetVoltage(config.getDoubleProperty(MAX_PLAUSIBLE_TARGET_VOLTAGE_NAME, LfNetworkParameters.MAX_PLAUSIBLE_TARGET_VOLTAGE_DEFAULT_VALUE))
                .setMinRealisticVoltage(config.getDoubleProperty(MIN_REALISTIC_VOLTAGE_NAME, NewtonRaphsonParameters.DEFAULT_MIN_REALISTIC_VOLTAGE))
                .setMaxRealisticVoltage(config.getDoubleProperty(MAX_REALISTIC_VOLTAGE_NAME, NewtonRaphsonParameters.DEFAULT_MAX_REALISTIC_VOLTAGE))
                .setReactiveRangeCheckMode(config.getEnumProperty(REACTIVE_RANGE_CHECK_MODE_NAME, ReactiveRangeCheckMode.class, LfNetworkParameters.REACTIVE_RANGE_CHECK_MODE_DEFAULT_VALUE))
                .setLowImpedanceThreshold(config.getDoubleProperty(LOW_IMPEDANCE_THRESHOLD_NAME, LfNetworkParameters.LOW_IMPEDANCE_THRESHOLD_DEFAULT_VALUE))
                .setNetworkCacheEnabled(config.getBooleanProperty(NETWORK_CACHE_ENABLED_NAME, NETWORK_CACHE_ENABLED_DEFAULT_VALUE))
                .setSvcVoltageMonitoring(config.getBooleanProperty(SVC_VOLTAGE_MONITORING_NAME, SVC_VOLTAGE_MONITORING_DEFAULT_VALUE))
                .setNetworkCacheEnabled(config.getBooleanProperty(NETWORK_CACHE_ENABLED_NAME, NETWORK_CACHE_ENABLED_DEFAULT_VALUE))
                .setStateVectorScalingMode(config.getEnumProperty(STATE_VECTOR_SCALING_MODE_NAME, StateVectorScalingMode.class, NewtonRaphsonParameters.DEFAULT_STATE_VECTOR_SCALING_MODE))
<<<<<<< HEAD
                .setSecondaryVoltageControl(config.getBooleanProperty(SECONDARY_VOLTAGE_CONTROL_PARAM_NAME, LfNetworkParameters.SECONDARY_VOLTAGE_CONTROL_DEFAULT_VALUE)));
=======
                .setMaxSlackBusCount(config.getIntProperty(MAX_SLACK_BUS_COUNT_NAME, LfNetworkParameters.DEFAULT_MAX_SLACK_BUS_COUNT)));
>>>>>>> 7df4e037
        return parameters;
    }

    public static OpenLoadFlowParameters load(Map<String, String> properties) {
        return new OpenLoadFlowParameters().update(properties);
    }

    public OpenLoadFlowParameters update(Map<String, String> properties) {
        Optional.ofNullable(properties.get(SLACK_BUS_SELECTION_PARAM_NAME))
                .ifPresent(prop -> this.setSlackBusSelectionMode(SlackBusSelectionMode.valueOf(prop)));
        Optional.ofNullable(properties.get(SLACK_BUSES_IDS_PARAM_NAME))
                .ifPresent(prop -> this.setSlackBusesIds(Arrays.asList(prop.split("[:,]"))));
        Optional.ofNullable(properties.get(LOW_IMPEDANCE_BRANCH_MODE_PARAM_NAME))
                .ifPresent(prop -> this.setLowImpedanceBranchMode(LowImpedanceBranchMode.valueOf(prop)));
        Optional.ofNullable(properties.get(VOLTAGE_REMOTE_CONTROL_PARAM_NAME))
                .ifPresent(prop -> this.setVoltageRemoteControl(Boolean.parseBoolean(prop)));
        Optional.ofNullable(properties.get(THROWS_EXCEPTION_IN_CASE_OF_SLACK_DISTRIBUTION_FAILURE_PARAM_NAME))
                .ifPresent(prop -> this.setThrowsExceptionInCaseOfSlackDistributionFailure(Boolean.parseBoolean(prop)));
        Optional.ofNullable(properties.get(LOAD_POWER_FACTOR_CONSTANT_PARAM_NAME))
                .ifPresent(prop -> this.setLoadPowerFactorConstant(Boolean.parseBoolean(prop)));
        Optional.ofNullable(properties.get(PLAUSIBLE_ACTIVE_POWER_LIMIT_PARAM_NAME))
                .ifPresent(prop -> this.setPlausibleActivePowerLimit(Double.parseDouble(prop)));
        Optional.ofNullable(properties.get(SLACK_BUS_P_MAX_MISMATCH_NAME))
                .ifPresent(prop -> this.setSlackBusPMaxMismatch(Double.parseDouble(prop)));
        Optional.ofNullable(properties.get(VOLTAGE_PER_REACTIVE_POWER_CONTROL_NAME))
                .ifPresent(prop -> this.setVoltagePerReactivePowerControl(Boolean.parseBoolean(prop)));
        Optional.ofNullable(properties.get(REACTIVE_POWER_REMOTE_CONTROL_PARAM_NAME))
                .ifPresent(prop -> this.setReactivePowerRemoteControl(Boolean.parseBoolean(prop)));
        Optional.ofNullable(properties.get(MAX_ITERATION_NAME))
                .ifPresent(prop -> this.setMaxIteration(Integer.parseInt(prop)));
        Optional.ofNullable(properties.get(NEWTON_RAPHSON_CONV_EPS_PER_EQ_NAME))
                .ifPresent(prop -> this.setNewtonRaphsonConvEpsPerEq(Double.parseDouble(prop)));
        Optional.ofNullable(properties.get(VOLTAGE_INIT_MODE_OVERRIDE_NAME))
                .ifPresent(prop -> this.setVoltageInitModeOverride(VoltageInitModeOverride.valueOf(prop)));
        Optional.ofNullable(properties.get(TRANSFORMER_VOLTAGE_CONTROL_MODE_NAME))
                .ifPresent(prop -> this.setTransformerVoltageControlMode(TransformerVoltageControlMode.valueOf(prop)));
        Optional.ofNullable(properties.get(DC_POWER_FACTOR_NAME))
                .ifPresent(prop -> this.setDcPowerFactor(Double.parseDouble(prop)));
        Optional.ofNullable(properties.get(MIN_PLAUSIBLE_TARGET_VOLTAGE_NAME))
                .ifPresent(prop -> this.setMinPlausibleTargetVoltage(Double.parseDouble(prop)));
        Optional.ofNullable(properties.get(MAX_PLAUSIBLE_TARGET_VOLTAGE_NAME))
                .ifPresent(prop -> this.setMaxPlausibleTargetVoltage(Double.parseDouble(prop)));
        Optional.ofNullable(properties.get(MIN_REALISTIC_VOLTAGE_NAME))
                .ifPresent(prop -> this.setMinRealisticVoltage(Double.parseDouble(prop)));
        Optional.ofNullable(properties.get(MAX_REALISTIC_VOLTAGE_NAME))
                .ifPresent(prop -> this.setMaxRealisticVoltage(Double.parseDouble(prop)));
        Optional.ofNullable(properties.get(REACTIVE_RANGE_CHECK_MODE_NAME))
                .ifPresent(prop -> this.setReactiveRangeCheckMode(ReactiveRangeCheckMode.valueOf(prop)));
        Optional.ofNullable(properties.get(LOW_IMPEDANCE_THRESHOLD_NAME))
                .ifPresent(prop -> this.setLowImpedanceThreshold(Double.parseDouble(prop)));
        Optional.ofNullable(properties.get(NETWORK_CACHE_ENABLED_NAME))
                .ifPresent(prop -> this.setNetworkCacheEnabled(Boolean.parseBoolean(prop)));
        Optional.ofNullable(properties.get(SVC_VOLTAGE_MONITORING_NAME))
                .ifPresent(prop -> this.setSvcVoltageMonitoring(Boolean.parseBoolean(prop)));
        Optional.ofNullable(properties.get(STATE_VECTOR_SCALING_MODE_NAME))
                .ifPresent(prop -> this.setStateVectorScalingMode(StateVectorScalingMode.valueOf(prop)));
<<<<<<< HEAD
        Optional.ofNullable(properties.get(SECONDARY_VOLTAGE_CONTROL_PARAM_NAME))
                .ifPresent(prop -> this.setSecondaryVoltageControl(Boolean.parseBoolean(prop)));
=======
        Optional.ofNullable(properties.get(MAX_SLACK_BUS_COUNT_NAME))
                .ifPresent(prop -> this.setMaxSlackBusCount(Integer.parseInt(prop)));
>>>>>>> 7df4e037
        return this;
    }

    @Override
    public String toString() {
        return "OpenLoadFlowParameters(" +
                "slackBusSelectionMode=" + slackBusSelectionMode +
                ", slackBusesIds=" + slackBusesIds +
                ", throwsExceptionInCaseOfSlackDistributionFailure=" + throwsExceptionInCaseOfSlackDistributionFailure +
                ", voltageRemoteControl=" + voltageRemoteControl +
                ", lowImpedanceBranchMode=" + lowImpedanceBranchMode +
                ", loadPowerFactorConstant=" + loadPowerFactorConstant +
                ", plausibleActivePowerLimit=" + plausibleActivePowerLimit +
                ", slackBusPMaxMismatch=" + slackBusPMaxMismatch +
                ", voltagePerReactivePowerControl=" + voltagePerReactivePowerControl +
                ", reactivePowerRemoteControl=" + reactivePowerRemoteControl +
                ", maxIteration=" + maxIteration +
                ", newtonRaphsonConvEpsPerEq=" + newtonRaphsonConvEpsPerEq +
                ", voltageInitModeOverride=" + voltageInitModeOverride +
                ", transformerVoltageControlMode=" + transformerVoltageControlMode +
                ", dcPowerFactor=" + dcPowerFactor +
                ", minPlausibleTargetVoltage=" + minPlausibleTargetVoltage +
                ", maxPlausibleTargetVoltage=" + maxPlausibleTargetVoltage +
                ", minRealisticVoltage=" + minRealisticVoltage +
                ", maxRealisticVoltage=" + maxRealisticVoltage +
                ", reactiveRangeCheckMode=" + reactiveRangeCheckMode +
                ", lowImpedanceThreshold=" + lowImpedanceThreshold +
                ", networkCacheEnabled=" + networkCacheEnabled +
                ", svcVoltageMonitoring=" + svcVoltageMonitoring +
                ", stateVectorScalingMode=" + stateVectorScalingMode +
<<<<<<< HEAD
                ", secondaryVoltageControl=" + secondaryVoltageControl +
=======
                ", maxSlackBusCount=" + maxSlackBusCount +
>>>>>>> 7df4e037
                ')';
    }

    public static OpenLoadFlowParameters get(LoadFlowParameters parameters) {
        OpenLoadFlowParameters parametersExt = parameters.getExtension(OpenLoadFlowParameters.class);
        if (parametersExt == null) {
            parametersExt = new OpenLoadFlowParameters();
        }
        return parametersExt;
    }

    private static OpenLoadFlowParameters create(LoadFlowParameters parameters, Supplier<OpenLoadFlowParameters> parametersExtSupplier) {
        Objects.requireNonNull(parameters);
        OpenLoadFlowParameters parametersExt = parametersExtSupplier.get();
        parameters.addExtension(OpenLoadFlowParameters.class, parametersExt);
        return parametersExt;
    }

    public static OpenLoadFlowParameters create(LoadFlowParameters parameters) {
        return create(parameters, OpenLoadFlowParameters::new);
    }

    public static OpenLoadFlowParameters load(LoadFlowParameters parameters) {
        return create(parameters, OpenLoadFlowParameters::load);
    }

    public static void logDc(LoadFlowParameters parameters, OpenLoadFlowParameters parametersExt) {
        LOGGER.info("Direct current: {}", parameters.isDc());
        LOGGER.info("Slack bus selection mode: {}", parametersExt.getSlackBusSelectionMode());
        LOGGER.info("Use transformer ratio: {}", parameters.isDcUseTransformerRatio());
        LOGGER.info("Distributed slack: {}", parameters.isDistributedSlack());
        LOGGER.info("Balance type: {}", parameters.getBalanceType());
        LOGGER.info("Plausible active power limit: {}", parametersExt.getPlausibleActivePowerLimit());
        LOGGER.info("Connected component mode: {}", parameters.getConnectedComponentMode());
        LOGGER.info("DC power factor: {}", parametersExt.getDcPowerFactor());
    }

    /**
     * Log parameters interesting for AC calculation
     */
    public static void logAc(LoadFlowParameters parameters, OpenLoadFlowParameters parametersExt) {
        LOGGER.info("Direct current: {}", parameters.isDc());
        LOGGER.info("Slack bus selection mode: {}", parametersExt.getSlackBusSelectionMode());
        LOGGER.info("Voltage initialization mode: {}", parameters.getVoltageInitMode());
        LOGGER.info("Voltage initialization mode override: {}", parametersExt.getVoltageInitModeOverride());
        LOGGER.info("Distributed slack: {}", parameters.isDistributedSlack());
        LOGGER.info("Balance type: {}", parameters.getBalanceType());
        LOGGER.info("Reactive limits: {}", !parameters.isNoGeneratorReactiveLimits());
        LOGGER.info("Voltage remote control: {}", parametersExt.hasVoltageRemoteControl());
        LOGGER.info("Phase control: {}", parameters.isPhaseShifterRegulationOn());
        LOGGER.info("Split shunt admittance: {}", parameters.isTwtSplitShuntAdmittance());
        LOGGER.info("Transformer voltage control: {}", parameters.isTransformerVoltageControlOn());
        LOGGER.info("Load power factor constant: {}", parametersExt.isLoadPowerFactorConstant());
        LOGGER.info("Plausible active power limit: {}", parametersExt.getPlausibleActivePowerLimit());
        LOGGER.info("Slack bus Pmax mismatch: {}", parametersExt.getSlackBusPMaxMismatch());
        LOGGER.info("Connected component mode: {}", parameters.getConnectedComponentMode());
        LOGGER.info("Voltage per reactive power control: {}", parametersExt.isVoltagePerReactivePowerControl());
        LOGGER.info("Reactive Power Remote control: {}", parametersExt.hasReactivePowerRemoteControl());
        LOGGER.info("Shunt voltage control: {}", parameters.isShuntCompensatorVoltageControlOn());
        LOGGER.info("Hvdc Ac emulation: {}", parameters.isHvdcAcEmulation());
        LOGGER.info("Min plausible target voltage: {}", parametersExt.getMinPlausibleTargetVoltage());
        LOGGER.info("Max plausible target voltage: {}", parametersExt.getMaxPlausibleTargetVoltage());
        LOGGER.info("Min realistic voltage: {}", parametersExt.getMinRealisticVoltage());
        LOGGER.info("Max realistic voltage: {}", parametersExt.getMaxRealisticVoltage());
        LOGGER.info("Reactive range check mode: {}", parametersExt.getReactiveRangeCheckMode());
        LOGGER.info("Network cache enabled: {}", parametersExt.isNetworkCacheEnabled());
        LOGGER.info("Static var compensator voltage monitoring: {}", parametersExt.isSvcVoltageMonitoring());
        LOGGER.info("State vector scaling mode: {}", parametersExt.getStateVectorScalingMode());
<<<<<<< HEAD
        LOGGER.info("Secondary voltage control: {}", parametersExt.isSecondaryVoltageControl());
=======
        LOGGER.info("Max slack bus count: {}", parametersExt.getMaxSlackBusCount());
>>>>>>> 7df4e037
    }

    static VoltageInitializer getVoltageInitializer(LoadFlowParameters parameters, LfNetworkParameters networkParameters, MatrixFactory matrixFactory) {
        switch (parameters.getVoltageInitMode()) {
            case UNIFORM_VALUES:
                return new UniformValueVoltageInitializer();
            case PREVIOUS_VALUES:
                return new PreviousValueVoltageInitializer();
            case DC_VALUES:
                return new DcValueVoltageInitializer(networkParameters, parameters.isDistributedSlack(), parameters.getBalanceType(), parameters.isDcUseTransformerRatio(), matrixFactory);
            default:
                throw new UnsupportedOperationException("Unsupported voltage init mode: " + parameters.getVoltageInitMode());
        }
    }

    static VoltageInitializer getExtendedVoltageInitializer(LoadFlowParameters parameters, OpenLoadFlowParameters parametersExt,
                                                            LfNetworkParameters networkParameters, MatrixFactory matrixFactory) {
        switch (parametersExt.getVoltageInitModeOverride()) {
            case NONE:
                return getVoltageInitializer(parameters, networkParameters, matrixFactory);

            case VOLTAGE_MAGNITUDE:
                return new VoltageMagnitudeInitializer(parameters.isTransformerVoltageControlOn(), matrixFactory, networkParameters.getLowImpedanceThreshold());

            case FULL_VOLTAGE:
                return new FullVoltageInitializer(new VoltageMagnitudeInitializer(parameters.isTransformerVoltageControlOn(), matrixFactory, networkParameters.getLowImpedanceThreshold()),
                        new DcValueVoltageInitializer(networkParameters,
                                                      parameters.isDistributedSlack(),
                                                      parameters.getBalanceType(),
                                                      parameters.isDcUseTransformerRatio(),
                                                      matrixFactory));

            default:
                throw new PowsyblException("Unknown voltage init mode override: " + parametersExt.getVoltageInitModeOverride());
        }
    }

    static LfNetworkParameters getNetworkParameters(LoadFlowParameters parameters, OpenLoadFlowParameters parametersExt,
                                                    SlackBusSelector slackBusSelector, GraphConnectivityFactory<LfBus, LfBranch> connectivityFactory,
                                                    boolean breakers) {
        return new LfNetworkParameters()
                .setSlackBusSelector(slackBusSelector)
                .setConnectivityFactory(connectivityFactory)
                .setGeneratorVoltageRemoteControl(parametersExt.hasVoltageRemoteControl())
                .setMinImpedance(parametersExt.getLowImpedanceBranchMode() == OpenLoadFlowParameters.LowImpedanceBranchMode.REPLACE_BY_MIN_IMPEDANCE_LINE)
                .setTwtSplitShuntAdmittance(parameters.isTwtSplitShuntAdmittance())
                .setBreakers(breakers)
                .setPlausibleActivePowerLimit(parametersExt.getPlausibleActivePowerLimit())
                .setComputeMainConnectedComponentOnly(parameters.getConnectedComponentMode() == LoadFlowParameters.ConnectedComponentMode.MAIN)
                .setCountriesToBalance(parameters.getCountriesToBalance())
                .setDistributedOnConformLoad(parameters.isDistributedSlack() && parameters.getBalanceType() == LoadFlowParameters.BalanceType.PROPORTIONAL_TO_CONFORM_LOAD)
                .setPhaseControl(parameters.isPhaseShifterRegulationOn())
                .setTransformerVoltageControl(parameters.isTransformerVoltageControlOn())
                .setVoltagePerReactivePowerControl(parametersExt.isVoltagePerReactivePowerControl())
                .setReactivePowerRemoteControl(parametersExt.hasReactivePowerRemoteControl())
                .setDc(parameters.isDc())
                .setShuntVoltageControl(parameters.isShuntCompensatorVoltageControlOn())
                .setReactiveLimits(!parameters.isNoGeneratorReactiveLimits())
                .setHvdcAcEmulation(parameters.isHvdcAcEmulation())
                .setMinPlausibleTargetVoltage(parametersExt.getMinPlausibleTargetVoltage())
                .setMaxPlausibleTargetVoltage(parametersExt.getMaxPlausibleTargetVoltage())
                .setReactiveRangeCheckMode(parametersExt.getReactiveRangeCheckMode())
                .setLowImpedanceThreshold(parametersExt.getLowImpedanceThreshold())
                .setSvcVoltageMonitoring(parametersExt.isSvcVoltageMonitoring())
<<<<<<< HEAD
                .setSecondaryVoltageControl(parametersExt.isSecondaryVoltageControl());
=======
                .setMaxSlackBusCount(parametersExt.getMaxSlackBusCount());
>>>>>>> 7df4e037
    }

    public static AcLoadFlowParameters createAcParameters(Network network, LoadFlowParameters parameters, OpenLoadFlowParameters parametersExt,
                                                          MatrixFactory matrixFactory, GraphConnectivityFactory<LfBus, LfBranch> connectivityFactory) {
        return createAcParameters(network, parameters, parametersExt, matrixFactory, connectivityFactory, false, false);
    }

    public static AcLoadFlowParameters createAcParameters(Network network, LoadFlowParameters parameters, OpenLoadFlowParameters parametersExt,
                                                          MatrixFactory matrixFactory, GraphConnectivityFactory<LfBus, LfBranch> connectivityFactory,
                                                          boolean breakers, boolean forceA1Var) {
        AcLoadFlowParameters acParameters = createAcParameters(parameters, parametersExt, matrixFactory, connectivityFactory, breakers, forceA1Var);
        if (parameters.isReadSlackBus()) {
            acParameters.getNetworkParameters().setSlackBusSelector(new NetworkSlackBusSelector(network, acParameters.getNetworkParameters().getSlackBusSelector()));
        }
        return acParameters;
    }

    public static AcLoadFlowParameters createAcParameters(LoadFlowParameters parameters, OpenLoadFlowParameters parametersExt,
                                                          MatrixFactory matrixFactory, GraphConnectivityFactory<LfBus, LfBranch> connectivityFactory,
                                                          boolean breakers, boolean forceA1Var) {
        SlackBusSelector slackBusSelector = SlackBusSelector.fromMode(parametersExt.getSlackBusSelectionMode(), parametersExt.getSlackBusesIds(), parametersExt.getPlausibleActivePowerLimit());

        var networkParameters = getNetworkParameters(parameters, parametersExt, slackBusSelector, connectivityFactory, breakers);

        var equationSystemCreationParameters = new AcEquationSystemCreationParameters(forceA1Var);

        VoltageInitializer voltageInitializer = getExtendedVoltageInitializer(parameters, parametersExt, networkParameters, matrixFactory);

        var newtonRaphsonParameters = new NewtonRaphsonParameters()
                .setStoppingCriteria(new DefaultNewtonRaphsonStoppingCriteria(parametersExt.getNewtonRaphsonConvEpsPerEq()))
                .setMaxIteration(parametersExt.getMaxIteration())
                .setMinRealisticVoltage(parametersExt.getMinRealisticVoltage())
                .setMaxRealisticVoltage(parametersExt.getMaxRealisticVoltage())
                .setStateVectorScalingMode(parametersExt.getStateVectorScalingMode());

        OuterLoopConfig outerLoopConfig = OuterLoopConfig.findOuterLoopConfig(new DefaultOuterLoopConfig());
        List<OuterLoop> outerLoops = outerLoopConfig.configure(parameters, parametersExt);

        return new AcLoadFlowParameters(networkParameters,
                                        equationSystemCreationParameters,
                                        newtonRaphsonParameters,
                                        outerLoops,
                                        matrixFactory,
                                        voltageInitializer);
    }

    public static DcLoadFlowParameters createDcParameters(Network network, LoadFlowParameters parameters, OpenLoadFlowParameters parametersExt,
                                                          MatrixFactory matrixFactory, GraphConnectivityFactory<LfBus, LfBranch> connectivityFactory,
                                                          boolean forcePhaseControlOffAndAddAngle1Var) {
        var dcParameters = createDcParameters(parameters, parametersExt, matrixFactory, connectivityFactory, forcePhaseControlOffAndAddAngle1Var);
        if (parameters.isReadSlackBus()) {
            dcParameters.getNetworkParameters().setSlackBusSelector(new NetworkSlackBusSelector(network, dcParameters.getNetworkParameters().getSlackBusSelector()));
        }
        return dcParameters;
    }

    public static DcLoadFlowParameters createDcParameters(LoadFlowParameters parameters, OpenLoadFlowParameters parametersExt,
                                                          MatrixFactory matrixFactory, GraphConnectivityFactory<LfBus, LfBranch> connectivityFactory,
                                                          boolean forcePhaseControlOffAndAddAngle1Var) {
        SlackBusSelector slackBusSelector = SlackBusSelector.fromMode(parametersExt.getSlackBusSelectionMode(), parametersExt.getSlackBusesIds(), parametersExt.getPlausibleActivePowerLimit());

        var networkParameters = new LfNetworkParameters()
                .setSlackBusSelector(slackBusSelector)
                .setConnectivityFactory(connectivityFactory)
                .setGeneratorVoltageRemoteControl(false)
                .setMinImpedance(parametersExt.getLowImpedanceBranchMode() == OpenLoadFlowParameters.LowImpedanceBranchMode.REPLACE_BY_MIN_IMPEDANCE_LINE)
                .setTwtSplitShuntAdmittance(false)
                .setBreakers(false)
                .setPlausibleActivePowerLimit(parametersExt.getPlausibleActivePowerLimit())
                .setComputeMainConnectedComponentOnly(parameters.getConnectedComponentMode() == LoadFlowParameters.ConnectedComponentMode.MAIN)
                .setCountriesToBalance(parameters.getCountriesToBalance())
                .setDistributedOnConformLoad(parameters.isDistributedSlack() && parameters.getBalanceType() == LoadFlowParameters.BalanceType.PROPORTIONAL_TO_CONFORM_LOAD)
                .setPhaseControl(false)
                .setTransformerVoltageControl(false)
                .setVoltagePerReactivePowerControl(false)
                .setReactivePowerRemoteControl(false)
                .setDc(true)
                .setShuntVoltageControl(false)
                .setReactiveLimits(false)
                .setHvdcAcEmulation(false) // FIXME
                .setMinPlausibleTargetVoltage(parametersExt.getMinPlausibleTargetVoltage())
                .setMaxPlausibleTargetVoltage(parametersExt.getMaxPlausibleTargetVoltage())
                .setReactiveRangeCheckMode(ReactiveRangeCheckMode.MAX) // not useful for DC.
                .setLowImpedanceThreshold(parametersExt.getLowImpedanceThreshold())
                .setSvcVoltageMonitoring(false)
                .setMaxSlackBusCount(1);

        var equationSystemCreationParameters = new DcEquationSystemCreationParameters(true,
                                                                                      forcePhaseControlOffAndAddAngle1Var,
                                                                                      parameters.isDcUseTransformerRatio());

        return new DcLoadFlowParameters(networkParameters,
                                        equationSystemCreationParameters,
                                        matrixFactory,
                                        parameters.isDistributedSlack(),
                                        parameters.getBalanceType(),
                                        true);
    }

    public static boolean equals(LoadFlowParameters parameters1, LoadFlowParameters parameters2) {
        Objects.requireNonNull(parameters1);
        Objects.requireNonNull(parameters2);
        boolean equals = parameters1.getVoltageInitMode() == parameters2.getVoltageInitMode() &&
                parameters1.isTransformerVoltageControlOn() == parameters2.isTransformerVoltageControlOn() &&
                parameters1.isUseReactiveLimits() == parameters2.isUseReactiveLimits() &&
                parameters1.isPhaseShifterRegulationOn() == parameters2.isPhaseShifterRegulationOn() &&
                parameters1.isTwtSplitShuntAdmittance() == parameters2.isTwtSplitShuntAdmittance() &&
                parameters1.isShuntCompensatorVoltageControlOn() == parameters2.isShuntCompensatorVoltageControlOn() &&
                parameters1.isReadSlackBus() == parameters2.isReadSlackBus() &&
                parameters1.isWriteSlackBus() == parameters2.isWriteSlackBus() &&
                parameters1.isDc() == parameters2.isDc() &&
                parameters1.isDistributedSlack() == parameters2.isDistributedSlack() &&
                parameters1.getBalanceType() == parameters2.getBalanceType() &&
                parameters1.isDcUseTransformerRatio() == parameters2.isDcUseTransformerRatio() &&
                parameters1.getCountriesToBalance().equals(parameters2.getCountriesToBalance()) &&
                parameters1.getConnectedComponentMode() == parameters2.getConnectedComponentMode() &&
                parameters1.isHvdcAcEmulation() == parameters2.isHvdcAcEmulation();
        if (!equals) {
            return false;
        }

        OpenLoadFlowParameters extension1 = parameters1.getExtension(OpenLoadFlowParameters.class);
        OpenLoadFlowParameters extension2 = parameters2.getExtension(OpenLoadFlowParameters.class);
        if (extension1 == null && extension2 == null) {
            return true;
        }
        if (extension1 == null) {
            return false;
        }
        if (extension2 == null) {
            return false;
        }

        return extension1.getSlackBusSelectionMode() == extension2.getSlackBusSelectionMode() &&
                extension1.getSlackBusesIds().equals(extension2.getSlackBusesIds()) &&
                extension1.isThrowsExceptionInCaseOfSlackDistributionFailure() == extension2.isThrowsExceptionInCaseOfSlackDistributionFailure() &&
                extension1.hasVoltageRemoteControl() == extension2.hasVoltageRemoteControl() &&
                extension1.getLowImpedanceBranchMode() == extension2.getLowImpedanceBranchMode() &&
                extension1.isLoadPowerFactorConstant() == extension2.isLoadPowerFactorConstant() &&
                extension1.getPlausibleActivePowerLimit() == extension2.getPlausibleActivePowerLimit() &&
                extension1.getSlackBusPMaxMismatch() == extension2.getSlackBusPMaxMismatch() &&
                extension1.isVoltagePerReactivePowerControl() == extension2.isVoltagePerReactivePowerControl() &&
                extension1.hasReactivePowerRemoteControl() == extension2.hasReactivePowerRemoteControl() &&
                extension1.getMaxIteration() == extension2.getMaxIteration() &&
                extension1.getNewtonRaphsonConvEpsPerEq() == extension2.getNewtonRaphsonConvEpsPerEq() &&
                extension1.getVoltageInitModeOverride() == extension2.getVoltageInitModeOverride() &&
                extension1.getTransformerVoltageControlMode() == extension2.getTransformerVoltageControlMode() &&
                extension1.getDcPowerFactor() == extension2.getDcPowerFactor() &&
                extension1.getMinPlausibleTargetVoltage() == extension2.getMinPlausibleTargetVoltage() &&
                extension1.getMaxPlausibleTargetVoltage() == extension2.getMaxPlausibleTargetVoltage() &&
                extension1.getMinRealisticVoltage() == extension2.getMinRealisticVoltage() &&
                extension1.getMaxRealisticVoltage() == extension2.getMaxRealisticVoltage() &&
                extension1.getReactiveRangeCheckMode() == extension2.getReactiveRangeCheckMode() &&
                extension1.getLowImpedanceThreshold() == extension2.getLowImpedanceThreshold() &&
                extension1.isNetworkCacheEnabled() == extension2.isNetworkCacheEnabled() &&
                extension1.isSvcVoltageMonitoring() == extension2.isSvcVoltageMonitoring() &&
                extension1.getStateVectorScalingMode() == extension2.getStateVectorScalingMode() &&
<<<<<<< HEAD
                extension1.isSecondaryVoltageControl() == extension2.isSecondaryVoltageControl();
=======
                extension1.getMaxSlackBusCount() == extension2.getMaxSlackBusCount();
>>>>>>> 7df4e037
    }

    public static LoadFlowParameters clone(LoadFlowParameters parameters) {
        Objects.requireNonNull(parameters);
        LoadFlowParameters parameters2 = new LoadFlowParameters(parameters.getVoltageInitMode(),
                                                                parameters.isTransformerVoltageControlOn(),
                                                                parameters.isUseReactiveLimits(),
                                                                parameters.isPhaseShifterRegulationOn(),
                                                                parameters.isTwtSplitShuntAdmittance(),
                                                                parameters.isShuntCompensatorVoltageControlOn(),
                                                                parameters.isReadSlackBus(),
                                                                parameters.isWriteSlackBus(),
                                                                parameters.isDc(),
                                                                parameters.isDistributedSlack(),
                                                                parameters.getBalanceType(),
                                                                parameters.isDcUseTransformerRatio(),
                                                                new HashSet<>(parameters.getCountriesToBalance()),
                                                                parameters.getConnectedComponentMode(),
                                                                parameters.isHvdcAcEmulation());

        OpenLoadFlowParameters extension = parameters.getExtension(OpenLoadFlowParameters.class);
        if (extension != null) {
            OpenLoadFlowParameters extension2 = new OpenLoadFlowParameters()
                    .setSlackBusSelectionMode(extension.getSlackBusSelectionMode())
                    .setSlackBusesIds(new ArrayList<>(extension.getSlackBusesIds()))
                    .setThrowsExceptionInCaseOfSlackDistributionFailure(extension.isThrowsExceptionInCaseOfSlackDistributionFailure())
                    .setVoltageRemoteControl(extension.hasVoltageRemoteControl())
                    .setLowImpedanceBranchMode(extension.getLowImpedanceBranchMode())
                    .setLoadPowerFactorConstant(extension.isLoadPowerFactorConstant())
                    .setPlausibleActivePowerLimit(extension.getPlausibleActivePowerLimit())
                    .setSlackBusPMaxMismatch(extension.getSlackBusPMaxMismatch())
                    .setVoltagePerReactivePowerControl(extension.isVoltagePerReactivePowerControl())
                    .setReactivePowerRemoteControl(extension.hasReactivePowerRemoteControl())
                    .setMaxIteration(extension.getMaxIteration())
                    .setNewtonRaphsonConvEpsPerEq(extension.getNewtonRaphsonConvEpsPerEq())
                    .setVoltageInitModeOverride(extension.getVoltageInitModeOverride())
                    .setTransformerVoltageControlMode(extension.getTransformerVoltageControlMode())
                    .setDcPowerFactor(extension.getDcPowerFactor())
                    .setMinPlausibleTargetVoltage(extension.getMinPlausibleTargetVoltage())
                    .setMaxPlausibleTargetVoltage(extension.getMaxPlausibleTargetVoltage())
                    .setMinRealisticVoltage(extension.getMinRealisticVoltage())
                    .setMaxRealisticVoltage(extension.getMaxRealisticVoltage())
                    .setReactiveRangeCheckMode(extension.getReactiveRangeCheckMode())
                    .setLowImpedanceThreshold(extension.getLowImpedanceThreshold())
                    .setNetworkCacheEnabled(extension.isNetworkCacheEnabled())
                    .setSvcVoltageMonitoring(extension.isSvcVoltageMonitoring())
                    .setStateVectorScalingMode(extension.getStateVectorScalingMode())
<<<<<<< HEAD
                    .setSecondaryVoltageControl(extension.isSecondaryVoltageControl());
=======
                    .setMaxSlackBusCount(extension.getMaxSlackBusCount());
>>>>>>> 7df4e037
            if (extension2 != null) {
                parameters2.addExtension(OpenLoadFlowParameters.class, extension2);
            }
        }

        return parameters2;
    }
}
<|MERGE_RESOLUTION|>--- conflicted
+++ resolved
@@ -113,11 +113,9 @@
 
     public static final String STATE_VECTOR_SCALING_MODE_NAME = "stateVectorScalingMode";
 
-<<<<<<< HEAD
+    public static final String MAX_SLACK_BUS_COUNT_NAME = "maxSlackBusCount";
+
     public static final String SECONDARY_VOLTAGE_CONTROL_PARAM_NAME = "secondaryVoltageControl";
-=======
-    public static final String MAX_SLACK_BUS_COUNT_NAME = "maxSlackBusCount";
->>>>>>> 7df4e037
 
     public static final List<String> SPECIFIC_PARAMETERS_NAMES = List.of(SLACK_BUS_SELECTION_PARAM_NAME,
                                                                          SLACK_BUSES_IDS_PARAM_NAME,
@@ -143,11 +141,8 @@
                                                                          NETWORK_CACHE_ENABLED_NAME,
                                                                          SVC_VOLTAGE_MONITORING_NAME,
                                                                          STATE_VECTOR_SCALING_MODE_NAME,
-<<<<<<< HEAD
+                                                                         MAX_SLACK_BUS_COUNT_NAME,
                                                                          SECONDARY_VOLTAGE_CONTROL_PARAM_NAME);
-=======
-                                                                         MAX_SLACK_BUS_COUNT_NAME);
->>>>>>> 7df4e037
 
     public enum VoltageInitModeOverride {
         NONE,
@@ -224,11 +219,9 @@
 
     private StateVectorScalingMode stateVectorScalingMode = NewtonRaphsonParameters.DEFAULT_STATE_VECTOR_SCALING_MODE;
 
-<<<<<<< HEAD
+    private int maxSlackBusCount = LfNetworkParameters.DEFAULT_MAX_SLACK_BUS_COUNT;
+
     private boolean secondaryVoltageControl = LfNetworkParameters.SECONDARY_VOLTAGE_CONTROL_DEFAULT_VALUE;
-=======
-    private int maxSlackBusCount = LfNetworkParameters.DEFAULT_MAX_SLACK_BUS_COUNT;
->>>>>>> 7df4e037
 
     @Override
     public String getName() {
@@ -462,21 +455,21 @@
         return this;
     }
 
-<<<<<<< HEAD
+    public int getMaxSlackBusCount() {
+        return maxSlackBusCount;
+    }
+
+    public OpenLoadFlowParameters setMaxSlackBusCount(int maxSlackBusCount) {
+        this.maxSlackBusCount = LfNetworkParameters.checkMaxSlackBusCount(maxSlackBusCount);
+        return this;
+    }
+
     public boolean isSecondaryVoltageControl() {
         return secondaryVoltageControl;
     }
 
     public OpenLoadFlowParameters setSecondaryVoltageControl(boolean secondaryVoltageControl) {
         this.secondaryVoltageControl = secondaryVoltageControl;
-=======
-    public int getMaxSlackBusCount() {
-        return maxSlackBusCount;
-    }
-
-    public OpenLoadFlowParameters setMaxSlackBusCount(int maxSlackBusCount) {
-        this.maxSlackBusCount = LfNetworkParameters.checkMaxSlackBusCount(maxSlackBusCount);
->>>>>>> 7df4e037
         return this;
     }
 
@@ -515,11 +508,9 @@
                 .setSvcVoltageMonitoring(config.getBooleanProperty(SVC_VOLTAGE_MONITORING_NAME, SVC_VOLTAGE_MONITORING_DEFAULT_VALUE))
                 .setNetworkCacheEnabled(config.getBooleanProperty(NETWORK_CACHE_ENABLED_NAME, NETWORK_CACHE_ENABLED_DEFAULT_VALUE))
                 .setStateVectorScalingMode(config.getEnumProperty(STATE_VECTOR_SCALING_MODE_NAME, StateVectorScalingMode.class, NewtonRaphsonParameters.DEFAULT_STATE_VECTOR_SCALING_MODE))
-<<<<<<< HEAD
+                .setMaxSlackBusCount(config.getIntProperty(MAX_SLACK_BUS_COUNT_NAME, LfNetworkParameters.DEFAULT_MAX_SLACK_BUS_COUNT))
+                .setStateVectorScalingMode(config.getEnumProperty(STATE_VECTOR_SCALING_MODE_NAME, StateVectorScalingMode.class, NewtonRaphsonParameters.DEFAULT_STATE_VECTOR_SCALING_MODE))
                 .setSecondaryVoltageControl(config.getBooleanProperty(SECONDARY_VOLTAGE_CONTROL_PARAM_NAME, LfNetworkParameters.SECONDARY_VOLTAGE_CONTROL_DEFAULT_VALUE)));
-=======
-                .setMaxSlackBusCount(config.getIntProperty(MAX_SLACK_BUS_COUNT_NAME, LfNetworkParameters.DEFAULT_MAX_SLACK_BUS_COUNT)));
->>>>>>> 7df4e037
         return parameters;
     }
 
@@ -576,13 +567,10 @@
                 .ifPresent(prop -> this.setSvcVoltageMonitoring(Boolean.parseBoolean(prop)));
         Optional.ofNullable(properties.get(STATE_VECTOR_SCALING_MODE_NAME))
                 .ifPresent(prop -> this.setStateVectorScalingMode(StateVectorScalingMode.valueOf(prop)));
-<<<<<<< HEAD
+        Optional.ofNullable(properties.get(MAX_SLACK_BUS_COUNT_NAME))
+                .ifPresent(prop -> this.setMaxSlackBusCount(Integer.parseInt(prop)));
         Optional.ofNullable(properties.get(SECONDARY_VOLTAGE_CONTROL_PARAM_NAME))
                 .ifPresent(prop -> this.setSecondaryVoltageControl(Boolean.parseBoolean(prop)));
-=======
-        Optional.ofNullable(properties.get(MAX_SLACK_BUS_COUNT_NAME))
-                .ifPresent(prop -> this.setMaxSlackBusCount(Integer.parseInt(prop)));
->>>>>>> 7df4e037
         return this;
     }
 
@@ -613,11 +601,8 @@
                 ", networkCacheEnabled=" + networkCacheEnabled +
                 ", svcVoltageMonitoring=" + svcVoltageMonitoring +
                 ", stateVectorScalingMode=" + stateVectorScalingMode +
-<<<<<<< HEAD
+                ", maxSlackBusCount=" + maxSlackBusCount +
                 ", secondaryVoltageControl=" + secondaryVoltageControl +
-=======
-                ", maxSlackBusCount=" + maxSlackBusCount +
->>>>>>> 7df4e037
                 ')';
     }
 
@@ -686,11 +671,8 @@
         LOGGER.info("Network cache enabled: {}", parametersExt.isNetworkCacheEnabled());
         LOGGER.info("Static var compensator voltage monitoring: {}", parametersExt.isSvcVoltageMonitoring());
         LOGGER.info("State vector scaling mode: {}", parametersExt.getStateVectorScalingMode());
-<<<<<<< HEAD
+        LOGGER.info("Max slack bus count: {}", parametersExt.getMaxSlackBusCount());
         LOGGER.info("Secondary voltage control: {}", parametersExt.isSecondaryVoltageControl());
-=======
-        LOGGER.info("Max slack bus count: {}", parametersExt.getMaxSlackBusCount());
->>>>>>> 7df4e037
     }
 
     static VoltageInitializer getVoltageInitializer(LoadFlowParameters parameters, LfNetworkParameters networkParameters, MatrixFactory matrixFactory) {
@@ -755,11 +737,9 @@
                 .setReactiveRangeCheckMode(parametersExt.getReactiveRangeCheckMode())
                 .setLowImpedanceThreshold(parametersExt.getLowImpedanceThreshold())
                 .setSvcVoltageMonitoring(parametersExt.isSvcVoltageMonitoring())
-<<<<<<< HEAD
+                .setMaxSlackBusCount(parametersExt.getMaxSlackBusCount())
+                .setSvcVoltageMonitoring(parametersExt.isSvcVoltageMonitoring())
                 .setSecondaryVoltageControl(parametersExt.isSecondaryVoltageControl());
-=======
-                .setMaxSlackBusCount(parametersExt.getMaxSlackBusCount());
->>>>>>> 7df4e037
     }
 
     public static AcLoadFlowParameters createAcParameters(Network network, LoadFlowParameters parameters, OpenLoadFlowParameters parametersExt,
@@ -917,11 +897,8 @@
                 extension1.isNetworkCacheEnabled() == extension2.isNetworkCacheEnabled() &&
                 extension1.isSvcVoltageMonitoring() == extension2.isSvcVoltageMonitoring() &&
                 extension1.getStateVectorScalingMode() == extension2.getStateVectorScalingMode() &&
-<<<<<<< HEAD
+                extension1.getMaxSlackBusCount() == extension2.getMaxSlackBusCount() &&
                 extension1.isSecondaryVoltageControl() == extension2.isSecondaryVoltageControl();
-=======
-                extension1.getMaxSlackBusCount() == extension2.getMaxSlackBusCount();
->>>>>>> 7df4e037
     }
 
     public static LoadFlowParameters clone(LoadFlowParameters parameters) {
@@ -969,11 +946,9 @@
                     .setNetworkCacheEnabled(extension.isNetworkCacheEnabled())
                     .setSvcVoltageMonitoring(extension.isSvcVoltageMonitoring())
                     .setStateVectorScalingMode(extension.getStateVectorScalingMode())
-<<<<<<< HEAD
+                    .setMaxSlackBusCount(extension.getMaxSlackBusCount())
+                    .setStateVectorScalingMode(extension.getStateVectorScalingMode())
                     .setSecondaryVoltageControl(extension.isSecondaryVoltageControl());
-=======
-                    .setMaxSlackBusCount(extension.getMaxSlackBusCount());
->>>>>>> 7df4e037
             if (extension2 != null) {
                 parameters2.addExtension(OpenLoadFlowParameters.class, extension2);
             }
