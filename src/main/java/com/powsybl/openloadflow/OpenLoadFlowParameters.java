--- conflicted
+++ resolved
@@ -123,11 +123,9 @@
 
     public static final String MAX_SLACK_BUS_COUNT_NAME = "maxSlackBusCount";
 
-<<<<<<< HEAD
+    public static final String DEBUG_DIR_PARAM_NAME = "debugDir";
+
     public static final String SECONDARY_VOLTAGE_CONTROL_PARAM_NAME = "secondaryVoltageControl";
-=======
-    public static final String DEBUG_DIR_PARAM_NAME = "debugDir";
->>>>>>> 6371e1f4
 
     private static <E extends Enum<E>> List<Object> getEnumPossibleValues(Class<E> enumClass) {
         return EnumSet.allOf(enumClass).stream().map(Enum::name).collect(Collectors.toList());
@@ -159,11 +157,8 @@
         new Parameter(SVC_VOLTAGE_MONITORING_NAME, ParameterType.BOOLEAN, "SVC voltage monitoring", SVC_VOLTAGE_MONITORING_DEFAULT_VALUE),
         new Parameter(STATE_VECTOR_SCALING_MODE_NAME, ParameterType.STRING, "State vector scaling mode", NewtonRaphsonParameters.DEFAULT_STATE_VECTOR_SCALING_MODE.name(), getEnumPossibleValues(StateVectorScalingMode.class)),
         new Parameter(MAX_SLACK_BUS_COUNT_NAME, ParameterType.INTEGER, "Maximum slack buses count", LfNetworkParameters.DEFAULT_MAX_SLACK_BUS_COUNT),
-<<<<<<< HEAD
+        new Parameter(DEBUG_DIR_PARAM_NAME, ParameterType.STRING, "Directory to dump debug files", LfNetworkParameters.DEBUG_DIR_DEFAULT_VALUE, Collections.emptyList(), ParameterScope.TECHNICAL),
         new Parameter(SECONDARY_VOLTAGE_CONTROL_PARAM_NAME, ParameterType.BOOLEAN, "Secondary voltage control simulation", LfNetworkParameters.SECONDARY_VOLTAGE_CONTROL_DEFAULT_VALUE)
-=======
-        new Parameter(DEBUG_DIR_PARAM_NAME, ParameterType.STRING, "Directory to dump debug files", LfNetworkParameters.DEBUG_DIR_DEFAULT_VALUE, Collections.emptyList(), ParameterScope.TECHNICAL)
->>>>>>> 6371e1f4
     );
 
     public enum VoltageInitModeOverride {
@@ -239,11 +234,9 @@
 
     private int maxSlackBusCount = LfNetworkParameters.DEFAULT_MAX_SLACK_BUS_COUNT;
 
-<<<<<<< HEAD
+    private String debugDir = LfNetworkParameters.DEBUG_DIR_DEFAULT_VALUE;
+
     private boolean secondaryVoltageControl = LfNetworkParameters.SECONDARY_VOLTAGE_CONTROL_DEFAULT_VALUE;
-=======
-    private String debugDir = LfNetworkParameters.DEBUG_DIR_DEFAULT_VALUE;
->>>>>>> 6371e1f4
 
     @Override
     public String getName() {
@@ -486,21 +479,21 @@
         return this;
     }
 
-<<<<<<< HEAD
     public boolean isSecondaryVoltageControl() {
         return secondaryVoltageControl;
     }
 
     public OpenLoadFlowParameters setSecondaryVoltageControl(boolean secondaryVoltageControl) {
         this.secondaryVoltageControl = secondaryVoltageControl;
-=======
+        return this;
+    }
+
     public String getDebugDir() {
         return debugDir;
     }
 
     public OpenLoadFlowParameters setDebugDir(String debugDir) {
         this.debugDir = debugDir;
->>>>>>> 6371e1f4
         return this;
     }
 
@@ -540,12 +533,8 @@
                 .setNetworkCacheEnabled(config.getBooleanProperty(NETWORK_CACHE_ENABLED_NAME, NETWORK_CACHE_ENABLED_DEFAULT_VALUE))
                 .setStateVectorScalingMode(config.getEnumProperty(STATE_VECTOR_SCALING_MODE_NAME, StateVectorScalingMode.class, NewtonRaphsonParameters.DEFAULT_STATE_VECTOR_SCALING_MODE))
                 .setMaxSlackBusCount(config.getIntProperty(MAX_SLACK_BUS_COUNT_NAME, LfNetworkParameters.DEFAULT_MAX_SLACK_BUS_COUNT))
-<<<<<<< HEAD
-                .setStateVectorScalingMode(config.getEnumProperty(STATE_VECTOR_SCALING_MODE_NAME, StateVectorScalingMode.class, NewtonRaphsonParameters.DEFAULT_STATE_VECTOR_SCALING_MODE))
+                .setDebugDir(config.getStringProperty(DEBUG_DIR_PARAM_NAME, LfNetworkParameters.DEBUG_DIR_DEFAULT_VALUE))
                 .setSecondaryVoltageControl(config.getBooleanProperty(SECONDARY_VOLTAGE_CONTROL_PARAM_NAME, LfNetworkParameters.SECONDARY_VOLTAGE_CONTROL_DEFAULT_VALUE)));
-=======
-                .setDebugDir(config.getStringProperty(DEBUG_DIR_PARAM_NAME, LfNetworkParameters.DEBUG_DIR_DEFAULT_VALUE)));
->>>>>>> 6371e1f4
         return parameters;
     }
 
@@ -604,13 +593,10 @@
                 .ifPresent(prop -> this.setStateVectorScalingMode(StateVectorScalingMode.valueOf(prop)));
         Optional.ofNullable(properties.get(MAX_SLACK_BUS_COUNT_NAME))
                 .ifPresent(prop -> this.setMaxSlackBusCount(Integer.parseInt(prop)));
-<<<<<<< HEAD
+        Optional.ofNullable(properties.get(DEBUG_DIR_PARAM_NAME))
+                .ifPresent(this::setDebugDir);
         Optional.ofNullable(properties.get(SECONDARY_VOLTAGE_CONTROL_PARAM_NAME))
                 .ifPresent(prop -> this.setSecondaryVoltageControl(Boolean.parseBoolean(prop)));
-=======
-        Optional.ofNullable(properties.get(DEBUG_DIR_PARAM_NAME))
-                .ifPresent(this::setDebugDir);
->>>>>>> 6371e1f4
         return this;
     }
 
@@ -642,11 +628,8 @@
                 ", svcVoltageMonitoring=" + svcVoltageMonitoring +
                 ", stateVectorScalingMode=" + stateVectorScalingMode +
                 ", maxSlackBusCount=" + maxSlackBusCount +
-<<<<<<< HEAD
+                ", debugDir=" + debugDir +
                 ", secondaryVoltageControl=" + secondaryVoltageControl +
-=======
-                ", debugDir=" + debugDir +
->>>>>>> 6371e1f4
                 ')';
     }
 
@@ -717,11 +700,8 @@
         LOGGER.info("Static var compensator voltage monitoring: {}", parametersExt.isSvcVoltageMonitoring());
         LOGGER.info("State vector scaling mode: {}", parametersExt.getStateVectorScalingMode());
         LOGGER.info("Max slack bus count: {}", parametersExt.getMaxSlackBusCount());
-<<<<<<< HEAD
+        LOGGER.info("Debug directory: {}", parametersExt.getDebugDir());
         LOGGER.info("Secondary voltage control: {}", parametersExt.isSecondaryVoltageControl());
-=======
-        LOGGER.info("Debug directory: {}", parametersExt.getDebugDir());
->>>>>>> 6371e1f4
     }
 
     static VoltageInitializer getVoltageInitializer(LoadFlowParameters parameters, LfNetworkParameters networkParameters, MatrixFactory matrixFactory) {
@@ -787,12 +767,8 @@
                 .setLowImpedanceThreshold(parametersExt.getLowImpedanceThreshold())
                 .setSvcVoltageMonitoring(parametersExt.isSvcVoltageMonitoring())
                 .setMaxSlackBusCount(parametersExt.getMaxSlackBusCount())
-<<<<<<< HEAD
-                .setSvcVoltageMonitoring(parametersExt.isSvcVoltageMonitoring())
+                .setDebugDir(parametersExt.getDebugDir())
                 .setSecondaryVoltageControl(parametersExt.isSecondaryVoltageControl());
-=======
-                .setDebugDir(parametersExt.getDebugDir());
->>>>>>> 6371e1f4
     }
 
     public static AcLoadFlowParameters createAcParameters(Network network, LoadFlowParameters parameters, OpenLoadFlowParameters parametersExt,
@@ -951,11 +927,8 @@
                 extension1.isSvcVoltageMonitoring() == extension2.isSvcVoltageMonitoring() &&
                 extension1.getStateVectorScalingMode() == extension2.getStateVectorScalingMode() &&
                 extension1.getMaxSlackBusCount() == extension2.getMaxSlackBusCount() &&
-<<<<<<< HEAD
+                Objects.equals(extension1.getDebugDir(), extension2.getDebugDir()) &&
                 extension1.isSecondaryVoltageControl() == extension2.isSecondaryVoltageControl();
-=======
-                Objects.equals(extension1.getDebugDir(), extension2.getDebugDir());
->>>>>>> 6371e1f4
     }
 
     public static LoadFlowParameters clone(LoadFlowParameters parameters) {
@@ -1004,12 +977,8 @@
                     .setSvcVoltageMonitoring(extension.isSvcVoltageMonitoring())
                     .setStateVectorScalingMode(extension.getStateVectorScalingMode())
                     .setMaxSlackBusCount(extension.getMaxSlackBusCount())
-<<<<<<< HEAD
-                    .setStateVectorScalingMode(extension.getStateVectorScalingMode())
+                    .setDebugDir(extension.getDebugDir())
                     .setSecondaryVoltageControl(extension.isSecondaryVoltageControl());
-=======
-                    .setDebugDir(extension.getDebugDir());
->>>>>>> 6371e1f4
             if (extension2 != null) {
                 parameters2.addExtension(OpenLoadFlowParameters.class, extension2);
             }
