/**
 * Copyright (c) 2019, RTE (http://www.rte-france.com)
 * This Source Code Form is subject to the terms of the Mozilla Public
 * License, v. 2.0. If a copy of the MPL was not distributed with this
 * file, You can obtain one at http://mozilla.org/MPL/2.0/.
 */
package com.powsybl.openloadflow;

import com.powsybl.commons.PowsyblException;
import com.powsybl.commons.config.PlatformConfig;
import com.powsybl.commons.extensions.AbstractExtension;
import com.powsybl.commons.parameters.Parameter;
import com.powsybl.commons.parameters.ParameterScope;
import com.powsybl.commons.parameters.ParameterType;
import com.powsybl.iidm.network.Country;
import com.powsybl.iidm.network.Network;
import com.powsybl.loadflow.LoadFlowParameters;
import com.powsybl.math.matrix.MatrixFactory;
import com.powsybl.openloadflow.ac.AcLoadFlowParameters;
import com.powsybl.openloadflow.ac.VoltageMagnitudeInitializer;
import com.powsybl.openloadflow.ac.equations.AcEquationSystemCreationParameters;
import com.powsybl.openloadflow.ac.nr.*;
import com.powsybl.openloadflow.ac.outerloop.AcOuterLoop;
import com.powsybl.openloadflow.ac.outerloop.IncrementalTransformerVoltageControlOuterLoop;
import com.powsybl.openloadflow.ac.outerloop.ReactiveLimitsOuterLoop;
import com.powsybl.openloadflow.dc.DcLoadFlowParameters;
import com.powsybl.openloadflow.dc.DcValueVoltageInitializer;
import com.powsybl.openloadflow.dc.equations.DcEquationSystemCreationParameters;
import com.powsybl.openloadflow.graph.GraphConnectivityFactory;
import com.powsybl.openloadflow.network.*;
import com.powsybl.openloadflow.network.util.PreviousValueVoltageInitializer;
import com.powsybl.openloadflow.network.util.UniformValueVoltageInitializer;
import com.powsybl.openloadflow.network.util.VoltageInitializer;
import de.vandermeer.asciitable.AsciiTable;
import de.vandermeer.asciitable.CWC_LongestWord;
import org.slf4j.Logger;
import org.slf4j.LoggerFactory;

import java.util.*;
import java.util.function.Supplier;
import java.util.stream.Collectors;

/**
 * @author Geoffroy Jamgotchian <geoffroy.jamgotchian at rte-france.com>
 */
public class OpenLoadFlowParameters extends AbstractExtension<LoadFlowParameters> {

    private static final Logger LOGGER = LoggerFactory.getLogger(OpenLoadFlowParameters.class);

    public static final SlackBusSelectionMode SLACK_BUS_SELECTION_MODE_DEFAULT_VALUE = SlackBusSelectionMode.MOST_MESHED;

    public static final LowImpedanceBranchMode LOW_IMPEDANCE_BRANCH_MODE_DEFAULT_VALUE = LowImpedanceBranchMode.REPLACE_BY_ZERO_IMPEDANCE_LINE;

    public static final boolean THROWS_EXCEPTION_IN_CASE_OF_SLACK_DISTRIBUTION_FAILURE_DEFAULT_VALUE = false;

    public static final boolean VOLTAGE_REMOTE_CONTROL_DEFAULT_VALUE = true;

    public static final boolean REACTIVE_POWER_REMOTE_CONTROL_DEFAULT_VALUE = false;

    public static final boolean LOAD_POWER_FACTOR_CONSTANT_DEFAULT_VALUE = false;

    /**
     * Slack bus maximum active power mismatch in MW: 1 Mw => 10^-2 in p.u
     */
    public static final double SLACK_BUS_P_MAX_MISMATCH_DEFAULT_VALUE = 1.0;

    public static final NewtonRaphsonStoppingCriteriaType NEWTONRAPHSON_STOPPING_CRITERIA_TYPE_DEFAULT_VALUE = NewtonRaphsonStoppingCriteriaType.UNIFORM_CRITERIA;

    /** Default value of the maximum active power mismatch in MW **/
    public static final double MAX_ACTIVE_POWER_MISMATCH_DEFAULT_VALUE = 1e-2;

    /** Default value of the maximum reactive power mismatch in Mvar **/
    public static final double MAX_REACTIVE_POWER_MISMATCH_DEFAULT_VALUE = 1e-2;

    /** Default value of the maximum voltage mismatch in pu **/
    public static final double MAX_VOLTAGE_MISMATCH_DEFAULT_VALUE = 1e-4;

    public static final double MAX_ANGLE_MISMATCH_DEFAULT_VALUE = 1e-5;

    public static final double MAX_RATIO_MISMATCH_DEFAULT_VALUE = 1e-5;

    public static final double MAX_SUSCEPTANCE_MISMATCH_DEFAULT_VALUE = 1e-4;

    public static final boolean VOLTAGE_PER_REACTIVE_POWER_CONTROL_DEFAULT_VALUE = false;

    public static final boolean SVC_VOLTAGE_MONITORING_DEFAULT_VALUE = true;

    public static final VoltageInitModeOverride VOLTAGE_INIT_MODE_OVERRIDE_DEFAULT_VALUE = VoltageInitModeOverride.NONE;

    public static final TransformerVoltageControlMode TRANSFORMER_VOLTAGE_CONTROL_MODE_DEFAULT_VALUE = TransformerVoltageControlMode.WITH_GENERATOR_VOLTAGE_CONTROL;

    public static final ShuntVoltageControlMode SHUNT_VOLTAGE_CONTROL_MODE_DEFAULT_VALUE = ShuntVoltageControlMode.WITH_GENERATOR_VOLTAGE_CONTROL;

    public static final PhaseShifterControlMode PHASE_SHIFTER_CONTROL_MODE_DEFAULT_VALUE = PhaseShifterControlMode.CONTINUOUS_WITH_DISCRETISATION;

    public static final Set<String> ACTIONABLE_SWITCH_IDS_DEFAULT_VALUE = Collections.emptySet();

    public static final Set<ReportedFeatures> REPORTED_FEATURES_DEFAULT_VALUE = Collections.emptySet();

    public static final String SLACK_BUS_SELECTION_MODE_PARAM_NAME = "slackBusSelectionMode";

    public static final String SLACK_BUSES_IDS_PARAM_NAME = "slackBusesIds";

    public static final String THROWS_EXCEPTION_IN_CASE_OF_SLACK_DISTRIBUTION_FAILURE_PARAM_NAME = "throwsExceptionInCaseOfSlackDistributionFailure";

    public static final String VOLTAGE_REMOTE_CONTROL_PARAM_NAME = "voltageRemoteControl";

    public static final String REACTIVE_POWER_REMOTE_CONTROL_PARAM_NAME = "reactivePowerRemoteControl";

    public static final String LOW_IMPEDANCE_BRANCH_MODE_PARAM_NAME = "lowImpedanceBranchMode";

    public static final String LOAD_POWER_FACTOR_CONSTANT_PARAM_NAME = "loadPowerFactorConstant";

    public static final String PLAUSIBLE_ACTIVE_POWER_LIMIT_PARAM_NAME = "plausibleActivePowerLimit";

    public static final String NEWTONRAPHSON_STOPPING_CRITERIA_TYPE_PARAM_NAME = "newtonRaphsonStoppingCriteriaType";

    public static final String MAX_ACTIVE_POWER_MISMATCH_PARAM_NAME = "maxActivePowerMismatch";

    public static final String MAX_REACTIVE_POWER_MISMATCH_PARAM_NAME = "maxReactivePowerMismatch";

    public static final String MAX_VOLTAGE_MISMATCH_PARAM_NAME = "maxVoltageMismatch";

    public static final String MAX_ANGLE_MISMATCH_PARAM_NAME = "maxAngleMismatch";

    public static final String MAX_RATIO_MISMATCH_PARAM_NAME = "maxRatioMismatch";

    public static final String MAX_SUSCEPTANCE_MISMATCH_PARAM_NAME = "maxSusceptanceMismatch";

    public static final String SLACK_BUS_P_MAX_MISMATCH_PARAM_NAME = "slackBusPMaxMismatch";

    public static final String VOLTAGE_PER_REACTIVE_POWER_CONTROL_PARAM_NAME = "voltagePerReactivePowerControl";

    public static final String MAX_NEWTON_RAPHSON_ITERATIONS_PARAM_NAME = "maxNewtonRaphsonIterations";

    public static final String MAX_OUTER_LOOP_ITERATIONS_PARAM_NAME = "maxOuterLoopIterations";

    public static final String NEWTON_RAPHSON_CONV_EPS_PER_EQ_PARAM_NAME = "newtonRaphsonConvEpsPerEq";

    public static final String VOLTAGE_INIT_MODE_OVERRIDE_PARAM_NAME = "voltageInitModeOverride";

    public static final String TRANSFORMER_VOLTAGE_CONTROL_MODE_PARAM_NAME = "transformerVoltageControlMode";

    public static final String SHUNT_VOLTAGE_CONTROL_MODE_PARAM_NAME = "shuntVoltageControlMode";

    public static final String MIN_PLAUSIBLE_TARGET_VOLTAGE_PARAM_NAME = "minPlausibleTargetVoltage";

    public static final String MAX_PLAUSIBLE_TARGET_VOLTAGE_PARAM_NAME = "maxPlausibleTargetVoltage";

    public static final String MIN_REALISTIC_VOLTAGE_PARAM_NAME = "minRealisticVoltage";

    public static final String MAX_REALISTIC_VOLTAGE_PARAM_NAME = "maxRealisticVoltage";

    public static final String REACTIVE_RANGE_CHECK_MODE_PARAM_NAME = "reactiveRangeCheckMode";

    public static final String LOW_IMPEDANCE_THRESHOLD_PARAM_NAME = "lowImpedanceThreshold";

    public static final String NETWORK_CACHE_ENABLED_PARAM_NAME = "networkCacheEnabled";

    public static final String SVC_VOLTAGE_MONITORING_PARAM_NAME = "svcVoltageMonitoring";

    public static final String STATE_VECTOR_SCALING_MODE_PARAM_NAME = "stateVectorScalingMode";

    public static final String MAX_SLACK_BUS_COUNT_PARAM_NAME = "maxSlackBusCount";

    public static final String DEBUG_DIR_PARAM_NAME = "debugDir";

    public static final String INCREMENTAL_TRANSFORMER_VOLTAGE_CONTROL_OUTER_LOOP_MAX_TAP_SHIFT_PARAM_NAME = "incrementalTransformerVoltageControlOuterLoopMaxTapShift";

    public static final String SECONDARY_VOLTAGE_CONTROL_PARAM_NAME = "secondaryVoltageControl";

    public static final String REACTIVE_LIMITS_MAX_SWITCH_PQ_PV_PARAM_NAME = "reactiveLimitsMaxPqPvSwitch";

    public static final String PHASE_SHIFTER_CONTROL_MODE_PARAM_NAME = "phaseShifterControlMode";

    private static final String ALWAYS_UPDATE_NETWORK_PARAM_NAME = "alwaysUpdateNetwork";

    private static final String MOST_MESHED_SLACK_BUS_SELECTOR_MAX_NOMINAL_VOLTAGE_PERCENTILE_PARAM_NAME = "mostMeshedSlackBusSelectorMaxNominalVoltagePercentile";

    public static final String REPORTED_FEATURES_PARAM_NAME = "reportedFeatures";

    public static final String SLACK_BUS_COUNTRY_FILTER_PARAM_NAME = "slackBusCountryFilter";

    private static final String ACTIONABLE_SWITCHES_IDS_PARAM_NAME = "actionableSwitchesIds";

<<<<<<< HEAD
    private static final String LINE_SEARCH_STATE_VECTOR_SCALING_MAX_ITERATIONS_PARAM_NAME = "lineSearchStateVectorScalingMaxIterations";

    private static final String LINE_SEARCH_STATE_VECTOR_SCALING_STEP_FOLD_PARAM_NAME = "lineSearchStateVectorScalingStepFold";

    private static final String LINE_SEARCH_STATE_VECTOR_SCALING_NORM_DECREASE_UPPER_BOUND_FUNCTION_TYPE_PARAM_NAME = "lineSearchStateVectorScalingNormDecreaseUpperBoundFunctionType";
=======
    private static final String ASYMMETRICAL_PARAM_NAME = "asymmetrical";
>>>>>>> 73c871f9

    private static <E extends Enum<E>> List<Object> getEnumPossibleValues(Class<E> enumClass) {
        return EnumSet.allOf(enumClass).stream().map(Enum::name).collect(Collectors.toList());
    }

    public static final List<Parameter> SPECIFIC_PARAMETERS = List.of(
        new Parameter(SLACK_BUS_SELECTION_MODE_PARAM_NAME, ParameterType.STRING, "Slack bus selection mode", SLACK_BUS_SELECTION_MODE_DEFAULT_VALUE.name(), getEnumPossibleValues(SlackBusSelectionMode.class)),
        new Parameter(SLACK_BUSES_IDS_PARAM_NAME, ParameterType.STRING_LIST, "Slack bus IDs", null),
        new Parameter(LOW_IMPEDANCE_BRANCH_MODE_PARAM_NAME, ParameterType.STRING, "Low impedance branch mode", LOW_IMPEDANCE_BRANCH_MODE_DEFAULT_VALUE.name(), getEnumPossibleValues(LowImpedanceBranchMode.class)),
        new Parameter(VOLTAGE_REMOTE_CONTROL_PARAM_NAME, ParameterType.BOOLEAN, "Generator voltage remote control", VOLTAGE_REMOTE_CONTROL_DEFAULT_VALUE),
        new Parameter(THROWS_EXCEPTION_IN_CASE_OF_SLACK_DISTRIBUTION_FAILURE_PARAM_NAME, ParameterType.BOOLEAN, "Throws an exception in case of slack distribution failure", THROWS_EXCEPTION_IN_CASE_OF_SLACK_DISTRIBUTION_FAILURE_DEFAULT_VALUE),
        new Parameter(LOAD_POWER_FACTOR_CONSTANT_PARAM_NAME, ParameterType.BOOLEAN, "Load power factor is constant", LOAD_POWER_FACTOR_CONSTANT_DEFAULT_VALUE),
        new Parameter(PLAUSIBLE_ACTIVE_POWER_LIMIT_PARAM_NAME, ParameterType.DOUBLE, "Plausible active power limit", LfNetworkParameters.PLAUSIBLE_ACTIVE_POWER_LIMIT_DEFAULT_VALUE),
        new Parameter(SLACK_BUS_P_MAX_MISMATCH_PARAM_NAME, ParameterType.DOUBLE, "Slack bus max active power mismatch", SLACK_BUS_P_MAX_MISMATCH_DEFAULT_VALUE),
        new Parameter(VOLTAGE_PER_REACTIVE_POWER_CONTROL_PARAM_NAME, ParameterType.BOOLEAN, "Voltage per reactive power slope", VOLTAGE_PER_REACTIVE_POWER_CONTROL_DEFAULT_VALUE),
        new Parameter(REACTIVE_POWER_REMOTE_CONTROL_PARAM_NAME, ParameterType.BOOLEAN, "SVC remote reactive power control", REACTIVE_POWER_REMOTE_CONTROL_DEFAULT_VALUE),
        new Parameter(MAX_NEWTON_RAPHSON_ITERATIONS_PARAM_NAME, ParameterType.INTEGER, "Max iterations per Newton-Raphson", NewtonRaphsonParameters.DEFAULT_MAX_ITERATIONS),
        new Parameter(MAX_OUTER_LOOP_ITERATIONS_PARAM_NAME, ParameterType.INTEGER, "Max outer loop iterations", AcLoadFlowParameters.DEFAULT_MAX_OUTER_LOOP_ITERATIONS),
        new Parameter(NEWTON_RAPHSON_CONV_EPS_PER_EQ_PARAM_NAME, ParameterType.DOUBLE, "Newton-Raphson convergence epsilon per equation", DefaultNewtonRaphsonStoppingCriteria.DEFAULT_CONV_EPS_PER_EQ),
        new Parameter(VOLTAGE_INIT_MODE_OVERRIDE_PARAM_NAME, ParameterType.STRING, "Voltage init mode override", VOLTAGE_INIT_MODE_OVERRIDE_DEFAULT_VALUE.name(), getEnumPossibleValues(VoltageInitModeOverride.class)),
        new Parameter(TRANSFORMER_VOLTAGE_CONTROL_MODE_PARAM_NAME, ParameterType.STRING, "Transformer voltage control mode", TRANSFORMER_VOLTAGE_CONTROL_MODE_DEFAULT_VALUE.name(), getEnumPossibleValues(TransformerVoltageControlMode.class)),
        new Parameter(SHUNT_VOLTAGE_CONTROL_MODE_PARAM_NAME, ParameterType.STRING, "Shunt voltage control mode", SHUNT_VOLTAGE_CONTROL_MODE_DEFAULT_VALUE.name(), getEnumPossibleValues(ShuntVoltageControlMode.class)),
        new Parameter(MIN_PLAUSIBLE_TARGET_VOLTAGE_PARAM_NAME, ParameterType.DOUBLE, "Min plausible target voltage", LfNetworkParameters.MIN_PLAUSIBLE_TARGET_VOLTAGE_DEFAULT_VALUE),
        new Parameter(MAX_PLAUSIBLE_TARGET_VOLTAGE_PARAM_NAME, ParameterType.DOUBLE, "Max plausible target voltage", LfNetworkParameters.MAX_PLAUSIBLE_TARGET_VOLTAGE_DEFAULT_VALUE),
        new Parameter(MIN_REALISTIC_VOLTAGE_PARAM_NAME, ParameterType.DOUBLE, "Min realistic voltage", NewtonRaphsonParameters.DEFAULT_MIN_REALISTIC_VOLTAGE),
        new Parameter(MAX_REALISTIC_VOLTAGE_PARAM_NAME, ParameterType.DOUBLE, "Max realistic voltage", NewtonRaphsonParameters.DEFAULT_MAX_REALISTIC_VOLTAGE),
        new Parameter(REACTIVE_RANGE_CHECK_MODE_PARAM_NAME, ParameterType.STRING, "Reactive range check mode", LfNetworkParameters.REACTIVE_RANGE_CHECK_MODE_DEFAULT_VALUE.name(), getEnumPossibleValues(ReactiveRangeCheckMode.class)),
        new Parameter(LOW_IMPEDANCE_THRESHOLD_PARAM_NAME, ParameterType.DOUBLE, "Low impedance threshold in per unit", LfNetworkParameters.LOW_IMPEDANCE_THRESHOLD_DEFAULT_VALUE),
        new Parameter(NETWORK_CACHE_ENABLED_PARAM_NAME, ParameterType.BOOLEAN, "Network cache enabled", LfNetworkParameters.CACHE_ENABLED_DEFAULT_VALUE),
        new Parameter(SVC_VOLTAGE_MONITORING_PARAM_NAME, ParameterType.BOOLEAN, "SVC voltage monitoring", SVC_VOLTAGE_MONITORING_DEFAULT_VALUE),
        new Parameter(STATE_VECTOR_SCALING_MODE_PARAM_NAME, ParameterType.STRING, "State vector scaling mode", NewtonRaphsonParameters.DEFAULT_STATE_VECTOR_SCALING_MODE.name(), getEnumPossibleValues(StateVectorScalingMode.class)),
        new Parameter(MAX_SLACK_BUS_COUNT_PARAM_NAME, ParameterType.INTEGER, "Maximum slack buses count", LfNetworkParameters.DEFAULT_MAX_SLACK_BUS_COUNT),
        new Parameter(DEBUG_DIR_PARAM_NAME, ParameterType.STRING, "Directory to dump debug files", LfNetworkParameters.DEBUG_DIR_DEFAULT_VALUE, Collections.emptyList(), ParameterScope.TECHNICAL),
        new Parameter(INCREMENTAL_TRANSFORMER_VOLTAGE_CONTROL_OUTER_LOOP_MAX_TAP_SHIFT_PARAM_NAME, ParameterType.INTEGER, "Incremental transformer voltage control maximum tap shift per outer loop", IncrementalTransformerVoltageControlOuterLoop.DEFAULT_MAX_TAP_SHIFT),
        new Parameter(SECONDARY_VOLTAGE_CONTROL_PARAM_NAME, ParameterType.BOOLEAN, "Secondary voltage control simulation", LfNetworkParameters.SECONDARY_VOLTAGE_CONTROL_DEFAULT_VALUE),
        new Parameter(REACTIVE_LIMITS_MAX_SWITCH_PQ_PV_PARAM_NAME, ParameterType.INTEGER, "Reactive limits maximum Pq Pv switch", ReactiveLimitsOuterLoop.MAX_SWITCH_PQ_PV),
        new Parameter(NEWTONRAPHSON_STOPPING_CRITERIA_TYPE_PARAM_NAME, ParameterType.STRING, "Newton raphson stopping criteria type", NEWTONRAPHSON_STOPPING_CRITERIA_TYPE_DEFAULT_VALUE.name(), getEnumPossibleValues(NewtonRaphsonStoppingCriteriaType.class)),
        new Parameter(MAX_ACTIVE_POWER_MISMATCH_PARAM_NAME, ParameterType.DOUBLE, "Maximum active power for per equation stopping criteria", MAX_ACTIVE_POWER_MISMATCH_DEFAULT_VALUE),
        new Parameter(MAX_REACTIVE_POWER_MISMATCH_PARAM_NAME, ParameterType.DOUBLE, "Maximum reactive power for per equation stopping criteria", MAX_REACTIVE_POWER_MISMATCH_DEFAULT_VALUE),
        new Parameter(MAX_VOLTAGE_MISMATCH_PARAM_NAME, ParameterType.DOUBLE, "Maximum voltage for per equation stopping criteria", MAX_VOLTAGE_MISMATCH_DEFAULT_VALUE),
        new Parameter(MAX_ANGLE_MISMATCH_PARAM_NAME, ParameterType.DOUBLE, "Maximum angle for per equation stopping criteria", MAX_ANGLE_MISMATCH_DEFAULT_VALUE),
        new Parameter(MAX_RATIO_MISMATCH_PARAM_NAME, ParameterType.DOUBLE, "Maximum ratio for per equation stopping criteria", MAX_RATIO_MISMATCH_DEFAULT_VALUE),
        new Parameter(MAX_SUSCEPTANCE_MISMATCH_PARAM_NAME, ParameterType.DOUBLE, "Maximum susceptance for per equation stopping criteria", MAX_SUSCEPTANCE_MISMATCH_DEFAULT_VALUE),
        new Parameter(PHASE_SHIFTER_CONTROL_MODE_PARAM_NAME, ParameterType.STRING, "Phase shifter control mode", PHASE_SHIFTER_CONTROL_MODE_DEFAULT_VALUE.name(), getEnumPossibleValues(PhaseShifterControlMode.class)),
        new Parameter(ALWAYS_UPDATE_NETWORK_PARAM_NAME, ParameterType.BOOLEAN, "Update network even if Newton-Raphson algorithm has diverged", NewtonRaphsonParameters.ALWAYS_UPDATE_NETWORK_DEFAULT_VALUE),
        new Parameter(MOST_MESHED_SLACK_BUS_SELECTOR_MAX_NOMINAL_VOLTAGE_PERCENTILE_PARAM_NAME, ParameterType.DOUBLE, "In case of most meshed slack bus selection, the max nominal voltage percentile", MostMeshedSlackBusSelector.MAX_NOMINAL_VOLTAGE_PERCENTILE_DEFAULT_VALUE), new Parameter(REPORTED_FEATURES_PARAM_NAME, ParameterType.STRING_LIST, "List of extra reported features to be added to report", null, getEnumPossibleValues(ReportedFeatures.class)),
        new Parameter(SLACK_BUS_COUNTRY_FILTER_PARAM_NAME, ParameterType.STRING_LIST, "Slac bus selection country filter (no filtering if empty)", new ArrayList<>(LfNetworkParameters.SLACK_BUS_COUNTRY_FILTER_DEFAULT_VALUE)),
        new Parameter(ACTIONABLE_SWITCHES_IDS_PARAM_NAME, ParameterType.STRING_LIST, "List of actionable switches IDs (used with fast restart)", new ArrayList<>(ACTIONABLE_SWITCH_IDS_DEFAULT_VALUE)),
<<<<<<< HEAD
        new Parameter(LINE_SEARCH_STATE_VECTOR_SCALING_MAX_ITERATIONS_PARAM_NAME, ParameterType.INTEGER, "Maximum number of iterations for the line search state vector scaling ", LineSearchStateVectorScaling.MAX_ITERATION_DEFAULT_VALUE),
        new Parameter(LINE_SEARCH_STATE_VECTOR_SCALING_STEP_FOLD_PARAM_NAME, ParameterType.DOUBLE, "Step size folding per iteration for the line search state vector scaling ", LineSearchStateVectorScaling.STEP_FOLD_DEFAULT_VALUE),
        new Parameter(LINE_SEARCH_STATE_VECTOR_SCALING_NORM_DECREASE_UPPER_BOUND_FUNCTION_TYPE_PARAM_NAME, ParameterType.STRING, "NR norm decrease upper bound function type for the line search state vector scaling ", LineSearchStateVectorScaling.NORM_DECREASE_UPPER_BOUND_FUNCTION_TYPE_DEFAULT_VALUE.name(), getEnumPossibleValues(LineSearchStateVectorScaling.NormDecreaseUpperBoundFunctionType.class))
=======
        new Parameter(ASYMMETRICAL_PARAM_NAME, ParameterType.BOOLEAN, "Asymmetrical calculation", LfNetworkParameters.ASYMMETRICAL_DEFAULT_VALUE)
>>>>>>> 73c871f9
    );

    public enum VoltageInitModeOverride {
        NONE,
        VOLTAGE_MAGNITUDE,
        FULL_VOLTAGE
    }

    public enum TransformerVoltageControlMode {
        WITH_GENERATOR_VOLTAGE_CONTROL,
        AFTER_GENERATOR_VOLTAGE_CONTROL,
        INCREMENTAL_VOLTAGE_CONTROL
    }

    public enum ShuntVoltageControlMode {
        WITH_GENERATOR_VOLTAGE_CONTROL,
        INCREMENTAL_VOLTAGE_CONTROL
    }

    public enum PhaseShifterControlMode {
        CONTINUOUS_WITH_DISCRETISATION,
        INCREMENTAL
    }

    public enum ReportedFeatures {
        NEWTON_RAPHSON_LOAD_FLOW,
        NEWTON_RAPHSON_SECURITY_ANALYSIS,
        NEWTON_RAPHSON_SENSITIVITY_ANALYSIS,
    }

    private SlackBusSelectionMode slackBusSelectionMode = SLACK_BUS_SELECTION_MODE_DEFAULT_VALUE;

    private List<String> slackBusesIds = Collections.emptyList();

    private boolean throwsExceptionInCaseOfSlackDistributionFailure = THROWS_EXCEPTION_IN_CASE_OF_SLACK_DISTRIBUTION_FAILURE_DEFAULT_VALUE;

    private boolean voltageRemoteControl = VOLTAGE_REMOTE_CONTROL_DEFAULT_VALUE;

    private LowImpedanceBranchMode lowImpedanceBranchMode = LOW_IMPEDANCE_BRANCH_MODE_DEFAULT_VALUE;

    public enum LowImpedanceBranchMode {
        REPLACE_BY_ZERO_IMPEDANCE_LINE,
        REPLACE_BY_MIN_IMPEDANCE_LINE
    }

    private boolean loadPowerFactorConstant = LOAD_POWER_FACTOR_CONSTANT_DEFAULT_VALUE;

    private double plausibleActivePowerLimit = LfNetworkParameters.PLAUSIBLE_ACTIVE_POWER_LIMIT_DEFAULT_VALUE;

    private NewtonRaphsonStoppingCriteriaType newtonRaphsonStoppingCriteriaType = NEWTONRAPHSON_STOPPING_CRITERIA_TYPE_DEFAULT_VALUE;

    private double maxActivePowerMismatch = MAX_ACTIVE_POWER_MISMATCH_DEFAULT_VALUE;

    private double maxReactivePowerMismatch = MAX_REACTIVE_POWER_MISMATCH_DEFAULT_VALUE;

    private double maxVoltageMismatch = MAX_VOLTAGE_MISMATCH_DEFAULT_VALUE;

    private double maxAngleMismatch = MAX_ANGLE_MISMATCH_DEFAULT_VALUE;

    private double maxRatioMismatch = MAX_RATIO_MISMATCH_DEFAULT_VALUE;

    private double maxSusceptanceMismatch = MAX_SUSCEPTANCE_MISMATCH_DEFAULT_VALUE;

    private double slackBusPMaxMismatch = SLACK_BUS_P_MAX_MISMATCH_DEFAULT_VALUE;

    private boolean voltagePerReactivePowerControl = VOLTAGE_PER_REACTIVE_POWER_CONTROL_DEFAULT_VALUE;

    private boolean reactivePowerRemoteControl = REACTIVE_POWER_REMOTE_CONTROL_DEFAULT_VALUE;

    private int maxNewtonRaphsonIterations = NewtonRaphsonParameters.DEFAULT_MAX_ITERATIONS;

    private int maxOuterLoopIterations = AcLoadFlowParameters.DEFAULT_MAX_OUTER_LOOP_ITERATIONS;

    private double newtonRaphsonConvEpsPerEq = DefaultNewtonRaphsonStoppingCriteria.DEFAULT_CONV_EPS_PER_EQ;

    private VoltageInitModeOverride voltageInitModeOverride = VOLTAGE_INIT_MODE_OVERRIDE_DEFAULT_VALUE;

    private TransformerVoltageControlMode transformerVoltageControlMode = TRANSFORMER_VOLTAGE_CONTROL_MODE_DEFAULT_VALUE;

    private ShuntVoltageControlMode shuntVoltageControlMode = SHUNT_VOLTAGE_CONTROL_MODE_DEFAULT_VALUE;

    private double minPlausibleTargetVoltage = LfNetworkParameters.MIN_PLAUSIBLE_TARGET_VOLTAGE_DEFAULT_VALUE;

    private double maxPlausibleTargetVoltage = LfNetworkParameters.MAX_PLAUSIBLE_TARGET_VOLTAGE_DEFAULT_VALUE;

    private double minRealisticVoltage = NewtonRaphsonParameters.DEFAULT_MIN_REALISTIC_VOLTAGE;

    private double maxRealisticVoltage = NewtonRaphsonParameters.DEFAULT_MAX_REALISTIC_VOLTAGE;

    private double lowImpedanceThreshold = LfNetworkParameters.LOW_IMPEDANCE_THRESHOLD_DEFAULT_VALUE;

    public enum ReactiveRangeCheckMode {
        MIN_MAX,
        MAX,
        TARGET_P
    }

    private ReactiveRangeCheckMode reactiveRangeCheckMode = LfNetworkParameters.REACTIVE_RANGE_CHECK_MODE_DEFAULT_VALUE;

    private boolean networkCacheEnabled = LfNetworkParameters.CACHE_ENABLED_DEFAULT_VALUE;

    private boolean svcVoltageMonitoring = SVC_VOLTAGE_MONITORING_DEFAULT_VALUE;

    private StateVectorScalingMode stateVectorScalingMode = NewtonRaphsonParameters.DEFAULT_STATE_VECTOR_SCALING_MODE;

    private int maxSlackBusCount = LfNetworkParameters.DEFAULT_MAX_SLACK_BUS_COUNT;

    private String debugDir = LfNetworkParameters.DEBUG_DIR_DEFAULT_VALUE;

    private int incrementalTransformerVoltageControlOuterLoopMaxTapShift = IncrementalTransformerVoltageControlOuterLoop.DEFAULT_MAX_TAP_SHIFT;

    private boolean secondaryVoltageControl = LfNetworkParameters.SECONDARY_VOLTAGE_CONTROL_DEFAULT_VALUE;

    private int reactiveLimitsMaxPqPvSwitch = ReactiveLimitsOuterLoop.MAX_SWITCH_PQ_PV;

    private PhaseShifterControlMode phaseShifterControlMode = PHASE_SHIFTER_CONTROL_MODE_DEFAULT_VALUE;

    private boolean alwaysUpdateNetwork = NewtonRaphsonParameters.ALWAYS_UPDATE_NETWORK_DEFAULT_VALUE;

    private double mostMeshedSlackBusSelectorMaxNominalVoltagePercentile = MostMeshedSlackBusSelector.MAX_NOMINAL_VOLTAGE_PERCENTILE_DEFAULT_VALUE;

    private Set<ReportedFeatures> reportedFeatures = REPORTED_FEATURES_DEFAULT_VALUE;

    private Set<Country> slackBusCountryFilter = LfNetworkParameters.SLACK_BUS_COUNTRY_FILTER_DEFAULT_VALUE;

    private Set<String> actionableSwitchesIds = ACTIONABLE_SWITCH_IDS_DEFAULT_VALUE;

<<<<<<< HEAD
    private int lineSearchStateVectorScalingMaxIterations = LineSearchStateVectorScaling.MAX_ITERATION_DEFAULT_VALUE;

    private double lineSearchStateVectorScalingStepFold = LineSearchStateVectorScaling.STEP_FOLD_DEFAULT_VALUE;

    private LineSearchStateVectorScaling.NormDecreaseUpperBoundFunctionType lineSearchStateVectorScalingNormDecreaseUpperBoundFunctionType
            = LineSearchStateVectorScaling.NORM_DECREASE_UPPER_BOUND_FUNCTION_TYPE_DEFAULT_VALUE;
=======
    private boolean asymmetrical = LfNetworkParameters.ASYMMETRICAL_DEFAULT_VALUE;
>>>>>>> 73c871f9

    @Override
    public String getName() {
        return "open-load-flow-parameters";
    }

    public SlackBusSelectionMode getSlackBusSelectionMode() {
        return slackBusSelectionMode;
    }

    public OpenLoadFlowParameters setSlackBusSelectionMode(SlackBusSelectionMode slackBusSelectionMode) {
        this.slackBusSelectionMode = Objects.requireNonNull(slackBusSelectionMode);
        return this;
    }

    public List<String> getSlackBusesIds() {
        return slackBusesIds;
    }

    public OpenLoadFlowParameters setSlackBusesIds(List<String> slackBusesIds) {
        this.slackBusesIds = Objects.requireNonNull(slackBusesIds);
        return this;
    }

    public OpenLoadFlowParameters setSlackBusId(String slackBusId) {
        this.slackBusesIds = List.of(Objects.requireNonNull(slackBusId));
        return this;
    }

    public boolean isThrowsExceptionInCaseOfSlackDistributionFailure() {
        return throwsExceptionInCaseOfSlackDistributionFailure;
    }

    public OpenLoadFlowParameters setThrowsExceptionInCaseOfSlackDistributionFailure(boolean throwsExceptionInCaseOfSlackDistributionFailure) {
        this.throwsExceptionInCaseOfSlackDistributionFailure = throwsExceptionInCaseOfSlackDistributionFailure;
        return this;
    }

    public boolean hasVoltageRemoteControl() {
        return voltageRemoteControl;
    }

    public OpenLoadFlowParameters setVoltageRemoteControl(boolean voltageRemoteControl) {
        this.voltageRemoteControl = voltageRemoteControl;
        return this;
    }

    public LowImpedanceBranchMode getLowImpedanceBranchMode() {
        return lowImpedanceBranchMode;
    }

    public OpenLoadFlowParameters setLowImpedanceBranchMode(LowImpedanceBranchMode lowImpedanceBranchMode) {
        this.lowImpedanceBranchMode = Objects.requireNonNull(lowImpedanceBranchMode);
        return this;
    }

    public boolean isLoadPowerFactorConstant() {
        return loadPowerFactorConstant;
    }

    public OpenLoadFlowParameters setLoadPowerFactorConstant(boolean loadPowerFactorConstant) {
        this.loadPowerFactorConstant = loadPowerFactorConstant;
        return this;
    }

    public double getPlausibleActivePowerLimit() {
        return plausibleActivePowerLimit;
    }

    public OpenLoadFlowParameters setPlausibleActivePowerLimit(double plausibleActivePowerLimit) {
        if (plausibleActivePowerLimit <= 0) {
            throw new IllegalArgumentException("Invalid plausible active power limit: " + plausibleActivePowerLimit);
        }
        this.plausibleActivePowerLimit = plausibleActivePowerLimit;
        return this;
    }

    public double getSlackBusPMaxMismatch() {
        return slackBusPMaxMismatch;
    }

    public OpenLoadFlowParameters setSlackBusPMaxMismatch(double pSlackBusPMaxMismatch) {
        this.slackBusPMaxMismatch = pSlackBusPMaxMismatch;
        return this;
    }

    public boolean isVoltagePerReactivePowerControl() {
        return voltagePerReactivePowerControl;
    }

    public OpenLoadFlowParameters setVoltagePerReactivePowerControl(boolean voltagePerReactivePowerControl) {
        this.voltagePerReactivePowerControl = voltagePerReactivePowerControl;
        return this;
    }

    public boolean hasReactivePowerRemoteControl() {
        return reactivePowerRemoteControl;
    }

    public OpenLoadFlowParameters setReactivePowerRemoteControl(boolean reactivePowerRemoteControl) {
        this.reactivePowerRemoteControl = reactivePowerRemoteControl;
        return this;
    }

    public int getMaxNewtonRaphsonIterations() {
        return maxNewtonRaphsonIterations;
    }

    public OpenLoadFlowParameters setMaxNewtonRaphsonIterations(int maxNewtonRaphsonIterations) {
        this.maxNewtonRaphsonIterations = NewtonRaphsonParameters.checkMaxIteration(maxNewtonRaphsonIterations);
        return this;
    }

    public int getMaxOuterLoopIterations() {
        return maxOuterLoopIterations;
    }

    public OpenLoadFlowParameters setMaxOuterLoopIterations(int maxOuterLoopIterations) {
        this.maxOuterLoopIterations = NewtonRaphsonParameters.checkMaxIteration(maxOuterLoopIterations);
        return this;
    }

    public double getNewtonRaphsonConvEpsPerEq() {
        return newtonRaphsonConvEpsPerEq;
    }

    public OpenLoadFlowParameters setNewtonRaphsonConvEpsPerEq(double newtonRaphsonConvEpsPerEq) {
        this.newtonRaphsonConvEpsPerEq = newtonRaphsonConvEpsPerEq;
        return this;
    }

    public NewtonRaphsonStoppingCriteriaType getNewtonRaphsonStoppingCriteriaType() {
        return newtonRaphsonStoppingCriteriaType;
    }

    public OpenLoadFlowParameters setNewtonRaphsonStoppingCriteriaType(NewtonRaphsonStoppingCriteriaType newtonRaphsonStoppingCriteriaType) {
        this.newtonRaphsonStoppingCriteriaType = Objects.requireNonNull(newtonRaphsonStoppingCriteriaType);
        return this;
    }

    public double getMaxActivePowerMismatch() {
        return maxActivePowerMismatch;
    }

    public OpenLoadFlowParameters setMaxActivePowerMismatch(double maxActivePowerMismatch) {
        if (maxActivePowerMismatch <= 0) {
            throw new PowsyblException("maxActivePowerMismatch must be greater to 0");
        }
        this.maxActivePowerMismatch = maxActivePowerMismatch;
        return this;
    }

    public double getMaxReactivePowerMismatch() {
        return maxReactivePowerMismatch;
    }

    public OpenLoadFlowParameters setMaxReactivePowerMismatch(double maxReactivePowerMismatch) {
        if (maxReactivePowerMismatch <= 0) {
            throw new PowsyblException("maxReactivePowerMismatch must be greater to 0");
        }
        this.maxReactivePowerMismatch = maxReactivePowerMismatch;
        return this;
    }

    public double getMaxVoltageMismatch() {
        return maxVoltageMismatch;
    }

    public OpenLoadFlowParameters setMaxVoltageMismatch(double maxVoltageMismatch) {
        if (maxVoltageMismatch <= 0) {
            throw new PowsyblException("maxVoltageMismatch must be greater to 0");
        }
        this.maxVoltageMismatch = maxVoltageMismatch;
        return this;
    }

    public double getMaxAngleMismatch() {
        return maxAngleMismatch;
    }

    public OpenLoadFlowParameters setMaxAngleMismatch(double maxAngleMismatch) {
        if (maxAngleMismatch <= 0) {
            throw new PowsyblException("maxAngleMismatch must be greater to 0");
        }
        this.maxAngleMismatch = maxAngleMismatch;
        return this;
    }

    public double getMaxRatioMismatch() {
        return maxRatioMismatch;
    }

    public OpenLoadFlowParameters setMaxRatioMismatch(double maxRatioMismatch) {
        if (maxRatioMismatch <= 0) {
            throw new PowsyblException("maxRatioMismatch must be greater to 0");
        }
        this.maxRatioMismatch = maxRatioMismatch;
        return this;
    }

    public double getMaxSusceptanceMismatch() {
        return maxSusceptanceMismatch;
    }

    public OpenLoadFlowParameters setMaxSusceptanceMismatch(double maxSusceptanceMismatch) {
        if (maxSusceptanceMismatch <= 0) {
            throw new PowsyblException("maxSusceptanceMismatch must be greater to 0");
        }
        this.maxSusceptanceMismatch = maxSusceptanceMismatch;
        return this;
    }

    public VoltageInitModeOverride getVoltageInitModeOverride() {
        return voltageInitModeOverride;
    }

    public OpenLoadFlowParameters setVoltageInitModeOverride(VoltageInitModeOverride voltageInitModeOverride) {
        this.voltageInitModeOverride = Objects.requireNonNull(voltageInitModeOverride);
        return this;
    }

    public TransformerVoltageControlMode getTransformerVoltageControlMode() {
        return transformerVoltageControlMode;
    }

    public OpenLoadFlowParameters setTransformerVoltageControlMode(TransformerVoltageControlMode transformerVoltageControlMode) {
        this.transformerVoltageControlMode = Objects.requireNonNull(transformerVoltageControlMode);
        return this;
    }

    public ShuntVoltageControlMode getShuntVoltageControlMode() {
        return shuntVoltageControlMode;
    }

    public OpenLoadFlowParameters setShuntVoltageControlMode(ShuntVoltageControlMode shuntVoltageControlMode) {
        this.shuntVoltageControlMode = Objects.requireNonNull(shuntVoltageControlMode);
        return this;
    }

    public double getMinPlausibleTargetVoltage() {
        return minPlausibleTargetVoltage;
    }

    public OpenLoadFlowParameters setMinPlausibleTargetVoltage(double minPlausibleTargetVoltage) {
        this.minPlausibleTargetVoltage = minPlausibleTargetVoltage;
        return this;
    }

    public double getMaxPlausibleTargetVoltage() {
        return maxPlausibleTargetVoltage;
    }

    public OpenLoadFlowParameters setMaxPlausibleTargetVoltage(double maxPlausibleTargetVoltage) {
        this.maxPlausibleTargetVoltage = maxPlausibleTargetVoltage;
        return this;
    }

    public double getMinRealisticVoltage() {
        return minRealisticVoltage;
    }

    public OpenLoadFlowParameters setMinRealisticVoltage(double minRealisticVoltage) {
        this.minRealisticVoltage = minRealisticVoltage;
        return this;
    }

    public double getMaxRealisticVoltage() {
        return maxRealisticVoltage;
    }

    public OpenLoadFlowParameters setMaxRealisticVoltage(double maxRealisticVoltage) {
        this.maxRealisticVoltage = maxRealisticVoltage;
        return this;
    }

    public ReactiveRangeCheckMode getReactiveRangeCheckMode() {
        return reactiveRangeCheckMode;
    }

    public OpenLoadFlowParameters setReactiveRangeCheckMode(ReactiveRangeCheckMode reactiveRangeCheckMode) {
        this.reactiveRangeCheckMode = reactiveRangeCheckMode;
        return this;
    }

    public double getLowImpedanceThreshold() {
        return lowImpedanceThreshold;
    }

    public OpenLoadFlowParameters setLowImpedanceThreshold(double lowImpedanceThreshold) {
        if (lowImpedanceThreshold <= 0) {
            throw new PowsyblException("lowImpedanceThreshold must be greater than 0");
        }
        this.lowImpedanceThreshold = lowImpedanceThreshold;
        return this;
    }

    public boolean isNetworkCacheEnabled() {
        return networkCacheEnabled;
    }

    public OpenLoadFlowParameters setNetworkCacheEnabled(boolean networkCacheEnabled) {
        this.networkCacheEnabled = networkCacheEnabled;
        return this;
    }

    public boolean isSvcVoltageMonitoring() {
        return svcVoltageMonitoring;
    }

    public OpenLoadFlowParameters setSvcVoltageMonitoring(boolean svcVoltageMonitoring) {
        this.svcVoltageMonitoring = svcVoltageMonitoring;
        return this;
    }

    public StateVectorScalingMode getStateVectorScalingMode() {
        return stateVectorScalingMode;
    }

    public OpenLoadFlowParameters setStateVectorScalingMode(StateVectorScalingMode stateVectorScalingMode) {
        this.stateVectorScalingMode = Objects.requireNonNull(stateVectorScalingMode);
        return this;
    }

    public int getMaxSlackBusCount() {
        return maxSlackBusCount;
    }

    public OpenLoadFlowParameters setMaxSlackBusCount(int maxSlackBusCount) {
        this.maxSlackBusCount = LfNetworkParameters.checkMaxSlackBusCount(maxSlackBusCount);
        return this;
    }

    public boolean isSecondaryVoltageControl() {
        return secondaryVoltageControl;
    }

    public OpenLoadFlowParameters setSecondaryVoltageControl(boolean secondaryVoltageControl) {
        this.secondaryVoltageControl = secondaryVoltageControl;
        return this;
    }

    public String getDebugDir() {
        return debugDir;
    }

    public OpenLoadFlowParameters setDebugDir(String debugDir) {
        this.debugDir = debugDir;
        return this;
    }

    public int getIncrementalTransformerVoltageControlOuterLoopMaxTapShift() {
        return incrementalTransformerVoltageControlOuterLoopMaxTapShift;
    }

    public OpenLoadFlowParameters setIncrementalTransformerVoltageControlOuterLoopMaxTapShift(int incrementalTransformerVoltageControlOuterLoopMaxTapShift) {
        if (incrementalTransformerVoltageControlOuterLoopMaxTapShift < 1) {
            throw new IllegalArgumentException("Invalid max tap shift value: " + incrementalTransformerVoltageControlOuterLoopMaxTapShift);
        }
        this.incrementalTransformerVoltageControlOuterLoopMaxTapShift = incrementalTransformerVoltageControlOuterLoopMaxTapShift;
        return this;
    }

    public int getReactiveLimitsMaxPqPvSwitch() {
        return reactiveLimitsMaxPqPvSwitch;
    }

    public OpenLoadFlowParameters setReactiveLimitsMaxPqPvSwitch(int reactiveLimitsMaxPqPvSwitch) {
        if (reactiveLimitsMaxPqPvSwitch < 0) {
            throw new IllegalArgumentException("Invalid max Pq Pv switch value: " + reactiveLimitsMaxPqPvSwitch);
        }
        this.reactiveLimitsMaxPqPvSwitch = reactiveLimitsMaxPqPvSwitch;
        return this;
    }

    public PhaseShifterControlMode getPhaseShifterControlMode() {
        return phaseShifterControlMode;
    }

    public OpenLoadFlowParameters setPhaseShifterControlMode(PhaseShifterControlMode phaseShifterControlMode) {
        this.phaseShifterControlMode = Objects.requireNonNull(phaseShifterControlMode);
        return this;
    }

    public boolean isAlwaysUpdateNetwork() {
        return alwaysUpdateNetwork;
    }

    public OpenLoadFlowParameters setAlwaysUpdateNetwork(boolean alwaysUpdateNetwork) {
        this.alwaysUpdateNetwork = alwaysUpdateNetwork;
        return this;
    }

    public double getMostMeshedSlackBusSelectorMaxNominalVoltagePercentile() {
        return mostMeshedSlackBusSelectorMaxNominalVoltagePercentile;
    }

    private static void checkPercent(double percent) {
        if (percent < 0 || percent > 100) {
            throw new IllegalArgumentException("Invalid percent value: " + percent);
        }
    }

    public OpenLoadFlowParameters setMostMeshedSlackBusSelectorMaxNominalVoltagePercentile(double mostMeshedSlackBusSelectorMaxNominalVoltagePercentile) {
        checkPercent(mostMeshedSlackBusSelectorMaxNominalVoltagePercentile);
        this.mostMeshedSlackBusSelectorMaxNominalVoltagePercentile = mostMeshedSlackBusSelectorMaxNominalVoltagePercentile;
        return this;
    }

    public Set<ReportedFeatures> getReportedFeatures() {
        return reportedFeatures;
    }

    public OpenLoadFlowParameters setReportedFeatures(Set<ReportedFeatures> reportedFeatures) {
        this.reportedFeatures = Objects.requireNonNull(reportedFeatures);
        return this;
    }

    public Set<Country> getSlackBusCountryFilter() {
        return slackBusCountryFilter;
    }

    public OpenLoadFlowParameters setSlackBusCountryFilter(Set<Country> slackBusCountryFilter) {
        this.slackBusCountryFilter = Objects.requireNonNull(slackBusCountryFilter);
        return this;
    }

    public Set<String> getActionableSwitchesIds() {
        return actionableSwitchesIds;
    }

    public OpenLoadFlowParameters setActionableSwitchesIds(Set<String> actionableSwitchesIds) {
        this.actionableSwitchesIds = Objects.requireNonNull(actionableSwitchesIds);
        return this;
    }

<<<<<<< HEAD
    public int getLineSearchStateVectorScalingMaxIterations() {
        return lineSearchStateVectorScalingMaxIterations;
    }

    public OpenLoadFlowParameters setLineSearchStateVectorScalingMaxIterations(int lineSearchStateVectorScalingMaxIterations) {
        this.lineSearchStateVectorScalingMaxIterations = lineSearchStateVectorScalingMaxIterations;
        return this;
    }

    public double getLineSearchStateVectorScalingStepFold() {
        return lineSearchStateVectorScalingStepFold;
    }

    public OpenLoadFlowParameters setLineSearchStateVectorScalingStepFold(double lineSearchStateVectorScalingStepFold) {
        this.lineSearchStateVectorScalingStepFold = lineSearchStateVectorScalingStepFold;
        return this;
    }

    public LineSearchStateVectorScaling.NormDecreaseUpperBoundFunctionType getLineSearchStateVectorScalingNormDecreaseUpperBoundFunctionType() {
        return lineSearchStateVectorScalingNormDecreaseUpperBoundFunctionType;
    }

    public OpenLoadFlowParameters setLineSearchStateVectorScalingNormDecreaseUpperBoundFunctionType(LineSearchStateVectorScaling.NormDecreaseUpperBoundFunctionType lineSearchStateVectorScalingNormDecreaseUpperBoundFunctionType) {
        this.lineSearchStateVectorScalingNormDecreaseUpperBoundFunctionType = Objects.requireNonNull(lineSearchStateVectorScalingNormDecreaseUpperBoundFunctionType);
=======
    public boolean isAsymmetrical() {
        return asymmetrical;
    }

    public OpenLoadFlowParameters setAsymmetrical(boolean asymmetrical) {
        this.asymmetrical = asymmetrical;
>>>>>>> 73c871f9
        return this;
    }

    public static OpenLoadFlowParameters load() {
        return load(PlatformConfig.defaultConfig());
    }

    public static OpenLoadFlowParameters load(PlatformConfig platformConfig) {
        OpenLoadFlowParameters parameters = new OpenLoadFlowParameters();
        platformConfig.getOptionalModuleConfig("open-loadflow-default-parameters")
            .ifPresent(config -> parameters
                .setSlackBusSelectionMode(config.getEnumProperty(SLACK_BUS_SELECTION_MODE_PARAM_NAME, SlackBusSelectionMode.class, SLACK_BUS_SELECTION_MODE_DEFAULT_VALUE))
                .setSlackBusesIds(config.getStringListProperty(SLACK_BUSES_IDS_PARAM_NAME, Collections.emptyList()))
                .setLowImpedanceBranchMode(config.getEnumProperty(LOW_IMPEDANCE_BRANCH_MODE_PARAM_NAME, LowImpedanceBranchMode.class, LOW_IMPEDANCE_BRANCH_MODE_DEFAULT_VALUE))
                .setVoltageRemoteControl(config.getBooleanProperty(VOLTAGE_REMOTE_CONTROL_PARAM_NAME, VOLTAGE_REMOTE_CONTROL_DEFAULT_VALUE))
                .setThrowsExceptionInCaseOfSlackDistributionFailure(
                        config.getBooleanProperty(THROWS_EXCEPTION_IN_CASE_OF_SLACK_DISTRIBUTION_FAILURE_PARAM_NAME, THROWS_EXCEPTION_IN_CASE_OF_SLACK_DISTRIBUTION_FAILURE_DEFAULT_VALUE)
                )
                .setLoadPowerFactorConstant(config.getBooleanProperty(LOAD_POWER_FACTOR_CONSTANT_PARAM_NAME, LOAD_POWER_FACTOR_CONSTANT_DEFAULT_VALUE))
                .setPlausibleActivePowerLimit(config.getDoubleProperty(PLAUSIBLE_ACTIVE_POWER_LIMIT_PARAM_NAME, LfNetworkParameters.PLAUSIBLE_ACTIVE_POWER_LIMIT_DEFAULT_VALUE))
                .setNewtonRaphsonStoppingCriteriaType(config.getEnumProperty(NEWTONRAPHSON_STOPPING_CRITERIA_TYPE_PARAM_NAME, NewtonRaphsonStoppingCriteriaType.class, NEWTONRAPHSON_STOPPING_CRITERIA_TYPE_DEFAULT_VALUE))
                .setMaxActivePowerMismatch(config.getDoubleProperty(MAX_ACTIVE_POWER_MISMATCH_PARAM_NAME, MAX_ACTIVE_POWER_MISMATCH_DEFAULT_VALUE))
                .setMaxReactivePowerMismatch(config.getDoubleProperty(MAX_REACTIVE_POWER_MISMATCH_PARAM_NAME, MAX_REACTIVE_POWER_MISMATCH_DEFAULT_VALUE))
                .setMaxVoltageMismatch(config.getDoubleProperty(MAX_VOLTAGE_MISMATCH_PARAM_NAME, MAX_VOLTAGE_MISMATCH_DEFAULT_VALUE))
                .setMaxAngleMismatch(config.getDoubleProperty(MAX_ANGLE_MISMATCH_PARAM_NAME, MAX_ANGLE_MISMATCH_DEFAULT_VALUE))
                .setMaxRatioMismatch(config.getDoubleProperty(MAX_RATIO_MISMATCH_PARAM_NAME, MAX_RATIO_MISMATCH_DEFAULT_VALUE))
                .setMaxSusceptanceMismatch(config.getDoubleProperty(MAX_SUSCEPTANCE_MISMATCH_PARAM_NAME, MAX_SUSCEPTANCE_MISMATCH_DEFAULT_VALUE))
                .setSlackBusPMaxMismatch(config.getDoubleProperty(SLACK_BUS_P_MAX_MISMATCH_PARAM_NAME, SLACK_BUS_P_MAX_MISMATCH_DEFAULT_VALUE))
                .setVoltagePerReactivePowerControl(config.getBooleanProperty(VOLTAGE_PER_REACTIVE_POWER_CONTROL_PARAM_NAME, VOLTAGE_PER_REACTIVE_POWER_CONTROL_DEFAULT_VALUE))
                .setReactivePowerRemoteControl(config.getBooleanProperty(REACTIVE_POWER_REMOTE_CONTROL_PARAM_NAME, REACTIVE_POWER_REMOTE_CONTROL_DEFAULT_VALUE))
                .setMaxNewtonRaphsonIterations(config.getIntProperty(MAX_NEWTON_RAPHSON_ITERATIONS_PARAM_NAME, NewtonRaphsonParameters.DEFAULT_MAX_ITERATIONS))
                .setMaxOuterLoopIterations(config.getIntProperty(MAX_OUTER_LOOP_ITERATIONS_PARAM_NAME, AcLoadFlowParameters.DEFAULT_MAX_OUTER_LOOP_ITERATIONS))
                .setNewtonRaphsonConvEpsPerEq(config.getDoubleProperty(NEWTON_RAPHSON_CONV_EPS_PER_EQ_PARAM_NAME, DefaultNewtonRaphsonStoppingCriteria.DEFAULT_CONV_EPS_PER_EQ))
                .setVoltageInitModeOverride(config.getEnumProperty(VOLTAGE_INIT_MODE_OVERRIDE_PARAM_NAME, VoltageInitModeOverride.class, VOLTAGE_INIT_MODE_OVERRIDE_DEFAULT_VALUE))
                .setTransformerVoltageControlMode(config.getEnumProperty(TRANSFORMER_VOLTAGE_CONTROL_MODE_PARAM_NAME, TransformerVoltageControlMode.class, TRANSFORMER_VOLTAGE_CONTROL_MODE_DEFAULT_VALUE))
                .setShuntVoltageControlMode(config.getEnumProperty(SHUNT_VOLTAGE_CONTROL_MODE_PARAM_NAME, ShuntVoltageControlMode.class, SHUNT_VOLTAGE_CONTROL_MODE_DEFAULT_VALUE))
                .setMinPlausibleTargetVoltage(config.getDoubleProperty(MIN_PLAUSIBLE_TARGET_VOLTAGE_PARAM_NAME, LfNetworkParameters.MIN_PLAUSIBLE_TARGET_VOLTAGE_DEFAULT_VALUE))
                .setMaxPlausibleTargetVoltage(config.getDoubleProperty(MAX_PLAUSIBLE_TARGET_VOLTAGE_PARAM_NAME, LfNetworkParameters.MAX_PLAUSIBLE_TARGET_VOLTAGE_DEFAULT_VALUE))
                .setMinRealisticVoltage(config.getDoubleProperty(MIN_REALISTIC_VOLTAGE_PARAM_NAME, NewtonRaphsonParameters.DEFAULT_MIN_REALISTIC_VOLTAGE))
                .setMaxRealisticVoltage(config.getDoubleProperty(MAX_REALISTIC_VOLTAGE_PARAM_NAME, NewtonRaphsonParameters.DEFAULT_MAX_REALISTIC_VOLTAGE))
                .setReactiveRangeCheckMode(config.getEnumProperty(REACTIVE_RANGE_CHECK_MODE_PARAM_NAME, ReactiveRangeCheckMode.class, LfNetworkParameters.REACTIVE_RANGE_CHECK_MODE_DEFAULT_VALUE))
                .setLowImpedanceThreshold(config.getDoubleProperty(LOW_IMPEDANCE_THRESHOLD_PARAM_NAME, LfNetworkParameters.LOW_IMPEDANCE_THRESHOLD_DEFAULT_VALUE))
                .setNetworkCacheEnabled(config.getBooleanProperty(NETWORK_CACHE_ENABLED_PARAM_NAME, LfNetworkParameters.CACHE_ENABLED_DEFAULT_VALUE))
                .setSvcVoltageMonitoring(config.getBooleanProperty(SVC_VOLTAGE_MONITORING_PARAM_NAME, SVC_VOLTAGE_MONITORING_DEFAULT_VALUE))
                .setNetworkCacheEnabled(config.getBooleanProperty(NETWORK_CACHE_ENABLED_PARAM_NAME, LfNetworkParameters.CACHE_ENABLED_DEFAULT_VALUE))
                .setStateVectorScalingMode(config.getEnumProperty(STATE_VECTOR_SCALING_MODE_PARAM_NAME, StateVectorScalingMode.class, NewtonRaphsonParameters.DEFAULT_STATE_VECTOR_SCALING_MODE))
                .setMaxSlackBusCount(config.getIntProperty(MAX_SLACK_BUS_COUNT_PARAM_NAME, LfNetworkParameters.DEFAULT_MAX_SLACK_BUS_COUNT))
                .setDebugDir(config.getStringProperty(DEBUG_DIR_PARAM_NAME, LfNetworkParameters.DEBUG_DIR_DEFAULT_VALUE))
                .setIncrementalTransformerVoltageControlOuterLoopMaxTapShift(config.getIntProperty(INCREMENTAL_TRANSFORMER_VOLTAGE_CONTROL_OUTER_LOOP_MAX_TAP_SHIFT_PARAM_NAME, IncrementalTransformerVoltageControlOuterLoop.DEFAULT_MAX_TAP_SHIFT))
                .setSecondaryVoltageControl(config.getBooleanProperty(SECONDARY_VOLTAGE_CONTROL_PARAM_NAME, LfNetworkParameters.SECONDARY_VOLTAGE_CONTROL_DEFAULT_VALUE))
                .setReactiveLimitsMaxPqPvSwitch(config.getIntProperty(REACTIVE_LIMITS_MAX_SWITCH_PQ_PV_PARAM_NAME, ReactiveLimitsOuterLoop.MAX_SWITCH_PQ_PV))
                .setPhaseShifterControlMode(config.getEnumProperty(PHASE_SHIFTER_CONTROL_MODE_PARAM_NAME, PhaseShifterControlMode.class, PHASE_SHIFTER_CONTROL_MODE_DEFAULT_VALUE))
                .setAlwaysUpdateNetwork(config.getBooleanProperty(ALWAYS_UPDATE_NETWORK_PARAM_NAME, NewtonRaphsonParameters.ALWAYS_UPDATE_NETWORK_DEFAULT_VALUE))
                .setMostMeshedSlackBusSelectorMaxNominalVoltagePercentile(config.getDoubleProperty(MOST_MESHED_SLACK_BUS_SELECTOR_MAX_NOMINAL_VOLTAGE_PERCENTILE_PARAM_NAME, MostMeshedSlackBusSelector.MAX_NOMINAL_VOLTAGE_PERCENTILE_DEFAULT_VALUE))
                .setReportedFeatures(config.getEnumSetProperty(REPORTED_FEATURES_PARAM_NAME, ReportedFeatures.class, REPORTED_FEATURES_DEFAULT_VALUE))
                .setSlackBusCountryFilter(config.getEnumSetProperty(SLACK_BUS_COUNTRY_FILTER_PARAM_NAME, Country.class, LfNetworkParameters.SLACK_BUS_COUNTRY_FILTER_DEFAULT_VALUE))
                .setActionableSwitchesIds(new HashSet<>(config.getStringListProperty(ACTIONABLE_SWITCHES_IDS_PARAM_NAME, new ArrayList<>(ACTIONABLE_SWITCH_IDS_DEFAULT_VALUE))))
<<<<<<< HEAD
                .setLineSearchStateVectorScalingMaxIterations(config.getIntProperty(LINE_SEARCH_STATE_VECTOR_SCALING_MAX_ITERATIONS_PARAM_NAME, LineSearchStateVectorScaling.MAX_ITERATION_DEFAULT_VALUE))
                .setLineSearchStateVectorScalingStepFold(config.getDoubleProperty(LINE_SEARCH_STATE_VECTOR_SCALING_STEP_FOLD_PARAM_NAME, LineSearchStateVectorScaling.STEP_FOLD_DEFAULT_VALUE))
                .setLineSearchStateVectorScalingNormDecreaseUpperBoundFunctionType(config.getEnumProperty(LINE_SEARCH_STATE_VECTOR_SCALING_NORM_DECREASE_UPPER_BOUND_FUNCTION_TYPE_PARAM_NAME, LineSearchStateVectorScaling.NormDecreaseUpperBoundFunctionType.class, LineSearchStateVectorScaling.NORM_DECREASE_UPPER_BOUND_FUNCTION_TYPE_DEFAULT_VALUE))
=======
                .setAsymmetrical(config.getBooleanProperty(ASYMMETRICAL_PARAM_NAME, LfNetworkParameters.ASYMMETRICAL_DEFAULT_VALUE))
>>>>>>> 73c871f9
            );
        return parameters;
    }

    public static OpenLoadFlowParameters load(Map<String, String> properties) {
        return new OpenLoadFlowParameters().update(properties);
    }

    private static List<String> parseStringListProp(String prop) {
        return Arrays.asList(prop.split("[:,]"));
    }

    public OpenLoadFlowParameters update(Map<String, String> properties) {
        Optional.ofNullable(properties.get(SLACK_BUS_SELECTION_MODE_PARAM_NAME))
                .ifPresent(prop -> this.setSlackBusSelectionMode(SlackBusSelectionMode.valueOf(prop)));
        Optional.ofNullable(properties.get(SLACK_BUSES_IDS_PARAM_NAME))
                .ifPresent(prop -> this.setSlackBusesIds(parseStringListProp(prop)));
        Optional.ofNullable(properties.get(LOW_IMPEDANCE_BRANCH_MODE_PARAM_NAME))
                .ifPresent(prop -> this.setLowImpedanceBranchMode(LowImpedanceBranchMode.valueOf(prop)));
        Optional.ofNullable(properties.get(VOLTAGE_REMOTE_CONTROL_PARAM_NAME))
                .ifPresent(prop -> this.setVoltageRemoteControl(Boolean.parseBoolean(prop)));
        Optional.ofNullable(properties.get(THROWS_EXCEPTION_IN_CASE_OF_SLACK_DISTRIBUTION_FAILURE_PARAM_NAME))
                .ifPresent(prop -> this.setThrowsExceptionInCaseOfSlackDistributionFailure(Boolean.parseBoolean(prop)));
        Optional.ofNullable(properties.get(LOAD_POWER_FACTOR_CONSTANT_PARAM_NAME))
                .ifPresent(prop -> this.setLoadPowerFactorConstant(Boolean.parseBoolean(prop)));
        Optional.ofNullable(properties.get(PLAUSIBLE_ACTIVE_POWER_LIMIT_PARAM_NAME))
                .ifPresent(prop -> this.setPlausibleActivePowerLimit(Double.parseDouble(prop)));
        Optional.ofNullable(properties.get(NEWTONRAPHSON_STOPPING_CRITERIA_TYPE_PARAM_NAME))
                .ifPresent(prop -> this.setNewtonRaphsonStoppingCriteriaType(NewtonRaphsonStoppingCriteriaType.valueOf(prop)));
        Optional.ofNullable(properties.get(MAX_ACTIVE_POWER_MISMATCH_PARAM_NAME))
                .ifPresent(prop -> this.setMaxActivePowerMismatch(Double.parseDouble(prop)));
        Optional.ofNullable(properties.get(MAX_REACTIVE_POWER_MISMATCH_PARAM_NAME))
                .ifPresent(prop -> this.setMaxReactivePowerMismatch(Double.parseDouble(prop)));
        Optional.ofNullable(properties.get(MAX_VOLTAGE_MISMATCH_PARAM_NAME))
                .ifPresent(prop -> this.setMaxVoltageMismatch(Double.parseDouble(prop)));
        Optional.ofNullable(properties.get(MAX_ANGLE_MISMATCH_PARAM_NAME))
                .ifPresent(prop -> this.setMaxAngleMismatch(Double.parseDouble(prop)));
        Optional.ofNullable(properties.get(MAX_RATIO_MISMATCH_PARAM_NAME))
                .ifPresent(prop -> this.setMaxRatioMismatch(Double.parseDouble(prop)));
        Optional.ofNullable(properties.get(MAX_SUSCEPTANCE_MISMATCH_PARAM_NAME))
                .ifPresent(prop -> this.setMaxSusceptanceMismatch(Double.parseDouble(prop)));
        Optional.ofNullable(properties.get(SLACK_BUS_P_MAX_MISMATCH_PARAM_NAME))
                .ifPresent(prop -> this.setSlackBusPMaxMismatch(Double.parseDouble(prop)));
        Optional.ofNullable(properties.get(VOLTAGE_PER_REACTIVE_POWER_CONTROL_PARAM_NAME))
                .ifPresent(prop -> this.setVoltagePerReactivePowerControl(Boolean.parseBoolean(prop)));
        Optional.ofNullable(properties.get(REACTIVE_POWER_REMOTE_CONTROL_PARAM_NAME))
                .ifPresent(prop -> this.setReactivePowerRemoteControl(Boolean.parseBoolean(prop)));
        Optional.ofNullable(properties.get(MAX_NEWTON_RAPHSON_ITERATIONS_PARAM_NAME))
                .ifPresent(prop -> this.setMaxNewtonRaphsonIterations(Integer.parseInt(prop)));
        Optional.ofNullable(properties.get(MAX_OUTER_LOOP_ITERATIONS_PARAM_NAME))
                .ifPresent(prop -> this.setMaxOuterLoopIterations(Integer.parseInt(prop)));
        Optional.ofNullable(properties.get(NEWTON_RAPHSON_CONV_EPS_PER_EQ_PARAM_NAME))
                .ifPresent(prop -> this.setNewtonRaphsonConvEpsPerEq(Double.parseDouble(prop)));
        Optional.ofNullable(properties.get(VOLTAGE_INIT_MODE_OVERRIDE_PARAM_NAME))
                .ifPresent(prop -> this.setVoltageInitModeOverride(VoltageInitModeOverride.valueOf(prop)));
        Optional.ofNullable(properties.get(TRANSFORMER_VOLTAGE_CONTROL_MODE_PARAM_NAME))
                .ifPresent(prop -> this.setTransformerVoltageControlMode(TransformerVoltageControlMode.valueOf(prop)));
        Optional.ofNullable(properties.get(SHUNT_VOLTAGE_CONTROL_MODE_PARAM_NAME))
                .ifPresent(prop -> this.setShuntVoltageControlMode(ShuntVoltageControlMode.valueOf(prop)));
        Optional.ofNullable(properties.get(MIN_PLAUSIBLE_TARGET_VOLTAGE_PARAM_NAME))
                .ifPresent(prop -> this.setMinPlausibleTargetVoltage(Double.parseDouble(prop)));
        Optional.ofNullable(properties.get(MAX_PLAUSIBLE_TARGET_VOLTAGE_PARAM_NAME))
                .ifPresent(prop -> this.setMaxPlausibleTargetVoltage(Double.parseDouble(prop)));
        Optional.ofNullable(properties.get(MIN_REALISTIC_VOLTAGE_PARAM_NAME))
                .ifPresent(prop -> this.setMinRealisticVoltage(Double.parseDouble(prop)));
        Optional.ofNullable(properties.get(MAX_REALISTIC_VOLTAGE_PARAM_NAME))
                .ifPresent(prop -> this.setMaxRealisticVoltage(Double.parseDouble(prop)));
        Optional.ofNullable(properties.get(REACTIVE_RANGE_CHECK_MODE_PARAM_NAME))
                .ifPresent(prop -> this.setReactiveRangeCheckMode(ReactiveRangeCheckMode.valueOf(prop)));
        Optional.ofNullable(properties.get(LOW_IMPEDANCE_THRESHOLD_PARAM_NAME))
                .ifPresent(prop -> this.setLowImpedanceThreshold(Double.parseDouble(prop)));
        Optional.ofNullable(properties.get(NETWORK_CACHE_ENABLED_PARAM_NAME))
                .ifPresent(prop -> this.setNetworkCacheEnabled(Boolean.parseBoolean(prop)));
        Optional.ofNullable(properties.get(SVC_VOLTAGE_MONITORING_PARAM_NAME))
                .ifPresent(prop -> this.setSvcVoltageMonitoring(Boolean.parseBoolean(prop)));
        Optional.ofNullable(properties.get(STATE_VECTOR_SCALING_MODE_PARAM_NAME))
                .ifPresent(prop -> this.setStateVectorScalingMode(StateVectorScalingMode.valueOf(prop)));
        Optional.ofNullable(properties.get(MAX_SLACK_BUS_COUNT_PARAM_NAME))
                .ifPresent(prop -> this.setMaxSlackBusCount(Integer.parseInt(prop)));
        Optional.ofNullable(properties.get(DEBUG_DIR_PARAM_NAME))
                .ifPresent(this::setDebugDir);
        Optional.ofNullable(properties.get(INCREMENTAL_TRANSFORMER_VOLTAGE_CONTROL_OUTER_LOOP_MAX_TAP_SHIFT_PARAM_NAME))
                .ifPresent(prop -> this.setIncrementalTransformerVoltageControlOuterLoopMaxTapShift(Integer.parseInt(prop)));
        Optional.ofNullable(properties.get(SECONDARY_VOLTAGE_CONTROL_PARAM_NAME))
                .ifPresent(prop -> this.setSecondaryVoltageControl(Boolean.parseBoolean(prop)));
        Optional.ofNullable(properties.get(REACTIVE_LIMITS_MAX_SWITCH_PQ_PV_PARAM_NAME))
                .ifPresent(prop -> this.setReactiveLimitsMaxPqPvSwitch(Integer.parseInt(prop)));
        Optional.ofNullable(properties.get(PHASE_SHIFTER_CONTROL_MODE_PARAM_NAME))
                .ifPresent(prop -> this.setPhaseShifterControlMode(PhaseShifterControlMode.valueOf(prop)));
        Optional.ofNullable(properties.get(ALWAYS_UPDATE_NETWORK_PARAM_NAME))
                .ifPresent(prop -> this.setAlwaysUpdateNetwork(Boolean.parseBoolean(prop)));
        Optional.ofNullable(properties.get(MOST_MESHED_SLACK_BUS_SELECTOR_MAX_NOMINAL_VOLTAGE_PERCENTILE_PARAM_NAME))
                .ifPresent(prop -> this.setMostMeshedSlackBusSelectorMaxNominalVoltagePercentile(Double.parseDouble(prop)));
        Optional.ofNullable(properties.get(REPORTED_FEATURES_PARAM_NAME))
                .ifPresent(prop -> this.setReportedFeatures(
                        parseStringListProp(prop).stream()
                        .map(ReportedFeatures::valueOf)
                        .collect(Collectors.toSet())));
        Optional.ofNullable(properties.get(SLACK_BUS_COUNTRY_FILTER_PARAM_NAME))
                .ifPresent(prop -> this.setSlackBusCountryFilter(parseStringListProp(prop).stream().map(Country::valueOf).collect(Collectors.toSet())));
        Optional.ofNullable(properties.get(ACTIONABLE_SWITCHES_IDS_PARAM_NAME))
                .ifPresent(prop -> this.setActionableSwitchesIds(new HashSet<>(parseStringListProp(prop))));
<<<<<<< HEAD
        Optional.ofNullable(properties.get(LINE_SEARCH_STATE_VECTOR_SCALING_MAX_ITERATIONS_PARAM_NAME))
                .ifPresent(prop -> this.setLineSearchStateVectorScalingMaxIterations(Integer.parseInt(prop)));
        Optional.ofNullable(properties.get(LINE_SEARCH_STATE_VECTOR_SCALING_STEP_FOLD_PARAM_NAME))
                .ifPresent(prop -> this.setLineSearchStateVectorScalingStepFold(Double.parseDouble(prop)));
        Optional.ofNullable(properties.get(LINE_SEARCH_STATE_VECTOR_SCALING_NORM_DECREASE_UPPER_BOUND_FUNCTION_TYPE_PARAM_NAME))
                .ifPresent(prop -> this.setLineSearchStateVectorScalingNormDecreaseUpperBoundFunctionType(LineSearchStateVectorScaling.NormDecreaseUpperBoundFunctionType.valueOf(prop)));
=======
        Optional.ofNullable(properties.get(ASYMMETRICAL_PARAM_NAME))
                .ifPresent(prop -> this.setAsymmetrical(Boolean.parseBoolean(prop)));
>>>>>>> 73c871f9
        return this;
    }

    public Map<String, Object> toMap() {
<<<<<<< HEAD
        Map<String, Object> map = new LinkedHashMap<>(46);
=======
        Map<String, Object> map = new LinkedHashMap<>(44);
>>>>>>> 73c871f9
        map.put(SLACK_BUS_SELECTION_MODE_PARAM_NAME, slackBusSelectionMode);
        map.put(SLACK_BUSES_IDS_PARAM_NAME, slackBusesIds);
        map.put(THROWS_EXCEPTION_IN_CASE_OF_SLACK_DISTRIBUTION_FAILURE_PARAM_NAME, throwsExceptionInCaseOfSlackDistributionFailure);
        map.put(VOLTAGE_REMOTE_CONTROL_PARAM_NAME, voltageRemoteControl);
        map.put(LOW_IMPEDANCE_BRANCH_MODE_PARAM_NAME, lowImpedanceBranchMode);
        map.put(LOAD_POWER_FACTOR_CONSTANT_PARAM_NAME, loadPowerFactorConstant);
        map.put(PLAUSIBLE_ACTIVE_POWER_LIMIT_PARAM_NAME, plausibleActivePowerLimit);
        map.put(NEWTONRAPHSON_STOPPING_CRITERIA_TYPE_PARAM_NAME, newtonRaphsonStoppingCriteriaType);
        map.put(SLACK_BUS_P_MAX_MISMATCH_PARAM_NAME, slackBusPMaxMismatch);
        map.put(MAX_ACTIVE_POWER_MISMATCH_PARAM_NAME, maxActivePowerMismatch);
        map.put(MAX_REACTIVE_POWER_MISMATCH_PARAM_NAME, maxReactivePowerMismatch);
        map.put(MAX_VOLTAGE_MISMATCH_PARAM_NAME, maxVoltageMismatch);
        map.put(MAX_ANGLE_MISMATCH_PARAM_NAME, maxAngleMismatch);
        map.put(MAX_RATIO_MISMATCH_PARAM_NAME, maxRatioMismatch);
        map.put(MAX_SUSCEPTANCE_MISMATCH_PARAM_NAME, maxSusceptanceMismatch);
        map.put(VOLTAGE_PER_REACTIVE_POWER_CONTROL_PARAM_NAME, voltagePerReactivePowerControl);
        map.put(REACTIVE_POWER_REMOTE_CONTROL_PARAM_NAME, reactivePowerRemoteControl);
        map.put(MAX_NEWTON_RAPHSON_ITERATIONS_PARAM_NAME, maxNewtonRaphsonIterations);
        map.put(MAX_OUTER_LOOP_ITERATIONS_PARAM_NAME, maxOuterLoopIterations);
        map.put(NEWTON_RAPHSON_CONV_EPS_PER_EQ_PARAM_NAME, newtonRaphsonConvEpsPerEq);
        map.put(VOLTAGE_INIT_MODE_OVERRIDE_PARAM_NAME, voltageInitModeOverride);
        map.put(TRANSFORMER_VOLTAGE_CONTROL_MODE_PARAM_NAME, transformerVoltageControlMode);
        map.put(SHUNT_VOLTAGE_CONTROL_MODE_PARAM_NAME, shuntVoltageControlMode);
        map.put(MIN_PLAUSIBLE_TARGET_VOLTAGE_PARAM_NAME, minPlausibleTargetVoltage);
        map.put(MAX_PLAUSIBLE_TARGET_VOLTAGE_PARAM_NAME, maxPlausibleTargetVoltage);
        map.put(MIN_REALISTIC_VOLTAGE_PARAM_NAME, minRealisticVoltage);
        map.put(MAX_REALISTIC_VOLTAGE_PARAM_NAME, maxRealisticVoltage);
        map.put(REACTIVE_RANGE_CHECK_MODE_PARAM_NAME, reactiveRangeCheckMode);
        map.put(LOW_IMPEDANCE_THRESHOLD_PARAM_NAME, lowImpedanceThreshold);
        map.put(NETWORK_CACHE_ENABLED_PARAM_NAME, networkCacheEnabled);
        map.put(SVC_VOLTAGE_MONITORING_PARAM_NAME, svcVoltageMonitoring);
        map.put(STATE_VECTOR_SCALING_MODE_PARAM_NAME, stateVectorScalingMode);
        map.put(MAX_SLACK_BUS_COUNT_PARAM_NAME, maxSlackBusCount);
        map.put(DEBUG_DIR_PARAM_NAME, debugDir);
        map.put(INCREMENTAL_TRANSFORMER_VOLTAGE_CONTROL_OUTER_LOOP_MAX_TAP_SHIFT_PARAM_NAME, incrementalTransformerVoltageControlOuterLoopMaxTapShift);
        map.put(SECONDARY_VOLTAGE_CONTROL_PARAM_NAME, secondaryVoltageControl);
        map.put(REACTIVE_LIMITS_MAX_SWITCH_PQ_PV_PARAM_NAME, reactiveLimitsMaxPqPvSwitch);
        map.put(PHASE_SHIFTER_CONTROL_MODE_PARAM_NAME, phaseShifterControlMode);
        map.put(ALWAYS_UPDATE_NETWORK_PARAM_NAME, alwaysUpdateNetwork);
        map.put(MOST_MESHED_SLACK_BUS_SELECTOR_MAX_NOMINAL_VOLTAGE_PERCENTILE_PARAM_NAME, mostMeshedSlackBusSelectorMaxNominalVoltagePercentile);
        map.put(REPORTED_FEATURES_PARAM_NAME, reportedFeatures);
        map.put(SLACK_BUS_COUNTRY_FILTER_PARAM_NAME, slackBusCountryFilter);
        map.put(ACTIONABLE_SWITCHES_IDS_PARAM_NAME, actionableSwitchesIds);
<<<<<<< HEAD
        map.put(LINE_SEARCH_STATE_VECTOR_SCALING_MAX_ITERATIONS_PARAM_NAME, lineSearchStateVectorScalingMaxIterations);
        map.put(LINE_SEARCH_STATE_VECTOR_SCALING_STEP_FOLD_PARAM_NAME, lineSearchStateVectorScalingStepFold);
        map.put(LINE_SEARCH_STATE_VECTOR_SCALING_NORM_DECREASE_UPPER_BOUND_FUNCTION_TYPE_PARAM_NAME, lineSearchStateVectorScalingNormDecreaseUpperBoundFunctionType);
=======
        map.put(ASYMMETRICAL_PARAM_NAME, asymmetrical);
>>>>>>> 73c871f9
        return map;
    }

    @Override
    public String toString() {
        return "OpenLoadFlowParameters(" + toMap().entrySet().stream().map(e -> e.getKey() + "=" + e.getValue()).collect(Collectors.joining(", ")) + ")";
    }

    public static OpenLoadFlowParameters get(LoadFlowParameters parameters) {
        OpenLoadFlowParameters parametersExt = parameters.getExtension(OpenLoadFlowParameters.class);
        if (parametersExt == null) {
            parametersExt = new OpenLoadFlowParameters();
        }
        return parametersExt;
    }

    private static OpenLoadFlowParameters create(LoadFlowParameters parameters, Supplier<OpenLoadFlowParameters> parametersExtSupplier) {
        Objects.requireNonNull(parameters);
        OpenLoadFlowParameters parametersExt = parametersExtSupplier.get();
        parameters.addExtension(OpenLoadFlowParameters.class, parametersExt);
        return parametersExt;
    }

    public static OpenLoadFlowParameters create(LoadFlowParameters parameters) {
        return create(parameters, OpenLoadFlowParameters::new);
    }

    public static OpenLoadFlowParameters load(LoadFlowParameters parameters) {
        return create(parameters, OpenLoadFlowParameters::load);
    }

    public static void log(LoadFlowParameters parameters, OpenLoadFlowParameters parametersExt) {
        if (LOGGER.isInfoEnabled()) {
            AsciiTable at = new AsciiTable();
            at.addRule();
            at.addRow("Name", "Value");
            at.addRule();
            for (var e : parameters.toMap().entrySet()) {
                at.addRow(e.getKey(), e.getValue());
            }
            for (var e : parametersExt.toMap().entrySet()) {
                at.addRow(e.getKey(), Objects.toString(e.getValue(), ""));
            }
            at.addRule();
            at.getRenderer().setCWC(new CWC_LongestWord());
            at.setPaddingLeftRight(1, 1);
            LOGGER.info("Parameters:\n{}", at.render());
        }
    }

    static VoltageInitializer getVoltageInitializer(LoadFlowParameters parameters, LfNetworkParameters networkParameters, MatrixFactory matrixFactory) {
        switch (parameters.getVoltageInitMode()) {
            case UNIFORM_VALUES:
                return new UniformValueVoltageInitializer();
            case PREVIOUS_VALUES:
                return new PreviousValueVoltageInitializer();
            case DC_VALUES:
                return new DcValueVoltageInitializer(networkParameters, parameters.isDistributedSlack(), parameters.getBalanceType(), parameters.isDcUseTransformerRatio(), matrixFactory);
            default:
                throw new UnsupportedOperationException("Unsupported voltage init mode: " + parameters.getVoltageInitMode());
        }
    }

    static VoltageInitializer getExtendedVoltageInitializer(LoadFlowParameters parameters, OpenLoadFlowParameters parametersExt,
                                                            LfNetworkParameters networkParameters, MatrixFactory matrixFactory) {
        switch (parametersExt.getVoltageInitModeOverride()) {
            case NONE:
                return getVoltageInitializer(parameters, networkParameters, matrixFactory);

            case VOLTAGE_MAGNITUDE:
                return new VoltageMagnitudeInitializer(parameters.isTransformerVoltageControlOn(), matrixFactory, networkParameters.getLowImpedanceThreshold());

            case FULL_VOLTAGE:
                return new FullVoltageInitializer(new VoltageMagnitudeInitializer(parameters.isTransformerVoltageControlOn(), matrixFactory, networkParameters.getLowImpedanceThreshold()),
                        new DcValueVoltageInitializer(networkParameters,
                                                      parameters.isDistributedSlack(),
                                                      parameters.getBalanceType(),
                                                      parameters.isDcUseTransformerRatio(),
                                                      matrixFactory));

            default:
                throw new PowsyblException("Unknown voltage init mode override: " + parametersExt.getVoltageInitModeOverride());
        }
    }

    static LfNetworkParameters getNetworkParameters(LoadFlowParameters parameters, OpenLoadFlowParameters parametersExt,
                                                    SlackBusSelector slackBusSelector, GraphConnectivityFactory<LfBus, LfBranch> connectivityFactory,
                                                    boolean breakers) {
        return new LfNetworkParameters()
                .setSlackBusSelector(slackBusSelector)
                .setConnectivityFactory(connectivityFactory)
                .setGeneratorVoltageRemoteControl(parametersExt.hasVoltageRemoteControl())
                .setMinImpedance(parametersExt.getLowImpedanceBranchMode() == OpenLoadFlowParameters.LowImpedanceBranchMode.REPLACE_BY_MIN_IMPEDANCE_LINE)
                .setTwtSplitShuntAdmittance(parameters.isTwtSplitShuntAdmittance())
                .setBreakers(breakers)
                .setPlausibleActivePowerLimit(parametersExt.getPlausibleActivePowerLimit())
                .setComputeMainConnectedComponentOnly(parameters.getConnectedComponentMode() == LoadFlowParameters.ConnectedComponentMode.MAIN)
                .setCountriesToBalance(parameters.getCountriesToBalance())
                .setDistributedOnConformLoad(parameters.isDistributedSlack() && parameters.getBalanceType() == LoadFlowParameters.BalanceType.PROPORTIONAL_TO_CONFORM_LOAD)
                .setPhaseControl(parameters.isPhaseShifterRegulationOn())
                .setTransformerVoltageControl(parameters.isTransformerVoltageControlOn())
                .setVoltagePerReactivePowerControl(parametersExt.isVoltagePerReactivePowerControl())
                .setReactivePowerRemoteControl(parametersExt.hasReactivePowerRemoteControl())
                .setLoadFlowModel(parameters.isDc() ? LoadFlowModel.DC : LoadFlowModel.AC)
                .setShuntVoltageControl(parameters.isShuntCompensatorVoltageControlOn())
                .setReactiveLimits(parameters.isUseReactiveLimits())
                .setHvdcAcEmulation(parameters.isHvdcAcEmulation())
                .setMinPlausibleTargetVoltage(parametersExt.getMinPlausibleTargetVoltage())
                .setMaxPlausibleTargetVoltage(parametersExt.getMaxPlausibleTargetVoltage())
                .setReactiveRangeCheckMode(parametersExt.getReactiveRangeCheckMode())
                .setLowImpedanceThreshold(parametersExt.getLowImpedanceThreshold())
                .setSvcVoltageMonitoring(parametersExt.isSvcVoltageMonitoring())
                .setMaxSlackBusCount(parametersExt.getMaxSlackBusCount())
                .setDebugDir(parametersExt.getDebugDir())
                .setSecondaryVoltageControl(parametersExt.isSecondaryVoltageControl())
                .setCacheEnabled(parametersExt.isNetworkCacheEnabled())
                .setAsymmetrical(parametersExt.isAsymmetrical());
    }

    public static AcLoadFlowParameters createAcParameters(Network network, LoadFlowParameters parameters, OpenLoadFlowParameters parametersExt,
                                                          MatrixFactory matrixFactory, GraphConnectivityFactory<LfBus, LfBranch> connectivityFactory) {
        return createAcParameters(network, parameters, parametersExt, matrixFactory, connectivityFactory, false, false);
    }

    public static AcLoadFlowParameters createAcParameters(Network network, LoadFlowParameters parameters, OpenLoadFlowParameters parametersExt,
                                                          MatrixFactory matrixFactory, GraphConnectivityFactory<LfBus, LfBranch> connectivityFactory,
                                                          boolean breakers, boolean forceA1Var) {
        AcLoadFlowParameters acParameters = createAcParameters(parameters, parametersExt, matrixFactory, connectivityFactory, breakers, forceA1Var);
        if (parameters.isReadSlackBus()) {
            acParameters.getNetworkParameters().setSlackBusSelector(new NetworkSlackBusSelector(network, parametersExt.getSlackBusCountryFilter(),
                    acParameters.getNetworkParameters().getSlackBusSelector()));
        }
        return acParameters;
    }

    private static NewtonRaphsonStoppingCriteria createNewtonRaphsonStoppingCriteria(OpenLoadFlowParameters parametersExt) {
        switch (parametersExt.getNewtonRaphsonStoppingCriteriaType()) {
            case UNIFORM_CRITERIA:
                return new DefaultNewtonRaphsonStoppingCriteria(parametersExt.getNewtonRaphsonConvEpsPerEq());
            case PER_EQUATION_TYPE_CRITERIA:
                return new PerEquationTypeStoppingCriteria(parametersExt.getMaxActivePowerMismatch(),
                        parametersExt.getMaxReactivePowerMismatch(), parametersExt.getMaxVoltageMismatch(),
                        parametersExt.getMaxAngleMismatch(), parametersExt.getMaxRatioMismatch(),
                        parametersExt.getMaxSusceptanceMismatch());
            default:
                throw new PowsyblException("Unknown Newton Raphson stopping criteria type: " + parametersExt.getNewtonRaphsonStoppingCriteriaType());
        }
    }

    public static AcLoadFlowParameters createAcParameters(LoadFlowParameters parameters, OpenLoadFlowParameters parametersExt,
                                                          MatrixFactory matrixFactory, GraphConnectivityFactory<LfBus, LfBranch> connectivityFactory,
                                                          boolean breakers, boolean forceA1Var) {
        SlackBusSelector slackBusSelector = SlackBusSelector.fromMode(parametersExt.getSlackBusSelectionMode(), parametersExt.getSlackBusesIds(),
                parametersExt.getPlausibleActivePowerLimit(), parametersExt.getMostMeshedSlackBusSelectorMaxNominalVoltagePercentile(), parametersExt.getSlackBusCountryFilter());

        var networkParameters = getNetworkParameters(parameters, parametersExt, slackBusSelector, connectivityFactory, breakers);

        var equationSystemCreationParameters = new AcEquationSystemCreationParameters(forceA1Var);

        VoltageInitializer voltageInitializer = getExtendedVoltageInitializer(parameters, parametersExt, networkParameters, matrixFactory);

        var newtonRaphsonParameters = new NewtonRaphsonParameters()
                .setStoppingCriteria(createNewtonRaphsonStoppingCriteria(parametersExt))
                .setMaxIterations(parametersExt.getMaxNewtonRaphsonIterations())
                .setMinRealisticVoltage(parametersExt.getMinRealisticVoltage())
                .setMaxRealisticVoltage(parametersExt.getMaxRealisticVoltage())
                .setStateVectorScalingMode(parametersExt.getStateVectorScalingMode())
                .setAlwaysUpdateNetwork(parametersExt.isAlwaysUpdateNetwork())
                .setLineSearchStateVectorScalingMaxIterations(parametersExt.getLineSearchStateVectorScalingMaxIterations())
                .setLineSearchStateVectorScalingStepFold(parametersExt.getLineSearchStateVectorScalingStepFold())
                .setLineSearchStateVectorScalingNormDecreaseUpperBoundFunctionType(parametersExt.getLineSearchStateVectorScalingNormDecreaseUpperBoundFunctionType());

        AcOuterLoopConfig outerLoopConfig = AcOuterLoopConfig.findOuterLoopConfig(new DefaultAcOuterLoopConfig());
        List<AcOuterLoop> outerLoops = outerLoopConfig.configure(parameters, parametersExt);

        return new AcLoadFlowParameters(networkParameters,
                                        equationSystemCreationParameters,
                                        newtonRaphsonParameters,
                                        outerLoops,
                                        parametersExt.getMaxOuterLoopIterations(),
                                        matrixFactory,
                                        voltageInitializer,
                                        parametersExt.isAsymmetrical());
    }

    public static DcLoadFlowParameters createDcParameters(Network network, LoadFlowParameters parameters, OpenLoadFlowParameters parametersExt,
                                                          MatrixFactory matrixFactory, GraphConnectivityFactory<LfBus, LfBranch> connectivityFactory,
                                                          boolean forcePhaseControlOffAndAddAngle1Var) {
        var dcParameters = createDcParameters(parameters, parametersExt, matrixFactory, connectivityFactory, forcePhaseControlOffAndAddAngle1Var);
        if (parameters.isReadSlackBus()) {
            dcParameters.getNetworkParameters().setSlackBusSelector(new NetworkSlackBusSelector(network, parametersExt.getSlackBusCountryFilter(),
                    dcParameters.getNetworkParameters().getSlackBusSelector()));
        }
        return dcParameters;
    }

    public static DcLoadFlowParameters createDcParameters(LoadFlowParameters parameters, OpenLoadFlowParameters parametersExt,
                                                          MatrixFactory matrixFactory, GraphConnectivityFactory<LfBus, LfBranch> connectivityFactory,
                                                          boolean forcePhaseControlOffAndAddAngle1Var) {
        SlackBusSelector slackBusSelector = SlackBusSelector.fromMode(parametersExt.getSlackBusSelectionMode(), parametersExt.getSlackBusesIds(),
                parametersExt.getPlausibleActivePowerLimit(), parametersExt.getMostMeshedSlackBusSelectorMaxNominalVoltagePercentile(), parametersExt.getSlackBusCountryFilter());

        var networkParameters = new LfNetworkParameters()
                .setSlackBusSelector(slackBusSelector)
                .setConnectivityFactory(connectivityFactory)
                .setGeneratorVoltageRemoteControl(false)
                .setMinImpedance(parametersExt.getLowImpedanceBranchMode() == OpenLoadFlowParameters.LowImpedanceBranchMode.REPLACE_BY_MIN_IMPEDANCE_LINE)
                .setTwtSplitShuntAdmittance(false)
                .setBreakers(false)
                .setPlausibleActivePowerLimit(parametersExt.getPlausibleActivePowerLimit())
                .setComputeMainConnectedComponentOnly(parameters.getConnectedComponentMode() == LoadFlowParameters.ConnectedComponentMode.MAIN)
                .setCountriesToBalance(parameters.getCountriesToBalance())
                .setDistributedOnConformLoad(parameters.isDistributedSlack() && parameters.getBalanceType() == LoadFlowParameters.BalanceType.PROPORTIONAL_TO_CONFORM_LOAD)
                .setPhaseControl(false)
                .setTransformerVoltageControl(false)
                .setVoltagePerReactivePowerControl(false)
                .setReactivePowerRemoteControl(false)
                .setLoadFlowModel(LoadFlowModel.DC)
                .setShuntVoltageControl(false)
                .setReactiveLimits(false)
                .setHvdcAcEmulation(false) // FIXME
                .setMinPlausibleTargetVoltage(parametersExt.getMinPlausibleTargetVoltage())
                .setMaxPlausibleTargetVoltage(parametersExt.getMaxPlausibleTargetVoltage())
                .setReactiveRangeCheckMode(ReactiveRangeCheckMode.MAX) // not useful for DC.
                .setLowImpedanceThreshold(parametersExt.getLowImpedanceThreshold())
                .setSvcVoltageMonitoring(false)
                .setMaxSlackBusCount(1);

        var equationSystemCreationParameters = new DcEquationSystemCreationParameters(true,
                                                                                      forcePhaseControlOffAndAddAngle1Var,
                                                                                      parameters.isDcUseTransformerRatio());

        return new DcLoadFlowParameters(networkParameters,
                                        equationSystemCreationParameters,
                                        matrixFactory,
                                        parameters.isDistributedSlack(),
                                        parameters.getBalanceType(),
                                        true);
    }

    public static boolean equals(LoadFlowParameters parameters1, LoadFlowParameters parameters2) {
        Objects.requireNonNull(parameters1);
        Objects.requireNonNull(parameters2);
        boolean equals = parameters1.getVoltageInitMode() == parameters2.getVoltageInitMode() &&
                parameters1.isTransformerVoltageControlOn() == parameters2.isTransformerVoltageControlOn() &&
                parameters1.isUseReactiveLimits() == parameters2.isUseReactiveLimits() &&
                parameters1.isPhaseShifterRegulationOn() == parameters2.isPhaseShifterRegulationOn() &&
                parameters1.isTwtSplitShuntAdmittance() == parameters2.isTwtSplitShuntAdmittance() &&
                parameters1.isShuntCompensatorVoltageControlOn() == parameters2.isShuntCompensatorVoltageControlOn() &&
                parameters1.isReadSlackBus() == parameters2.isReadSlackBus() &&
                parameters1.isWriteSlackBus() == parameters2.isWriteSlackBus() &&
                parameters1.isDc() == parameters2.isDc() &&
                parameters1.isDistributedSlack() == parameters2.isDistributedSlack() &&
                parameters1.getBalanceType() == parameters2.getBalanceType() &&
                parameters1.isDcUseTransformerRatio() == parameters2.isDcUseTransformerRatio() &&
                parameters1.getCountriesToBalance().equals(parameters2.getCountriesToBalance()) &&
                parameters1.getConnectedComponentMode() == parameters2.getConnectedComponentMode() &&
                parameters1.isHvdcAcEmulation() == parameters2.isHvdcAcEmulation() &&
                parameters1.getDcPowerFactor() == parameters2.getDcPowerFactor();
        if (!equals) {
            return false;
        }

        OpenLoadFlowParameters extension1 = parameters1.getExtension(OpenLoadFlowParameters.class);
        OpenLoadFlowParameters extension2 = parameters2.getExtension(OpenLoadFlowParameters.class);
        if (extension1 == null && extension2 == null) {
            return true;
        }
        if (extension1 == null) {
            return false;
        }
        if (extension2 == null) {
            return false;
        }

        return extension1.getSlackBusSelectionMode() == extension2.getSlackBusSelectionMode() &&
                extension1.getSlackBusesIds().equals(extension2.getSlackBusesIds()) &&
                extension1.isThrowsExceptionInCaseOfSlackDistributionFailure() == extension2.isThrowsExceptionInCaseOfSlackDistributionFailure() &&
                extension1.hasVoltageRemoteControl() == extension2.hasVoltageRemoteControl() &&
                extension1.getLowImpedanceBranchMode() == extension2.getLowImpedanceBranchMode() &&
                extension1.isLoadPowerFactorConstant() == extension2.isLoadPowerFactorConstant() &&
                extension1.getPlausibleActivePowerLimit() == extension2.getPlausibleActivePowerLimit() &&
                extension1.getSlackBusPMaxMismatch() == extension2.getSlackBusPMaxMismatch() &&
                extension1.isVoltagePerReactivePowerControl() == extension2.isVoltagePerReactivePowerControl() &&
                extension1.hasReactivePowerRemoteControl() == extension2.hasReactivePowerRemoteControl() &&
                extension1.getMaxNewtonRaphsonIterations() == extension2.getMaxNewtonRaphsonIterations() &&
                extension1.getMaxOuterLoopIterations() == extension2.getMaxOuterLoopIterations() &&
                extension1.getNewtonRaphsonConvEpsPerEq() == extension2.getNewtonRaphsonConvEpsPerEq() &&
                extension1.getVoltageInitModeOverride() == extension2.getVoltageInitModeOverride() &&
                extension1.getTransformerVoltageControlMode() == extension2.getTransformerVoltageControlMode() &&
                extension1.getShuntVoltageControlMode() == extension2.getShuntVoltageControlMode() &&
                extension1.getMinPlausibleTargetVoltage() == extension2.getMinPlausibleTargetVoltage() &&
                extension1.getMaxPlausibleTargetVoltage() == extension2.getMaxPlausibleTargetVoltage() &&
                extension1.getMinRealisticVoltage() == extension2.getMinRealisticVoltage() &&
                extension1.getMaxRealisticVoltage() == extension2.getMaxRealisticVoltage() &&
                extension1.getReactiveRangeCheckMode() == extension2.getReactiveRangeCheckMode() &&
                extension1.getLowImpedanceThreshold() == extension2.getLowImpedanceThreshold() &&
                extension1.isNetworkCacheEnabled() == extension2.isNetworkCacheEnabled() &&
                extension1.isSvcVoltageMonitoring() == extension2.isSvcVoltageMonitoring() &&
                extension1.getStateVectorScalingMode() == extension2.getStateVectorScalingMode() &&
                extension1.getMaxSlackBusCount() == extension2.getMaxSlackBusCount() &&
                Objects.equals(extension1.getDebugDir(), extension2.getDebugDir()) &&
                extension1.getIncrementalTransformerVoltageControlOuterLoopMaxTapShift() == extension2.getIncrementalTransformerVoltageControlOuterLoopMaxTapShift() &&
                extension1.isSecondaryVoltageControl() == extension2.isSecondaryVoltageControl() &&
                extension1.getReactiveLimitsMaxPqPvSwitch() == extension2.getReactiveLimitsMaxPqPvSwitch() &&
                extension1.getPhaseShifterControlMode() == extension2.getPhaseShifterControlMode() &&
                extension1.isAlwaysUpdateNetwork() == extension2.isAlwaysUpdateNetwork() &&
                extension1.getMostMeshedSlackBusSelectorMaxNominalVoltagePercentile() == extension2.getMostMeshedSlackBusSelectorMaxNominalVoltagePercentile() &&
                extension1.getReportedFeatures().equals(extension2.getReportedFeatures()) &&
                extension1.getSlackBusCountryFilter().equals(extension2.getSlackBusCountryFilter()) &&
<<<<<<< HEAD
                extension1.getLineSearchStateVectorScalingMaxIterations() == extension2.getLineSearchStateVectorScalingMaxIterations() &&
                extension1.getLineSearchStateVectorScalingStepFold() == extension2.getLineSearchStateVectorScalingStepFold() &&
                extension1.getLineSearchStateVectorScalingNormDecreaseUpperBoundFunctionType() == extension2.getLineSearchStateVectorScalingNormDecreaseUpperBoundFunctionType();
=======
                extension1.getActionableSwitchesIds().equals(extension2.getActionableSwitchesIds()) &&
                extension1.isAsymmetrical() == extension2.isAsymmetrical();
>>>>>>> 73c871f9
    }

    public static LoadFlowParameters clone(LoadFlowParameters parameters) {
        Objects.requireNonNull(parameters);
        LoadFlowParameters parameters2 = new LoadFlowParameters()
                .setVoltageInitMode(parameters.getVoltageInitMode())
                .setTransformerVoltageControlOn(parameters.isTransformerVoltageControlOn())
                .setUseReactiveLimits(parameters.isUseReactiveLimits())
                .setPhaseShifterRegulationOn(parameters.isPhaseShifterRegulationOn())
                .setTwtSplitShuntAdmittance(parameters.isTwtSplitShuntAdmittance())
                .setShuntCompensatorVoltageControlOn(parameters.isShuntCompensatorVoltageControlOn())
                .setReadSlackBus(parameters.isReadSlackBus())
                .setWriteSlackBus(parameters.isWriteSlackBus())
                .setDc(parameters.isDc())
                .setDistributedSlack(parameters.isDistributedSlack())
                .setBalanceType(parameters.getBalanceType())
                .setDcUseTransformerRatio(parameters.isDcUseTransformerRatio())
                .setCountriesToBalance(new HashSet<>(parameters.getCountriesToBalance()))
                .setConnectedComponentMode(parameters.getConnectedComponentMode())
                .setHvdcAcEmulation(parameters.isHvdcAcEmulation())
                .setDcPowerFactor(parameters.getDcPowerFactor());

        OpenLoadFlowParameters extension = parameters.getExtension(OpenLoadFlowParameters.class);
        if (extension != null) {
            OpenLoadFlowParameters extension2 = new OpenLoadFlowParameters()
                    .setSlackBusSelectionMode(extension.getSlackBusSelectionMode())
                    .setSlackBusesIds(new ArrayList<>(extension.getSlackBusesIds()))
                    .setThrowsExceptionInCaseOfSlackDistributionFailure(extension.isThrowsExceptionInCaseOfSlackDistributionFailure())
                    .setVoltageRemoteControl(extension.hasVoltageRemoteControl())
                    .setLowImpedanceBranchMode(extension.getLowImpedanceBranchMode())
                    .setLoadPowerFactorConstant(extension.isLoadPowerFactorConstant())
                    .setPlausibleActivePowerLimit(extension.getPlausibleActivePowerLimit())
                    .setSlackBusPMaxMismatch(extension.getSlackBusPMaxMismatch())
                    .setVoltagePerReactivePowerControl(extension.isVoltagePerReactivePowerControl())
                    .setReactivePowerRemoteControl(extension.hasReactivePowerRemoteControl())
                    .setMaxNewtonRaphsonIterations(extension.getMaxNewtonRaphsonIterations())
                    .setMaxOuterLoopIterations(extension.getMaxOuterLoopIterations())
                    .setNewtonRaphsonConvEpsPerEq(extension.getNewtonRaphsonConvEpsPerEq())
                    .setVoltageInitModeOverride(extension.getVoltageInitModeOverride())
                    .setTransformerVoltageControlMode(extension.getTransformerVoltageControlMode())
                    .setShuntVoltageControlMode(extension.getShuntVoltageControlMode())
                    .setMinPlausibleTargetVoltage(extension.getMinPlausibleTargetVoltage())
                    .setMaxPlausibleTargetVoltage(extension.getMaxPlausibleTargetVoltage())
                    .setMinRealisticVoltage(extension.getMinRealisticVoltage())
                    .setMaxRealisticVoltage(extension.getMaxRealisticVoltage())
                    .setReactiveRangeCheckMode(extension.getReactiveRangeCheckMode())
                    .setLowImpedanceThreshold(extension.getLowImpedanceThreshold())
                    .setNetworkCacheEnabled(extension.isNetworkCacheEnabled())
                    .setSvcVoltageMonitoring(extension.isSvcVoltageMonitoring())
                    .setStateVectorScalingMode(extension.getStateVectorScalingMode())
                    .setMaxSlackBusCount(extension.getMaxSlackBusCount())
                    .setDebugDir(extension.getDebugDir())
                    .setIncrementalTransformerVoltageControlOuterLoopMaxTapShift(extension.getIncrementalTransformerVoltageControlOuterLoopMaxTapShift())
                    .setSecondaryVoltageControl(extension.isSecondaryVoltageControl())
                    .setReactiveLimitsMaxPqPvSwitch(extension.getReactiveLimitsMaxPqPvSwitch())
                    .setPhaseShifterControlMode(extension.getPhaseShifterControlMode())
                    .setAlwaysUpdateNetwork(extension.isAlwaysUpdateNetwork())
                    .setMostMeshedSlackBusSelectorMaxNominalVoltagePercentile(extension.getMostMeshedSlackBusSelectorMaxNominalVoltagePercentile())
                    .setReportedFeatures(extension.getReportedFeatures())
                    .setSlackBusCountryFilter(new HashSet<>(extension.getSlackBusCountryFilter()))
                    .setActionableSwitchesIds(new HashSet<>(extension.getActionableSwitchesIds()))
<<<<<<< HEAD
                    .setLineSearchStateVectorScalingMaxIterations(extension.getLineSearchStateVectorScalingMaxIterations())
                    .setLineSearchStateVectorScalingStepFold(extension.getLineSearchStateVectorScalingStepFold())
                    .setLineSearchStateVectorScalingNormDecreaseUpperBoundFunctionType(extension.getLineSearchStateVectorScalingNormDecreaseUpperBoundFunctionType());
=======
                    .setAsymmetrical(extension.isAsymmetrical());
>>>>>>> 73c871f9
            if (extension2 != null) {
                parameters2.addExtension(OpenLoadFlowParameters.class, extension2);
            }
        }

        return parameters2;
    }
}
<|MERGE_RESOLUTION|>--- conflicted
+++ resolved
@@ -183,15 +183,13 @@
 
     private static final String ACTIONABLE_SWITCHES_IDS_PARAM_NAME = "actionableSwitchesIds";
 
-<<<<<<< HEAD
+    private static final String ASYMMETRICAL_PARAM_NAME = "asymmetrical";
+
     private static final String LINE_SEARCH_STATE_VECTOR_SCALING_MAX_ITERATIONS_PARAM_NAME = "lineSearchStateVectorScalingMaxIterations";
 
     private static final String LINE_SEARCH_STATE_VECTOR_SCALING_STEP_FOLD_PARAM_NAME = "lineSearchStateVectorScalingStepFold";
 
     private static final String LINE_SEARCH_STATE_VECTOR_SCALING_NORM_DECREASE_UPPER_BOUND_FUNCTION_TYPE_PARAM_NAME = "lineSearchStateVectorScalingNormDecreaseUpperBoundFunctionType";
-=======
-    private static final String ASYMMETRICAL_PARAM_NAME = "asymmetrical";
->>>>>>> 73c871f9
 
     private static <E extends Enum<E>> List<Object> getEnumPossibleValues(Class<E> enumClass) {
         return EnumSet.allOf(enumClass).stream().map(Enum::name).collect(Collectors.toList());
@@ -240,13 +238,11 @@
         new Parameter(MOST_MESHED_SLACK_BUS_SELECTOR_MAX_NOMINAL_VOLTAGE_PERCENTILE_PARAM_NAME, ParameterType.DOUBLE, "In case of most meshed slack bus selection, the max nominal voltage percentile", MostMeshedSlackBusSelector.MAX_NOMINAL_VOLTAGE_PERCENTILE_DEFAULT_VALUE), new Parameter(REPORTED_FEATURES_PARAM_NAME, ParameterType.STRING_LIST, "List of extra reported features to be added to report", null, getEnumPossibleValues(ReportedFeatures.class)),
         new Parameter(SLACK_BUS_COUNTRY_FILTER_PARAM_NAME, ParameterType.STRING_LIST, "Slac bus selection country filter (no filtering if empty)", new ArrayList<>(LfNetworkParameters.SLACK_BUS_COUNTRY_FILTER_DEFAULT_VALUE)),
         new Parameter(ACTIONABLE_SWITCHES_IDS_PARAM_NAME, ParameterType.STRING_LIST, "List of actionable switches IDs (used with fast restart)", new ArrayList<>(ACTIONABLE_SWITCH_IDS_DEFAULT_VALUE)),
-<<<<<<< HEAD
+        new Parameter(ASYMMETRICAL_PARAM_NAME, ParameterType.BOOLEAN, "Asymmetrical calculation", LfNetworkParameters.ASYMMETRICAL_DEFAULT_VALUE),
+        new Parameter(ACTIONABLE_SWITCHES_IDS_PARAM_NAME, ParameterType.STRING_LIST, "List of actionable switches IDs (used with fast restart)", new ArrayList<>(ACTIONABLE_SWITCH_IDS_DEFAULT_VALUE)),
         new Parameter(LINE_SEARCH_STATE_VECTOR_SCALING_MAX_ITERATIONS_PARAM_NAME, ParameterType.INTEGER, "Maximum number of iterations for the line search state vector scaling ", LineSearchStateVectorScaling.MAX_ITERATION_DEFAULT_VALUE),
         new Parameter(LINE_SEARCH_STATE_VECTOR_SCALING_STEP_FOLD_PARAM_NAME, ParameterType.DOUBLE, "Step size folding per iteration for the line search state vector scaling ", LineSearchStateVectorScaling.STEP_FOLD_DEFAULT_VALUE),
         new Parameter(LINE_SEARCH_STATE_VECTOR_SCALING_NORM_DECREASE_UPPER_BOUND_FUNCTION_TYPE_PARAM_NAME, ParameterType.STRING, "NR norm decrease upper bound function type for the line search state vector scaling ", LineSearchStateVectorScaling.NORM_DECREASE_UPPER_BOUND_FUNCTION_TYPE_DEFAULT_VALUE.name(), getEnumPossibleValues(LineSearchStateVectorScaling.NormDecreaseUpperBoundFunctionType.class))
-=======
-        new Parameter(ASYMMETRICAL_PARAM_NAME, ParameterType.BOOLEAN, "Asymmetrical calculation", LfNetworkParameters.ASYMMETRICAL_DEFAULT_VALUE)
->>>>>>> 73c871f9
     );
 
     public enum VoltageInitModeOverride {
@@ -374,16 +370,14 @@
 
     private Set<String> actionableSwitchesIds = ACTIONABLE_SWITCH_IDS_DEFAULT_VALUE;
 
-<<<<<<< HEAD
+    private boolean asymmetrical = LfNetworkParameters.ASYMMETRICAL_DEFAULT_VALUE;
+
     private int lineSearchStateVectorScalingMaxIterations = LineSearchStateVectorScaling.MAX_ITERATION_DEFAULT_VALUE;
 
     private double lineSearchStateVectorScalingStepFold = LineSearchStateVectorScaling.STEP_FOLD_DEFAULT_VALUE;
 
     private LineSearchStateVectorScaling.NormDecreaseUpperBoundFunctionType lineSearchStateVectorScalingNormDecreaseUpperBoundFunctionType
             = LineSearchStateVectorScaling.NORM_DECREASE_UPPER_BOUND_FUNCTION_TYPE_DEFAULT_VALUE;
-=======
-    private boolean asymmetrical = LfNetworkParameters.ASYMMETRICAL_DEFAULT_VALUE;
->>>>>>> 73c871f9
 
     @Override
     public String getName() {
@@ -819,7 +813,15 @@
         return this;
     }
 
-<<<<<<< HEAD
+    public boolean isAsymmetrical() {
+        return asymmetrical;
+    }
+
+    public OpenLoadFlowParameters setAsymmetrical(boolean asymmetrical) {
+        this.asymmetrical = asymmetrical;
+        return this;
+    }
+
     public int getLineSearchStateVectorScalingMaxIterations() {
         return lineSearchStateVectorScalingMaxIterations;
     }
@@ -844,14 +846,6 @@
 
     public OpenLoadFlowParameters setLineSearchStateVectorScalingNormDecreaseUpperBoundFunctionType(LineSearchStateVectorScaling.NormDecreaseUpperBoundFunctionType lineSearchStateVectorScalingNormDecreaseUpperBoundFunctionType) {
         this.lineSearchStateVectorScalingNormDecreaseUpperBoundFunctionType = Objects.requireNonNull(lineSearchStateVectorScalingNormDecreaseUpperBoundFunctionType);
-=======
-    public boolean isAsymmetrical() {
-        return asymmetrical;
-    }
-
-    public OpenLoadFlowParameters setAsymmetrical(boolean asymmetrical) {
-        this.asymmetrical = asymmetrical;
->>>>>>> 73c871f9
         return this;
     }
 
@@ -909,13 +903,10 @@
                 .setReportedFeatures(config.getEnumSetProperty(REPORTED_FEATURES_PARAM_NAME, ReportedFeatures.class, REPORTED_FEATURES_DEFAULT_VALUE))
                 .setSlackBusCountryFilter(config.getEnumSetProperty(SLACK_BUS_COUNTRY_FILTER_PARAM_NAME, Country.class, LfNetworkParameters.SLACK_BUS_COUNTRY_FILTER_DEFAULT_VALUE))
                 .setActionableSwitchesIds(new HashSet<>(config.getStringListProperty(ACTIONABLE_SWITCHES_IDS_PARAM_NAME, new ArrayList<>(ACTIONABLE_SWITCH_IDS_DEFAULT_VALUE))))
-<<<<<<< HEAD
+                .setAsymmetrical(config.getBooleanProperty(ASYMMETRICAL_PARAM_NAME, LfNetworkParameters.ASYMMETRICAL_DEFAULT_VALUE))
                 .setLineSearchStateVectorScalingMaxIterations(config.getIntProperty(LINE_SEARCH_STATE_VECTOR_SCALING_MAX_ITERATIONS_PARAM_NAME, LineSearchStateVectorScaling.MAX_ITERATION_DEFAULT_VALUE))
                 .setLineSearchStateVectorScalingStepFold(config.getDoubleProperty(LINE_SEARCH_STATE_VECTOR_SCALING_STEP_FOLD_PARAM_NAME, LineSearchStateVectorScaling.STEP_FOLD_DEFAULT_VALUE))
                 .setLineSearchStateVectorScalingNormDecreaseUpperBoundFunctionType(config.getEnumProperty(LINE_SEARCH_STATE_VECTOR_SCALING_NORM_DECREASE_UPPER_BOUND_FUNCTION_TYPE_PARAM_NAME, LineSearchStateVectorScaling.NormDecreaseUpperBoundFunctionType.class, LineSearchStateVectorScaling.NORM_DECREASE_UPPER_BOUND_FUNCTION_TYPE_DEFAULT_VALUE))
-=======
-                .setAsymmetrical(config.getBooleanProperty(ASYMMETRICAL_PARAM_NAME, LfNetworkParameters.ASYMMETRICAL_DEFAULT_VALUE))
->>>>>>> 73c871f9
             );
         return parameters;
     }
@@ -1018,26 +1009,19 @@
                 .ifPresent(prop -> this.setSlackBusCountryFilter(parseStringListProp(prop).stream().map(Country::valueOf).collect(Collectors.toSet())));
         Optional.ofNullable(properties.get(ACTIONABLE_SWITCHES_IDS_PARAM_NAME))
                 .ifPresent(prop -> this.setActionableSwitchesIds(new HashSet<>(parseStringListProp(prop))));
-<<<<<<< HEAD
+        Optional.ofNullable(properties.get(ASYMMETRICAL_PARAM_NAME))
+                .ifPresent(prop -> this.setAsymmetrical(Boolean.parseBoolean(prop)));
         Optional.ofNullable(properties.get(LINE_SEARCH_STATE_VECTOR_SCALING_MAX_ITERATIONS_PARAM_NAME))
                 .ifPresent(prop -> this.setLineSearchStateVectorScalingMaxIterations(Integer.parseInt(prop)));
         Optional.ofNullable(properties.get(LINE_SEARCH_STATE_VECTOR_SCALING_STEP_FOLD_PARAM_NAME))
                 .ifPresent(prop -> this.setLineSearchStateVectorScalingStepFold(Double.parseDouble(prop)));
         Optional.ofNullable(properties.get(LINE_SEARCH_STATE_VECTOR_SCALING_NORM_DECREASE_UPPER_BOUND_FUNCTION_TYPE_PARAM_NAME))
                 .ifPresent(prop -> this.setLineSearchStateVectorScalingNormDecreaseUpperBoundFunctionType(LineSearchStateVectorScaling.NormDecreaseUpperBoundFunctionType.valueOf(prop)));
-=======
-        Optional.ofNullable(properties.get(ASYMMETRICAL_PARAM_NAME))
-                .ifPresent(prop -> this.setAsymmetrical(Boolean.parseBoolean(prop)));
->>>>>>> 73c871f9
         return this;
     }
 
     public Map<String, Object> toMap() {
-<<<<<<< HEAD
         Map<String, Object> map = new LinkedHashMap<>(46);
-=======
-        Map<String, Object> map = new LinkedHashMap<>(44);
->>>>>>> 73c871f9
         map.put(SLACK_BUS_SELECTION_MODE_PARAM_NAME, slackBusSelectionMode);
         map.put(SLACK_BUSES_IDS_PARAM_NAME, slackBusesIds);
         map.put(THROWS_EXCEPTION_IN_CASE_OF_SLACK_DISTRIBUTION_FAILURE_PARAM_NAME, throwsExceptionInCaseOfSlackDistributionFailure);
@@ -1081,13 +1065,10 @@
         map.put(REPORTED_FEATURES_PARAM_NAME, reportedFeatures);
         map.put(SLACK_BUS_COUNTRY_FILTER_PARAM_NAME, slackBusCountryFilter);
         map.put(ACTIONABLE_SWITCHES_IDS_PARAM_NAME, actionableSwitchesIds);
-<<<<<<< HEAD
+        map.put(ASYMMETRICAL_PARAM_NAME, asymmetrical);
         map.put(LINE_SEARCH_STATE_VECTOR_SCALING_MAX_ITERATIONS_PARAM_NAME, lineSearchStateVectorScalingMaxIterations);
         map.put(LINE_SEARCH_STATE_VECTOR_SCALING_STEP_FOLD_PARAM_NAME, lineSearchStateVectorScalingStepFold);
         map.put(LINE_SEARCH_STATE_VECTOR_SCALING_NORM_DECREASE_UPPER_BOUND_FUNCTION_TYPE_PARAM_NAME, lineSearchStateVectorScalingNormDecreaseUpperBoundFunctionType);
-=======
-        map.put(ASYMMETRICAL_PARAM_NAME, asymmetrical);
->>>>>>> 73c871f9
         return map;
     }
 
@@ -1398,14 +1379,11 @@
                 extension1.getMostMeshedSlackBusSelectorMaxNominalVoltagePercentile() == extension2.getMostMeshedSlackBusSelectorMaxNominalVoltagePercentile() &&
                 extension1.getReportedFeatures().equals(extension2.getReportedFeatures()) &&
                 extension1.getSlackBusCountryFilter().equals(extension2.getSlackBusCountryFilter()) &&
-<<<<<<< HEAD
+                extension1.getActionableSwitchesIds().equals(extension2.getActionableSwitchesIds()) &&
+                extension1.isAsymmetrical() == extension2.isAsymmetrical() &&
                 extension1.getLineSearchStateVectorScalingMaxIterations() == extension2.getLineSearchStateVectorScalingMaxIterations() &&
                 extension1.getLineSearchStateVectorScalingStepFold() == extension2.getLineSearchStateVectorScalingStepFold() &&
                 extension1.getLineSearchStateVectorScalingNormDecreaseUpperBoundFunctionType() == extension2.getLineSearchStateVectorScalingNormDecreaseUpperBoundFunctionType();
-=======
-                extension1.getActionableSwitchesIds().equals(extension2.getActionableSwitchesIds()) &&
-                extension1.isAsymmetrical() == extension2.isAsymmetrical();
->>>>>>> 73c871f9
     }
 
     public static LoadFlowParameters clone(LoadFlowParameters parameters) {
@@ -1467,13 +1445,10 @@
                     .setReportedFeatures(extension.getReportedFeatures())
                     .setSlackBusCountryFilter(new HashSet<>(extension.getSlackBusCountryFilter()))
                     .setActionableSwitchesIds(new HashSet<>(extension.getActionableSwitchesIds()))
-<<<<<<< HEAD
+                    .setAsymmetrical(extension.isAsymmetrical())
                     .setLineSearchStateVectorScalingMaxIterations(extension.getLineSearchStateVectorScalingMaxIterations())
                     .setLineSearchStateVectorScalingStepFold(extension.getLineSearchStateVectorScalingStepFold())
                     .setLineSearchStateVectorScalingNormDecreaseUpperBoundFunctionType(extension.getLineSearchStateVectorScalingNormDecreaseUpperBoundFunctionType());
-=======
-                    .setAsymmetrical(extension.isAsymmetrical());
->>>>>>> 73c871f9
             if (extension2 != null) {
                 parameters2.addExtension(OpenLoadFlowParameters.class, extension2);
             }
