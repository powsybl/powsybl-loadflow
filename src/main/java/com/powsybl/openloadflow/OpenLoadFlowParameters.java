--- conflicted
+++ resolved
@@ -193,16 +193,14 @@
 
     private static final String ACTIONABLE_SWITCHES_IDS_PARAM_NAME = "actionableSwitchesIds";
 
-<<<<<<< HEAD
+    private static final String ASYMMETRICAL_PARAM_NAME = "asymmetrical";
+
+    private static final String REACTIVE_POWER_DISPATCH_MODE_PARAM_NAME = "reactivePowerDispatchMode";
+
+    static final String OUTER_LOOP_NAMES_PARAM_NAME = "outerLoopNames";
+
     private static final String PI_MODEL_PER_UNIT_NOMINAL_VOLTAGE_CORRECTION_MODE_PARAM_NAME
             = "piModelPerUnitNominalVoltageCorrectionMode";
-=======
-    private static final String ASYMMETRICAL_PARAM_NAME = "asymmetrical";
-
-    private static final String REACTIVE_POWER_DISPATCH_MODE_PARAM_NAME = "reactivePowerDispatchMode";
-
-    static final String OUTER_LOOP_NAMES_PARAM_NAME = "outerLoopNames";
->>>>>>> 6d922154
 
     private static <E extends Enum<E>> List<Object> getEnumPossibleValues(Class<E> enumClass) {
         return EnumSet.allOf(enumClass).stream().map(Enum::name).collect(Collectors.toList());
@@ -253,14 +251,11 @@
         new Parameter(REPORTED_FEATURES_PARAM_NAME, ParameterType.STRING_LIST, "List of extra reported features to be added to report", null, getEnumPossibleValues(ReportedFeatures.class)),
         new Parameter(SLACK_BUS_COUNTRY_FILTER_PARAM_NAME, ParameterType.STRING_LIST, "Slac bus selection country filter (no filtering if empty)", new ArrayList<>(LfNetworkParameters.SLACK_BUS_COUNTRY_FILTER_DEFAULT_VALUE)),
         new Parameter(ACTIONABLE_SWITCHES_IDS_PARAM_NAME, ParameterType.STRING_LIST, "List of actionable switches IDs (used with fast restart)", new ArrayList<>(ACTIONABLE_SWITCH_IDS_DEFAULT_VALUE)),
-<<<<<<< HEAD
-        new Parameter(PI_MODEL_PER_UNIT_NOMINAL_VOLTAGE_CORRECTION_MODE_PARAM_NAME, ParameterType.STRING, "Correction mode for line PI model with different nominal voltages", LfNetworkParameters.PI_MODEL_NOMINAL_VOLTAGE_CORRECTION_MODE_DEFAULT_VALUE.name(), getEnumPossibleValues(PerUnit.PiModelNominalVoltageCorrectionMode.class))
-=======
         new Parameter(ASYMMETRICAL_PARAM_NAME, ParameterType.BOOLEAN, "Asymmetrical calculation", LfNetworkParameters.ASYMMETRICAL_DEFAULT_VALUE),
         new Parameter(MIN_NOMINAL_VOLTAGE_TARGET_VOLTAGE_CHECK_PARAM_NAME, ParameterType.DOUBLE, "Min nominal voltage for target voltage check", LfNetworkParameters.MIN_NOMINAL_VOLTAGE_TARGET_VOLTAGE_CHECK_DEFAULT_VALUE),
         new Parameter(REACTIVE_POWER_DISPATCH_MODE_PARAM_NAME, ParameterType.STRING, "Generators reactive power from bus dispatch mode", REACTIVE_POWER_DISPATCH_MODE_DEFAULT_VALUE.name(), getEnumPossibleValues(ReactivePowerDispatchMode.class)),
-        new Parameter(OUTER_LOOP_NAMES_PARAM_NAME, ParameterType.STRING_LIST, "Ordered explicit list of outer loop names, supported outer loops are " + String.join(", ", ExplicitAcOuterLoopConfig.NAMES), OUTER_LOOP_NAMES_DEFAULT_VALUE)
->>>>>>> 6d922154
+        new Parameter(OUTER_LOOP_NAMES_PARAM_NAME, ParameterType.STRING_LIST, "Ordered explicit list of outer loop names, supported outer loops are " + String.join(", ", ExplicitAcOuterLoopConfig.NAMES), OUTER_LOOP_NAMES_DEFAULT_VALUE),
+        new Parameter(PI_MODEL_PER_UNIT_NOMINAL_VOLTAGE_CORRECTION_MODE_PARAM_NAME, ParameterType.STRING, "Correction mode for line PI model with different nominal voltages", LfNetworkParameters.PI_MODEL_NOMINAL_VOLTAGE_CORRECTION_MODE_DEFAULT_VALUE.name(), getEnumPossibleValues(PerUnit.PiModelNominalVoltageCorrectionMode.class))
     );
 
     public enum VoltageInitModeOverride {
@@ -392,16 +387,14 @@
 
     private Set<String> actionableSwitchesIds = ACTIONABLE_SWITCH_IDS_DEFAULT_VALUE;
 
-<<<<<<< HEAD
+    private boolean asymmetrical = LfNetworkParameters.ASYMMETRICAL_DEFAULT_VALUE;
+
+    private ReactivePowerDispatchMode reactivePowerDispatchMode = REACTIVE_POWER_DISPATCH_MODE_DEFAULT_VALUE;
+
+    private List<String> outerLoopNames = OUTER_LOOP_NAMES_DEFAULT_VALUE;
+
     private PerUnit.PiModelNominalVoltageCorrectionMode piModelPerUnitNominalVoltageCorrectionMode
             = LfNetworkParameters.PI_MODEL_NOMINAL_VOLTAGE_CORRECTION_MODE_DEFAULT_VALUE;
-=======
-    private boolean asymmetrical = LfNetworkParameters.ASYMMETRICAL_DEFAULT_VALUE;
-
-    private ReactivePowerDispatchMode reactivePowerDispatchMode = REACTIVE_POWER_DISPATCH_MODE_DEFAULT_VALUE;
-
-    private List<String> outerLoopNames = OUTER_LOOP_NAMES_DEFAULT_VALUE;
->>>>>>> 6d922154
 
     @Override
     public String getName() {
@@ -855,39 +848,39 @@
         return this;
     }
 
-<<<<<<< HEAD
+    public boolean isAsymmetrical() {
+        return asymmetrical;
+    }
+
+    public OpenLoadFlowParameters setAsymmetrical(boolean asymmetrical) {
+        this.asymmetrical = asymmetrical;
+        return this;
+    }
+
+    public ReactivePowerDispatchMode getReactivePowerDispatchMode() {
+        return reactivePowerDispatchMode;
+    }
+
+    public OpenLoadFlowParameters setReactivePowerDispatchMode(ReactivePowerDispatchMode reactivePowerDispatchMode) {
+        this.reactivePowerDispatchMode = Objects.requireNonNull(reactivePowerDispatchMode);
+        return this;
+    }
+
+    public List<String> getOuterLoopNames() {
+        return outerLoopNames;
+    }
+
+    public OpenLoadFlowParameters setOuterLoopNames(List<String> outerLoopNames) {
+        this.outerLoopNames = outerLoopNames;
+        return this;
+    }
+
     public PerUnit.PiModelNominalVoltageCorrectionMode getPiModelPerUnitNominalVoltageCorrectionMode() {
         return piModelPerUnitNominalVoltageCorrectionMode;
     }
 
     public OpenLoadFlowParameters setPiModelPerUnitNominalVoltageCorrectionMode(PerUnit.PiModelNominalVoltageCorrectionMode piModelPerUnitNominalVoltageCorrectionMode) {
         this.piModelPerUnitNominalVoltageCorrectionMode = Objects.requireNonNull(piModelPerUnitNominalVoltageCorrectionMode);
-=======
-    public boolean isAsymmetrical() {
-        return asymmetrical;
-    }
-
-    public OpenLoadFlowParameters setAsymmetrical(boolean asymmetrical) {
-        this.asymmetrical = asymmetrical;
-        return this;
-    }
-
-    public ReactivePowerDispatchMode getReactivePowerDispatchMode() {
-        return reactivePowerDispatchMode;
-    }
-
-    public OpenLoadFlowParameters setReactivePowerDispatchMode(ReactivePowerDispatchMode reactivePowerDispatchMode) {
-        this.reactivePowerDispatchMode = Objects.requireNonNull(reactivePowerDispatchMode);
-        return this;
-    }
-
-    public List<String> getOuterLoopNames() {
-        return outerLoopNames;
-    }
-
-    public OpenLoadFlowParameters setOuterLoopNames(List<String> outerLoopNames) {
-        this.outerLoopNames = outerLoopNames;
->>>>>>> 6d922154
         return this;
     }
 
@@ -946,14 +939,11 @@
                 .setReportedFeatures(config.getEnumSetProperty(REPORTED_FEATURES_PARAM_NAME, ReportedFeatures.class, REPORTED_FEATURES_DEFAULT_VALUE))
                 .setSlackBusCountryFilter(config.getEnumSetProperty(SLACK_BUS_COUNTRY_FILTER_PARAM_NAME, Country.class, LfNetworkParameters.SLACK_BUS_COUNTRY_FILTER_DEFAULT_VALUE))
                 .setActionableSwitchesIds(new HashSet<>(config.getStringListProperty(ACTIONABLE_SWITCHES_IDS_PARAM_NAME, new ArrayList<>(ACTIONABLE_SWITCH_IDS_DEFAULT_VALUE))))
-<<<<<<< HEAD
-                .setPiModelPerUnitNominalVoltageCorrectionMode(config.getEnumProperty(PI_MODEL_PER_UNIT_NOMINAL_VOLTAGE_CORRECTION_MODE_PARAM_NAME, PerUnit.PiModelNominalVoltageCorrectionMode.class, LfNetworkParameters.PI_MODEL_NOMINAL_VOLTAGE_CORRECTION_MODE_DEFAULT_VALUE))
-=======
                 .setAsymmetrical(config.getBooleanProperty(ASYMMETRICAL_PARAM_NAME, LfNetworkParameters.ASYMMETRICAL_DEFAULT_VALUE))
                 .setMinNominalVoltageTargetVoltageCheck(config.getDoubleProperty(MIN_NOMINAL_VOLTAGE_TARGET_VOLTAGE_CHECK_PARAM_NAME, LfNetworkParameters.MIN_NOMINAL_VOLTAGE_TARGET_VOLTAGE_CHECK_DEFAULT_VALUE))
                 .setReactivePowerDispatchMode(config.getEnumProperty(REACTIVE_POWER_DISPATCH_MODE_PARAM_NAME, ReactivePowerDispatchMode.class, REACTIVE_POWER_DISPATCH_MODE_DEFAULT_VALUE))
                 .setOuterLoopNames(config.getStringListProperty(OUTER_LOOP_NAMES_PARAM_NAME, OUTER_LOOP_NAMES_DEFAULT_VALUE))
->>>>>>> 6d922154
+                .setPiModelPerUnitNominalVoltageCorrectionMode(config.getEnumProperty(PI_MODEL_PER_UNIT_NOMINAL_VOLTAGE_CORRECTION_MODE_PARAM_NAME, PerUnit.PiModelNominalVoltageCorrectionMode.class, LfNetworkParameters.PI_MODEL_NOMINAL_VOLTAGE_CORRECTION_MODE_DEFAULT_VALUE))
             );
         return parameters;
     }
@@ -1058,10 +1048,6 @@
                 .ifPresent(prop -> this.setSlackBusCountryFilter(parseStringListProp(prop).stream().map(Country::valueOf).collect(Collectors.toSet())));
         Optional.ofNullable(properties.get(ACTIONABLE_SWITCHES_IDS_PARAM_NAME))
                 .ifPresent(prop -> this.setActionableSwitchesIds(new HashSet<>(parseStringListProp(prop))));
-<<<<<<< HEAD
-        Optional.ofNullable(properties.get(PI_MODEL_PER_UNIT_NOMINAL_VOLTAGE_CORRECTION_MODE_PARAM_NAME))
-                .ifPresent(prop -> this.setPiModelPerUnitNominalVoltageCorrectionMode(PerUnit.PiModelNominalVoltageCorrectionMode.valueOf(prop)));
-=======
         Optional.ofNullable(properties.get(ASYMMETRICAL_PARAM_NAME))
                 .ifPresent(prop -> this.setAsymmetrical(Boolean.parseBoolean(prop)));
         Optional.ofNullable(properties.get(MIN_NOMINAL_VOLTAGE_TARGET_VOLTAGE_CHECK_PARAM_NAME))
@@ -1070,16 +1056,13 @@
                 .ifPresent(prop -> this.setReactivePowerDispatchMode(ReactivePowerDispatchMode.valueOf(prop)));
         Optional.ofNullable(properties.get(OUTER_LOOP_NAMES_PARAM_NAME))
                 .ifPresent(prop -> this.setOuterLoopNames(parseStringListProp(prop)));
->>>>>>> 6d922154
+        Optional.ofNullable(properties.get(PI_MODEL_PER_UNIT_NOMINAL_VOLTAGE_CORRECTION_MODE_PARAM_NAME))
+                .ifPresent(prop -> this.setPiModelPerUnitNominalVoltageCorrectionMode(PerUnit.PiModelNominalVoltageCorrectionMode.valueOf(prop)));
         return this;
     }
 
     public Map<String, Object> toMap() {
-<<<<<<< HEAD
-        Map<String, Object> map = new LinkedHashMap<>(44);
-=======
-        Map<String, Object> map = new LinkedHashMap<>(47);
->>>>>>> 6d922154
+        Map<String, Object> map = new LinkedHashMap<>(48);
         map.put(SLACK_BUS_SELECTION_MODE_PARAM_NAME, slackBusSelectionMode);
         map.put(SLACK_BUSES_IDS_PARAM_NAME, slackBusesIds);
         map.put(THROWS_EXCEPTION_IN_CASE_OF_SLACK_DISTRIBUTION_FAILURE_PARAM_NAME, throwsExceptionInCaseOfSlackDistributionFailure);
@@ -1124,14 +1107,11 @@
         map.put(REPORTED_FEATURES_PARAM_NAME, reportedFeatures);
         map.put(SLACK_BUS_COUNTRY_FILTER_PARAM_NAME, slackBusCountryFilter);
         map.put(ACTIONABLE_SWITCHES_IDS_PARAM_NAME, actionableSwitchesIds);
-<<<<<<< HEAD
-        map.put(PI_MODEL_PER_UNIT_NOMINAL_VOLTAGE_CORRECTION_MODE_PARAM_NAME, piModelPerUnitNominalVoltageCorrectionMode);
-=======
         map.put(ASYMMETRICAL_PARAM_NAME, asymmetrical);
         map.put(MIN_NOMINAL_VOLTAGE_TARGET_VOLTAGE_CHECK_PARAM_NAME, minNominalVoltageTargetVoltageCheck);
         map.put(REACTIVE_POWER_DISPATCH_MODE_PARAM_NAME, reactivePowerDispatchMode);
         map.put(OUTER_LOOP_NAMES_PARAM_NAME, outerLoopNames);
->>>>>>> 6d922154
+        map.put(PI_MODEL_PER_UNIT_NOMINAL_VOLTAGE_CORRECTION_MODE_PARAM_NAME, piModelPerUnitNominalVoltageCorrectionMode);
         return map;
     }
 
@@ -1249,12 +1229,9 @@
                 .setDebugDir(parametersExt.getDebugDir())
                 .setSecondaryVoltageControl(parametersExt.isSecondaryVoltageControl())
                 .setCacheEnabled(parametersExt.isNetworkCacheEnabled())
-<<<<<<< HEAD
+                .setAsymmetrical(parametersExt.isAsymmetrical())
+                .setMinNominalVoltageTargetVoltageCheck(parametersExt.getMinNominalVoltageTargetVoltageCheck())
                 .setPiModelPerUnitNominalVoltageCorrectionMode(parametersExt.getPiModelPerUnitNominalVoltageCorrectionMode());
-=======
-                .setAsymmetrical(parametersExt.isAsymmetrical())
-                .setMinNominalVoltageTargetVoltageCheck(parametersExt.getMinNominalVoltageTargetVoltageCheck());
->>>>>>> 6d922154
     }
 
     public static AcLoadFlowParameters createAcParameters(Network network, LoadFlowParameters parameters, OpenLoadFlowParameters parametersExt,
@@ -1452,14 +1429,11 @@
                 extension1.getReportedFeatures().equals(extension2.getReportedFeatures()) &&
                 extension1.getSlackBusCountryFilter().equals(extension2.getSlackBusCountryFilter()) &&
                 extension1.getActionableSwitchesIds().equals(extension2.getActionableSwitchesIds()) &&
-<<<<<<< HEAD
-                extension1.getPiModelPerUnitNominalVoltageCorrectionMode().equals(extension2.getPiModelPerUnitNominalVoltageCorrectionMode());
-=======
                 extension1.isAsymmetrical() == extension2.isAsymmetrical() &&
                 extension1.getMinNominalVoltageTargetVoltageCheck() == extension2.getMinNominalVoltageTargetVoltageCheck() &&
                 extension1.getReactivePowerDispatchMode() == extension2.getReactivePowerDispatchMode() &&
-                Objects.equals(extension1.getOuterLoopNames(), extension2.getOuterLoopNames());
->>>>>>> 6d922154
+                Objects.equals(extension1.getOuterLoopNames(), extension2.getOuterLoopNames()) &&
+                extension1.getPiModelPerUnitNominalVoltageCorrectionMode().equals(extension2.getPiModelPerUnitNominalVoltageCorrectionMode());
     }
 
     public static LoadFlowParameters clone(LoadFlowParameters parameters) {
@@ -1522,14 +1496,11 @@
                     .setReportedFeatures(extension.getReportedFeatures())
                     .setSlackBusCountryFilter(new HashSet<>(extension.getSlackBusCountryFilter()))
                     .setActionableSwitchesIds(new HashSet<>(extension.getActionableSwitchesIds()))
-<<<<<<< HEAD
-                    .setPiModelPerUnitNominalVoltageCorrectionMode(extension.getPiModelPerUnitNominalVoltageCorrectionMode());
-=======
                     .setAsymmetrical(extension.isAsymmetrical())
                     .setMinNominalVoltageTargetVoltageCheck(extension.getMinNominalVoltageTargetVoltageCheck())
                     .setReactivePowerDispatchMode(extension.getReactivePowerDispatchMode())
-                    .setOuterLoopNames(extension.getOuterLoopNames());
->>>>>>> 6d922154
+                    .setOuterLoopNames(extension.getOuterLoopNames())
+                    .setPiModelPerUnitNominalVoltageCorrectionMode(extension.getPiModelPerUnitNominalVoltageCorrectionMode());
             if (extension2 != null) {
                 parameters2.addExtension(OpenLoadFlowParameters.class, extension2);
             }
