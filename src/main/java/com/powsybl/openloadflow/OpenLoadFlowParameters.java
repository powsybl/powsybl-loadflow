/**
 * Copyright (c) 2019, RTE (http://www.rte-france.com)
 * This Source Code Form is subject to the terms of the Mozilla Public
 * License, v. 2.0. If a copy of the MPL was not distributed with this
 * file, You can obtain one at http://mozilla.org/MPL/2.0/.
 */
package com.powsybl.openloadflow;

import com.powsybl.commons.PowsyblException;
import com.powsybl.commons.config.PlatformConfig;
import com.powsybl.commons.extensions.AbstractExtension;
import com.powsybl.commons.parameters.Parameter;
import com.powsybl.commons.parameters.ParameterScope;
import com.powsybl.commons.parameters.ParameterType;
import com.powsybl.iidm.network.Country;
import com.powsybl.iidm.network.Network;
import com.powsybl.loadflow.LoadFlowParameters;
import com.powsybl.math.matrix.MatrixFactory;
import com.powsybl.openloadflow.ac.AcLoadFlowParameters;
import com.powsybl.openloadflow.ac.OuterLoop;
import com.powsybl.openloadflow.ac.VoltageMagnitudeInitializer;
import com.powsybl.openloadflow.ac.equations.AcEquationSystemCreationParameters;
import com.powsybl.openloadflow.ac.nr.*;
import com.powsybl.openloadflow.ac.outerloop.IncrementalTransformerVoltageControlOuterLoop;
import com.powsybl.openloadflow.ac.outerloop.ReactiveLimitsOuterLoop;
import com.powsybl.openloadflow.dc.DcLoadFlowParameters;
import com.powsybl.openloadflow.dc.DcValueVoltageInitializer;
import com.powsybl.openloadflow.dc.equations.DcEquationSystemCreationParameters;
import com.powsybl.openloadflow.graph.GraphConnectivityFactory;
import com.powsybl.openloadflow.network.*;
import com.powsybl.openloadflow.network.util.PreviousValueVoltageInitializer;
import com.powsybl.openloadflow.network.util.UniformValueVoltageInitializer;
import com.powsybl.openloadflow.network.util.VoltageInitializer;
import de.vandermeer.asciitable.AsciiTable;
import de.vandermeer.asciitable.CWC_LongestWord;
import org.slf4j.Logger;
import org.slf4j.LoggerFactory;

import java.util.*;
import java.util.function.Supplier;
import java.util.stream.Collectors;

/**
 * @author Geoffroy Jamgotchian <geoffroy.jamgotchian at rte-france.com>
 */
public class OpenLoadFlowParameters extends AbstractExtension<LoadFlowParameters> {

    private static final Logger LOGGER = LoggerFactory.getLogger(OpenLoadFlowParameters.class);

    public static final SlackBusSelectionMode SLACK_BUS_SELECTION_MODE_DEFAULT_VALUE = SlackBusSelectionMode.MOST_MESHED;

    public static final LowImpedanceBranchMode LOW_IMPEDANCE_BRANCH_MODE_DEFAULT_VALUE = LowImpedanceBranchMode.REPLACE_BY_ZERO_IMPEDANCE_LINE;

    public static final boolean THROWS_EXCEPTION_IN_CASE_OF_SLACK_DISTRIBUTION_FAILURE_DEFAULT_VALUE = false;

    public static final boolean VOLTAGE_REMOTE_CONTROL_DEFAULT_VALUE = true;

    public static final boolean REACTIVE_POWER_REMOTE_CONTROL_DEFAULT_VALUE = false;

    public static final boolean LOAD_POWER_FACTOR_CONSTANT_DEFAULT_VALUE = false;

    /**
     * Slack bus maximum active power mismatch in MW: 1 Mw => 10^-2 in p.u
     */
    public static final double SLACK_BUS_P_MAX_MISMATCH_DEFAULT_VALUE = 1.0;

    public static final NewtonRaphsonStoppingCriteriaType NEWTONRAPHSON_STOPPING_CRITERIA_TYPE_DEFAULT_VALUE = NewtonRaphsonStoppingCriteriaType.UNIFORM_CRITERIA;

    /** Default value of the maximum active power mismatch in MW **/
    public static final double MAX_ACTIVE_POWER_MISMATCH_DEFAULT_VALUE = 1e-2;

    /** Default value of the maximum reactive power mismatch in Mvar **/
    public static final double MAX_REACTIVE_POWER_MISMATCH_DEFAULT_VALUE = 1e-2;

    /** Default value of the maximum voltage mismatch in pu **/
    public static final double MAX_VOLTAGE_MISMATCH_DEFAULT_VALUE = 1e-4;

    public static final double MAX_ANGLE_MISMATCH_DEFAULT_VALUE = 1e-5;

    public static final double MAX_RATIO_MISMATCH_DEFAULT_VALUE = 1e-5;

    public static final double MAX_SUSCEPTANCE_MISMATCH_DEFAULT_VALUE = 1e-4;

    public static final boolean VOLTAGE_PER_REACTIVE_POWER_CONTROL_DEFAULT_VALUE = false;

    public static final boolean SVC_VOLTAGE_MONITORING_DEFAULT_VALUE = true;

    public static final VoltageInitModeOverride VOLTAGE_INIT_MODE_OVERRIDE_DEFAULT_VALUE = VoltageInitModeOverride.NONE;

    public static final TransformerVoltageControlMode TRANSFORMER_VOLTAGE_CONTROL_MODE_DEFAULT_VALUE = TransformerVoltageControlMode.WITH_GENERATOR_VOLTAGE_CONTROL;

    public static final ShuntVoltageControlMode SHUNT_VOLTAGE_CONTROL_MODE_DEFAULT_VALUE = ShuntVoltageControlMode.WITH_GENERATOR_VOLTAGE_CONTROL;

    public static final PhaseShifterControlMode PHASE_SHIFTER_CONTROL_MODE_DEFAULT_VALUE = PhaseShifterControlMode.CONTINUOUS_WITH_DISCRETISATION;

<<<<<<< HEAD
    public static final Set<ReportedFeatures> REPORTED_FEATURES_DEFAULT_VALUE = Collections.emptySet();
=======
    public static final Set<String> ACTIONABLE_SWITCH_IDS_DEFAULT_VALUE = Collections.emptySet();
>>>>>>> e9e839fe

    public static final String SLACK_BUS_SELECTION_MODE_PARAM_NAME = "slackBusSelectionMode";

    public static final String SLACK_BUSES_IDS_PARAM_NAME = "slackBusesIds";

    public static final String THROWS_EXCEPTION_IN_CASE_OF_SLACK_DISTRIBUTION_FAILURE_PARAM_NAME = "throwsExceptionInCaseOfSlackDistributionFailure";

    public static final String VOLTAGE_REMOTE_CONTROL_PARAM_NAME = "voltageRemoteControl";

    public static final String REACTIVE_POWER_REMOTE_CONTROL_PARAM_NAME = "reactivePowerRemoteControl";

    public static final String LOW_IMPEDANCE_BRANCH_MODE_PARAM_NAME = "lowImpedanceBranchMode";

    public static final String LOAD_POWER_FACTOR_CONSTANT_PARAM_NAME = "loadPowerFactorConstant";

    public static final String PLAUSIBLE_ACTIVE_POWER_LIMIT_PARAM_NAME = "plausibleActivePowerLimit";

    public static final String NEWTONRAPHSON_STOPPING_CRITERIA_TYPE_PARAM_NAME = "newtonRaphsonStoppingCriteriaType";

    public static final String MAX_ACTIVE_POWER_MISMATCH_PARAM_NAME = "maxActivePowerMismatch";

    public static final String MAX_REACTIVE_POWER_MISMATCH_PARAM_NAME = "maxReactivePowerMismatch";

    public static final String MAX_VOLTAGE_MISMATCH_PARAM_NAME = "maxVoltageMismatch";

    public static final String MAX_ANGLE_MISMATCH_PARAM_NAME = "maxAngleMismatch";

    public static final String MAX_RATIO_MISMATCH_PARAM_NAME = "maxRatioMismatch";

    public static final String MAX_SUSCEPTANCE_MISMATCH_PARAM_NAME = "maxSusceptanceMismatch";

    public static final String SLACK_BUS_P_MAX_MISMATCH_PARAM_NAME = "slackBusPMaxMismatch";

    public static final String VOLTAGE_PER_REACTIVE_POWER_CONTROL_PARAM_NAME = "voltagePerReactivePowerControl";

    public static final String MAX_NEWTON_RAPHSON_ITERATIONS_PARAM_NAME = "maxNewtonRaphsonIterations";

    public static final String MAX_OUTER_LOOP_ITERATIONS_PARAM_NAME = "maxOuterLoopIterations";

    public static final String NEWTON_RAPHSON_CONV_EPS_PER_EQ_PARAM_NAME = "newtonRaphsonConvEpsPerEq";

    public static final String VOLTAGE_INIT_MODE_OVERRIDE_PARAM_NAME = "voltageInitModeOverride";

    public static final String TRANSFORMER_VOLTAGE_CONTROL_MODE_PARAM_NAME = "transformerVoltageControlMode";

    public static final String SHUNT_VOLTAGE_CONTROL_MODE_PARAM_NAME = "shuntVoltageControlMode";

    public static final String MIN_PLAUSIBLE_TARGET_VOLTAGE_PARAM_NAME = "minPlausibleTargetVoltage";

    public static final String MAX_PLAUSIBLE_TARGET_VOLTAGE_PARAM_NAME = "maxPlausibleTargetVoltage";

    public static final String MIN_REALISTIC_VOLTAGE_PARAM_NAME = "minRealisticVoltage";

    public static final String MAX_REALISTIC_VOLTAGE_PARAM_NAME = "maxRealisticVoltage";

    public static final String REACTIVE_RANGE_CHECK_MODE_PARAM_NAME = "reactiveRangeCheckMode";

    public static final String LOW_IMPEDANCE_THRESHOLD_PARAM_NAME = "lowImpedanceThreshold";

    public static final String NETWORK_CACHE_ENABLED_PARAM_NAME = "networkCacheEnabled";

    public static final String SVC_VOLTAGE_MONITORING_PARAM_NAME = "svcVoltageMonitoring";

    public static final String STATE_VECTOR_SCALING_MODE_PARAM_NAME = "stateVectorScalingMode";

    public static final String MAX_SLACK_BUS_COUNT_PARAM_NAME = "maxSlackBusCount";

    public static final String DEBUG_DIR_PARAM_NAME = "debugDir";

    public static final String INCREMENTAL_TRANSFORMER_VOLTAGE_CONTROL_OUTER_LOOP_MAX_TAP_SHIFT_PARAM_NAME = "incrementalTransformerVoltageControlOuterLoopMaxTapShift";

    public static final String SECONDARY_VOLTAGE_CONTROL_PARAM_NAME = "secondaryVoltageControl";

    public static final String REACTIVE_LIMITS_MAX_SWITCH_PQ_PV_PARAM_NAME = "reactiveLimitsMaxPqPvSwitch";

    public static final String PHASE_SHIFTER_CONTROL_MODE_PARAM_NAME = "phaseShifterControlMode";

    private static final String ALWAYS_UPDATE_NETWORK_PARAM_NAME = "alwaysUpdateNetwork";

    private static final String MOST_MESHED_SLACK_BUS_SELECTOR_MAX_NOMINAL_VOLTAGE_PERCENTILE_PARAM_NAME = "mostMeshedSlackBusSelectorMaxNominalVoltagePercentile";

    public static final String REPORTED_FEATURES_PARAM_NAME = "reportedFeatures";

    public static final String SLACK_BUS_COUNTRY_FILTER_PARAM_NAME = "slackBusCountryFilter";

    private static final String ACTIONABLE_SWITCHES_IDS_PARAM_NAME = "actionableSwitchesIds";

    private static <E extends Enum<E>> List<Object> getEnumPossibleValues(Class<E> enumClass) {
        return EnumSet.allOf(enumClass).stream().map(Enum::name).collect(Collectors.toList());
    }

    public static final List<Parameter> SPECIFIC_PARAMETERS = List.of(
        new Parameter(SLACK_BUS_SELECTION_MODE_PARAM_NAME, ParameterType.STRING, "Slack bus selection mode", SLACK_BUS_SELECTION_MODE_DEFAULT_VALUE.name(), getEnumPossibleValues(SlackBusSelectionMode.class)),
        new Parameter(SLACK_BUSES_IDS_PARAM_NAME, ParameterType.STRING, "Slack bus IDs", null),
        new Parameter(LOW_IMPEDANCE_BRANCH_MODE_PARAM_NAME, ParameterType.STRING, "Low impedance branch mode", LOW_IMPEDANCE_BRANCH_MODE_DEFAULT_VALUE.name(), getEnumPossibleValues(LowImpedanceBranchMode.class)),
        new Parameter(VOLTAGE_REMOTE_CONTROL_PARAM_NAME, ParameterType.BOOLEAN, "Generator voltage remote control", VOLTAGE_REMOTE_CONTROL_DEFAULT_VALUE),
        new Parameter(THROWS_EXCEPTION_IN_CASE_OF_SLACK_DISTRIBUTION_FAILURE_PARAM_NAME, ParameterType.BOOLEAN, "Throws an exception in case of slack distribution failure", THROWS_EXCEPTION_IN_CASE_OF_SLACK_DISTRIBUTION_FAILURE_DEFAULT_VALUE),
        new Parameter(LOAD_POWER_FACTOR_CONSTANT_PARAM_NAME, ParameterType.BOOLEAN, "Load power factor is constant", LOAD_POWER_FACTOR_CONSTANT_DEFAULT_VALUE),
        new Parameter(PLAUSIBLE_ACTIVE_POWER_LIMIT_PARAM_NAME, ParameterType.DOUBLE, "Plausible active power limit", LfNetworkParameters.PLAUSIBLE_ACTIVE_POWER_LIMIT_DEFAULT_VALUE),
        new Parameter(SLACK_BUS_P_MAX_MISMATCH_PARAM_NAME, ParameterType.DOUBLE, "Slack bus max active power mismatch", SLACK_BUS_P_MAX_MISMATCH_DEFAULT_VALUE),
        new Parameter(VOLTAGE_PER_REACTIVE_POWER_CONTROL_PARAM_NAME, ParameterType.BOOLEAN, "Voltage per reactive power slope", VOLTAGE_PER_REACTIVE_POWER_CONTROL_DEFAULT_VALUE),
        new Parameter(REACTIVE_POWER_REMOTE_CONTROL_PARAM_NAME, ParameterType.BOOLEAN, "SVC remote reactive power control", REACTIVE_POWER_REMOTE_CONTROL_DEFAULT_VALUE),
        new Parameter(MAX_NEWTON_RAPHSON_ITERATIONS_PARAM_NAME, ParameterType.INTEGER, "Max iterations per Newton-Raphson", NewtonRaphsonParameters.DEFAULT_MAX_ITERATIONS),
        new Parameter(MAX_OUTER_LOOP_ITERATIONS_PARAM_NAME, ParameterType.INTEGER, "Max outer loop iterations", AcLoadFlowParameters.DEFAULT_MAX_OUTER_LOOP_ITERATIONS),
        new Parameter(NEWTON_RAPHSON_CONV_EPS_PER_EQ_PARAM_NAME, ParameterType.DOUBLE, "Newton-Raphson convergence epsilon per equation", DefaultNewtonRaphsonStoppingCriteria.DEFAULT_CONV_EPS_PER_EQ),
        new Parameter(VOLTAGE_INIT_MODE_OVERRIDE_PARAM_NAME, ParameterType.STRING, "Voltage init mode override", VOLTAGE_INIT_MODE_OVERRIDE_DEFAULT_VALUE.name(), getEnumPossibleValues(VoltageInitModeOverride.class)),
        new Parameter(TRANSFORMER_VOLTAGE_CONTROL_MODE_PARAM_NAME, ParameterType.STRING, "Transformer voltage control mode", TRANSFORMER_VOLTAGE_CONTROL_MODE_DEFAULT_VALUE.name(), getEnumPossibleValues(TransformerVoltageControlMode.class)),
        new Parameter(SHUNT_VOLTAGE_CONTROL_MODE_PARAM_NAME, ParameterType.STRING, "Shunt voltage control mode", SHUNT_VOLTAGE_CONTROL_MODE_DEFAULT_VALUE.name(), getEnumPossibleValues(ShuntVoltageControlMode.class)),
        new Parameter(MIN_PLAUSIBLE_TARGET_VOLTAGE_PARAM_NAME, ParameterType.DOUBLE, "Min plausible target voltage", LfNetworkParameters.MIN_PLAUSIBLE_TARGET_VOLTAGE_DEFAULT_VALUE),
        new Parameter(MAX_PLAUSIBLE_TARGET_VOLTAGE_PARAM_NAME, ParameterType.DOUBLE, "Max plausible target voltage", LfNetworkParameters.MAX_PLAUSIBLE_TARGET_VOLTAGE_DEFAULT_VALUE),
        new Parameter(MIN_REALISTIC_VOLTAGE_PARAM_NAME, ParameterType.DOUBLE, "Min realistic voltage", NewtonRaphsonParameters.DEFAULT_MIN_REALISTIC_VOLTAGE),
        new Parameter(MAX_REALISTIC_VOLTAGE_PARAM_NAME, ParameterType.DOUBLE, "Max realistic voltage", NewtonRaphsonParameters.DEFAULT_MAX_REALISTIC_VOLTAGE),
        new Parameter(REACTIVE_RANGE_CHECK_MODE_PARAM_NAME, ParameterType.STRING, "Reactive range check mode", LfNetworkParameters.REACTIVE_RANGE_CHECK_MODE_DEFAULT_VALUE.name(), getEnumPossibleValues(ReactiveRangeCheckMode.class)),
        new Parameter(LOW_IMPEDANCE_THRESHOLD_PARAM_NAME, ParameterType.DOUBLE, "Low impedance threshold in per unit", LfNetworkParameters.LOW_IMPEDANCE_THRESHOLD_DEFAULT_VALUE),
        new Parameter(NETWORK_CACHE_ENABLED_PARAM_NAME, ParameterType.BOOLEAN, "Network cache enabled", LfNetworkParameters.CACHE_ENABLED_DEFAULT_VALUE),
        new Parameter(SVC_VOLTAGE_MONITORING_PARAM_NAME, ParameterType.BOOLEAN, "SVC voltage monitoring", SVC_VOLTAGE_MONITORING_DEFAULT_VALUE),
        new Parameter(STATE_VECTOR_SCALING_MODE_PARAM_NAME, ParameterType.STRING, "State vector scaling mode", NewtonRaphsonParameters.DEFAULT_STATE_VECTOR_SCALING_MODE.name(), getEnumPossibleValues(StateVectorScalingMode.class)),
        new Parameter(MAX_SLACK_BUS_COUNT_PARAM_NAME, ParameterType.INTEGER, "Maximum slack buses count", LfNetworkParameters.DEFAULT_MAX_SLACK_BUS_COUNT),
        new Parameter(DEBUG_DIR_PARAM_NAME, ParameterType.STRING, "Directory to dump debug files", LfNetworkParameters.DEBUG_DIR_DEFAULT_VALUE, Collections.emptyList(), ParameterScope.TECHNICAL),
        new Parameter(INCREMENTAL_TRANSFORMER_VOLTAGE_CONTROL_OUTER_LOOP_MAX_TAP_SHIFT_PARAM_NAME, ParameterType.INTEGER, "Incremental transformer voltage control maximum tap shift per outer loop", IncrementalTransformerVoltageControlOuterLoop.DEFAULT_MAX_TAP_SHIFT),
        new Parameter(SECONDARY_VOLTAGE_CONTROL_PARAM_NAME, ParameterType.BOOLEAN, "Secondary voltage control simulation", LfNetworkParameters.SECONDARY_VOLTAGE_CONTROL_DEFAULT_VALUE),
        new Parameter(REACTIVE_LIMITS_MAX_SWITCH_PQ_PV_PARAM_NAME, ParameterType.INTEGER, "Reactive limits maximum Pq Pv switch", ReactiveLimitsOuterLoop.MAX_SWITCH_PQ_PV),
        new Parameter(NEWTONRAPHSON_STOPPING_CRITERIA_TYPE_PARAM_NAME, ParameterType.STRING, "Newton raphson stopping criteria type", NEWTONRAPHSON_STOPPING_CRITERIA_TYPE_DEFAULT_VALUE.name(), getEnumPossibleValues(NewtonRaphsonStoppingCriteriaType.class)),
        new Parameter(MAX_ACTIVE_POWER_MISMATCH_PARAM_NAME, ParameterType.DOUBLE, "Maximum active power for per equation stopping criteria", MAX_ACTIVE_POWER_MISMATCH_DEFAULT_VALUE),
        new Parameter(MAX_REACTIVE_POWER_MISMATCH_PARAM_NAME, ParameterType.DOUBLE, "Maximum reactive power for per equation stopping criteria", MAX_REACTIVE_POWER_MISMATCH_DEFAULT_VALUE),
        new Parameter(MAX_VOLTAGE_MISMATCH_PARAM_NAME, ParameterType.DOUBLE, "Maximum voltage for per equation stopping criteria", MAX_VOLTAGE_MISMATCH_DEFAULT_VALUE),
        new Parameter(MAX_ANGLE_MISMATCH_PARAM_NAME, ParameterType.DOUBLE, "Maximum angle for per equation stopping criteria", MAX_ANGLE_MISMATCH_DEFAULT_VALUE),
        new Parameter(MAX_RATIO_MISMATCH_PARAM_NAME, ParameterType.DOUBLE, "Maximum ratio for per equation stopping criteria", MAX_RATIO_MISMATCH_DEFAULT_VALUE),
        new Parameter(MAX_SUSCEPTANCE_MISMATCH_PARAM_NAME, ParameterType.DOUBLE, "Maximum susceptance for per equation stopping criteria", MAX_SUSCEPTANCE_MISMATCH_DEFAULT_VALUE),
        new Parameter(PHASE_SHIFTER_CONTROL_MODE_PARAM_NAME, ParameterType.STRING, "Phase shifter control mode", PHASE_SHIFTER_CONTROL_MODE_DEFAULT_VALUE.name(), getEnumPossibleValues(PhaseShifterControlMode.class)),
        new Parameter(ALWAYS_UPDATE_NETWORK_PARAM_NAME, ParameterType.BOOLEAN, "Update network even if Newton-Raphson algorithm has diverged", NewtonRaphsonParameters.ALWAYS_UPDATE_NETWORK_DEFAULT_VALUE),
        new Parameter(MOST_MESHED_SLACK_BUS_SELECTOR_MAX_NOMINAL_VOLTAGE_PERCENTILE_PARAM_NAME, ParameterType.DOUBLE, "In case of most meshed slack bus selection, the max nominal voltage percentile", MostMeshedSlackBusSelector.MAX_NOMINAL_VOLTAGE_PERCENTILE_DEFAULT_VALUE),
<<<<<<< HEAD
        new Parameter(REPORTED_FEATURES_PARAM_NAME, ParameterType.STRING_LIST, "List of extra reported features to be added to report", null, getEnumPossibleValues(ReportedFeatures.class)),
        new Parameter(SLACK_BUS_COUNTRY_FILTER_PARAM_NAME, ParameterType.STRING_LIST, "Slac bus selection country filter (no filtering if empty)", new ArrayList<>(LfNetworkParameters.SLACK_BUS_COUNTRY_FILTER_DEFAULT_VALUE))
=======
        new Parameter(SLACK_BUS_COUNTRY_FILTER_PARAM_NAME, ParameterType.STRING_LIST, "Slac bus selection country filter (no filtering if empty)", new ArrayList<>(LfNetworkParameters.SLACK_BUS_COUNTRY_FILTER_DEFAULT_VALUE)),
        new Parameter(ACTIONABLE_SWITCHES_IDS_PARAM_NAME, ParameterType.STRING_LIST, "List of actionable switches IDs (used with fast restart)", new ArrayList<>(ACTIONABLE_SWITCH_IDS_DEFAULT_VALUE))
>>>>>>> e9e839fe
    );

    public enum VoltageInitModeOverride {
        NONE,
        VOLTAGE_MAGNITUDE,
        FULL_VOLTAGE
    }

    public enum TransformerVoltageControlMode {
        WITH_GENERATOR_VOLTAGE_CONTROL,
        AFTER_GENERATOR_VOLTAGE_CONTROL,
        INCREMENTAL_VOLTAGE_CONTROL
    }

    public enum ShuntVoltageControlMode {
        WITH_GENERATOR_VOLTAGE_CONTROL,
        INCREMENTAL_VOLTAGE_CONTROL
    }

    public enum PhaseShifterControlMode {
        CONTINUOUS_WITH_DISCRETISATION,
        INCREMENTAL
    }

    public enum ReportedFeatures {
        NEWTON_RAPHSON_LOAD_FLOW,
        NEWTON_RAPHSON_SECURITY_ANALYSIS,
        NEWTON_RAPHSON_SENSITIVITY_ANALYSIS,
    }

    private SlackBusSelectionMode slackBusSelectionMode = SLACK_BUS_SELECTION_MODE_DEFAULT_VALUE;

    private List<String> slackBusesIds = Collections.emptyList();

    private boolean throwsExceptionInCaseOfSlackDistributionFailure = THROWS_EXCEPTION_IN_CASE_OF_SLACK_DISTRIBUTION_FAILURE_DEFAULT_VALUE;

    private boolean voltageRemoteControl = VOLTAGE_REMOTE_CONTROL_DEFAULT_VALUE;

    private LowImpedanceBranchMode lowImpedanceBranchMode = LOW_IMPEDANCE_BRANCH_MODE_DEFAULT_VALUE;

    public enum LowImpedanceBranchMode {
        REPLACE_BY_ZERO_IMPEDANCE_LINE,
        REPLACE_BY_MIN_IMPEDANCE_LINE
    }

    private boolean loadPowerFactorConstant = LOAD_POWER_FACTOR_CONSTANT_DEFAULT_VALUE;

    private double plausibleActivePowerLimit = LfNetworkParameters.PLAUSIBLE_ACTIVE_POWER_LIMIT_DEFAULT_VALUE;

    private NewtonRaphsonStoppingCriteriaType newtonRaphsonStoppingCriteriaType = NEWTONRAPHSON_STOPPING_CRITERIA_TYPE_DEFAULT_VALUE;

    private double maxActivePowerMismatch = MAX_ACTIVE_POWER_MISMATCH_DEFAULT_VALUE;

    private double maxReactivePowerMismatch = MAX_REACTIVE_POWER_MISMATCH_DEFAULT_VALUE;

    private double maxVoltageMismatch = MAX_VOLTAGE_MISMATCH_DEFAULT_VALUE;

    private double maxAngleMismatch = MAX_ANGLE_MISMATCH_DEFAULT_VALUE;

    private double maxRatioMismatch = MAX_RATIO_MISMATCH_DEFAULT_VALUE;

    private double maxSusceptanceMismatch = MAX_SUSCEPTANCE_MISMATCH_DEFAULT_VALUE;

    private double slackBusPMaxMismatch = SLACK_BUS_P_MAX_MISMATCH_DEFAULT_VALUE;

    private boolean voltagePerReactivePowerControl = VOLTAGE_PER_REACTIVE_POWER_CONTROL_DEFAULT_VALUE;

    private boolean reactivePowerRemoteControl = REACTIVE_POWER_REMOTE_CONTROL_DEFAULT_VALUE;

    private int maxNewtonRaphsonIterations = NewtonRaphsonParameters.DEFAULT_MAX_ITERATIONS;

    private int maxOuterLoopIterations = AcLoadFlowParameters.DEFAULT_MAX_OUTER_LOOP_ITERATIONS;

    private double newtonRaphsonConvEpsPerEq = DefaultNewtonRaphsonStoppingCriteria.DEFAULT_CONV_EPS_PER_EQ;

    private VoltageInitModeOverride voltageInitModeOverride = VOLTAGE_INIT_MODE_OVERRIDE_DEFAULT_VALUE;

    private TransformerVoltageControlMode transformerVoltageControlMode = TRANSFORMER_VOLTAGE_CONTROL_MODE_DEFAULT_VALUE;

    private ShuntVoltageControlMode shuntVoltageControlMode = SHUNT_VOLTAGE_CONTROL_MODE_DEFAULT_VALUE;

    private double minPlausibleTargetVoltage = LfNetworkParameters.MIN_PLAUSIBLE_TARGET_VOLTAGE_DEFAULT_VALUE;

    private double maxPlausibleTargetVoltage = LfNetworkParameters.MAX_PLAUSIBLE_TARGET_VOLTAGE_DEFAULT_VALUE;

    private double minRealisticVoltage = NewtonRaphsonParameters.DEFAULT_MIN_REALISTIC_VOLTAGE;

    private double maxRealisticVoltage = NewtonRaphsonParameters.DEFAULT_MAX_REALISTIC_VOLTAGE;

    private double lowImpedanceThreshold = LfNetworkParameters.LOW_IMPEDANCE_THRESHOLD_DEFAULT_VALUE;

    public enum ReactiveRangeCheckMode {
        MIN_MAX,
        MAX,
        TARGET_P
    }

    private ReactiveRangeCheckMode reactiveRangeCheckMode = LfNetworkParameters.REACTIVE_RANGE_CHECK_MODE_DEFAULT_VALUE;

    private boolean networkCacheEnabled = LfNetworkParameters.CACHE_ENABLED_DEFAULT_VALUE;

    private boolean svcVoltageMonitoring = SVC_VOLTAGE_MONITORING_DEFAULT_VALUE;

    private StateVectorScalingMode stateVectorScalingMode = NewtonRaphsonParameters.DEFAULT_STATE_VECTOR_SCALING_MODE;

    private int maxSlackBusCount = LfNetworkParameters.DEFAULT_MAX_SLACK_BUS_COUNT;

    private String debugDir = LfNetworkParameters.DEBUG_DIR_DEFAULT_VALUE;

    private int incrementalTransformerVoltageControlOuterLoopMaxTapShift = IncrementalTransformerVoltageControlOuterLoop.DEFAULT_MAX_TAP_SHIFT;

    private boolean secondaryVoltageControl = LfNetworkParameters.SECONDARY_VOLTAGE_CONTROL_DEFAULT_VALUE;

    private int reactiveLimitsMaxPqPvSwitch = ReactiveLimitsOuterLoop.MAX_SWITCH_PQ_PV;

    private PhaseShifterControlMode phaseShifterControlMode = PHASE_SHIFTER_CONTROL_MODE_DEFAULT_VALUE;

    private boolean alwaysUpdateNetwork = NewtonRaphsonParameters.ALWAYS_UPDATE_NETWORK_DEFAULT_VALUE;

    private double mostMeshedSlackBusSelectorMaxNominalVoltagePercentile = MostMeshedSlackBusSelector.MAX_NOMINAL_VOLTAGE_PERCENTILE_DEFAULT_VALUE;

    private Set<ReportedFeatures> reportedFeatures = REPORTED_FEATURES_DEFAULT_VALUE;

    private Set<Country> slackBusCountryFilter = LfNetworkParameters.SLACK_BUS_COUNTRY_FILTER_DEFAULT_VALUE;

    private Set<String> actionableSwitchesIds = ACTIONABLE_SWITCH_IDS_DEFAULT_VALUE;

    @Override
    public String getName() {
        return "open-load-flow-parameters";
    }

    public SlackBusSelectionMode getSlackBusSelectionMode() {
        return slackBusSelectionMode;
    }

    public OpenLoadFlowParameters setSlackBusSelectionMode(SlackBusSelectionMode slackBusSelectionMode) {
        this.slackBusSelectionMode = Objects.requireNonNull(slackBusSelectionMode);
        return this;
    }

    public List<String> getSlackBusesIds() {
        return slackBusesIds;
    }

    public OpenLoadFlowParameters setSlackBusesIds(List<String> slackBusesIds) {
        this.slackBusesIds = Objects.requireNonNull(slackBusesIds);
        return this;
    }

    public OpenLoadFlowParameters setSlackBusId(String slackBusId) {
        this.slackBusesIds = List.of(Objects.requireNonNull(slackBusId));
        return this;
    }

    public boolean isThrowsExceptionInCaseOfSlackDistributionFailure() {
        return throwsExceptionInCaseOfSlackDistributionFailure;
    }

    public OpenLoadFlowParameters setThrowsExceptionInCaseOfSlackDistributionFailure(boolean throwsExceptionInCaseOfSlackDistributionFailure) {
        this.throwsExceptionInCaseOfSlackDistributionFailure = throwsExceptionInCaseOfSlackDistributionFailure;
        return this;
    }

    public boolean hasVoltageRemoteControl() {
        return voltageRemoteControl;
    }

    public OpenLoadFlowParameters setVoltageRemoteControl(boolean voltageRemoteControl) {
        this.voltageRemoteControl = voltageRemoteControl;
        return this;
    }

    public LowImpedanceBranchMode getLowImpedanceBranchMode() {
        return lowImpedanceBranchMode;
    }

    public OpenLoadFlowParameters setLowImpedanceBranchMode(LowImpedanceBranchMode lowImpedanceBranchMode) {
        this.lowImpedanceBranchMode = Objects.requireNonNull(lowImpedanceBranchMode);
        return this;
    }

    public boolean isLoadPowerFactorConstant() {
        return loadPowerFactorConstant;
    }

    public OpenLoadFlowParameters setLoadPowerFactorConstant(boolean loadPowerFactorConstant) {
        this.loadPowerFactorConstant = loadPowerFactorConstant;
        return this;
    }

    public double getPlausibleActivePowerLimit() {
        return plausibleActivePowerLimit;
    }

    public OpenLoadFlowParameters setPlausibleActivePowerLimit(double plausibleActivePowerLimit) {
        if (plausibleActivePowerLimit <= 0) {
            throw new IllegalArgumentException("Invalid plausible active power limit: " + plausibleActivePowerLimit);
        }
        this.plausibleActivePowerLimit = plausibleActivePowerLimit;
        return this;
    }

    public double getSlackBusPMaxMismatch() {
        return slackBusPMaxMismatch;
    }

    public OpenLoadFlowParameters setSlackBusPMaxMismatch(double pSlackBusPMaxMismatch) {
        this.slackBusPMaxMismatch = pSlackBusPMaxMismatch;
        return this;
    }

    public boolean isVoltagePerReactivePowerControl() {
        return voltagePerReactivePowerControl;
    }

    public OpenLoadFlowParameters setVoltagePerReactivePowerControl(boolean voltagePerReactivePowerControl) {
        this.voltagePerReactivePowerControl = voltagePerReactivePowerControl;
        return this;
    }

    public boolean hasReactivePowerRemoteControl() {
        return reactivePowerRemoteControl;
    }

    public OpenLoadFlowParameters setReactivePowerRemoteControl(boolean reactivePowerRemoteControl) {
        this.reactivePowerRemoteControl = reactivePowerRemoteControl;
        return this;
    }

    public int getMaxNewtonRaphsonIterations() {
        return maxNewtonRaphsonIterations;
    }

    public OpenLoadFlowParameters setMaxNewtonRaphsonIterations(int maxNewtonRaphsonIterations) {
        this.maxNewtonRaphsonIterations = NewtonRaphsonParameters.checkMaxIteration(maxNewtonRaphsonIterations);
        return this;
    }

    public int getMaxOuterLoopIterations() {
        return maxOuterLoopIterations;
    }

    public OpenLoadFlowParameters setMaxOuterLoopIterations(int maxOuterLoopIterations) {
        this.maxOuterLoopIterations = NewtonRaphsonParameters.checkMaxIteration(maxOuterLoopIterations);
        return this;
    }

    public double getNewtonRaphsonConvEpsPerEq() {
        return newtonRaphsonConvEpsPerEq;
    }

    public OpenLoadFlowParameters setNewtonRaphsonConvEpsPerEq(double newtonRaphsonConvEpsPerEq) {
        this.newtonRaphsonConvEpsPerEq = newtonRaphsonConvEpsPerEq;
        return this;
    }

    public NewtonRaphsonStoppingCriteriaType getNewtonRaphsonStoppingCriteriaType() {
        return newtonRaphsonStoppingCriteriaType;
    }

    public OpenLoadFlowParameters setNewtonRaphsonStoppingCriteriaType(NewtonRaphsonStoppingCriteriaType newtonRaphsonStoppingCriteriaType) {
        this.newtonRaphsonStoppingCriteriaType = Objects.requireNonNull(newtonRaphsonStoppingCriteriaType);
        return this;
    }

    public double getMaxActivePowerMismatch() {
        return maxActivePowerMismatch;
    }

    public OpenLoadFlowParameters setMaxActivePowerMismatch(double maxActivePowerMismatch) {
        if (maxActivePowerMismatch <= 0) {
            throw new PowsyblException("maxActivePowerMismatch must be greater to 0");
        }
        this.maxActivePowerMismatch = maxActivePowerMismatch;
        return this;
    }

    public double getMaxReactivePowerMismatch() {
        return maxReactivePowerMismatch;
    }

    public OpenLoadFlowParameters setMaxReactivePowerMismatch(double maxReactivePowerMismatch) {
        if (maxReactivePowerMismatch <= 0) {
            throw new PowsyblException("maxReactivePowerMismatch must be greater to 0");
        }
        this.maxReactivePowerMismatch = maxReactivePowerMismatch;
        return this;
    }

    public double getMaxVoltageMismatch() {
        return maxVoltageMismatch;
    }

    public OpenLoadFlowParameters setMaxVoltageMismatch(double maxVoltageMismatch) {
        if (maxVoltageMismatch <= 0) {
            throw new PowsyblException("maxVoltageMismatch must be greater to 0");
        }
        this.maxVoltageMismatch = maxVoltageMismatch;
        return this;
    }

    public double getMaxAngleMismatch() {
        return maxAngleMismatch;
    }

    public OpenLoadFlowParameters setMaxAngleMismatch(double maxAngleMismatch) {
        if (maxAngleMismatch <= 0) {
            throw new PowsyblException("maxAngleMismatch must be greater to 0");
        }
        this.maxAngleMismatch = maxAngleMismatch;
        return this;
    }

    public double getMaxRatioMismatch() {
        return maxRatioMismatch;
    }

    public OpenLoadFlowParameters setMaxRatioMismatch(double maxRatioMismatch) {
        if (maxRatioMismatch <= 0) {
            throw new PowsyblException("maxRatioMismatch must be greater to 0");
        }
        this.maxRatioMismatch = maxRatioMismatch;
        return this;
    }

    public double getMaxSusceptanceMismatch() {
        return maxSusceptanceMismatch;
    }

    public OpenLoadFlowParameters setMaxSusceptanceMismatch(double maxSusceptanceMismatch) {
        if (maxSusceptanceMismatch <= 0) {
            throw new PowsyblException("maxSusceptanceMismatch must be greater to 0");
        }
        this.maxSusceptanceMismatch = maxSusceptanceMismatch;
        return this;
    }

    public VoltageInitModeOverride getVoltageInitModeOverride() {
        return voltageInitModeOverride;
    }

    public OpenLoadFlowParameters setVoltageInitModeOverride(VoltageInitModeOverride voltageInitModeOverride) {
        this.voltageInitModeOverride = Objects.requireNonNull(voltageInitModeOverride);
        return this;
    }

    public TransformerVoltageControlMode getTransformerVoltageControlMode() {
        return transformerVoltageControlMode;
    }

    public OpenLoadFlowParameters setTransformerVoltageControlMode(TransformerVoltageControlMode transformerVoltageControlMode) {
        this.transformerVoltageControlMode = Objects.requireNonNull(transformerVoltageControlMode);
        return this;
    }

    public ShuntVoltageControlMode getShuntVoltageControlMode() {
        return shuntVoltageControlMode;
    }

    public OpenLoadFlowParameters setShuntVoltageControlMode(ShuntVoltageControlMode shuntVoltageControlMode) {
        this.shuntVoltageControlMode = Objects.requireNonNull(shuntVoltageControlMode);
        return this;
    }

    public double getMinPlausibleTargetVoltage() {
        return minPlausibleTargetVoltage;
    }

    public OpenLoadFlowParameters setMinPlausibleTargetVoltage(double minPlausibleTargetVoltage) {
        this.minPlausibleTargetVoltage = minPlausibleTargetVoltage;
        return this;
    }

    public double getMaxPlausibleTargetVoltage() {
        return maxPlausibleTargetVoltage;
    }

    public OpenLoadFlowParameters setMaxPlausibleTargetVoltage(double maxPlausibleTargetVoltage) {
        this.maxPlausibleTargetVoltage = maxPlausibleTargetVoltage;
        return this;
    }

    public double getMinRealisticVoltage() {
        return minRealisticVoltage;
    }

    public OpenLoadFlowParameters setMinRealisticVoltage(double minRealisticVoltage) {
        this.minRealisticVoltage = minRealisticVoltage;
        return this;
    }

    public double getMaxRealisticVoltage() {
        return maxRealisticVoltage;
    }

    public OpenLoadFlowParameters setMaxRealisticVoltage(double maxRealisticVoltage) {
        this.maxRealisticVoltage = maxRealisticVoltage;
        return this;
    }

    public ReactiveRangeCheckMode getReactiveRangeCheckMode() {
        return reactiveRangeCheckMode;
    }

    public OpenLoadFlowParameters setReactiveRangeCheckMode(ReactiveRangeCheckMode reactiveRangeCheckMode) {
        this.reactiveRangeCheckMode = reactiveRangeCheckMode;
        return this;
    }

    public double getLowImpedanceThreshold() {
        return lowImpedanceThreshold;
    }

    public OpenLoadFlowParameters setLowImpedanceThreshold(double lowImpedanceThreshold) {
        if (lowImpedanceThreshold <= 0) {
            throw new PowsyblException("lowImpedanceThreshold must be greater than 0");
        }
        this.lowImpedanceThreshold = lowImpedanceThreshold;
        return this;
    }

    public boolean isNetworkCacheEnabled() {
        return networkCacheEnabled;
    }

    public OpenLoadFlowParameters setNetworkCacheEnabled(boolean networkCacheEnabled) {
        this.networkCacheEnabled = networkCacheEnabled;
        return this;
    }

    public boolean isSvcVoltageMonitoring() {
        return svcVoltageMonitoring;
    }

    public OpenLoadFlowParameters setSvcVoltageMonitoring(boolean svcVoltageMonitoring) {
        this.svcVoltageMonitoring = svcVoltageMonitoring;
        return this;
    }

    public StateVectorScalingMode getStateVectorScalingMode() {
        return stateVectorScalingMode;
    }

    public OpenLoadFlowParameters setStateVectorScalingMode(StateVectorScalingMode stateVectorScalingMode) {
        this.stateVectorScalingMode = Objects.requireNonNull(stateVectorScalingMode);
        return this;
    }

    public int getMaxSlackBusCount() {
        return maxSlackBusCount;
    }

    public OpenLoadFlowParameters setMaxSlackBusCount(int maxSlackBusCount) {
        this.maxSlackBusCount = LfNetworkParameters.checkMaxSlackBusCount(maxSlackBusCount);
        return this;
    }

    public boolean isSecondaryVoltageControl() {
        return secondaryVoltageControl;
    }

    public OpenLoadFlowParameters setSecondaryVoltageControl(boolean secondaryVoltageControl) {
        this.secondaryVoltageControl = secondaryVoltageControl;
        return this;
    }

    public String getDebugDir() {
        return debugDir;
    }

    public OpenLoadFlowParameters setDebugDir(String debugDir) {
        this.debugDir = debugDir;
        return this;
    }

    public int getIncrementalTransformerVoltageControlOuterLoopMaxTapShift() {
        return incrementalTransformerVoltageControlOuterLoopMaxTapShift;
    }

    public OpenLoadFlowParameters setIncrementalTransformerVoltageControlOuterLoopMaxTapShift(int incrementalTransformerVoltageControlOuterLoopMaxTapShift) {
        if (incrementalTransformerVoltageControlOuterLoopMaxTapShift < 1) {
            throw new IllegalArgumentException("Invalid max tap shift value: " + incrementalTransformerVoltageControlOuterLoopMaxTapShift);
        }
        this.incrementalTransformerVoltageControlOuterLoopMaxTapShift = incrementalTransformerVoltageControlOuterLoopMaxTapShift;
        return this;
    }

    public int getReactiveLimitsMaxPqPvSwitch() {
        return reactiveLimitsMaxPqPvSwitch;
    }

    public OpenLoadFlowParameters setReactiveLimitsMaxPqPvSwitch(int reactiveLimitsMaxPqPvSwitch) {
        if (reactiveLimitsMaxPqPvSwitch < 0) {
            throw new IllegalArgumentException("Invalid max Pq Pv switch value: " + reactiveLimitsMaxPqPvSwitch);
        }
        this.reactiveLimitsMaxPqPvSwitch = reactiveLimitsMaxPqPvSwitch;
        return this;
    }

    public PhaseShifterControlMode getPhaseShifterControlMode() {
        return phaseShifterControlMode;
    }

    public OpenLoadFlowParameters setPhaseShifterControlMode(PhaseShifterControlMode phaseShifterControlMode) {
        this.phaseShifterControlMode = Objects.requireNonNull(phaseShifterControlMode);
        return this;
    }

    public boolean isAlwaysUpdateNetwork() {
        return alwaysUpdateNetwork;
    }

    public OpenLoadFlowParameters setAlwaysUpdateNetwork(boolean alwaysUpdateNetwork) {
        this.alwaysUpdateNetwork = alwaysUpdateNetwork;
        return this;
    }

    public double getMostMeshedSlackBusSelectorMaxNominalVoltagePercentile() {
        return mostMeshedSlackBusSelectorMaxNominalVoltagePercentile;
    }

    private static void checkPercent(double percent) {
        if (percent < 0 || percent > 100) {
            throw new IllegalArgumentException("Invalid percent value: " + percent);
        }
    }

    public OpenLoadFlowParameters setMostMeshedSlackBusSelectorMaxNominalVoltagePercentile(double mostMeshedSlackBusSelectorMaxNominalVoltagePercentile) {
        checkPercent(mostMeshedSlackBusSelectorMaxNominalVoltagePercentile);
        this.mostMeshedSlackBusSelectorMaxNominalVoltagePercentile = mostMeshedSlackBusSelectorMaxNominalVoltagePercentile;
        return this;
    }

    public Set<ReportedFeatures> getReportedFeatures() {
        return reportedFeatures;
    }

    public OpenLoadFlowParameters setReportedFeatures(Set<ReportedFeatures> reportedFeatures) {
        this.reportedFeatures = Objects.requireNonNull(reportedFeatures);
        return this;
    }

    public Set<Country> getSlackBusCountryFilter() {
        return slackBusCountryFilter;
    }

    public OpenLoadFlowParameters setSlackBusCountryFilter(Set<Country> slackBusCountryFilter) {
        this.slackBusCountryFilter = Objects.requireNonNull(slackBusCountryFilter);
        return this;
    }

    public Set<String> getActionableSwitchesIds() {
        return actionableSwitchesIds;
    }

    public OpenLoadFlowParameters setActionableSwitchesIds(Set<String> actionableSwitchesIds) {
        this.actionableSwitchesIds = Objects.requireNonNull(actionableSwitchesIds);
        return this;
    }

    public static OpenLoadFlowParameters load() {
        return load(PlatformConfig.defaultConfig());
    }

    public static OpenLoadFlowParameters load(PlatformConfig platformConfig) {
        OpenLoadFlowParameters parameters = new OpenLoadFlowParameters();
        platformConfig.getOptionalModuleConfig("open-loadflow-default-parameters")
            .ifPresent(config -> parameters
                .setSlackBusSelectionMode(config.getEnumProperty(SLACK_BUS_SELECTION_MODE_PARAM_NAME, SlackBusSelectionMode.class, SLACK_BUS_SELECTION_MODE_DEFAULT_VALUE))
                .setSlackBusesIds(config.getStringListProperty(SLACK_BUSES_IDS_PARAM_NAME, Collections.emptyList()))
                .setLowImpedanceBranchMode(config.getEnumProperty(LOW_IMPEDANCE_BRANCH_MODE_PARAM_NAME, LowImpedanceBranchMode.class, LOW_IMPEDANCE_BRANCH_MODE_DEFAULT_VALUE))
                .setVoltageRemoteControl(config.getBooleanProperty(VOLTAGE_REMOTE_CONTROL_PARAM_NAME, VOLTAGE_REMOTE_CONTROL_DEFAULT_VALUE))
                .setThrowsExceptionInCaseOfSlackDistributionFailure(
                        config.getBooleanProperty(THROWS_EXCEPTION_IN_CASE_OF_SLACK_DISTRIBUTION_FAILURE_PARAM_NAME, THROWS_EXCEPTION_IN_CASE_OF_SLACK_DISTRIBUTION_FAILURE_DEFAULT_VALUE)
                )
                .setLoadPowerFactorConstant(config.getBooleanProperty(LOAD_POWER_FACTOR_CONSTANT_PARAM_NAME, LOAD_POWER_FACTOR_CONSTANT_DEFAULT_VALUE))
                .setPlausibleActivePowerLimit(config.getDoubleProperty(PLAUSIBLE_ACTIVE_POWER_LIMIT_PARAM_NAME, LfNetworkParameters.PLAUSIBLE_ACTIVE_POWER_LIMIT_DEFAULT_VALUE))
                .setNewtonRaphsonStoppingCriteriaType(config.getEnumProperty(NEWTONRAPHSON_STOPPING_CRITERIA_TYPE_PARAM_NAME, NewtonRaphsonStoppingCriteriaType.class, NEWTONRAPHSON_STOPPING_CRITERIA_TYPE_DEFAULT_VALUE))
                .setMaxActivePowerMismatch(config.getDoubleProperty(MAX_ACTIVE_POWER_MISMATCH_PARAM_NAME, MAX_ACTIVE_POWER_MISMATCH_DEFAULT_VALUE))
                .setMaxReactivePowerMismatch(config.getDoubleProperty(MAX_REACTIVE_POWER_MISMATCH_PARAM_NAME, MAX_REACTIVE_POWER_MISMATCH_DEFAULT_VALUE))
                .setMaxVoltageMismatch(config.getDoubleProperty(MAX_VOLTAGE_MISMATCH_PARAM_NAME, MAX_VOLTAGE_MISMATCH_DEFAULT_VALUE))
                .setMaxAngleMismatch(config.getDoubleProperty(MAX_ANGLE_MISMATCH_PARAM_NAME, MAX_ANGLE_MISMATCH_DEFAULT_VALUE))
                .setMaxRatioMismatch(config.getDoubleProperty(MAX_RATIO_MISMATCH_PARAM_NAME, MAX_RATIO_MISMATCH_DEFAULT_VALUE))
                .setMaxSusceptanceMismatch(config.getDoubleProperty(MAX_SUSCEPTANCE_MISMATCH_PARAM_NAME, MAX_SUSCEPTANCE_MISMATCH_DEFAULT_VALUE))
                .setSlackBusPMaxMismatch(config.getDoubleProperty(SLACK_BUS_P_MAX_MISMATCH_PARAM_NAME, SLACK_BUS_P_MAX_MISMATCH_DEFAULT_VALUE))
                .setVoltagePerReactivePowerControl(config.getBooleanProperty(VOLTAGE_PER_REACTIVE_POWER_CONTROL_PARAM_NAME, VOLTAGE_PER_REACTIVE_POWER_CONTROL_DEFAULT_VALUE))
                .setReactivePowerRemoteControl(config.getBooleanProperty(REACTIVE_POWER_REMOTE_CONTROL_PARAM_NAME, REACTIVE_POWER_REMOTE_CONTROL_DEFAULT_VALUE))
                .setMaxNewtonRaphsonIterations(config.getIntProperty(MAX_NEWTON_RAPHSON_ITERATIONS_PARAM_NAME, NewtonRaphsonParameters.DEFAULT_MAX_ITERATIONS))
                .setMaxOuterLoopIterations(config.getIntProperty(MAX_OUTER_LOOP_ITERATIONS_PARAM_NAME, AcLoadFlowParameters.DEFAULT_MAX_OUTER_LOOP_ITERATIONS))
                .setNewtonRaphsonConvEpsPerEq(config.getDoubleProperty(NEWTON_RAPHSON_CONV_EPS_PER_EQ_PARAM_NAME, DefaultNewtonRaphsonStoppingCriteria.DEFAULT_CONV_EPS_PER_EQ))
                .setVoltageInitModeOverride(config.getEnumProperty(VOLTAGE_INIT_MODE_OVERRIDE_PARAM_NAME, VoltageInitModeOverride.class, VOLTAGE_INIT_MODE_OVERRIDE_DEFAULT_VALUE))
                .setTransformerVoltageControlMode(config.getEnumProperty(TRANSFORMER_VOLTAGE_CONTROL_MODE_PARAM_NAME, TransformerVoltageControlMode.class, TRANSFORMER_VOLTAGE_CONTROL_MODE_DEFAULT_VALUE))
                .setShuntVoltageControlMode(config.getEnumProperty(SHUNT_VOLTAGE_CONTROL_MODE_PARAM_NAME, ShuntVoltageControlMode.class, SHUNT_VOLTAGE_CONTROL_MODE_DEFAULT_VALUE))
                .setMinPlausibleTargetVoltage(config.getDoubleProperty(MIN_PLAUSIBLE_TARGET_VOLTAGE_PARAM_NAME, LfNetworkParameters.MIN_PLAUSIBLE_TARGET_VOLTAGE_DEFAULT_VALUE))
                .setMaxPlausibleTargetVoltage(config.getDoubleProperty(MAX_PLAUSIBLE_TARGET_VOLTAGE_PARAM_NAME, LfNetworkParameters.MAX_PLAUSIBLE_TARGET_VOLTAGE_DEFAULT_VALUE))
                .setMinRealisticVoltage(config.getDoubleProperty(MIN_REALISTIC_VOLTAGE_PARAM_NAME, NewtonRaphsonParameters.DEFAULT_MIN_REALISTIC_VOLTAGE))
                .setMaxRealisticVoltage(config.getDoubleProperty(MAX_REALISTIC_VOLTAGE_PARAM_NAME, NewtonRaphsonParameters.DEFAULT_MAX_REALISTIC_VOLTAGE))
                .setReactiveRangeCheckMode(config.getEnumProperty(REACTIVE_RANGE_CHECK_MODE_PARAM_NAME, ReactiveRangeCheckMode.class, LfNetworkParameters.REACTIVE_RANGE_CHECK_MODE_DEFAULT_VALUE))
                .setLowImpedanceThreshold(config.getDoubleProperty(LOW_IMPEDANCE_THRESHOLD_PARAM_NAME, LfNetworkParameters.LOW_IMPEDANCE_THRESHOLD_DEFAULT_VALUE))
                .setNetworkCacheEnabled(config.getBooleanProperty(NETWORK_CACHE_ENABLED_PARAM_NAME, LfNetworkParameters.CACHE_ENABLED_DEFAULT_VALUE))
                .setSvcVoltageMonitoring(config.getBooleanProperty(SVC_VOLTAGE_MONITORING_PARAM_NAME, SVC_VOLTAGE_MONITORING_DEFAULT_VALUE))
                .setNetworkCacheEnabled(config.getBooleanProperty(NETWORK_CACHE_ENABLED_PARAM_NAME, LfNetworkParameters.CACHE_ENABLED_DEFAULT_VALUE))
                .setStateVectorScalingMode(config.getEnumProperty(STATE_VECTOR_SCALING_MODE_PARAM_NAME, StateVectorScalingMode.class, NewtonRaphsonParameters.DEFAULT_STATE_VECTOR_SCALING_MODE))
                .setMaxSlackBusCount(config.getIntProperty(MAX_SLACK_BUS_COUNT_PARAM_NAME, LfNetworkParameters.DEFAULT_MAX_SLACK_BUS_COUNT))
                .setDebugDir(config.getStringProperty(DEBUG_DIR_PARAM_NAME, LfNetworkParameters.DEBUG_DIR_DEFAULT_VALUE))
                .setIncrementalTransformerVoltageControlOuterLoopMaxTapShift(config.getIntProperty(INCREMENTAL_TRANSFORMER_VOLTAGE_CONTROL_OUTER_LOOP_MAX_TAP_SHIFT_PARAM_NAME, IncrementalTransformerVoltageControlOuterLoop.DEFAULT_MAX_TAP_SHIFT))
                .setSecondaryVoltageControl(config.getBooleanProperty(SECONDARY_VOLTAGE_CONTROL_PARAM_NAME, LfNetworkParameters.SECONDARY_VOLTAGE_CONTROL_DEFAULT_VALUE))
                .setReactiveLimitsMaxPqPvSwitch(config.getIntProperty(REACTIVE_LIMITS_MAX_SWITCH_PQ_PV_PARAM_NAME, ReactiveLimitsOuterLoop.MAX_SWITCH_PQ_PV))
                .setPhaseShifterControlMode(config.getEnumProperty(PHASE_SHIFTER_CONTROL_MODE_PARAM_NAME, PhaseShifterControlMode.class, PHASE_SHIFTER_CONTROL_MODE_DEFAULT_VALUE))
                .setAlwaysUpdateNetwork(config.getBooleanProperty(ALWAYS_UPDATE_NETWORK_PARAM_NAME, NewtonRaphsonParameters.ALWAYS_UPDATE_NETWORK_DEFAULT_VALUE))
                .setMostMeshedSlackBusSelectorMaxNominalVoltagePercentile(config.getDoubleProperty(MOST_MESHED_SLACK_BUS_SELECTOR_MAX_NOMINAL_VOLTAGE_PERCENTILE_PARAM_NAME, MostMeshedSlackBusSelector.MAX_NOMINAL_VOLTAGE_PERCENTILE_DEFAULT_VALUE))
<<<<<<< HEAD
                .setReportedFeatures(config.getEnumSetProperty(REPORTED_FEATURES_PARAM_NAME, ReportedFeatures.class, REPORTED_FEATURES_DEFAULT_VALUE))
                .setSlackBusCountryFilter(config.getEnumSetProperty(SLACK_BUS_COUNTRY_FILTER_PARAM_NAME, Country.class, LfNetworkParameters.SLACK_BUS_COUNTRY_FILTER_DEFAULT_VALUE)));
=======
                .setSlackBusCountryFilter(config.getEnumSetProperty(SLACK_BUS_COUNTRY_FILTER_PARAM_NAME, Country.class, LfNetworkParameters.SLACK_BUS_COUNTRY_FILTER_DEFAULT_VALUE))
                .setActionableSwitchesIds(new HashSet<>(config.getStringListProperty(ACTIONABLE_SWITCHES_IDS_PARAM_NAME, new ArrayList<>(ACTIONABLE_SWITCH_IDS_DEFAULT_VALUE))))
            );
>>>>>>> e9e839fe
        return parameters;
    }

    public static OpenLoadFlowParameters load(Map<String, String> properties) {
        return new OpenLoadFlowParameters().update(properties);
    }

    private static List<String> parseStringListProp(String prop) {
        return Arrays.asList(prop.split("[:,]"));
    }

    public OpenLoadFlowParameters update(Map<String, String> properties) {
        Optional.ofNullable(properties.get(SLACK_BUS_SELECTION_MODE_PARAM_NAME))
                .ifPresent(prop -> this.setSlackBusSelectionMode(SlackBusSelectionMode.valueOf(prop)));
        Optional.ofNullable(properties.get(SLACK_BUSES_IDS_PARAM_NAME))
                .ifPresent(prop -> this.setSlackBusesIds(parseStringListProp(prop)));
        Optional.ofNullable(properties.get(LOW_IMPEDANCE_BRANCH_MODE_PARAM_NAME))
                .ifPresent(prop -> this.setLowImpedanceBranchMode(LowImpedanceBranchMode.valueOf(prop)));
        Optional.ofNullable(properties.get(VOLTAGE_REMOTE_CONTROL_PARAM_NAME))
                .ifPresent(prop -> this.setVoltageRemoteControl(Boolean.parseBoolean(prop)));
        Optional.ofNullable(properties.get(THROWS_EXCEPTION_IN_CASE_OF_SLACK_DISTRIBUTION_FAILURE_PARAM_NAME))
                .ifPresent(prop -> this.setThrowsExceptionInCaseOfSlackDistributionFailure(Boolean.parseBoolean(prop)));
        Optional.ofNullable(properties.get(LOAD_POWER_FACTOR_CONSTANT_PARAM_NAME))
                .ifPresent(prop -> this.setLoadPowerFactorConstant(Boolean.parseBoolean(prop)));
        Optional.ofNullable(properties.get(PLAUSIBLE_ACTIVE_POWER_LIMIT_PARAM_NAME))
                .ifPresent(prop -> this.setPlausibleActivePowerLimit(Double.parseDouble(prop)));
        Optional.ofNullable(properties.get(NEWTONRAPHSON_STOPPING_CRITERIA_TYPE_PARAM_NAME))
                .ifPresent(prop -> this.setNewtonRaphsonStoppingCriteriaType(NewtonRaphsonStoppingCriteriaType.valueOf(prop)));
        Optional.ofNullable(properties.get(MAX_ACTIVE_POWER_MISMATCH_PARAM_NAME))
                .ifPresent(prop -> this.setMaxActivePowerMismatch(Double.parseDouble(prop)));
        Optional.ofNullable(properties.get(MAX_REACTIVE_POWER_MISMATCH_PARAM_NAME))
                .ifPresent(prop -> this.setMaxReactivePowerMismatch(Double.parseDouble(prop)));
        Optional.ofNullable(properties.get(MAX_VOLTAGE_MISMATCH_PARAM_NAME))
                .ifPresent(prop -> this.setMaxVoltageMismatch(Double.parseDouble(prop)));
        Optional.ofNullable(properties.get(MAX_ANGLE_MISMATCH_PARAM_NAME))
                .ifPresent(prop -> this.setMaxAngleMismatch(Double.parseDouble(prop)));
        Optional.ofNullable(properties.get(MAX_RATIO_MISMATCH_PARAM_NAME))
                .ifPresent(prop -> this.setMaxRatioMismatch(Double.parseDouble(prop)));
        Optional.ofNullable(properties.get(MAX_SUSCEPTANCE_MISMATCH_PARAM_NAME))
                .ifPresent(prop -> this.setMaxSusceptanceMismatch(Double.parseDouble(prop)));
        Optional.ofNullable(properties.get(SLACK_BUS_P_MAX_MISMATCH_PARAM_NAME))
                .ifPresent(prop -> this.setSlackBusPMaxMismatch(Double.parseDouble(prop)));
        Optional.ofNullable(properties.get(VOLTAGE_PER_REACTIVE_POWER_CONTROL_PARAM_NAME))
                .ifPresent(prop -> this.setVoltagePerReactivePowerControl(Boolean.parseBoolean(prop)));
        Optional.ofNullable(properties.get(REACTIVE_POWER_REMOTE_CONTROL_PARAM_NAME))
                .ifPresent(prop -> this.setReactivePowerRemoteControl(Boolean.parseBoolean(prop)));
        Optional.ofNullable(properties.get(MAX_NEWTON_RAPHSON_ITERATIONS_PARAM_NAME))
                .ifPresent(prop -> this.setMaxNewtonRaphsonIterations(Integer.parseInt(prop)));
        Optional.ofNullable(properties.get(MAX_OUTER_LOOP_ITERATIONS_PARAM_NAME))
                .ifPresent(prop -> this.setMaxOuterLoopIterations(Integer.parseInt(prop)));
        Optional.ofNullable(properties.get(NEWTON_RAPHSON_CONV_EPS_PER_EQ_PARAM_NAME))
                .ifPresent(prop -> this.setNewtonRaphsonConvEpsPerEq(Double.parseDouble(prop)));
        Optional.ofNullable(properties.get(VOLTAGE_INIT_MODE_OVERRIDE_PARAM_NAME))
                .ifPresent(prop -> this.setVoltageInitModeOverride(VoltageInitModeOverride.valueOf(prop)));
        Optional.ofNullable(properties.get(TRANSFORMER_VOLTAGE_CONTROL_MODE_PARAM_NAME))
                .ifPresent(prop -> this.setTransformerVoltageControlMode(TransformerVoltageControlMode.valueOf(prop)));
        Optional.ofNullable(properties.get(SHUNT_VOLTAGE_CONTROL_MODE_PARAM_NAME))
                .ifPresent(prop -> this.setShuntVoltageControlMode(ShuntVoltageControlMode.valueOf(prop)));
        Optional.ofNullable(properties.get(MIN_PLAUSIBLE_TARGET_VOLTAGE_PARAM_NAME))
                .ifPresent(prop -> this.setMinPlausibleTargetVoltage(Double.parseDouble(prop)));
        Optional.ofNullable(properties.get(MAX_PLAUSIBLE_TARGET_VOLTAGE_PARAM_NAME))
                .ifPresent(prop -> this.setMaxPlausibleTargetVoltage(Double.parseDouble(prop)));
        Optional.ofNullable(properties.get(MIN_REALISTIC_VOLTAGE_PARAM_NAME))
                .ifPresent(prop -> this.setMinRealisticVoltage(Double.parseDouble(prop)));
        Optional.ofNullable(properties.get(MAX_REALISTIC_VOLTAGE_PARAM_NAME))
                .ifPresent(prop -> this.setMaxRealisticVoltage(Double.parseDouble(prop)));
        Optional.ofNullable(properties.get(REACTIVE_RANGE_CHECK_MODE_PARAM_NAME))
                .ifPresent(prop -> this.setReactiveRangeCheckMode(ReactiveRangeCheckMode.valueOf(prop)));
        Optional.ofNullable(properties.get(LOW_IMPEDANCE_THRESHOLD_PARAM_NAME))
                .ifPresent(prop -> this.setLowImpedanceThreshold(Double.parseDouble(prop)));
        Optional.ofNullable(properties.get(NETWORK_CACHE_ENABLED_PARAM_NAME))
                .ifPresent(prop -> this.setNetworkCacheEnabled(Boolean.parseBoolean(prop)));
        Optional.ofNullable(properties.get(SVC_VOLTAGE_MONITORING_PARAM_NAME))
                .ifPresent(prop -> this.setSvcVoltageMonitoring(Boolean.parseBoolean(prop)));
        Optional.ofNullable(properties.get(STATE_VECTOR_SCALING_MODE_PARAM_NAME))
                .ifPresent(prop -> this.setStateVectorScalingMode(StateVectorScalingMode.valueOf(prop)));
        Optional.ofNullable(properties.get(MAX_SLACK_BUS_COUNT_PARAM_NAME))
                .ifPresent(prop -> this.setMaxSlackBusCount(Integer.parseInt(prop)));
        Optional.ofNullable(properties.get(DEBUG_DIR_PARAM_NAME))
                .ifPresent(this::setDebugDir);
        Optional.ofNullable(properties.get(INCREMENTAL_TRANSFORMER_VOLTAGE_CONTROL_OUTER_LOOP_MAX_TAP_SHIFT_PARAM_NAME))
                .ifPresent(prop -> this.setIncrementalTransformerVoltageControlOuterLoopMaxTapShift(Integer.parseInt(prop)));
        Optional.ofNullable(properties.get(SECONDARY_VOLTAGE_CONTROL_PARAM_NAME))
                .ifPresent(prop -> this.setSecondaryVoltageControl(Boolean.parseBoolean(prop)));
        Optional.ofNullable(properties.get(REACTIVE_LIMITS_MAX_SWITCH_PQ_PV_PARAM_NAME))
                .ifPresent(prop -> this.setReactiveLimitsMaxPqPvSwitch(Integer.parseInt(prop)));
        Optional.ofNullable(properties.get(PHASE_SHIFTER_CONTROL_MODE_PARAM_NAME))
                .ifPresent(prop -> this.setPhaseShifterControlMode(PhaseShifterControlMode.valueOf(prop)));
        Optional.ofNullable(properties.get(ALWAYS_UPDATE_NETWORK_PARAM_NAME))
                .ifPresent(prop -> this.setAlwaysUpdateNetwork(Boolean.parseBoolean(prop)));
        Optional.ofNullable(properties.get(MOST_MESHED_SLACK_BUS_SELECTOR_MAX_NOMINAL_VOLTAGE_PERCENTILE_PARAM_NAME))
                .ifPresent(prop -> this.setMostMeshedSlackBusSelectorMaxNominalVoltagePercentile(Double.parseDouble(prop)));
        Optional.ofNullable(properties.get(REPORTED_FEATURES_PARAM_NAME))
                .ifPresent(prop -> this.setReportedFeatures(
                        Arrays.stream(prop.split(",\\s+"))
                        .map(ReportedFeatures::valueOf)
                        .collect(Collectors.toSet())));
        Optional.ofNullable(properties.get(SLACK_BUS_COUNTRY_FILTER_PARAM_NAME))
                .ifPresent(prop -> this.setSlackBusCountryFilter(parseStringListProp(prop).stream().map(Country::valueOf).collect(Collectors.toSet())));
        Optional.ofNullable(properties.get(ACTIONABLE_SWITCHES_IDS_PARAM_NAME))
                .ifPresent(prop -> this.setActionableSwitchesIds(new HashSet<>(parseStringListProp(prop))));
        return this;
    }

    public Map<String, Object> toMap() {
        Map<String, Object> map = new LinkedHashMap<>(42);
        map.put(SLACK_BUS_SELECTION_MODE_PARAM_NAME, slackBusSelectionMode);
        map.put(SLACK_BUSES_IDS_PARAM_NAME, slackBusesIds);
        map.put(THROWS_EXCEPTION_IN_CASE_OF_SLACK_DISTRIBUTION_FAILURE_PARAM_NAME, throwsExceptionInCaseOfSlackDistributionFailure);
        map.put(VOLTAGE_REMOTE_CONTROL_PARAM_NAME, voltageRemoteControl);
        map.put(LOW_IMPEDANCE_BRANCH_MODE_PARAM_NAME, lowImpedanceBranchMode);
        map.put(LOAD_POWER_FACTOR_CONSTANT_PARAM_NAME, loadPowerFactorConstant);
        map.put(PLAUSIBLE_ACTIVE_POWER_LIMIT_PARAM_NAME, plausibleActivePowerLimit);
        map.put(NEWTONRAPHSON_STOPPING_CRITERIA_TYPE_PARAM_NAME, newtonRaphsonStoppingCriteriaType);
        map.put(SLACK_BUS_P_MAX_MISMATCH_PARAM_NAME, slackBusPMaxMismatch);
        map.put(MAX_ACTIVE_POWER_MISMATCH_PARAM_NAME, maxActivePowerMismatch);
        map.put(MAX_REACTIVE_POWER_MISMATCH_PARAM_NAME, maxReactivePowerMismatch);
        map.put(MAX_VOLTAGE_MISMATCH_PARAM_NAME, maxVoltageMismatch);
        map.put(MAX_ANGLE_MISMATCH_PARAM_NAME, maxAngleMismatch);
        map.put(MAX_RATIO_MISMATCH_PARAM_NAME, maxRatioMismatch);
        map.put(MAX_SUSCEPTANCE_MISMATCH_PARAM_NAME, maxSusceptanceMismatch);
        map.put(VOLTAGE_PER_REACTIVE_POWER_CONTROL_PARAM_NAME, voltagePerReactivePowerControl);
        map.put(REACTIVE_POWER_REMOTE_CONTROL_PARAM_NAME, reactivePowerRemoteControl);
        map.put(MAX_NEWTON_RAPHSON_ITERATIONS_PARAM_NAME, maxNewtonRaphsonIterations);
        map.put(MAX_OUTER_LOOP_ITERATIONS_PARAM_NAME, maxOuterLoopIterations);
        map.put(NEWTON_RAPHSON_CONV_EPS_PER_EQ_PARAM_NAME, newtonRaphsonConvEpsPerEq);
        map.put(VOLTAGE_INIT_MODE_OVERRIDE_PARAM_NAME, voltageInitModeOverride);
        map.put(TRANSFORMER_VOLTAGE_CONTROL_MODE_PARAM_NAME, transformerVoltageControlMode);
        map.put(SHUNT_VOLTAGE_CONTROL_MODE_PARAM_NAME, shuntVoltageControlMode);
        map.put(MIN_PLAUSIBLE_TARGET_VOLTAGE_PARAM_NAME, minPlausibleTargetVoltage);
        map.put(MAX_PLAUSIBLE_TARGET_VOLTAGE_PARAM_NAME, maxPlausibleTargetVoltage);
        map.put(MIN_REALISTIC_VOLTAGE_PARAM_NAME, minRealisticVoltage);
        map.put(MAX_REALISTIC_VOLTAGE_PARAM_NAME, maxRealisticVoltage);
        map.put(REACTIVE_RANGE_CHECK_MODE_PARAM_NAME, reactiveRangeCheckMode);
        map.put(LOW_IMPEDANCE_THRESHOLD_PARAM_NAME, lowImpedanceThreshold);
        map.put(NETWORK_CACHE_ENABLED_PARAM_NAME, networkCacheEnabled);
        map.put(SVC_VOLTAGE_MONITORING_PARAM_NAME, svcVoltageMonitoring);
        map.put(STATE_VECTOR_SCALING_MODE_PARAM_NAME, stateVectorScalingMode);
        map.put(MAX_SLACK_BUS_COUNT_PARAM_NAME, maxSlackBusCount);
        map.put(DEBUG_DIR_PARAM_NAME, debugDir);
        map.put(INCREMENTAL_TRANSFORMER_VOLTAGE_CONTROL_OUTER_LOOP_MAX_TAP_SHIFT_PARAM_NAME, incrementalTransformerVoltageControlOuterLoopMaxTapShift);
        map.put(SECONDARY_VOLTAGE_CONTROL_PARAM_NAME, secondaryVoltageControl);
        map.put(REACTIVE_LIMITS_MAX_SWITCH_PQ_PV_PARAM_NAME, reactiveLimitsMaxPqPvSwitch);
        map.put(PHASE_SHIFTER_CONTROL_MODE_PARAM_NAME, phaseShifterControlMode);
        map.put(ALWAYS_UPDATE_NETWORK_PARAM_NAME, alwaysUpdateNetwork);
        map.put(MOST_MESHED_SLACK_BUS_SELECTOR_MAX_NOMINAL_VOLTAGE_PERCENTILE_PARAM_NAME, mostMeshedSlackBusSelectorMaxNominalVoltagePercentile);
        map.put(REPORTED_FEATURES_PARAM_NAME, reportedFeatures);
        map.put(SLACK_BUS_COUNTRY_FILTER_PARAM_NAME, slackBusCountryFilter);
        map.put(ACTIONABLE_SWITCHES_IDS_PARAM_NAME, actionableSwitchesIds);
        return map;
    }

    @Override
    public String toString() {
        return "OpenLoadFlowParameters(" + toMap().entrySet().stream().map(e -> e.getKey() + "=" + e.getValue()).collect(Collectors.joining(", ")) + ")";
    }

    public static OpenLoadFlowParameters get(LoadFlowParameters parameters) {
        OpenLoadFlowParameters parametersExt = parameters.getExtension(OpenLoadFlowParameters.class);
        if (parametersExt == null) {
            parametersExt = new OpenLoadFlowParameters();
        }
        return parametersExt;
    }

    private static OpenLoadFlowParameters create(LoadFlowParameters parameters, Supplier<OpenLoadFlowParameters> parametersExtSupplier) {
        Objects.requireNonNull(parameters);
        OpenLoadFlowParameters parametersExt = parametersExtSupplier.get();
        parameters.addExtension(OpenLoadFlowParameters.class, parametersExt);
        return parametersExt;
    }

    public static OpenLoadFlowParameters create(LoadFlowParameters parameters) {
        return create(parameters, OpenLoadFlowParameters::new);
    }

    public static OpenLoadFlowParameters load(LoadFlowParameters parameters) {
        return create(parameters, OpenLoadFlowParameters::load);
    }

    public static void log(LoadFlowParameters parameters, OpenLoadFlowParameters parametersExt) {
        if (LOGGER.isInfoEnabled()) {
            AsciiTable at = new AsciiTable();
            at.addRule();
            at.addRow("Name", "Value");
            at.addRule();
            for (var e : parameters.toMap().entrySet()) {
                at.addRow(e.getKey(), e.getValue());
            }
            for (var e : parametersExt.toMap().entrySet()) {
                at.addRow(e.getKey(), Objects.toString(e.getValue(), ""));
            }
            at.addRule();
            at.getRenderer().setCWC(new CWC_LongestWord());
            at.setPaddingLeftRight(1, 1);
            LOGGER.info("Parameters:\n{}", at.render());
        }
    }

    static VoltageInitializer getVoltageInitializer(LoadFlowParameters parameters, LfNetworkParameters networkParameters, MatrixFactory matrixFactory) {
        switch (parameters.getVoltageInitMode()) {
            case UNIFORM_VALUES:
                return new UniformValueVoltageInitializer();
            case PREVIOUS_VALUES:
                return new PreviousValueVoltageInitializer();
            case DC_VALUES:
                return new DcValueVoltageInitializer(networkParameters, parameters.isDistributedSlack(), parameters.getBalanceType(), parameters.isDcUseTransformerRatio(), matrixFactory);
            default:
                throw new UnsupportedOperationException("Unsupported voltage init mode: " + parameters.getVoltageInitMode());
        }
    }

    static VoltageInitializer getExtendedVoltageInitializer(LoadFlowParameters parameters, OpenLoadFlowParameters parametersExt,
                                                            LfNetworkParameters networkParameters, MatrixFactory matrixFactory) {
        switch (parametersExt.getVoltageInitModeOverride()) {
            case NONE:
                return getVoltageInitializer(parameters, networkParameters, matrixFactory);

            case VOLTAGE_MAGNITUDE:
                return new VoltageMagnitudeInitializer(parameters.isTransformerVoltageControlOn(), matrixFactory, networkParameters.getLowImpedanceThreshold());

            case FULL_VOLTAGE:
                return new FullVoltageInitializer(new VoltageMagnitudeInitializer(parameters.isTransformerVoltageControlOn(), matrixFactory, networkParameters.getLowImpedanceThreshold()),
                        new DcValueVoltageInitializer(networkParameters,
                                                      parameters.isDistributedSlack(),
                                                      parameters.getBalanceType(),
                                                      parameters.isDcUseTransformerRatio(),
                                                      matrixFactory));

            default:
                throw new PowsyblException("Unknown voltage init mode override: " + parametersExt.getVoltageInitModeOverride());
        }
    }

    static LfNetworkParameters getNetworkParameters(LoadFlowParameters parameters, OpenLoadFlowParameters parametersExt,
                                                    SlackBusSelector slackBusSelector, GraphConnectivityFactory<LfBus, LfBranch> connectivityFactory,
                                                    boolean breakers) {
        return new LfNetworkParameters()
                .setSlackBusSelector(slackBusSelector)
                .setConnectivityFactory(connectivityFactory)
                .setGeneratorVoltageRemoteControl(parametersExt.hasVoltageRemoteControl())
                .setMinImpedance(parametersExt.getLowImpedanceBranchMode() == OpenLoadFlowParameters.LowImpedanceBranchMode.REPLACE_BY_MIN_IMPEDANCE_LINE)
                .setTwtSplitShuntAdmittance(parameters.isTwtSplitShuntAdmittance())
                .setBreakers(breakers)
                .setPlausibleActivePowerLimit(parametersExt.getPlausibleActivePowerLimit())
                .setComputeMainConnectedComponentOnly(parameters.getConnectedComponentMode() == LoadFlowParameters.ConnectedComponentMode.MAIN)
                .setCountriesToBalance(parameters.getCountriesToBalance())
                .setDistributedOnConformLoad(parameters.isDistributedSlack() && parameters.getBalanceType() == LoadFlowParameters.BalanceType.PROPORTIONAL_TO_CONFORM_LOAD)
                .setPhaseControl(parameters.isPhaseShifterRegulationOn())
                .setTransformerVoltageControl(parameters.isTransformerVoltageControlOn())
                .setVoltagePerReactivePowerControl(parametersExt.isVoltagePerReactivePowerControl())
                .setReactivePowerRemoteControl(parametersExt.hasReactivePowerRemoteControl())
                .setDc(parameters.isDc())
                .setShuntVoltageControl(parameters.isShuntCompensatorVoltageControlOn())
                .setReactiveLimits(parameters.isUseReactiveLimits())
                .setHvdcAcEmulation(parameters.isHvdcAcEmulation())
                .setMinPlausibleTargetVoltage(parametersExt.getMinPlausibleTargetVoltage())
                .setMaxPlausibleTargetVoltage(parametersExt.getMaxPlausibleTargetVoltage())
                .setReactiveRangeCheckMode(parametersExt.getReactiveRangeCheckMode())
                .setLowImpedanceThreshold(parametersExt.getLowImpedanceThreshold())
                .setSvcVoltageMonitoring(parametersExt.isSvcVoltageMonitoring())
                .setMaxSlackBusCount(parametersExt.getMaxSlackBusCount())
                .setDebugDir(parametersExt.getDebugDir())
                .setSecondaryVoltageControl(parametersExt.isSecondaryVoltageControl())
                .setCacheEnabled(parametersExt.isNetworkCacheEnabled());
    }

    public static AcLoadFlowParameters createAcParameters(Network network, LoadFlowParameters parameters, OpenLoadFlowParameters parametersExt,
                                                          MatrixFactory matrixFactory, GraphConnectivityFactory<LfBus, LfBranch> connectivityFactory) {
        return createAcParameters(network, parameters, parametersExt, matrixFactory, connectivityFactory, false, false);
    }

    public static AcLoadFlowParameters createAcParameters(Network network, LoadFlowParameters parameters, OpenLoadFlowParameters parametersExt,
                                                          MatrixFactory matrixFactory, GraphConnectivityFactory<LfBus, LfBranch> connectivityFactory,
                                                          boolean breakers, boolean forceA1Var) {
        AcLoadFlowParameters acParameters = createAcParameters(parameters, parametersExt, matrixFactory, connectivityFactory, breakers, forceA1Var);
        if (parameters.isReadSlackBus()) {
            acParameters.getNetworkParameters().setSlackBusSelector(new NetworkSlackBusSelector(network, parametersExt.getSlackBusCountryFilter(),
                    acParameters.getNetworkParameters().getSlackBusSelector()));
        }
        return acParameters;
    }

    private static NewtonRaphsonStoppingCriteria createNewtonRaphsonStoppingCriteria(OpenLoadFlowParameters parametersExt) {
        switch (parametersExt.getNewtonRaphsonStoppingCriteriaType()) {
            case UNIFORM_CRITERIA:
                return new DefaultNewtonRaphsonStoppingCriteria(parametersExt.getNewtonRaphsonConvEpsPerEq());
            case PER_EQUATION_TYPE_CRITERIA:
                return new PerEquationTypeStoppingCriteria(parametersExt.getMaxActivePowerMismatch(),
                        parametersExt.getMaxReactivePowerMismatch(), parametersExt.getMaxVoltageMismatch(),
                        parametersExt.getMaxAngleMismatch(), parametersExt.getMaxRatioMismatch(),
                        parametersExt.getMaxSusceptanceMismatch());
            default:
                throw new PowsyblException("Unknown Newton Raphson stopping criteria type: " + parametersExt.getNewtonRaphsonStoppingCriteriaType());
        }
    }

    public static AcLoadFlowParameters createAcParameters(LoadFlowParameters parameters, OpenLoadFlowParameters parametersExt,
                                                          MatrixFactory matrixFactory, GraphConnectivityFactory<LfBus, LfBranch> connectivityFactory,
                                                          boolean breakers, boolean forceA1Var) {
        SlackBusSelector slackBusSelector = SlackBusSelector.fromMode(parametersExt.getSlackBusSelectionMode(), parametersExt.getSlackBusesIds(),
                parametersExt.getPlausibleActivePowerLimit(), parametersExt.getMostMeshedSlackBusSelectorMaxNominalVoltagePercentile(), parametersExt.getSlackBusCountryFilter());

        var networkParameters = getNetworkParameters(parameters, parametersExt, slackBusSelector, connectivityFactory, breakers);

        var equationSystemCreationParameters = new AcEquationSystemCreationParameters(forceA1Var);

        VoltageInitializer voltageInitializer = getExtendedVoltageInitializer(parameters, parametersExt, networkParameters, matrixFactory);

        var newtonRaphsonParameters = new NewtonRaphsonParameters()
                .setStoppingCriteria(createNewtonRaphsonStoppingCriteria(parametersExt))
                .setMaxIterations(parametersExt.getMaxNewtonRaphsonIterations())
                .setMinRealisticVoltage(parametersExt.getMinRealisticVoltage())
                .setMaxRealisticVoltage(parametersExt.getMaxRealisticVoltage())
                .setStateVectorScalingMode(parametersExt.getStateVectorScalingMode())
                .setAlwaysUpdateNetwork(parametersExt.isAlwaysUpdateNetwork());

        OuterLoopConfig outerLoopConfig = OuterLoopConfig.findOuterLoopConfig(new DefaultOuterLoopConfig());
        List<OuterLoop> outerLoops = outerLoopConfig.configure(parameters, parametersExt);

        return new AcLoadFlowParameters(networkParameters,
                                        equationSystemCreationParameters,
                                        newtonRaphsonParameters,
                                        outerLoops,
                                        parametersExt.getMaxOuterLoopIterations(),
                                        matrixFactory,
                                        voltageInitializer);
    }

    public static DcLoadFlowParameters createDcParameters(Network network, LoadFlowParameters parameters, OpenLoadFlowParameters parametersExt,
                                                          MatrixFactory matrixFactory, GraphConnectivityFactory<LfBus, LfBranch> connectivityFactory,
                                                          boolean forcePhaseControlOffAndAddAngle1Var) {
        var dcParameters = createDcParameters(parameters, parametersExt, matrixFactory, connectivityFactory, forcePhaseControlOffAndAddAngle1Var);
        if (parameters.isReadSlackBus()) {
            dcParameters.getNetworkParameters().setSlackBusSelector(new NetworkSlackBusSelector(network, parametersExt.getSlackBusCountryFilter(),
                    dcParameters.getNetworkParameters().getSlackBusSelector()));
        }
        return dcParameters;
    }

    public static DcLoadFlowParameters createDcParameters(LoadFlowParameters parameters, OpenLoadFlowParameters parametersExt,
                                                          MatrixFactory matrixFactory, GraphConnectivityFactory<LfBus, LfBranch> connectivityFactory,
                                                          boolean forcePhaseControlOffAndAddAngle1Var) {
        SlackBusSelector slackBusSelector = SlackBusSelector.fromMode(parametersExt.getSlackBusSelectionMode(), parametersExt.getSlackBusesIds(),
                parametersExt.getPlausibleActivePowerLimit(), parametersExt.getMostMeshedSlackBusSelectorMaxNominalVoltagePercentile(), parametersExt.getSlackBusCountryFilter());

        var networkParameters = new LfNetworkParameters()
                .setSlackBusSelector(slackBusSelector)
                .setConnectivityFactory(connectivityFactory)
                .setGeneratorVoltageRemoteControl(false)
                .setMinImpedance(parametersExt.getLowImpedanceBranchMode() == OpenLoadFlowParameters.LowImpedanceBranchMode.REPLACE_BY_MIN_IMPEDANCE_LINE)
                .setTwtSplitShuntAdmittance(false)
                .setBreakers(false)
                .setPlausibleActivePowerLimit(parametersExt.getPlausibleActivePowerLimit())
                .setComputeMainConnectedComponentOnly(parameters.getConnectedComponentMode() == LoadFlowParameters.ConnectedComponentMode.MAIN)
                .setCountriesToBalance(parameters.getCountriesToBalance())
                .setDistributedOnConformLoad(parameters.isDistributedSlack() && parameters.getBalanceType() == LoadFlowParameters.BalanceType.PROPORTIONAL_TO_CONFORM_LOAD)
                .setPhaseControl(false)
                .setTransformerVoltageControl(false)
                .setVoltagePerReactivePowerControl(false)
                .setReactivePowerRemoteControl(false)
                .setDc(true)
                .setShuntVoltageControl(false)
                .setReactiveLimits(false)
                .setHvdcAcEmulation(false) // FIXME
                .setMinPlausibleTargetVoltage(parametersExt.getMinPlausibleTargetVoltage())
                .setMaxPlausibleTargetVoltage(parametersExt.getMaxPlausibleTargetVoltage())
                .setReactiveRangeCheckMode(ReactiveRangeCheckMode.MAX) // not useful for DC.
                .setLowImpedanceThreshold(parametersExt.getLowImpedanceThreshold())
                .setSvcVoltageMonitoring(false)
                .setMaxSlackBusCount(1);

        var equationSystemCreationParameters = new DcEquationSystemCreationParameters(true,
                                                                                      forcePhaseControlOffAndAddAngle1Var,
                                                                                      parameters.isDcUseTransformerRatio());

        return new DcLoadFlowParameters(networkParameters,
                                        equationSystemCreationParameters,
                                        matrixFactory,
                                        parameters.isDistributedSlack(),
                                        parameters.getBalanceType(),
                                        true);
    }

    public static boolean equals(LoadFlowParameters parameters1, LoadFlowParameters parameters2) {
        Objects.requireNonNull(parameters1);
        Objects.requireNonNull(parameters2);
        boolean equals = parameters1.getVoltageInitMode() == parameters2.getVoltageInitMode() &&
                parameters1.isTransformerVoltageControlOn() == parameters2.isTransformerVoltageControlOn() &&
                parameters1.isUseReactiveLimits() == parameters2.isUseReactiveLimits() &&
                parameters1.isPhaseShifterRegulationOn() == parameters2.isPhaseShifterRegulationOn() &&
                parameters1.isTwtSplitShuntAdmittance() == parameters2.isTwtSplitShuntAdmittance() &&
                parameters1.isShuntCompensatorVoltageControlOn() == parameters2.isShuntCompensatorVoltageControlOn() &&
                parameters1.isReadSlackBus() == parameters2.isReadSlackBus() &&
                parameters1.isWriteSlackBus() == parameters2.isWriteSlackBus() &&
                parameters1.isDc() == parameters2.isDc() &&
                parameters1.isDistributedSlack() == parameters2.isDistributedSlack() &&
                parameters1.getBalanceType() == parameters2.getBalanceType() &&
                parameters1.isDcUseTransformerRatio() == parameters2.isDcUseTransformerRatio() &&
                parameters1.getCountriesToBalance().equals(parameters2.getCountriesToBalance()) &&
                parameters1.getConnectedComponentMode() == parameters2.getConnectedComponentMode() &&
                parameters1.isHvdcAcEmulation() == parameters2.isHvdcAcEmulation() &&
                parameters1.getDcPowerFactor() == parameters2.getDcPowerFactor();
        if (!equals) {
            return false;
        }

        OpenLoadFlowParameters extension1 = parameters1.getExtension(OpenLoadFlowParameters.class);
        OpenLoadFlowParameters extension2 = parameters2.getExtension(OpenLoadFlowParameters.class);
        if (extension1 == null && extension2 == null) {
            return true;
        }
        if (extension1 == null) {
            return false;
        }
        if (extension2 == null) {
            return false;
        }

        return extension1.getSlackBusSelectionMode() == extension2.getSlackBusSelectionMode() &&
                extension1.getSlackBusesIds().equals(extension2.getSlackBusesIds()) &&
                extension1.isThrowsExceptionInCaseOfSlackDistributionFailure() == extension2.isThrowsExceptionInCaseOfSlackDistributionFailure() &&
                extension1.hasVoltageRemoteControl() == extension2.hasVoltageRemoteControl() &&
                extension1.getLowImpedanceBranchMode() == extension2.getLowImpedanceBranchMode() &&
                extension1.isLoadPowerFactorConstant() == extension2.isLoadPowerFactorConstant() &&
                extension1.getPlausibleActivePowerLimit() == extension2.getPlausibleActivePowerLimit() &&
                extension1.getSlackBusPMaxMismatch() == extension2.getSlackBusPMaxMismatch() &&
                extension1.isVoltagePerReactivePowerControl() == extension2.isVoltagePerReactivePowerControl() &&
                extension1.hasReactivePowerRemoteControl() == extension2.hasReactivePowerRemoteControl() &&
                extension1.getMaxNewtonRaphsonIterations() == extension2.getMaxNewtonRaphsonIterations() &&
                extension1.getMaxOuterLoopIterations() == extension2.getMaxOuterLoopIterations() &&
                extension1.getNewtonRaphsonConvEpsPerEq() == extension2.getNewtonRaphsonConvEpsPerEq() &&
                extension1.getVoltageInitModeOverride() == extension2.getVoltageInitModeOverride() &&
                extension1.getTransformerVoltageControlMode() == extension2.getTransformerVoltageControlMode() &&
                extension1.getShuntVoltageControlMode() == extension2.getShuntVoltageControlMode() &&
                extension1.getMinPlausibleTargetVoltage() == extension2.getMinPlausibleTargetVoltage() &&
                extension1.getMaxPlausibleTargetVoltage() == extension2.getMaxPlausibleTargetVoltage() &&
                extension1.getMinRealisticVoltage() == extension2.getMinRealisticVoltage() &&
                extension1.getMaxRealisticVoltage() == extension2.getMaxRealisticVoltage() &&
                extension1.getReactiveRangeCheckMode() == extension2.getReactiveRangeCheckMode() &&
                extension1.getLowImpedanceThreshold() == extension2.getLowImpedanceThreshold() &&
                extension1.isNetworkCacheEnabled() == extension2.isNetworkCacheEnabled() &&
                extension1.isSvcVoltageMonitoring() == extension2.isSvcVoltageMonitoring() &&
                extension1.getStateVectorScalingMode() == extension2.getStateVectorScalingMode() &&
                extension1.getMaxSlackBusCount() == extension2.getMaxSlackBusCount() &&
                Objects.equals(extension1.getDebugDir(), extension2.getDebugDir()) &&
                extension1.getIncrementalTransformerVoltageControlOuterLoopMaxTapShift() == extension2.getIncrementalTransformerVoltageControlOuterLoopMaxTapShift() &&
                extension1.isSecondaryVoltageControl() == extension2.isSecondaryVoltageControl() &&
                extension1.getReactiveLimitsMaxPqPvSwitch() == extension2.getReactiveLimitsMaxPqPvSwitch() &&
                extension1.getPhaseShifterControlMode() == extension2.getPhaseShifterControlMode() &&
                extension1.isAlwaysUpdateNetwork() == extension2.isAlwaysUpdateNetwork() &&
                extension1.getMostMeshedSlackBusSelectorMaxNominalVoltagePercentile() == extension2.getMostMeshedSlackBusSelectorMaxNominalVoltagePercentile() &&
<<<<<<< HEAD
                extension1.getReportedFeatures().equals(extension2.getReportedFeatures()) &&
                extension1.getSlackBusCountryFilter().equals(extension2.getSlackBusCountryFilter());
=======
                extension1.getSlackBusCountryFilter().equals(extension2.getSlackBusCountryFilter()) &&
                extension1.getActionableSwitchesIds().equals(extension2.getActionableSwitchesIds());
>>>>>>> e9e839fe
    }

    public static LoadFlowParameters clone(LoadFlowParameters parameters) {
        Objects.requireNonNull(parameters);
        LoadFlowParameters parameters2 = new LoadFlowParameters()
                .setVoltageInitMode(parameters.getVoltageInitMode())
                .setTransformerVoltageControlOn(parameters.isTransformerVoltageControlOn())
                .setUseReactiveLimits(parameters.isUseReactiveLimits())
                .setPhaseShifterRegulationOn(parameters.isPhaseShifterRegulationOn())
                .setTwtSplitShuntAdmittance(parameters.isTwtSplitShuntAdmittance())
                .setShuntCompensatorVoltageControlOn(parameters.isShuntCompensatorVoltageControlOn())
                .setReadSlackBus(parameters.isReadSlackBus())
                .setWriteSlackBus(parameters.isWriteSlackBus())
                .setDc(parameters.isDc())
                .setDistributedSlack(parameters.isDistributedSlack())
                .setBalanceType(parameters.getBalanceType())
                .setDcUseTransformerRatio(parameters.isDcUseTransformerRatio())
                .setCountriesToBalance(new HashSet<>(parameters.getCountriesToBalance()))
                .setConnectedComponentMode(parameters.getConnectedComponentMode())
                .setHvdcAcEmulation(parameters.isHvdcAcEmulation())
                .setDcPowerFactor(parameters.getDcPowerFactor());

        OpenLoadFlowParameters extension = parameters.getExtension(OpenLoadFlowParameters.class);
        if (extension != null) {
            OpenLoadFlowParameters extension2 = new OpenLoadFlowParameters()
                    .setSlackBusSelectionMode(extension.getSlackBusSelectionMode())
                    .setSlackBusesIds(new ArrayList<>(extension.getSlackBusesIds()))
                    .setThrowsExceptionInCaseOfSlackDistributionFailure(extension.isThrowsExceptionInCaseOfSlackDistributionFailure())
                    .setVoltageRemoteControl(extension.hasVoltageRemoteControl())
                    .setLowImpedanceBranchMode(extension.getLowImpedanceBranchMode())
                    .setLoadPowerFactorConstant(extension.isLoadPowerFactorConstant())
                    .setPlausibleActivePowerLimit(extension.getPlausibleActivePowerLimit())
                    .setSlackBusPMaxMismatch(extension.getSlackBusPMaxMismatch())
                    .setVoltagePerReactivePowerControl(extension.isVoltagePerReactivePowerControl())
                    .setReactivePowerRemoteControl(extension.hasReactivePowerRemoteControl())
                    .setMaxNewtonRaphsonIterations(extension.getMaxNewtonRaphsonIterations())
                    .setMaxOuterLoopIterations(extension.getMaxOuterLoopIterations())
                    .setNewtonRaphsonConvEpsPerEq(extension.getNewtonRaphsonConvEpsPerEq())
                    .setVoltageInitModeOverride(extension.getVoltageInitModeOverride())
                    .setTransformerVoltageControlMode(extension.getTransformerVoltageControlMode())
                    .setShuntVoltageControlMode(extension.getShuntVoltageControlMode())
                    .setMinPlausibleTargetVoltage(extension.getMinPlausibleTargetVoltage())
                    .setMaxPlausibleTargetVoltage(extension.getMaxPlausibleTargetVoltage())
                    .setMinRealisticVoltage(extension.getMinRealisticVoltage())
                    .setMaxRealisticVoltage(extension.getMaxRealisticVoltage())
                    .setReactiveRangeCheckMode(extension.getReactiveRangeCheckMode())
                    .setLowImpedanceThreshold(extension.getLowImpedanceThreshold())
                    .setNetworkCacheEnabled(extension.isNetworkCacheEnabled())
                    .setSvcVoltageMonitoring(extension.isSvcVoltageMonitoring())
                    .setStateVectorScalingMode(extension.getStateVectorScalingMode())
                    .setMaxSlackBusCount(extension.getMaxSlackBusCount())
                    .setDebugDir(extension.getDebugDir())
                    .setIncrementalTransformerVoltageControlOuterLoopMaxTapShift(extension.getIncrementalTransformerVoltageControlOuterLoopMaxTapShift())
                    .setSecondaryVoltageControl(extension.isSecondaryVoltageControl())
                    .setReactiveLimitsMaxPqPvSwitch(extension.getReactiveLimitsMaxPqPvSwitch())
                    .setPhaseShifterControlMode(extension.getPhaseShifterControlMode())
                    .setAlwaysUpdateNetwork(extension.isAlwaysUpdateNetwork())
                    .setMostMeshedSlackBusSelectorMaxNominalVoltagePercentile(extension.getMostMeshedSlackBusSelectorMaxNominalVoltagePercentile())
<<<<<<< HEAD
                    .setReportedFeatures(extension.getReportedFeatures())
                    .setSlackBusCountryFilter(new HashSet<>(extension.getSlackBusCountryFilter()));
=======
                    .setSlackBusCountryFilter(new HashSet<>(extension.getSlackBusCountryFilter()))
                    .setActionableSwitchesIds(new HashSet<>(extension.getActionableSwitchesIds()));
>>>>>>> e9e839fe
            if (extension2 != null) {
                parameters2.addExtension(OpenLoadFlowParameters.class, extension2);
            }
        }

        return parameters2;
    }
}
<|MERGE_RESOLUTION|>--- conflicted
+++ resolved
@@ -93,11 +93,9 @@
 
     public static final PhaseShifterControlMode PHASE_SHIFTER_CONTROL_MODE_DEFAULT_VALUE = PhaseShifterControlMode.CONTINUOUS_WITH_DISCRETISATION;
 
-<<<<<<< HEAD
+    public static final Set<String> ACTIONABLE_SWITCH_IDS_DEFAULT_VALUE = Collections.emptySet();
+
     public static final Set<ReportedFeatures> REPORTED_FEATURES_DEFAULT_VALUE = Collections.emptySet();
-=======
-    public static final Set<String> ACTIONABLE_SWITCH_IDS_DEFAULT_VALUE = Collections.emptySet();
->>>>>>> e9e839fe
 
     public static final String SLACK_BUS_SELECTION_MODE_PARAM_NAME = "slackBusSelectionMode";
 
@@ -229,14 +227,9 @@
         new Parameter(MAX_SUSCEPTANCE_MISMATCH_PARAM_NAME, ParameterType.DOUBLE, "Maximum susceptance for per equation stopping criteria", MAX_SUSCEPTANCE_MISMATCH_DEFAULT_VALUE),
         new Parameter(PHASE_SHIFTER_CONTROL_MODE_PARAM_NAME, ParameterType.STRING, "Phase shifter control mode", PHASE_SHIFTER_CONTROL_MODE_DEFAULT_VALUE.name(), getEnumPossibleValues(PhaseShifterControlMode.class)),
         new Parameter(ALWAYS_UPDATE_NETWORK_PARAM_NAME, ParameterType.BOOLEAN, "Update network even if Newton-Raphson algorithm has diverged", NewtonRaphsonParameters.ALWAYS_UPDATE_NETWORK_DEFAULT_VALUE),
-        new Parameter(MOST_MESHED_SLACK_BUS_SELECTOR_MAX_NOMINAL_VOLTAGE_PERCENTILE_PARAM_NAME, ParameterType.DOUBLE, "In case of most meshed slack bus selection, the max nominal voltage percentile", MostMeshedSlackBusSelector.MAX_NOMINAL_VOLTAGE_PERCENTILE_DEFAULT_VALUE),
-<<<<<<< HEAD
-        new Parameter(REPORTED_FEATURES_PARAM_NAME, ParameterType.STRING_LIST, "List of extra reported features to be added to report", null, getEnumPossibleValues(ReportedFeatures.class)),
-        new Parameter(SLACK_BUS_COUNTRY_FILTER_PARAM_NAME, ParameterType.STRING_LIST, "Slac bus selection country filter (no filtering if empty)", new ArrayList<>(LfNetworkParameters.SLACK_BUS_COUNTRY_FILTER_DEFAULT_VALUE))
-=======
+        new Parameter(MOST_MESHED_SLACK_BUS_SELECTOR_MAX_NOMINAL_VOLTAGE_PERCENTILE_PARAM_NAME, ParameterType.DOUBLE, "In case of most meshed slack bus selection, the max nominal voltage percentile", MostMeshedSlackBusSelector.MAX_NOMINAL_VOLTAGE_PERCENTILE_DEFAULT_VALUE), new Parameter(REPORTED_FEATURES_PARAM_NAME, ParameterType.STRING_LIST, "List of extra reported features to be added to report", null, getEnumPossibleValues(ReportedFeatures.class)),
         new Parameter(SLACK_BUS_COUNTRY_FILTER_PARAM_NAME, ParameterType.STRING_LIST, "Slac bus selection country filter (no filtering if empty)", new ArrayList<>(LfNetworkParameters.SLACK_BUS_COUNTRY_FILTER_DEFAULT_VALUE)),
         new Parameter(ACTIONABLE_SWITCHES_IDS_PARAM_NAME, ParameterType.STRING_LIST, "List of actionable switches IDs (used with fast restart)", new ArrayList<>(ACTIONABLE_SWITCH_IDS_DEFAULT_VALUE))
->>>>>>> e9e839fe
     );
 
     public enum VoltageInitModeOverride {
@@ -849,14 +842,10 @@
                 .setPhaseShifterControlMode(config.getEnumProperty(PHASE_SHIFTER_CONTROL_MODE_PARAM_NAME, PhaseShifterControlMode.class, PHASE_SHIFTER_CONTROL_MODE_DEFAULT_VALUE))
                 .setAlwaysUpdateNetwork(config.getBooleanProperty(ALWAYS_UPDATE_NETWORK_PARAM_NAME, NewtonRaphsonParameters.ALWAYS_UPDATE_NETWORK_DEFAULT_VALUE))
                 .setMostMeshedSlackBusSelectorMaxNominalVoltagePercentile(config.getDoubleProperty(MOST_MESHED_SLACK_BUS_SELECTOR_MAX_NOMINAL_VOLTAGE_PERCENTILE_PARAM_NAME, MostMeshedSlackBusSelector.MAX_NOMINAL_VOLTAGE_PERCENTILE_DEFAULT_VALUE))
-<<<<<<< HEAD
                 .setReportedFeatures(config.getEnumSetProperty(REPORTED_FEATURES_PARAM_NAME, ReportedFeatures.class, REPORTED_FEATURES_DEFAULT_VALUE))
-                .setSlackBusCountryFilter(config.getEnumSetProperty(SLACK_BUS_COUNTRY_FILTER_PARAM_NAME, Country.class, LfNetworkParameters.SLACK_BUS_COUNTRY_FILTER_DEFAULT_VALUE)));
-=======
                 .setSlackBusCountryFilter(config.getEnumSetProperty(SLACK_BUS_COUNTRY_FILTER_PARAM_NAME, Country.class, LfNetworkParameters.SLACK_BUS_COUNTRY_FILTER_DEFAULT_VALUE))
                 .setActionableSwitchesIds(new HashSet<>(config.getStringListProperty(ACTIONABLE_SWITCHES_IDS_PARAM_NAME, new ArrayList<>(ACTIONABLE_SWITCH_IDS_DEFAULT_VALUE))))
             );
->>>>>>> e9e839fe
         return parameters;
     }
 
@@ -1309,13 +1298,9 @@
                 extension1.getPhaseShifterControlMode() == extension2.getPhaseShifterControlMode() &&
                 extension1.isAlwaysUpdateNetwork() == extension2.isAlwaysUpdateNetwork() &&
                 extension1.getMostMeshedSlackBusSelectorMaxNominalVoltagePercentile() == extension2.getMostMeshedSlackBusSelectorMaxNominalVoltagePercentile() &&
-<<<<<<< HEAD
                 extension1.getReportedFeatures().equals(extension2.getReportedFeatures()) &&
-                extension1.getSlackBusCountryFilter().equals(extension2.getSlackBusCountryFilter());
-=======
                 extension1.getSlackBusCountryFilter().equals(extension2.getSlackBusCountryFilter()) &&
                 extension1.getActionableSwitchesIds().equals(extension2.getActionableSwitchesIds());
->>>>>>> e9e839fe
     }
 
     public static LoadFlowParameters clone(LoadFlowParameters parameters) {
@@ -1374,13 +1359,9 @@
                     .setPhaseShifterControlMode(extension.getPhaseShifterControlMode())
                     .setAlwaysUpdateNetwork(extension.isAlwaysUpdateNetwork())
                     .setMostMeshedSlackBusSelectorMaxNominalVoltagePercentile(extension.getMostMeshedSlackBusSelectorMaxNominalVoltagePercentile())
-<<<<<<< HEAD
+                    .setSlackBusCountryFilter(new HashSet<>(extension.getSlackBusCountryFilter()))
                     .setReportedFeatures(extension.getReportedFeatures())
-                    .setSlackBusCountryFilter(new HashSet<>(extension.getSlackBusCountryFilter()));
-=======
-                    .setSlackBusCountryFilter(new HashSet<>(extension.getSlackBusCountryFilter()))
                     .setActionableSwitchesIds(new HashSet<>(extension.getActionableSwitchesIds()));
->>>>>>> e9e839fe
             if (extension2 != null) {
                 parameters2.addExtension(OpenLoadFlowParameters.class, extension2);
             }
