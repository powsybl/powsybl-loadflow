/**
 * Copyright (c) 2019, RTE (http://www.rte-france.com)
 * This Source Code Form is subject to the terms of the Mozilla Public
 * License, v. 2.0. If a copy of the MPL was not distributed with this
 * file, You can obtain one at http://mozilla.org/MPL/2.0/.
 * SPDX-License-Identifier: MPL-2.0
 */
package com.powsybl.openloadflow;

import com.google.common.collect.ImmutableMap;
import com.powsybl.commons.PowsyblException;
import com.powsybl.commons.config.PlatformConfig;
import com.powsybl.commons.extensions.AbstractExtension;
import com.powsybl.commons.parameters.Parameter;
import com.powsybl.commons.parameters.ParameterScope;
import com.powsybl.commons.parameters.ParameterType;
import com.powsybl.iidm.network.Country;
import com.powsybl.iidm.network.Network;
import com.powsybl.loadflow.LoadFlowParameters;
import com.powsybl.math.matrix.MatrixFactory;
import com.powsybl.openloadflow.ac.AcLoadFlowParameters;
import com.powsybl.openloadflow.ac.VoltageMagnitudeInitializer;
import com.powsybl.openloadflow.ac.equations.AcEquationSystemCreationParameters;
import com.powsybl.openloadflow.ac.solver.*;
import com.powsybl.openloadflow.ac.outerloop.AcOuterLoop;
import com.powsybl.openloadflow.ac.outerloop.ReactiveLimitsOuterLoop;
import com.powsybl.openloadflow.dc.DcLoadFlowParameters;
import com.powsybl.openloadflow.dc.DcOuterLoop;
import com.powsybl.openloadflow.dc.DcValueVoltageInitializer;
import com.powsybl.openloadflow.dc.equations.DcApproximationType;
import com.powsybl.openloadflow.dc.equations.DcEquationSystemCreationParameters;
import com.powsybl.openloadflow.graph.GraphConnectivityFactory;
import com.powsybl.openloadflow.lf.AbstractLoadFlowParameters;
import com.powsybl.openloadflow.lf.outerloop.config.AcOuterLoopConfig;
import com.powsybl.openloadflow.lf.outerloop.config.DcOuterLoopConfig;
import com.powsybl.openloadflow.lf.outerloop.config.DefaultAcOuterLoopConfig;
import com.powsybl.openloadflow.lf.outerloop.config.DefaultDcOuterLoopConfig;
import com.powsybl.openloadflow.lf.outerloop.config.ExplicitAcOuterLoopConfig;
import com.powsybl.openloadflow.lf.outerloop.config.ExplicitDcOuterLoopConfig;
import com.powsybl.openloadflow.network.*;
import com.powsybl.openloadflow.network.util.PreviousValueVoltageInitializer;
import com.powsybl.openloadflow.network.util.UniformValueVoltageInitializer;
import com.powsybl.openloadflow.network.util.VoltageInitializer;
import de.vandermeer.asciitable.AsciiTable;
import de.vandermeer.asciitable.CWC_LongestWord;
import org.slf4j.Logger;
import org.slf4j.LoggerFactory;

import java.util.*;
import java.util.function.Supplier;
import java.util.stream.Collectors;

/**
 * @author Geoffroy Jamgotchian {@literal <geoffroy.jamgotchian at rte-france.com>}
 */
public class OpenLoadFlowParameters extends AbstractExtension<LoadFlowParameters> {

    private static final Logger LOGGER = LoggerFactory.getLogger(OpenLoadFlowParameters.class);

    public static final SlackBusSelectionMode SLACK_BUS_SELECTION_MODE_DEFAULT_VALUE = SlackBusSelectionMode.MOST_MESHED;

    public static final LowImpedanceBranchMode LOW_IMPEDANCE_BRANCH_MODE_DEFAULT_VALUE = LowImpedanceBranchMode.REPLACE_BY_ZERO_IMPEDANCE_LINE;

    public static final String MODULE_SPECIFIC_PARAMETERS = "open-loadflow-default-parameters";

    public enum SlackDistributionFailureBehavior {
        THROW,
        FAIL,
        LEAVE_ON_SLACK_BUS,
        DISTRIBUTE_ON_REFERENCE_GENERATOR
    }

    public static final SlackDistributionFailureBehavior SLACK_DISTRIBUTION_FAILURE_BEHAVIOR_DEFAULT_VALUE = SlackDistributionFailureBehavior.LEAVE_ON_SLACK_BUS;

    public static final boolean VOLTAGE_REMOTE_CONTROL_DEFAULT_VALUE = true;

    public static final boolean GENERATOR_REACTIVE_POWER_REMOTE_CONTROL_DEFAULT_VALUE = false;

    public static final boolean TRANSFORMER_REACTIVE_POWER_REMOTE_CONTROL_DEFAULT_VALUE = false;

    public static final boolean LOAD_POWER_FACTOR_CONSTANT_DEFAULT_VALUE = false;

    /**
     * Slack bus maximum active power mismatch in MW: 1 Mw => 10^-2 in p.u
     */
    public static final double SLACK_BUS_P_MAX_MISMATCH_DEFAULT_VALUE = 1.0;

    public static final NewtonRaphsonStoppingCriteriaType NEWTONRAPHSON_STOPPING_CRITERIA_TYPE_DEFAULT_VALUE = NewtonRaphsonStoppingCriteriaType.UNIFORM_CRITERIA;

    /** Default value of the maximum active power mismatch in MW **/
    public static final double MAX_ACTIVE_POWER_MISMATCH_DEFAULT_VALUE = 1e-2;

    /** Default value of the maximum reactive power mismatch in Mvar **/
    public static final double MAX_REACTIVE_POWER_MISMATCH_DEFAULT_VALUE = 1e-2;

    /** Default value of the maximum voltage mismatch in pu **/
    public static final double MAX_VOLTAGE_MISMATCH_DEFAULT_VALUE = 1e-4;

    public static final double MAX_ANGLE_MISMATCH_DEFAULT_VALUE = 1e-5;

    public static final double MAX_RATIO_MISMATCH_DEFAULT_VALUE = 1e-5;

    public static final double MAX_SUSCEPTANCE_MISMATCH_DEFAULT_VALUE = 1e-4;

    public static final boolean VOLTAGE_PER_REACTIVE_POWER_CONTROL_DEFAULT_VALUE = false;

    public static final boolean SVC_VOLTAGE_MONITORING_DEFAULT_VALUE = true;

    public static final VoltageInitModeOverride VOLTAGE_INIT_MODE_OVERRIDE_DEFAULT_VALUE = VoltageInitModeOverride.NONE;

    public static final TransformerVoltageControlMode TRANSFORMER_VOLTAGE_CONTROL_MODE_DEFAULT_VALUE = TransformerVoltageControlMode.WITH_GENERATOR_VOLTAGE_CONTROL;

    public static final ShuntVoltageControlMode SHUNT_VOLTAGE_CONTROL_MODE_DEFAULT_VALUE = ShuntVoltageControlMode.WITH_GENERATOR_VOLTAGE_CONTROL;

    public static final PhaseShifterControlMode PHASE_SHIFTER_CONTROL_MODE_DEFAULT_VALUE = PhaseShifterControlMode.CONTINUOUS_WITH_DISCRETISATION;

    public static final Set<String> ACTIONABLE_SWITCH_IDS_DEFAULT_VALUE = Collections.emptySet();

    public static final Set<String> ACTIONABLE_TRANSFORMERS_IDS_DEFAULT_VALUE = Collections.emptySet();

    public static final Set<ReportedFeatures> REPORTED_FEATURES_DEFAULT_VALUE = Collections.emptySet();

    private static final ReactivePowerDispatchMode REACTIVE_POWER_DISPATCH_MODE_DEFAULT_VALUE = ReactivePowerDispatchMode.Q_EQUAL_PROPORTION;

    protected static final List<String> OUTER_LOOP_NAMES_DEFAULT_VALUE = null;

    protected static final int INCREMENTAL_TRANSFORMER_RATIO_TAP_CONTROL_OUTER_LOOP_MAX_TAP_SHIFT_DEFAULT_VALUE = 3;

    public static final boolean WRITE_REFERENCE_TERMINALS_DEFAULT_VALUE = true;

    protected static final double GENERATOR_VOLTAGE_CONTROL_MIN_NOMINAL_VOLTAGE_DEFAULT_VALUE = -1d;

    public enum FictitiousGeneratorVoltageControlCheckMode {
        FORCED,
        NORMAL
    }

    protected static final FictitiousGeneratorVoltageControlCheckMode FICTITIOUS_GENERATOR_VOLTAGE_CONTROL_CHECK_MODE_DEFAULT_VALUE = FictitiousGeneratorVoltageControlCheckMode.FORCED;

    public static final boolean AREA_INTERCHANGE_CONTROL_DEFAULT_VALUE = false;

    public static final double AREA_INTERCHANGE_P_MAX_MISMATCH_DEFAULT_VALUE = 2.0;

    public static final boolean FORCE_TARGET_Q_IN_REACTIVE_LIMITS_DEFAULT_VALUE = false;

    public static final String SLACK_BUS_SELECTION_MODE_PARAM_NAME = "slackBusSelectionMode";

    public static final String SLACK_BUSES_IDS_PARAM_NAME = "slackBusesIds";

    public static final String SLACK_DISTRIBUTION_FAILURE_BEHAVIOR_PARAM_NAME = "slackDistributionFailureBehavior";

    public static final String VOLTAGE_REMOTE_CONTROL_PARAM_NAME = "voltageRemoteControl";

    public static final String GENERATOR_REACTIVE_POWER_REMOTE_CONTROL_PARAM_NAME = "generatorReactivePowerRemoteControl";

    public static final String TRANSFORMER_REACTIVE_POWER_CONTROL_PARAM_NAME = "transformerReactivePowerControl";

    public static final String LOW_IMPEDANCE_BRANCH_MODE_PARAM_NAME = "lowImpedanceBranchMode";

    public static final String LOAD_POWER_FACTOR_CONSTANT_PARAM_NAME = "loadPowerFactorConstant";

    public static final String PLAUSIBLE_ACTIVE_POWER_LIMIT_PARAM_NAME = "plausibleActivePowerLimit";

    public static final String NEWTONRAPHSON_STOPPING_CRITERIA_TYPE_PARAM_NAME = "newtonRaphsonStoppingCriteriaType";

    public static final String MAX_ACTIVE_POWER_MISMATCH_PARAM_NAME = "maxActivePowerMismatch";

    public static final String MAX_REACTIVE_POWER_MISMATCH_PARAM_NAME = "maxReactivePowerMismatch";

    public static final String MAX_VOLTAGE_MISMATCH_PARAM_NAME = "maxVoltageMismatch";

    public static final String MAX_ANGLE_MISMATCH_PARAM_NAME = "maxAngleMismatch";

    public static final String MAX_RATIO_MISMATCH_PARAM_NAME = "maxRatioMismatch";

    public static final String MAX_SUSCEPTANCE_MISMATCH_PARAM_NAME = "maxSusceptanceMismatch";

    public static final String SLACK_BUS_P_MAX_MISMATCH_PARAM_NAME = "slackBusPMaxMismatch";

    public static final String VOLTAGE_PER_REACTIVE_POWER_CONTROL_PARAM_NAME = "voltagePerReactivePowerControl";

    public static final String MAX_NEWTON_RAPHSON_ITERATIONS_PARAM_NAME = "maxNewtonRaphsonIterations";

    public static final String MAX_OUTER_LOOP_ITERATIONS_PARAM_NAME = "maxOuterLoopIterations";

    public static final String NEWTON_RAPHSON_CONV_EPS_PER_EQ_PARAM_NAME = "newtonRaphsonConvEpsPerEq";

    public static final String VOLTAGE_INIT_MODE_OVERRIDE_PARAM_NAME = "voltageInitModeOverride";

    public static final String TRANSFORMER_VOLTAGE_CONTROL_MODE_PARAM_NAME = "transformerVoltageControlMode";

    public static final String SHUNT_VOLTAGE_CONTROL_MODE_PARAM_NAME = "shuntVoltageControlMode";

    public static final String MIN_PLAUSIBLE_TARGET_VOLTAGE_PARAM_NAME = "minPlausibleTargetVoltage";

    public static final String MAX_PLAUSIBLE_TARGET_VOLTAGE_PARAM_NAME = "maxPlausibleTargetVoltage";

    public static final String MIN_REALISTIC_VOLTAGE_PARAM_NAME = "minRealisticVoltage";

    public static final String MAX_REALISTIC_VOLTAGE_PARAM_NAME = "maxRealisticVoltage";

    public static final String MIN_NOMINAL_VOLTAGE_TARGET_VOLTAGE_CHECK_PARAM_NAME = "minNominalVoltageTargetVoltageCheck";

    public static final String REACTIVE_RANGE_CHECK_MODE_PARAM_NAME = "reactiveRangeCheckMode";

    public static final String LOW_IMPEDANCE_THRESHOLD_PARAM_NAME = "lowImpedanceThreshold";

    public static final String NETWORK_CACHE_ENABLED_PARAM_NAME = "networkCacheEnabled";

    public static final String SVC_VOLTAGE_MONITORING_PARAM_NAME = "svcVoltageMonitoring";

    public static final String STATE_VECTOR_SCALING_MODE_PARAM_NAME = "stateVectorScalingMode";

    public static final String MAX_SLACK_BUS_COUNT_PARAM_NAME = "maxSlackBusCount";

    public static final String DEBUG_DIR_PARAM_NAME = "debugDir";

    public static final String INCREMENTAL_TRANSFORMER_RATIO_TAP_CONTROL_OUTER_LOOP_MAX_TAP_SHIFT_PARAM_NAME = "incrementalTransformerRatioTapControlOuterLoopMaxTapShift";

    public static final String SECONDARY_VOLTAGE_CONTROL_PARAM_NAME = "secondaryVoltageControl";

    public static final String REACTIVE_LIMITS_MAX_SWITCH_PQ_PV_PARAM_NAME = "reactiveLimitsMaxPqPvSwitch";

    public static final String PHASE_SHIFTER_CONTROL_MODE_PARAM_NAME = "phaseShifterControlMode";

    private static final String ALWAYS_UPDATE_NETWORK_PARAM_NAME = "alwaysUpdateNetwork";

    private static final String MOST_MESHED_SLACK_BUS_SELECTOR_MAX_NOMINAL_VOLTAGE_PERCENTILE_PARAM_NAME = "mostMeshedSlackBusSelectorMaxNominalVoltagePercentile";

    public static final String REPORTED_FEATURES_PARAM_NAME = "reportedFeatures";

    public static final String SLACK_BUS_COUNTRY_FILTER_PARAM_NAME = "slackBusCountryFilter";

    private static final String ACTIONABLE_SWITCHES_IDS_PARAM_NAME = "actionableSwitchesIds";

    private static final String ACTIONABLE_TRANSFORMERS_IDS_PARAM_NAME = "actionableTransformersIds";

    private static final String ASYMMETRICAL_PARAM_NAME = "asymmetrical";

    private static final String REACTIVE_POWER_DISPATCH_MODE_PARAM_NAME = "reactivePowerDispatchMode";

    static final String OUTER_LOOP_NAMES_PARAM_NAME = "outerLoopNames";

    public static final String USE_ACTIVE_LIMITS_PARAM_NAME = "useActiveLimits";

    public static final String DISABLE_VOLTAGE_CONTROL_OF_GENERATORS_OUTSIDE_ACTIVE_POWER_LIMITS_PARAM_NAME = "disableVoltageControlOfGeneratorsOutsideActivePowerLimits";

    private static final String LINE_SEARCH_STATE_VECTOR_SCALING_MAX_ITERATION_PARAM_NAME = "lineSearchStateVectorScalingMaxIteration";

    private static final String LINE_SEARCH_STATE_VECTOR_SCALING_STEP_FOLD_PARAM_NAME = "lineSearchStateVectorScalingStepFold";

    private static final String MAX_VOLTAGE_CHANGE_STATE_VECTOR_SCALING_MAX_DV_PARAM_NAME = "maxVoltageChangeStateVectorScalingMaxDv";

    private static final String MAX_VOLTAGE_CHANGE_STATE_VECTOR_SCALING_MAX_DPHI_PARAM_NAME = "maxVoltageChangeStateVectorScalingMaxDphi";

    private static final String LINE_PER_UNIT_MODE_PARAM_NAME = "linePerUnitMode";

    private static final String USE_LOAD_MODEL_PARAM_NAME = "useLoadModel";

    private static final String DC_APPROXIMATION_TYPE_PARAM_NAME = "dcApproximationType";

    public static final String SIMULATE_AUTOMATION_SYSTEMS_PARAM_NAME = "simulateAutomationSystems";

    public static final String AC_SOLVER_TYPE_PARAM_NAME = "acSolverType";

    public static final String MAX_NEWTON_KRYLOV_ITERATIONS_PARAM_NAME = "maxNewtonKrylovIterations";

    public static final String NEWTON_KRYLOV_LINE_SEARCH_PARAM_NAME = "newtonKrylovLineSearch";

    public static final String REFERENCE_BUS_SELECTION_MODE_PARAM_NAME = "referenceBusSelectionMode";

    public static final String WRITE_REFERENCE_TERMINALS_PARAM_NAME = "writeReferenceTerminals";

    public static final String VOLTAGE_TARGET_PRIORITIES_PARAM_NAME = "voltageTargetPriorities";

    public static final String TRANSFORMER_VOLTAGE_CONTROL_USE_INITIAL_TAP_POSITION_PARAM_NAME = "transformerVoltageControlUseInitialTapPosition";

    public static final String GENERATOR_VOLTAGE_CONTROL_MIN_NOMINAL_VOLTAGE_PARAM_NAME = "generatorVoltageControlMinNominalVoltage";

    public static final String FICTITIOUS_GENERATOR_VOLTAGE_CONTROL_CHECK_MODE = "fictitiousGeneratorVoltageControlCheckMode";

    public static final String AREA_INTERCHANGE_CONTROL_PARAM_NAME = "areaInterchangeControl";

    public static final String AREA_INTERCHANGE_CONTROL_AREA_TYPE_PARAM_NAME = "areaInterchangeControlAreaType";

    public static final String AREA_INTERCHANGE_P_MAX_MISMATCH_PARAM_NAME = "areaInterchangePMaxMismatch";

<<<<<<< HEAD
    public static final String DISABLE_INCONSISTENT_VOLTAGE_CONTROLS_PARAM_NAME = "disableInconsistentVoltageControls";
=======
    public static final String FORCE_TARGET_Q_IN_REACTIVE_LIMITS_PARAM_NAME = "forceTargetQInReactiveLimits";
>>>>>>> d52bc75e

    public static <E extends Enum<E>> List<Object> getEnumPossibleValues(Class<E> enumClass) {
        return EnumSet.allOf(enumClass).stream().map(Enum::name).collect(Collectors.toList());
    }

    public static List<Object> getAcSolverTypePossibleValues() {
        return AcSolverFactory.findAll().stream().map(acSolverFactory -> (Object) acSolverFactory.getName()).toList();
    }

    // Category keys
    public static final String MODEL_CATEGORY_KEY = "Model";

    public static final String DC_CATEGORY_KEY = "DC";

    public static final String SLACK_DISTRIBUTION_CATEGORY_KEY = "SlackDistribution";

    public static final String REFERENCE_BUS_CATEGORY_KEY = "ReferenceBus";

    public static final String VOLTAGE_CONTROLS_CATEGORY_KEY = "VoltageControls";

    public static final String GENERATOR_VOLTAGE_CONTROL_CATEGORY_KEY = "GeneratorVoltageControl";

    public static final String TRANSFORMER_VOLTAGE_CONTROL_CATEGORY_KEY = "TransformerVoltageControl";

    public static final String SHUNT_VOLTAGE_CONTROL_CATEGORY_KEY = "ShuntVoltageControl";

    public static final String PHASE_CONTROL_CATEGORY_KEY = "PhaseControl";

    public static final String REACTIVE_POWER_CONTROL_CATEGORY_KEY = "ReactivePowerControl";

    public static final String NEWTON_RAPHSON_CATEGORY_KEY = "NewtonRaphson";

    public static final String NEWTON_KRYLOV_CATEGORY_KEY = "NewtonKrylov";

    public static final String FAST_RESTART_CATEGORY_KEY = "FastRestart";

    public static final String OUTER_LOOPS_CATEGORY_KEY = "OuterLoops";

    public static final String SOLVER_CATEGORY_KEY = "Solver";

    public static final String DEBUG_CATEGORY_KEY = "Debug";

    public static final String REPORTING_CATEGORY_KEY = "Reporting";

    public static final String VOLTAGE_INIT_CATEGORY_KEY = "VoltageInit";

    public static final String HVDC_CATEGORY_KEY = "HVDC";

    public static final String AUTOMATION_CATEGORY_KEY = "Automation";

    public static final String PERFORMANCE_CATEGORY_KEY = "Performance";

    public static final Map<String, String> BASE_PARAMETERS_CATEGORY = ImmutableMap.<String, String>builder()
            .put("dc", MODEL_CATEGORY_KEY)
            .put("twtSplitShuntAdmittance", MODEL_CATEGORY_KEY)
            .put("dcPowerFactor", DC_CATEGORY_KEY)
            .put("dcUseTransformerRatio", DC_CATEGORY_KEY)
            .put("useReactiveLimits", VOLTAGE_CONTROLS_CATEGORY_KEY)
            .put("distributedSlack", SLACK_DISTRIBUTION_CATEGORY_KEY)
            .put("readSlackBus", SLACK_DISTRIBUTION_CATEGORY_KEY)
            .put("writeSlackBus", SLACK_DISTRIBUTION_CATEGORY_KEY)
            .put("balanceType", SLACK_DISTRIBUTION_CATEGORY_KEY)
            .put("countriesToBalance", SLACK_DISTRIBUTION_CATEGORY_KEY)
            .put("shuntCompensatorVoltageControlOn", SHUNT_VOLTAGE_CONTROL_CATEGORY_KEY)
            .put("transformerVoltageControlOn", TRANSFORMER_VOLTAGE_CONTROL_CATEGORY_KEY)
            .put("phaseShifterRegulationOn", PHASE_CONTROL_CATEGORY_KEY)
            .put("voltageInitMode", VOLTAGE_INIT_CATEGORY_KEY)
            .put("hvdcAcEmulation", HVDC_CATEGORY_KEY)
            .put("computedConnectedComponentScope", PERFORMANCE_CATEGORY_KEY)
            .build();

    public static final List<Parameter> SPECIFIC_PARAMETERS = List.of(
        new Parameter(SLACK_BUS_SELECTION_MODE_PARAM_NAME, ParameterType.STRING, "Slack bus selection mode", SLACK_BUS_SELECTION_MODE_DEFAULT_VALUE.name(), getEnumPossibleValues(SlackBusSelectionMode.class), ParameterScope.FUNCTIONAL, SLACK_DISTRIBUTION_CATEGORY_KEY),
        new Parameter(SLACK_BUSES_IDS_PARAM_NAME, ParameterType.STRING_LIST, "Slack bus IDs", null, ParameterScope.FUNCTIONAL, SLACK_DISTRIBUTION_CATEGORY_KEY),
        new Parameter(LOW_IMPEDANCE_BRANCH_MODE_PARAM_NAME, ParameterType.STRING, "Low impedance branch mode", LOW_IMPEDANCE_BRANCH_MODE_DEFAULT_VALUE.name(), getEnumPossibleValues(LowImpedanceBranchMode.class), ParameterScope.FUNCTIONAL, MODEL_CATEGORY_KEY),
        new Parameter(VOLTAGE_REMOTE_CONTROL_PARAM_NAME, ParameterType.BOOLEAN, "Generator voltage remote control", VOLTAGE_REMOTE_CONTROL_DEFAULT_VALUE, ParameterScope.FUNCTIONAL, GENERATOR_VOLTAGE_CONTROL_CATEGORY_KEY),
        new Parameter(SLACK_DISTRIBUTION_FAILURE_BEHAVIOR_PARAM_NAME, ParameterType.STRING, "Behavior in case of slack distribution failure", SLACK_DISTRIBUTION_FAILURE_BEHAVIOR_DEFAULT_VALUE.name(), getEnumPossibleValues(SlackDistributionFailureBehavior.class), ParameterScope.FUNCTIONAL, SLACK_DISTRIBUTION_CATEGORY_KEY),
        new Parameter(LOAD_POWER_FACTOR_CONSTANT_PARAM_NAME, ParameterType.BOOLEAN, "Load power factor is constant", LOAD_POWER_FACTOR_CONSTANT_DEFAULT_VALUE, ParameterScope.FUNCTIONAL, SLACK_DISTRIBUTION_CATEGORY_KEY),
        new Parameter(PLAUSIBLE_ACTIVE_POWER_LIMIT_PARAM_NAME, ParameterType.DOUBLE, "Plausible active power limit", LfNetworkParameters.PLAUSIBLE_ACTIVE_POWER_LIMIT_DEFAULT_VALUE, ParameterScope.FUNCTIONAL, SLACK_DISTRIBUTION_CATEGORY_KEY),
        new Parameter(SLACK_BUS_P_MAX_MISMATCH_PARAM_NAME, ParameterType.DOUBLE, "Slack bus max active power mismatch", SLACK_BUS_P_MAX_MISMATCH_DEFAULT_VALUE, ParameterScope.FUNCTIONAL, SLACK_DISTRIBUTION_CATEGORY_KEY),
        new Parameter(VOLTAGE_PER_REACTIVE_POWER_CONTROL_PARAM_NAME, ParameterType.BOOLEAN, "Voltage per reactive power slope", VOLTAGE_PER_REACTIVE_POWER_CONTROL_DEFAULT_VALUE, ParameterScope.FUNCTIONAL, GENERATOR_VOLTAGE_CONTROL_CATEGORY_KEY),
        new Parameter(GENERATOR_REACTIVE_POWER_REMOTE_CONTROL_PARAM_NAME, ParameterType.BOOLEAN, "Generator remote reactive power control", GENERATOR_REACTIVE_POWER_REMOTE_CONTROL_DEFAULT_VALUE, ParameterScope.FUNCTIONAL, REACTIVE_POWER_CONTROL_CATEGORY_KEY),
        new Parameter(TRANSFORMER_REACTIVE_POWER_CONTROL_PARAM_NAME, ParameterType.BOOLEAN, "Transformer reactive power control", TRANSFORMER_REACTIVE_POWER_REMOTE_CONTROL_DEFAULT_VALUE, ParameterScope.FUNCTIONAL, REACTIVE_POWER_CONTROL_CATEGORY_KEY),
        new Parameter(MAX_NEWTON_RAPHSON_ITERATIONS_PARAM_NAME, ParameterType.INTEGER, "Max iterations per Newton-Raphson", NewtonRaphsonParameters.DEFAULT_MAX_ITERATIONS, ParameterScope.FUNCTIONAL, NEWTON_RAPHSON_CATEGORY_KEY),
        new Parameter(MAX_OUTER_LOOP_ITERATIONS_PARAM_NAME, ParameterType.INTEGER, "Max outer loop iterations", AbstractLoadFlowParameters.DEFAULT_MAX_OUTER_LOOP_ITERATIONS, ParameterScope.FUNCTIONAL, OUTER_LOOPS_CATEGORY_KEY),
        new Parameter(NEWTON_RAPHSON_CONV_EPS_PER_EQ_PARAM_NAME, ParameterType.DOUBLE, "Newton-Raphson convergence epsilon per equation", NewtonRaphsonStoppingCriteria.DEFAULT_CONV_EPS_PER_EQ, ParameterScope.FUNCTIONAL, NEWTON_RAPHSON_CATEGORY_KEY),
        new Parameter(VOLTAGE_INIT_MODE_OVERRIDE_PARAM_NAME, ParameterType.STRING, "Voltage init mode override", VOLTAGE_INIT_MODE_OVERRIDE_DEFAULT_VALUE.name(), getEnumPossibleValues(VoltageInitModeOverride.class), ParameterScope.FUNCTIONAL, VOLTAGE_INIT_CATEGORY_KEY),
        new Parameter(TRANSFORMER_VOLTAGE_CONTROL_MODE_PARAM_NAME, ParameterType.STRING, "Transformer voltage control mode", TRANSFORMER_VOLTAGE_CONTROL_MODE_DEFAULT_VALUE.name(), getEnumPossibleValues(TransformerVoltageControlMode.class), ParameterScope.FUNCTIONAL, TRANSFORMER_VOLTAGE_CONTROL_CATEGORY_KEY),
        new Parameter(SHUNT_VOLTAGE_CONTROL_MODE_PARAM_NAME, ParameterType.STRING, "Shunt voltage control mode", SHUNT_VOLTAGE_CONTROL_MODE_DEFAULT_VALUE.name(), getEnumPossibleValues(ShuntVoltageControlMode.class), ParameterScope.FUNCTIONAL, SHUNT_VOLTAGE_CONTROL_CATEGORY_KEY),
        new Parameter(MIN_PLAUSIBLE_TARGET_VOLTAGE_PARAM_NAME, ParameterType.DOUBLE, "Min plausible target voltage", LfNetworkParameters.MIN_PLAUSIBLE_TARGET_VOLTAGE_DEFAULT_VALUE, ParameterScope.FUNCTIONAL, VOLTAGE_CONTROLS_CATEGORY_KEY),
        new Parameter(MAX_PLAUSIBLE_TARGET_VOLTAGE_PARAM_NAME, ParameterType.DOUBLE, "Max plausible target voltage", LfNetworkParameters.MAX_PLAUSIBLE_TARGET_VOLTAGE_DEFAULT_VALUE, ParameterScope.FUNCTIONAL, VOLTAGE_CONTROLS_CATEGORY_KEY),
        new Parameter(MIN_REALISTIC_VOLTAGE_PARAM_NAME, ParameterType.DOUBLE, "Min realistic voltage", NewtonRaphsonParameters.DEFAULT_MIN_REALISTIC_VOLTAGE, ParameterScope.FUNCTIONAL, NEWTON_RAPHSON_CATEGORY_KEY),
        new Parameter(MAX_REALISTIC_VOLTAGE_PARAM_NAME, ParameterType.DOUBLE, "Max realistic voltage", NewtonRaphsonParameters.DEFAULT_MAX_REALISTIC_VOLTAGE, ParameterScope.FUNCTIONAL, NEWTON_RAPHSON_CATEGORY_KEY),
        new Parameter(REACTIVE_RANGE_CHECK_MODE_PARAM_NAME, ParameterType.STRING, "Reactive range check mode", LfNetworkParameters.REACTIVE_RANGE_CHECK_MODE_DEFAULT_VALUE.name(), getEnumPossibleValues(ReactiveRangeCheckMode.class), ParameterScope.FUNCTIONAL, GENERATOR_VOLTAGE_CONTROL_CATEGORY_KEY),
        new Parameter(LOW_IMPEDANCE_THRESHOLD_PARAM_NAME, ParameterType.DOUBLE, "Low impedance threshold in per unit", LfNetworkParameters.LOW_IMPEDANCE_THRESHOLD_DEFAULT_VALUE, ParameterScope.FUNCTIONAL, MODEL_CATEGORY_KEY),
        new Parameter(NETWORK_CACHE_ENABLED_PARAM_NAME, ParameterType.BOOLEAN, "Network cache enabled", LfNetworkParameters.CACHE_ENABLED_DEFAULT_VALUE, ParameterScope.FUNCTIONAL, FAST_RESTART_CATEGORY_KEY),
        new Parameter(SVC_VOLTAGE_MONITORING_PARAM_NAME, ParameterType.BOOLEAN, "SVC voltage monitoring", SVC_VOLTAGE_MONITORING_DEFAULT_VALUE, ParameterScope.FUNCTIONAL, GENERATOR_VOLTAGE_CONTROL_CATEGORY_KEY),
        new Parameter(STATE_VECTOR_SCALING_MODE_PARAM_NAME, ParameterType.STRING, "State vector scaling mode", NewtonRaphsonParameters.DEFAULT_STATE_VECTOR_SCALING_MODE.name(), getEnumPossibleValues(StateVectorScalingMode.class), ParameterScope.FUNCTIONAL, NEWTON_RAPHSON_CATEGORY_KEY),
        new Parameter(MAX_SLACK_BUS_COUNT_PARAM_NAME, ParameterType.INTEGER, "Maximum slack buses count", LfNetworkParameters.DEFAULT_MAX_SLACK_BUS_COUNT, ParameterScope.FUNCTIONAL, SLACK_DISTRIBUTION_CATEGORY_KEY),
        new Parameter(DEBUG_DIR_PARAM_NAME, ParameterType.STRING, "Directory to dump debug files", LfNetworkParameters.DEBUG_DIR_DEFAULT_VALUE, null, ParameterScope.TECHNICAL, DEBUG_CATEGORY_KEY),
        new Parameter(INCREMENTAL_TRANSFORMER_RATIO_TAP_CONTROL_OUTER_LOOP_MAX_TAP_SHIFT_PARAM_NAME, ParameterType.INTEGER, "Incremental transformer ratio tap control maximum tap shift per outer loop", INCREMENTAL_TRANSFORMER_RATIO_TAP_CONTROL_OUTER_LOOP_MAX_TAP_SHIFT_DEFAULT_VALUE, ParameterScope.FUNCTIONAL, TRANSFORMER_VOLTAGE_CONTROL_CATEGORY_KEY),
        new Parameter(SECONDARY_VOLTAGE_CONTROL_PARAM_NAME, ParameterType.BOOLEAN, "Secondary voltage control simulation", LfNetworkParameters.SECONDARY_VOLTAGE_CONTROL_DEFAULT_VALUE, ParameterScope.FUNCTIONAL, VOLTAGE_CONTROLS_CATEGORY_KEY),
        new Parameter(REACTIVE_LIMITS_MAX_SWITCH_PQ_PV_PARAM_NAME, ParameterType.INTEGER, "Reactive limits maximum Pq Pv switch", ReactiveLimitsOuterLoop.MAX_SWITCH_PQ_PV_DEFAULT_VALUE, ParameterScope.FUNCTIONAL, GENERATOR_VOLTAGE_CONTROL_CATEGORY_KEY),
        new Parameter(NEWTONRAPHSON_STOPPING_CRITERIA_TYPE_PARAM_NAME, ParameterType.STRING, "Newton-Raphson stopping criteria type", NEWTONRAPHSON_STOPPING_CRITERIA_TYPE_DEFAULT_VALUE.name(), getEnumPossibleValues(NewtonRaphsonStoppingCriteriaType.class), ParameterScope.FUNCTIONAL, NEWTON_RAPHSON_CATEGORY_KEY),
        new Parameter(MAX_ACTIVE_POWER_MISMATCH_PARAM_NAME, ParameterType.DOUBLE, "Maximum active power for per equation stopping criteria", MAX_ACTIVE_POWER_MISMATCH_DEFAULT_VALUE, ParameterScope.FUNCTIONAL, NEWTON_RAPHSON_CATEGORY_KEY),
        new Parameter(MAX_REACTIVE_POWER_MISMATCH_PARAM_NAME, ParameterType.DOUBLE, "Maximum reactive power for per equation stopping criteria", MAX_REACTIVE_POWER_MISMATCH_DEFAULT_VALUE, ParameterScope.FUNCTIONAL, NEWTON_RAPHSON_CATEGORY_KEY),
        new Parameter(MAX_VOLTAGE_MISMATCH_PARAM_NAME, ParameterType.DOUBLE, "Maximum voltage for per equation stopping criteria", MAX_VOLTAGE_MISMATCH_DEFAULT_VALUE, ParameterScope.FUNCTIONAL, NEWTON_RAPHSON_CATEGORY_KEY),
        new Parameter(MAX_ANGLE_MISMATCH_PARAM_NAME, ParameterType.DOUBLE, "Maximum angle for per equation stopping criteria", MAX_ANGLE_MISMATCH_DEFAULT_VALUE, ParameterScope.FUNCTIONAL, NEWTON_RAPHSON_CATEGORY_KEY),
        new Parameter(MAX_RATIO_MISMATCH_PARAM_NAME, ParameterType.DOUBLE, "Maximum ratio for per equation stopping criteria", MAX_RATIO_MISMATCH_DEFAULT_VALUE, ParameterScope.FUNCTIONAL, NEWTON_RAPHSON_CATEGORY_KEY),
        new Parameter(MAX_SUSCEPTANCE_MISMATCH_PARAM_NAME, ParameterType.DOUBLE, "Maximum susceptance for per equation stopping criteria", MAX_SUSCEPTANCE_MISMATCH_DEFAULT_VALUE, ParameterScope.FUNCTIONAL, NEWTON_RAPHSON_CATEGORY_KEY),
        new Parameter(PHASE_SHIFTER_CONTROL_MODE_PARAM_NAME, ParameterType.STRING, "Phase shifter control mode", PHASE_SHIFTER_CONTROL_MODE_DEFAULT_VALUE.name(), getEnumPossibleValues(PhaseShifterControlMode.class), ParameterScope.FUNCTIONAL, PHASE_CONTROL_CATEGORY_KEY),
        new Parameter(ALWAYS_UPDATE_NETWORK_PARAM_NAME, ParameterType.BOOLEAN, "Update network even if Newton-Raphson algorithm has diverged", NewtonRaphsonParameters.ALWAYS_UPDATE_NETWORK_DEFAULT_VALUE, ParameterScope.FUNCTIONAL, DEBUG_CATEGORY_KEY),
        new Parameter(MOST_MESHED_SLACK_BUS_SELECTOR_MAX_NOMINAL_VOLTAGE_PERCENTILE_PARAM_NAME, ParameterType.DOUBLE, "In case of most meshed slack bus selection, the max nominal voltage percentile", MostMeshedSlackBusSelector.MAX_NOMINAL_VOLTAGE_PERCENTILE_DEFAULT_VALUE, ParameterScope.FUNCTIONAL, SLACK_DISTRIBUTION_CATEGORY_KEY),
        new Parameter(REPORTED_FEATURES_PARAM_NAME, ParameterType.STRING_LIST, "List of extra reported features to be added to report", null, getEnumPossibleValues(ReportedFeatures.class), ParameterScope.FUNCTIONAL, REPORTING_CATEGORY_KEY),
        new Parameter(SLACK_BUS_COUNTRY_FILTER_PARAM_NAME, ParameterType.STRING_LIST, "Slack bus selection country filter (no filtering if empty)", new ArrayList<>(LfNetworkParameters.SLACK_BUS_COUNTRY_FILTER_DEFAULT_VALUE), getEnumPossibleValues(Country.class), ParameterScope.FUNCTIONAL, SLACK_DISTRIBUTION_CATEGORY_KEY),
        new Parameter(ACTIONABLE_SWITCHES_IDS_PARAM_NAME, ParameterType.STRING_LIST, "List of actionable switches IDs (used with fast restart)", new ArrayList<>(ACTIONABLE_SWITCH_IDS_DEFAULT_VALUE), ParameterScope.FUNCTIONAL, FAST_RESTART_CATEGORY_KEY),
        new Parameter(ACTIONABLE_TRANSFORMERS_IDS_PARAM_NAME, ParameterType.STRING_LIST, "List of actionable transformers IDs (used with fast restart for tap position change)", new ArrayList<>(ACTIONABLE_TRANSFORMERS_IDS_DEFAULT_VALUE), ParameterScope.FUNCTIONAL, FAST_RESTART_CATEGORY_KEY),
        new Parameter(ASYMMETRICAL_PARAM_NAME, ParameterType.BOOLEAN, "Asymmetrical calculation", LfNetworkParameters.ASYMMETRICAL_DEFAULT_VALUE, ParameterScope.FUNCTIONAL, MODEL_CATEGORY_KEY),
        new Parameter(MIN_NOMINAL_VOLTAGE_TARGET_VOLTAGE_CHECK_PARAM_NAME, ParameterType.DOUBLE, "Min nominal voltage for target voltage check", LfNetworkParameters.MIN_NOMINAL_VOLTAGE_TARGET_VOLTAGE_CHECK_DEFAULT_VALUE, ParameterScope.FUNCTIONAL, VOLTAGE_CONTROLS_CATEGORY_KEY),
        new Parameter(REACTIVE_POWER_DISPATCH_MODE_PARAM_NAME, ParameterType.STRING, "Generators reactive power from bus dispatch mode", REACTIVE_POWER_DISPATCH_MODE_DEFAULT_VALUE.name(), getEnumPossibleValues(ReactivePowerDispatchMode.class), ParameterScope.FUNCTIONAL, GENERATOR_VOLTAGE_CONTROL_CATEGORY_KEY),
        new Parameter(OUTER_LOOP_NAMES_PARAM_NAME, ParameterType.STRING_LIST, "Ordered explicit list of outer loop names, supported outer loops are for AC : [" + String.join(", ", ExplicitAcOuterLoopConfig.NAMES) + "], and for DC : [" + String.join(", ", ExplicitDcOuterLoopConfig.NAMES) + "]", OUTER_LOOP_NAMES_DEFAULT_VALUE, ParameterScope.TECHNICAL, OUTER_LOOPS_CATEGORY_KEY),
        new Parameter(USE_ACTIVE_LIMITS_PARAM_NAME, ParameterType.BOOLEAN, "Use active power limits in slack distribution", LfNetworkParameters.USE_ACTIVE_LIMITS_DEFAULT_VALUE, ParameterScope.FUNCTIONAL, SLACK_DISTRIBUTION_CATEGORY_KEY),
        new Parameter(DISABLE_VOLTAGE_CONTROL_OF_GENERATORS_OUTSIDE_ACTIVE_POWER_LIMITS_PARAM_NAME, ParameterType.BOOLEAN, "Disable voltage control of generators outside active power limits", LfNetworkParameters.DISABLE_VOLTAGE_CONTROL_OF_GENERATORS_OUTSIDE_ACTIVE_POWER_LIMITS_DEFAULT_VALUE, ParameterScope.FUNCTIONAL, GENERATOR_VOLTAGE_CONTROL_CATEGORY_KEY),
        new Parameter(LINE_SEARCH_STATE_VECTOR_SCALING_MAX_ITERATION_PARAM_NAME, ParameterType.INTEGER, "Max iteration for the line search state vector scaling", LineSearchStateVectorScaling.DEFAULT_MAX_ITERATION, ParameterScope.FUNCTIONAL, NEWTON_RAPHSON_CATEGORY_KEY),
        new Parameter(LINE_SEARCH_STATE_VECTOR_SCALING_STEP_FOLD_PARAM_NAME, ParameterType.DOUBLE, "Step fold for the line search state vector scaling", LineSearchStateVectorScaling.DEFAULT_STEP_FOLD, ParameterScope.FUNCTIONAL, NEWTON_RAPHSON_CATEGORY_KEY),
        new Parameter(MAX_VOLTAGE_CHANGE_STATE_VECTOR_SCALING_MAX_DV_PARAM_NAME, ParameterType.DOUBLE, "Max voltage magnitude change for the max voltage change state vector scaling", MaxVoltageChangeStateVectorScaling.DEFAULT_MAX_DV, ParameterScope.FUNCTIONAL, NEWTON_RAPHSON_CATEGORY_KEY),
        new Parameter(MAX_VOLTAGE_CHANGE_STATE_VECTOR_SCALING_MAX_DPHI_PARAM_NAME, ParameterType.DOUBLE, "Max voltage angle change for the max voltage change state vector scaling", MaxVoltageChangeStateVectorScaling.DEFAULT_MAX_DPHI, ParameterScope.FUNCTIONAL, NEWTON_RAPHSON_CATEGORY_KEY),
        new Parameter(LINE_PER_UNIT_MODE_PARAM_NAME, ParameterType.STRING, "Line per unit mode", LinePerUnitMode.IMPEDANCE.name(), getEnumPossibleValues(LinePerUnitMode.class), ParameterScope.FUNCTIONAL, MODEL_CATEGORY_KEY),
        new Parameter(USE_LOAD_MODEL_PARAM_NAME, ParameterType.BOOLEAN, "Use load model (with voltage dependency) for simulation", LfNetworkParameters.USE_LOAD_MODE_DEFAULT_VALUE, ParameterScope.FUNCTIONAL, MODEL_CATEGORY_KEY),
        new Parameter(DC_APPROXIMATION_TYPE_PARAM_NAME, ParameterType.STRING, "DC approximation type", DcEquationSystemCreationParameters.DC_APPROXIMATION_TYPE_DEFAULT_VALUE.name(), getEnumPossibleValues(DcApproximationType.class), ParameterScope.FUNCTIONAL, DC_CATEGORY_KEY),
        new Parameter(SIMULATE_AUTOMATION_SYSTEMS_PARAM_NAME, ParameterType.BOOLEAN, "Automation systems simulation", LfNetworkParameters.SIMULATE_AUTOMATION_SYSTEMS_DEFAULT_VALUE, ParameterScope.FUNCTIONAL, AUTOMATION_CATEGORY_KEY),
        new Parameter(AC_SOLVER_TYPE_PARAM_NAME, ParameterType.STRING, "AC solver type", NewtonRaphsonFactory.NAME, getAcSolverTypePossibleValues(), ParameterScope.FUNCTIONAL, SOLVER_CATEGORY_KEY),
        new Parameter(MAX_NEWTON_KRYLOV_ITERATIONS_PARAM_NAME, ParameterType.INTEGER, "Newton Krylov max number of iterations", NewtonKrylovParameters.DEFAULT_MAX_ITERATIONS, ParameterScope.FUNCTIONAL, NEWTON_KRYLOV_CATEGORY_KEY),
        new Parameter(NEWTON_KRYLOV_LINE_SEARCH_PARAM_NAME, ParameterType.BOOLEAN, "Newton Krylov line search activation", NewtonKrylovParameters.LINE_SEARCH_DEFAULT_VALUE, ParameterScope.FUNCTIONAL, NEWTON_KRYLOV_CATEGORY_KEY),
        new Parameter(REFERENCE_BUS_SELECTION_MODE_PARAM_NAME, ParameterType.STRING, "Reference bus selection mode", ReferenceBusSelector.DEFAULT_MODE.name(), getEnumPossibleValues(ReferenceBusSelectionMode.class), ParameterScope.FUNCTIONAL, REFERENCE_BUS_CATEGORY_KEY),
        new Parameter(WRITE_REFERENCE_TERMINALS_PARAM_NAME, ParameterType.BOOLEAN, "Write Reference Terminals", WRITE_REFERENCE_TERMINALS_DEFAULT_VALUE, ParameterScope.FUNCTIONAL, REFERENCE_BUS_CATEGORY_KEY),
        new Parameter(VOLTAGE_TARGET_PRIORITIES_PARAM_NAME, ParameterType.STRING_LIST, "Voltage target priorities for voltage controls", LfNetworkParameters.VOLTAGE_CONTROL_PRIORITIES_DEFAULT_VALUE, getEnumPossibleValues(VoltageControl.Type.class), ParameterScope.FUNCTIONAL, VOLTAGE_CONTROLS_CATEGORY_KEY),
        new Parameter(TRANSFORMER_VOLTAGE_CONTROL_USE_INITIAL_TAP_POSITION_PARAM_NAME, ParameterType.BOOLEAN, "Maintain initial tap position if possible", LfNetworkParameters.TRANSFORMER_VOLTAGE_CONTROL_USE_INITIAL_TAP_POSITION_DEFAULT_VALUE, ParameterScope.FUNCTIONAL, TRANSFORMER_VOLTAGE_CONTROL_CATEGORY_KEY),
        new Parameter(GENERATOR_VOLTAGE_CONTROL_MIN_NOMINAL_VOLTAGE_PARAM_NAME, ParameterType.DOUBLE, "Nominal voltage under which generator voltage controls are disabled during transformer voltage control outer loop of mode AFTER_GENERATOR_VOLTAGE_CONTROL, < 0 means automatic detection", OpenLoadFlowParameters.GENERATOR_VOLTAGE_CONTROL_MIN_NOMINAL_VOLTAGE_DEFAULT_VALUE, ParameterScope.FUNCTIONAL, TRANSFORMER_VOLTAGE_CONTROL_CATEGORY_KEY),
        new Parameter(FICTITIOUS_GENERATOR_VOLTAGE_CONTROL_CHECK_MODE, ParameterType.STRING, "Specifies fictitious generators active power checks exemption for voltage control", OpenLoadFlowParameters.FICTITIOUS_GENERATOR_VOLTAGE_CONTROL_CHECK_MODE_DEFAULT_VALUE.name(), getEnumPossibleValues(FictitiousGeneratorVoltageControlCheckMode.class), ParameterScope.FUNCTIONAL, GENERATOR_VOLTAGE_CONTROL_CATEGORY_KEY),
        new Parameter(AREA_INTERCHANGE_CONTROL_PARAM_NAME, ParameterType.BOOLEAN, "Area interchange control", AREA_INTERCHANGE_CONTROL_DEFAULT_VALUE, ParameterScope.FUNCTIONAL, SLACK_DISTRIBUTION_CATEGORY_KEY),
        new Parameter(AREA_INTERCHANGE_CONTROL_AREA_TYPE_PARAM_NAME, ParameterType.STRING, "Area type for area interchange control", LfNetworkParameters.AREA_INTERCHANGE_CONTROL_AREA_TYPE_DEFAULT_VALUE, ParameterScope.FUNCTIONAL, SLACK_DISTRIBUTION_CATEGORY_KEY),
        new Parameter(AREA_INTERCHANGE_P_MAX_MISMATCH_PARAM_NAME, ParameterType.DOUBLE, "Area interchange max active power mismatch", AREA_INTERCHANGE_P_MAX_MISMATCH_DEFAULT_VALUE, ParameterScope.FUNCTIONAL, SLACK_DISTRIBUTION_CATEGORY_KEY),
<<<<<<< HEAD
        new Parameter(DISABLE_INCONSISTENT_VOLTAGE_CONTROLS_PARAM_NAME, ParameterType.BOOLEAN, "Disable inconsistent voltage controls", LfNetworkParameters.DISABLE_INCONSISTENT_VOLTAGE_CONTROLS_DEFAULT_VALUE, ParameterScope.FUNCTIONAL, GENERATOR_VOLTAGE_CONTROL_CATEGORY_KEY)
=======
        new Parameter(FORCE_TARGET_Q_IN_REACTIVE_LIMITS_PARAM_NAME, ParameterType.BOOLEAN, "Force targetQ in the reactive limit diagram", FORCE_TARGET_Q_IN_REACTIVE_LIMITS_DEFAULT_VALUE, ParameterScope.FUNCTIONAL, REACTIVE_POWER_CONTROL_CATEGORY_KEY)
>>>>>>> d52bc75e
    );

    public enum VoltageInitModeOverride {
        NONE,
        VOLTAGE_MAGNITUDE,
        FULL_VOLTAGE
    }

    public enum TransformerVoltageControlMode {
        WITH_GENERATOR_VOLTAGE_CONTROL,
        AFTER_GENERATOR_VOLTAGE_CONTROL,
        INCREMENTAL_VOLTAGE_CONTROL
    }

    public enum ShuntVoltageControlMode {
        WITH_GENERATOR_VOLTAGE_CONTROL,
        INCREMENTAL_VOLTAGE_CONTROL
    }

    public enum PhaseShifterControlMode {
        CONTINUOUS_WITH_DISCRETISATION,
        INCREMENTAL
    }

    public enum ReportedFeatures {
        NEWTON_RAPHSON_LOAD_FLOW,
        NEWTON_RAPHSON_SECURITY_ANALYSIS,
        NEWTON_RAPHSON_SENSITIVITY_ANALYSIS,
    }

    private SlackBusSelectionMode slackBusSelectionMode = SLACK_BUS_SELECTION_MODE_DEFAULT_VALUE;

    private List<String> slackBusesIds = Collections.emptyList();

    private SlackDistributionFailureBehavior slackDistributionFailureBehavior = SLACK_DISTRIBUTION_FAILURE_BEHAVIOR_DEFAULT_VALUE;

    private boolean voltageRemoteControl = VOLTAGE_REMOTE_CONTROL_DEFAULT_VALUE;

    private LowImpedanceBranchMode lowImpedanceBranchMode = LOW_IMPEDANCE_BRANCH_MODE_DEFAULT_VALUE;

    public enum LowImpedanceBranchMode {
        REPLACE_BY_ZERO_IMPEDANCE_LINE,
        REPLACE_BY_MIN_IMPEDANCE_LINE
    }

    private boolean loadPowerFactorConstant = LOAD_POWER_FACTOR_CONSTANT_DEFAULT_VALUE;

    private double plausibleActivePowerLimit = LfNetworkParameters.PLAUSIBLE_ACTIVE_POWER_LIMIT_DEFAULT_VALUE;

    private NewtonRaphsonStoppingCriteriaType newtonRaphsonStoppingCriteriaType = NEWTONRAPHSON_STOPPING_CRITERIA_TYPE_DEFAULT_VALUE;

    private double maxActivePowerMismatch = MAX_ACTIVE_POWER_MISMATCH_DEFAULT_VALUE;

    private double maxReactivePowerMismatch = MAX_REACTIVE_POWER_MISMATCH_DEFAULT_VALUE;

    private double maxVoltageMismatch = MAX_VOLTAGE_MISMATCH_DEFAULT_VALUE;

    private double maxAngleMismatch = MAX_ANGLE_MISMATCH_DEFAULT_VALUE;

    private double maxRatioMismatch = MAX_RATIO_MISMATCH_DEFAULT_VALUE;

    private double maxSusceptanceMismatch = MAX_SUSCEPTANCE_MISMATCH_DEFAULT_VALUE;

    private double slackBusPMaxMismatch = SLACK_BUS_P_MAX_MISMATCH_DEFAULT_VALUE;

    private boolean voltagePerReactivePowerControl = VOLTAGE_PER_REACTIVE_POWER_CONTROL_DEFAULT_VALUE;

    private boolean generatorReactivePowerRemoteControl = GENERATOR_REACTIVE_POWER_REMOTE_CONTROL_DEFAULT_VALUE;

    private boolean transformerReactivePowerControl = TRANSFORMER_REACTIVE_POWER_REMOTE_CONTROL_DEFAULT_VALUE;

    private int maxNewtonRaphsonIterations = NewtonRaphsonParameters.DEFAULT_MAX_ITERATIONS;

    private int maxOuterLoopIterations = AbstractLoadFlowParameters.DEFAULT_MAX_OUTER_LOOP_ITERATIONS;

    private double newtonRaphsonConvEpsPerEq = NewtonRaphsonStoppingCriteria.DEFAULT_CONV_EPS_PER_EQ;

    private VoltageInitModeOverride voltageInitModeOverride = VOLTAGE_INIT_MODE_OVERRIDE_DEFAULT_VALUE;

    private TransformerVoltageControlMode transformerVoltageControlMode = TRANSFORMER_VOLTAGE_CONTROL_MODE_DEFAULT_VALUE;

    private ShuntVoltageControlMode shuntVoltageControlMode = SHUNT_VOLTAGE_CONTROL_MODE_DEFAULT_VALUE;

    private double minPlausibleTargetVoltage = LfNetworkParameters.MIN_PLAUSIBLE_TARGET_VOLTAGE_DEFAULT_VALUE;

    private double maxPlausibleTargetVoltage = LfNetworkParameters.MAX_PLAUSIBLE_TARGET_VOLTAGE_DEFAULT_VALUE;

    private double minNominalVoltageTargetVoltageCheck = LfNetworkParameters.MIN_NOMINAL_VOLTAGE_TARGET_VOLTAGE_CHECK_DEFAULT_VALUE;

    private double minRealisticVoltage = NewtonRaphsonParameters.DEFAULT_MIN_REALISTIC_VOLTAGE;

    private double maxRealisticVoltage = NewtonRaphsonParameters.DEFAULT_MAX_REALISTIC_VOLTAGE;

    private double lowImpedanceThreshold = LfNetworkParameters.LOW_IMPEDANCE_THRESHOLD_DEFAULT_VALUE;

    public enum ReactiveRangeCheckMode {
        MIN_MAX,
        MAX,
        TARGET_P
    }

    private ReactiveRangeCheckMode reactiveRangeCheckMode = LfNetworkParameters.REACTIVE_RANGE_CHECK_MODE_DEFAULT_VALUE;

    private boolean networkCacheEnabled = LfNetworkParameters.CACHE_ENABLED_DEFAULT_VALUE;

    private boolean svcVoltageMonitoring = SVC_VOLTAGE_MONITORING_DEFAULT_VALUE;

    private StateVectorScalingMode stateVectorScalingMode = NewtonRaphsonParameters.DEFAULT_STATE_VECTOR_SCALING_MODE;

    private int maxSlackBusCount = LfNetworkParameters.DEFAULT_MAX_SLACK_BUS_COUNT;

    private String debugDir = LfNetworkParameters.DEBUG_DIR_DEFAULT_VALUE;

    private int incrementalTransformerRatioTapControlOuterLoopMaxTapShift = INCREMENTAL_TRANSFORMER_RATIO_TAP_CONTROL_OUTER_LOOP_MAX_TAP_SHIFT_DEFAULT_VALUE;

    private boolean secondaryVoltageControl = LfNetworkParameters.SECONDARY_VOLTAGE_CONTROL_DEFAULT_VALUE;

    private int reactiveLimitsMaxPqPvSwitch = ReactiveLimitsOuterLoop.MAX_SWITCH_PQ_PV_DEFAULT_VALUE;

    private PhaseShifterControlMode phaseShifterControlMode = PHASE_SHIFTER_CONTROL_MODE_DEFAULT_VALUE;

    private boolean alwaysUpdateNetwork = NewtonRaphsonParameters.ALWAYS_UPDATE_NETWORK_DEFAULT_VALUE;

    private double mostMeshedSlackBusSelectorMaxNominalVoltagePercentile = MostMeshedSlackBusSelector.MAX_NOMINAL_VOLTAGE_PERCENTILE_DEFAULT_VALUE;

    private Set<ReportedFeatures> reportedFeatures = REPORTED_FEATURES_DEFAULT_VALUE;

    private Set<Country> slackBusCountryFilter = LfNetworkParameters.SLACK_BUS_COUNTRY_FILTER_DEFAULT_VALUE;

    private Set<String> actionableSwitchesIds = ACTIONABLE_SWITCH_IDS_DEFAULT_VALUE;

    private Set<String> actionableTransformersIds = ACTIONABLE_TRANSFORMERS_IDS_DEFAULT_VALUE;

    private boolean asymmetrical = LfNetworkParameters.ASYMMETRICAL_DEFAULT_VALUE;

    private ReactivePowerDispatchMode reactivePowerDispatchMode = REACTIVE_POWER_DISPATCH_MODE_DEFAULT_VALUE;

    private List<String> outerLoopNames = OUTER_LOOP_NAMES_DEFAULT_VALUE;

    private boolean useActiveLimits = LfNetworkParameters.USE_ACTIVE_LIMITS_DEFAULT_VALUE;

    private boolean disableVoltageControlOfGeneratorsOutsideActivePowerLimits = LfNetworkParameters.DISABLE_VOLTAGE_CONTROL_OF_GENERATORS_OUTSIDE_ACTIVE_POWER_LIMITS_DEFAULT_VALUE;

    private int lineSearchStateVectorScalingMaxIteration = LineSearchStateVectorScaling.DEFAULT_MAX_ITERATION;

    private double lineSearchStateVectorScalingStepFold = LineSearchStateVectorScaling.DEFAULT_STEP_FOLD;

    private double maxVoltageChangeStateVectorScalingMaxDv = MaxVoltageChangeStateVectorScaling.DEFAULT_MAX_DV;

    private double maxVoltageChangeStateVectorScalingMaxDphi = MaxVoltageChangeStateVectorScaling.DEFAULT_MAX_DPHI;

    private LinePerUnitMode linePerUnitMode = LfNetworkParameters.LINE_PER_UNIT_MODE_DEFAULT_VALUE;

    private boolean useLoadModel = LfNetworkParameters.USE_LOAD_MODE_DEFAULT_VALUE;

    private DcApproximationType dcApproximationType = DcEquationSystemCreationParameters.DC_APPROXIMATION_TYPE_DEFAULT_VALUE;

    private boolean simulateAutomationSystems = LfNetworkParameters.SIMULATE_AUTOMATION_SYSTEMS_DEFAULT_VALUE;

    private String acSolverType = NewtonRaphsonFactory.NAME;

    private int maxNewtonKrylovIterations = NewtonKrylovParameters.DEFAULT_MAX_ITERATIONS;

    private boolean newtonKrylovLineSearch = NewtonKrylovParameters.LINE_SEARCH_DEFAULT_VALUE;

    private ReferenceBusSelectionMode referenceBusSelectionMode = ReferenceBusSelector.DEFAULT_MODE;

    private boolean writeReferenceTerminals = WRITE_REFERENCE_TERMINALS_DEFAULT_VALUE;

    private List<String> voltageTargetPriorities = LfNetworkParameters.VOLTAGE_CONTROL_PRIORITIES_DEFAULT_VALUE;

    private boolean transformerVoltageControlUseInitialTapPosition = LfNetworkParameters.TRANSFORMER_VOLTAGE_CONTROL_USE_INITIAL_TAP_POSITION_DEFAULT_VALUE;

    private double generatorVoltageControlMinNominalVoltage = GENERATOR_VOLTAGE_CONTROL_MIN_NOMINAL_VOLTAGE_DEFAULT_VALUE;

    private FictitiousGeneratorVoltageControlCheckMode fictitiousGeneratorVoltageControlCheckMode = FICTITIOUS_GENERATOR_VOLTAGE_CONTROL_CHECK_MODE_DEFAULT_VALUE;

    private boolean areaInterchangeControl = AREA_INTERCHANGE_CONTROL_DEFAULT_VALUE;

    private String areaInterchangeControlAreaType = LfNetworkParameters.AREA_INTERCHANGE_CONTROL_AREA_TYPE_DEFAULT_VALUE;

    private double areaInterchangePMaxMismatch = AREA_INTERCHANGE_P_MAX_MISMATCH_DEFAULT_VALUE;

<<<<<<< HEAD
    private boolean disableInconsistentVoltageControls = LfNetworkParameters.DISABLE_INCONSISTENT_VOLTAGE_CONTROLS_DEFAULT_VALUE;
=======
    private boolean forceTargetQInReactiveLimits = FORCE_TARGET_Q_IN_REACTIVE_LIMITS_DEFAULT_VALUE;
>>>>>>> d52bc75e

    public static double checkParameterValue(double parameterValue, boolean condition, String parameterName) {
        if (!condition) {
            throw new IllegalArgumentException("Invalid value for parameter " + parameterName + ": " + parameterValue);
        }
        return parameterValue;
    }

    public static int checkParameterValue(int parameterValue, boolean condition, String parameterName) {
        if (!condition) {
            throw new IllegalArgumentException("Invalid value for parameter " + parameterName + ": " + parameterValue);
        }
        return parameterValue;
    }

    @Override
    public String getName() {
        return "open-load-flow-parameters";
    }

    public SlackBusSelectionMode getSlackBusSelectionMode() {
        return slackBusSelectionMode;
    }

    public OpenLoadFlowParameters setSlackBusSelectionMode(SlackBusSelectionMode slackBusSelectionMode) {
        this.slackBusSelectionMode = Objects.requireNonNull(slackBusSelectionMode);
        return this;
    }

    public List<String> getSlackBusesIds() {
        return slackBusesIds;
    }

    public OpenLoadFlowParameters setSlackBusesIds(List<String> slackBusesIds) {
        this.slackBusesIds = Objects.requireNonNull(slackBusesIds);
        return this;
    }

    public OpenLoadFlowParameters setSlackBusId(String slackBusId) {
        this.slackBusesIds = List.of(Objects.requireNonNull(slackBusId));
        return this;
    }

    public SlackDistributionFailureBehavior getSlackDistributionFailureBehavior() {
        return slackDistributionFailureBehavior;
    }

    public OpenLoadFlowParameters setSlackDistributionFailureBehavior(SlackDistributionFailureBehavior slackDistributionFailureBehavior) {
        this.slackDistributionFailureBehavior = Objects.requireNonNull(slackDistributionFailureBehavior);
        return this;
    }

    public boolean isVoltageRemoteControl() {
        return voltageRemoteControl;
    }

    public OpenLoadFlowParameters setVoltageRemoteControl(boolean voltageRemoteControl) {
        this.voltageRemoteControl = voltageRemoteControl;
        return this;
    }

    public LowImpedanceBranchMode getLowImpedanceBranchMode() {
        return lowImpedanceBranchMode;
    }

    public OpenLoadFlowParameters setLowImpedanceBranchMode(LowImpedanceBranchMode lowImpedanceBranchMode) {
        this.lowImpedanceBranchMode = Objects.requireNonNull(lowImpedanceBranchMode);
        return this;
    }

    public boolean isLoadPowerFactorConstant() {
        return loadPowerFactorConstant;
    }

    public OpenLoadFlowParameters setLoadPowerFactorConstant(boolean loadPowerFactorConstant) {
        this.loadPowerFactorConstant = loadPowerFactorConstant;
        return this;
    }

    public double getPlausibleActivePowerLimit() {
        return plausibleActivePowerLimit;
    }

    public OpenLoadFlowParameters setPlausibleActivePowerLimit(double plausibleActivePowerLimit) {
        if (plausibleActivePowerLimit <= 0) {
            throw new IllegalArgumentException("Invalid plausible active power limit: " + plausibleActivePowerLimit);
        }
        this.plausibleActivePowerLimit = plausibleActivePowerLimit;
        return this;
    }

    public double getSlackBusPMaxMismatch() {
        return slackBusPMaxMismatch;
    }

    public OpenLoadFlowParameters setSlackBusPMaxMismatch(double slackBusPMaxMismatch) {
        this.slackBusPMaxMismatch = checkParameterValue(slackBusPMaxMismatch,
                slackBusPMaxMismatch >= 0,
                SLACK_BUS_P_MAX_MISMATCH_PARAM_NAME);
        return this;
    }

    public boolean isVoltagePerReactivePowerControl() {
        return voltagePerReactivePowerControl;
    }

    public OpenLoadFlowParameters setVoltagePerReactivePowerControl(boolean voltagePerReactivePowerControl) {
        this.voltagePerReactivePowerControl = voltagePerReactivePowerControl;
        return this;
    }

    public boolean isGeneratorReactivePowerRemoteControl() {
        return generatorReactivePowerRemoteControl;
    }

    public OpenLoadFlowParameters setGeneratorReactivePowerRemoteControl(boolean generatorReactivePowerRemoteControl) {
        this.generatorReactivePowerRemoteControl = generatorReactivePowerRemoteControl;
        return this;
    }

    public boolean isTransformerReactivePowerControl() {
        return transformerReactivePowerControl;
    }

    public OpenLoadFlowParameters setTransformerReactivePowerControl(boolean transformerReactivePowerControl) {
        this.transformerReactivePowerControl = transformerReactivePowerControl;
        return this;
    }

    public int getMaxNewtonRaphsonIterations() {
        return maxNewtonRaphsonIterations;
    }

    public OpenLoadFlowParameters setMaxNewtonRaphsonIterations(int maxNewtonRaphsonIterations) {
        this.maxNewtonRaphsonIterations = checkParameterValue(maxNewtonRaphsonIterations,
                maxNewtonRaphsonIterations >= 1,
                MAX_NEWTON_RAPHSON_ITERATIONS_PARAM_NAME);
        return this;
    }

    public int getMaxOuterLoopIterations() {
        return maxOuterLoopIterations;
    }

    public OpenLoadFlowParameters setMaxOuterLoopIterations(int maxOuterLoopIterations) {
        this.maxOuterLoopIterations = checkParameterValue(maxOuterLoopIterations,
                maxOuterLoopIterations >= 1,
                MAX_OUTER_LOOP_ITERATIONS_PARAM_NAME);
        return this;
    }

    public double getNewtonRaphsonConvEpsPerEq() {
        return newtonRaphsonConvEpsPerEq;
    }

    public OpenLoadFlowParameters setNewtonRaphsonConvEpsPerEq(double newtonRaphsonConvEpsPerEq) {
        this.newtonRaphsonConvEpsPerEq = checkParameterValue(newtonRaphsonConvEpsPerEq,
                newtonRaphsonConvEpsPerEq > 0,
                NEWTON_RAPHSON_CONV_EPS_PER_EQ_PARAM_NAME);
        return this;
    }

    public NewtonRaphsonStoppingCriteriaType getNewtonRaphsonStoppingCriteriaType() {
        return newtonRaphsonStoppingCriteriaType;
    }

    public OpenLoadFlowParameters setNewtonRaphsonStoppingCriteriaType(NewtonRaphsonStoppingCriteriaType newtonRaphsonStoppingCriteriaType) {
        this.newtonRaphsonStoppingCriteriaType = Objects.requireNonNull(newtonRaphsonStoppingCriteriaType);
        return this;
    }

    public double getMaxActivePowerMismatch() {
        return maxActivePowerMismatch;
    }

    public OpenLoadFlowParameters setMaxActivePowerMismatch(double maxActivePowerMismatch) {
        this.maxActivePowerMismatch = checkParameterValue(maxActivePowerMismatch,
                maxActivePowerMismatch > 0,
                MAX_ACTIVE_POWER_MISMATCH_PARAM_NAME);
        return this;
    }

    public double getMaxReactivePowerMismatch() {
        return maxReactivePowerMismatch;
    }

    public OpenLoadFlowParameters setMaxReactivePowerMismatch(double maxReactivePowerMismatch) {
        this.maxReactivePowerMismatch = checkParameterValue(maxReactivePowerMismatch,
                maxReactivePowerMismatch > 0,
                MAX_REACTIVE_POWER_MISMATCH_PARAM_NAME);
        return this;
    }

    public double getMaxVoltageMismatch() {
        return maxVoltageMismatch;
    }

    public OpenLoadFlowParameters setMaxVoltageMismatch(double maxVoltageMismatch) {
        this.maxVoltageMismatch = checkParameterValue(maxVoltageMismatch,
                maxVoltageMismatch > 0,
                MAX_VOLTAGE_MISMATCH_PARAM_NAME);
        return this;
    }

    public double getMaxAngleMismatch() {
        return maxAngleMismatch;
    }

    public OpenLoadFlowParameters setMaxAngleMismatch(double maxAngleMismatch) {
        this.maxAngleMismatch = checkParameterValue(maxAngleMismatch,
                maxAngleMismatch > 0,
                MAX_ANGLE_MISMATCH_PARAM_NAME);
        return this;
    }

    public double getMaxRatioMismatch() {
        return maxRatioMismatch;
    }

    public OpenLoadFlowParameters setMaxRatioMismatch(double maxRatioMismatch) {
        this.maxRatioMismatch = checkParameterValue(maxRatioMismatch,
                maxRatioMismatch > 0,
                MAX_RATIO_MISMATCH_PARAM_NAME);
        return this;
    }

    public double getMaxSusceptanceMismatch() {
        return maxSusceptanceMismatch;
    }

    public OpenLoadFlowParameters setMaxSusceptanceMismatch(double maxSusceptanceMismatch) {
        this.maxSusceptanceMismatch = checkParameterValue(maxSusceptanceMismatch,
                maxSusceptanceMismatch > 0,
                MAX_SUSCEPTANCE_MISMATCH_PARAM_NAME);
        return this;
    }

    public VoltageInitModeOverride getVoltageInitModeOverride() {
        return voltageInitModeOverride;
    }

    public OpenLoadFlowParameters setVoltageInitModeOverride(VoltageInitModeOverride voltageInitModeOverride) {
        this.voltageInitModeOverride = Objects.requireNonNull(voltageInitModeOverride);
        return this;
    }

    public TransformerVoltageControlMode getTransformerVoltageControlMode() {
        return transformerVoltageControlMode;
    }

    public OpenLoadFlowParameters setTransformerVoltageControlMode(TransformerVoltageControlMode transformerVoltageControlMode) {
        this.transformerVoltageControlMode = Objects.requireNonNull(transformerVoltageControlMode);
        return this;
    }

    public ShuntVoltageControlMode getShuntVoltageControlMode() {
        return shuntVoltageControlMode;
    }

    public OpenLoadFlowParameters setShuntVoltageControlMode(ShuntVoltageControlMode shuntVoltageControlMode) {
        this.shuntVoltageControlMode = Objects.requireNonNull(shuntVoltageControlMode);
        return this;
    }

    public double getMinPlausibleTargetVoltage() {
        return minPlausibleTargetVoltage;
    }

    public OpenLoadFlowParameters setMinPlausibleTargetVoltage(double minPlausibleTargetVoltage) {
        this.minPlausibleTargetVoltage = checkParameterValue(minPlausibleTargetVoltage,
                minPlausibleTargetVoltage >= 0,
                MIN_PLAUSIBLE_TARGET_VOLTAGE_PARAM_NAME);
        return this;
    }

    public double getMaxPlausibleTargetVoltage() {
        return maxPlausibleTargetVoltage;
    }

    public OpenLoadFlowParameters setMaxPlausibleTargetVoltage(double maxPlausibleTargetVoltage) {
        this.maxPlausibleTargetVoltage = checkParameterValue(maxPlausibleTargetVoltage,
                maxPlausibleTargetVoltage >= 0,
                MAX_PLAUSIBLE_TARGET_VOLTAGE_PARAM_NAME);
        return this;
    }

    public double getMinNominalVoltageTargetVoltageCheck() {
        return minNominalVoltageTargetVoltageCheck;
    }

    public OpenLoadFlowParameters setMinNominalVoltageTargetVoltageCheck(double minNominalVoltageTargetVoltageCheck) {
        this.minNominalVoltageTargetVoltageCheck = checkParameterValue(minNominalVoltageTargetVoltageCheck,
                minNominalVoltageTargetVoltageCheck >= 0,
                MIN_NOMINAL_VOLTAGE_TARGET_VOLTAGE_CHECK_PARAM_NAME);
        return this;
    }

    public double getMinRealisticVoltage() {
        return minRealisticVoltage;
    }

    public OpenLoadFlowParameters setMinRealisticVoltage(double minRealisticVoltage) {
        this.minRealisticVoltage = checkParameterValue(minRealisticVoltage,
                minRealisticVoltage >= 0,
                MIN_REALISTIC_VOLTAGE_PARAM_NAME);
        return this;
    }

    public double getMaxRealisticVoltage() {
        return maxRealisticVoltage;
    }

    public OpenLoadFlowParameters setMaxRealisticVoltage(double maxRealisticVoltage) {
        this.maxRealisticVoltage = checkParameterValue(maxRealisticVoltage,
                maxRealisticVoltage >= 0,
                MAX_REALISTIC_VOLTAGE_PARAM_NAME);
        return this;
    }

    public ReactiveRangeCheckMode getReactiveRangeCheckMode() {
        return reactiveRangeCheckMode;
    }

    public OpenLoadFlowParameters setReactiveRangeCheckMode(ReactiveRangeCheckMode reactiveRangeCheckMode) {
        this.reactiveRangeCheckMode = reactiveRangeCheckMode;
        return this;
    }

    public double getLowImpedanceThreshold() {
        return lowImpedanceThreshold;
    }

    public OpenLoadFlowParameters setLowImpedanceThreshold(double lowImpedanceThreshold) {
        this.lowImpedanceThreshold = checkParameterValue(lowImpedanceThreshold,
                lowImpedanceThreshold > 0,
                LOW_IMPEDANCE_THRESHOLD_PARAM_NAME);
        return this;
    }

    public boolean isNetworkCacheEnabled() {
        return networkCacheEnabled;
    }

    public OpenLoadFlowParameters setNetworkCacheEnabled(boolean networkCacheEnabled) {
        this.networkCacheEnabled = networkCacheEnabled;
        return this;
    }

    public boolean isSvcVoltageMonitoring() {
        return svcVoltageMonitoring;
    }

    public OpenLoadFlowParameters setSvcVoltageMonitoring(boolean svcVoltageMonitoring) {
        this.svcVoltageMonitoring = svcVoltageMonitoring;
        return this;
    }

    public StateVectorScalingMode getStateVectorScalingMode() {
        return stateVectorScalingMode;
    }

    public OpenLoadFlowParameters setStateVectorScalingMode(StateVectorScalingMode stateVectorScalingMode) {
        this.stateVectorScalingMode = Objects.requireNonNull(stateVectorScalingMode);
        return this;
    }

    public int getMaxSlackBusCount() {
        return maxSlackBusCount;
    }

    public OpenLoadFlowParameters setMaxSlackBusCount(int maxSlackBusCount) {
        this.maxSlackBusCount = LfNetworkParameters.checkMaxSlackBusCount(maxSlackBusCount);
        return this;
    }

    public boolean isSecondaryVoltageControl() {
        return secondaryVoltageControl;
    }

    public OpenLoadFlowParameters setSecondaryVoltageControl(boolean secondaryVoltageControl) {
        this.secondaryVoltageControl = secondaryVoltageControl;
        return this;
    }

    public boolean isUseActiveLimits() {
        return useActiveLimits;
    }

    public OpenLoadFlowParameters setUseActiveLimits(boolean useActiveLimits) {
        this.useActiveLimits = useActiveLimits;
        return this;
    }

    public boolean isDisableVoltageControlOfGeneratorsOutsideActivePowerLimits() {
        return disableVoltageControlOfGeneratorsOutsideActivePowerLimits;
    }

    public OpenLoadFlowParameters setDisableVoltageControlOfGeneratorsOutsideActivePowerLimits(boolean disableVoltageControlOfGeneratorsOutsideActivePowerLimits) {
        this.disableVoltageControlOfGeneratorsOutsideActivePowerLimits = disableVoltageControlOfGeneratorsOutsideActivePowerLimits;
        return this;
    }

    public String getDebugDir() {
        return debugDir;
    }

    public OpenLoadFlowParameters setDebugDir(String debugDir) {
        this.debugDir = debugDir;
        return this;
    }

    public int getIncrementalTransformerRatioTapControlOuterLoopMaxTapShift() {
        return incrementalTransformerRatioTapControlOuterLoopMaxTapShift;
    }

    public OpenLoadFlowParameters setIncrementalTransformerRatioTapControlOuterLoopMaxTapShift(int incrementalTransformerRatioTapControlOuterLoopMaxTapShift) {
        this.incrementalTransformerRatioTapControlOuterLoopMaxTapShift = checkParameterValue(incrementalTransformerRatioTapControlOuterLoopMaxTapShift,
                incrementalTransformerRatioTapControlOuterLoopMaxTapShift >= 1,
                INCREMENTAL_TRANSFORMER_RATIO_TAP_CONTROL_OUTER_LOOP_MAX_TAP_SHIFT_PARAM_NAME);
        return this;
    }

    public int getReactiveLimitsMaxPqPvSwitch() {
        return reactiveLimitsMaxPqPvSwitch;
    }

    public OpenLoadFlowParameters setReactiveLimitsMaxPqPvSwitch(int reactiveLimitsMaxPqPvSwitch) {
        this.reactiveLimitsMaxPqPvSwitch = checkParameterValue(reactiveLimitsMaxPqPvSwitch,
                reactiveLimitsMaxPqPvSwitch >= 0,
                REACTIVE_LIMITS_MAX_SWITCH_PQ_PV_PARAM_NAME);
        return this;
    }

    public PhaseShifterControlMode getPhaseShifterControlMode() {
        return phaseShifterControlMode;
    }

    public OpenLoadFlowParameters setPhaseShifterControlMode(PhaseShifterControlMode phaseShifterControlMode) {
        this.phaseShifterControlMode = Objects.requireNonNull(phaseShifterControlMode);
        return this;
    }

    public boolean isAlwaysUpdateNetwork() {
        return alwaysUpdateNetwork;
    }

    public OpenLoadFlowParameters setAlwaysUpdateNetwork(boolean alwaysUpdateNetwork) {
        this.alwaysUpdateNetwork = alwaysUpdateNetwork;
        return this;
    }

    public double getMostMeshedSlackBusSelectorMaxNominalVoltagePercentile() {
        return mostMeshedSlackBusSelectorMaxNominalVoltagePercentile;
    }

    public OpenLoadFlowParameters setMostMeshedSlackBusSelectorMaxNominalVoltagePercentile(double mostMeshedSlackBusSelectorMaxNominalVoltagePercentile) {
        this.mostMeshedSlackBusSelectorMaxNominalVoltagePercentile = checkParameterValue(mostMeshedSlackBusSelectorMaxNominalVoltagePercentile,
                mostMeshedSlackBusSelectorMaxNominalVoltagePercentile >= 0 &&
                        mostMeshedSlackBusSelectorMaxNominalVoltagePercentile <= 100,
                MOST_MESHED_SLACK_BUS_SELECTOR_MAX_NOMINAL_VOLTAGE_PERCENTILE_PARAM_NAME);
        return this;
    }

    public Set<ReportedFeatures> getReportedFeatures() {
        return reportedFeatures;
    }

    public OpenLoadFlowParameters setReportedFeatures(Set<ReportedFeatures> reportedFeatures) {
        this.reportedFeatures = Objects.requireNonNull(reportedFeatures);
        return this;
    }

    public Set<Country> getSlackBusCountryFilter() {
        return slackBusCountryFilter;
    }

    public OpenLoadFlowParameters setSlackBusCountryFilter(Set<Country> slackBusCountryFilter) {
        this.slackBusCountryFilter = Objects.requireNonNull(slackBusCountryFilter);
        return this;
    }

    public Set<String> getActionableSwitchesIds() {
        return actionableSwitchesIds;
    }

    public OpenLoadFlowParameters setActionableSwitchesIds(Set<String> actionableSwitchesIds) {
        this.actionableSwitchesIds = Objects.requireNonNull(actionableSwitchesIds);
        return this;
    }

    public Set<String> getActionableTransformersIds() {
        return actionableTransformersIds;
    }

    public OpenLoadFlowParameters setActionableTransformersIds(Set<String> actionableTransformersIds) {
        this.actionableTransformersIds = Objects.requireNonNull(actionableTransformersIds);
        return this;
    }

    public boolean isAsymmetrical() {
        return asymmetrical;
    }

    public OpenLoadFlowParameters setAsymmetrical(boolean asymmetrical) {
        this.asymmetrical = asymmetrical;
        return this;
    }

    public ReactivePowerDispatchMode getReactivePowerDispatchMode() {
        return reactivePowerDispatchMode;
    }

    public OpenLoadFlowParameters setReactivePowerDispatchMode(ReactivePowerDispatchMode reactivePowerDispatchMode) {
        this.reactivePowerDispatchMode = Objects.requireNonNull(reactivePowerDispatchMode);
        return this;
    }

    public List<String> getOuterLoopNames() {
        return outerLoopNames;
    }

    public OpenLoadFlowParameters setOuterLoopNames(List<String> outerLoopNames) {
        this.outerLoopNames = outerLoopNames;
        return this;
    }

    public int getLineSearchStateVectorScalingMaxIteration() {
        return lineSearchStateVectorScalingMaxIteration;
    }

    public OpenLoadFlowParameters setLineSearchStateVectorScalingMaxIteration(int lineSearchStateVectorScalingMaxIteration) {
        this.lineSearchStateVectorScalingMaxIteration = checkParameterValue(lineSearchStateVectorScalingMaxIteration,
                lineSearchStateVectorScalingMaxIteration >= 1,
                LINE_SEARCH_STATE_VECTOR_SCALING_MAX_ITERATION_PARAM_NAME);
        return this;
    }

    public double getLineSearchStateVectorScalingStepFold() {
        return lineSearchStateVectorScalingStepFold;
    }

    public OpenLoadFlowParameters setLineSearchStateVectorScalingStepFold(double lineSearchStateVectorScalingStepFold) {
        this.lineSearchStateVectorScalingStepFold = checkParameterValue(lineSearchStateVectorScalingStepFold,
                lineSearchStateVectorScalingStepFold > 1,
                LINE_SEARCH_STATE_VECTOR_SCALING_STEP_FOLD_PARAM_NAME);
        return this;
    }

    public double getMaxVoltageChangeStateVectorScalingMaxDv() {
        return maxVoltageChangeStateVectorScalingMaxDv;
    }

    public OpenLoadFlowParameters setMaxVoltageChangeStateVectorScalingMaxDv(double maxVoltageChangeStateVectorScalingMaxDv) {
        this.maxVoltageChangeStateVectorScalingMaxDv = checkParameterValue(maxVoltageChangeStateVectorScalingMaxDv,
                maxVoltageChangeStateVectorScalingMaxDv > 0,
                MAX_VOLTAGE_CHANGE_STATE_VECTOR_SCALING_MAX_DV_PARAM_NAME);
        return this;
    }

    public double getMaxVoltageChangeStateVectorScalingMaxDphi() {
        return maxVoltageChangeStateVectorScalingMaxDphi;
    }

    public OpenLoadFlowParameters setMaxVoltageChangeStateVectorScalingMaxDphi(double maxVoltageChangeStateVectorScalingMaxDphi) {
        this.maxVoltageChangeStateVectorScalingMaxDphi = checkParameterValue(maxVoltageChangeStateVectorScalingMaxDphi,
                maxVoltageChangeStateVectorScalingMaxDphi > 0,
                MAX_VOLTAGE_CHANGE_STATE_VECTOR_SCALING_MAX_DPHI_PARAM_NAME);
        return this;
    }

    public LinePerUnitMode getLinePerUnitMode() {
        return linePerUnitMode;
    }

    public OpenLoadFlowParameters setLinePerUnitMode(LinePerUnitMode linePerUnitMode) {
        this.linePerUnitMode = Objects.requireNonNull(linePerUnitMode);
        return this;
    }

    public boolean isUseLoadModel() {
        return useLoadModel;
    }

    public OpenLoadFlowParameters setUseLoadModel(boolean useLoadModel) {
        this.useLoadModel = useLoadModel;
        return this;
    }

    public DcApproximationType getDcApproximationType() {
        return dcApproximationType;
    }

    public OpenLoadFlowParameters setDcApproximationType(DcApproximationType dcApproximationType) {
        this.dcApproximationType = Objects.requireNonNull(dcApproximationType);
        return this;
    }

    public boolean isSimulateAutomationSystems() {
        return simulateAutomationSystems;
    }

    public OpenLoadFlowParameters setSimulateAutomationSystems(boolean simulateAutomationSystems) {
        this.simulateAutomationSystems = simulateAutomationSystems;
        return this;
    }

    public String getAcSolverType() {
        return acSolverType;
    }

    public OpenLoadFlowParameters setAcSolverType(String acSolverType) {
        this.acSolverType = AcSolverFactory.find(acSolverType).getName();
        return this;
    }

    public int getMaxNewtonKrylovIterations() {
        return maxNewtonKrylovIterations;
    }

    public OpenLoadFlowParameters setMaxNewtonKrylovIterations(int maxNewtonKrylovIterations) {
        this.maxNewtonKrylovIterations = checkParameterValue(maxNewtonKrylovIterations,
                maxNewtonKrylovIterations >= 1,
                MAX_NEWTON_KRYLOV_ITERATIONS_PARAM_NAME);
        return this;
    }

    public boolean isNewtonKrylovLineSearch() {
        return newtonKrylovLineSearch;
    }

    public OpenLoadFlowParameters setNewtonKrylovLineSearch(boolean newtonKrylovLineSearch) {
        this.newtonKrylovLineSearch = newtonKrylovLineSearch;
        return this;
    }

    public ReferenceBusSelectionMode getReferenceBusSelectionMode() {
        return referenceBusSelectionMode;
    }

    public OpenLoadFlowParameters setReferenceBusSelectionMode(ReferenceBusSelectionMode referenceBusSelectionMode) {
        this.referenceBusSelectionMode = referenceBusSelectionMode;
        return this;
    }

    public boolean isWriteReferenceTerminals() {
        return writeReferenceTerminals;
    }

    public OpenLoadFlowParameters setWriteReferenceTerminals(boolean writeReferenceTerminals) {
        this.writeReferenceTerminals = writeReferenceTerminals;
        return this;
    }

    public List<String> getVoltageTargetPriorities() {
        return voltageTargetPriorities;
    }

    public OpenLoadFlowParameters setVoltageTargetPriorities(List<String> voltageTargetPriorities) {
        // just check, but do not use return value in this.voltageTargetPriorities:
        // doing this would modify the user's input
        LfNetworkParameters.checkVoltageTargetPriorities(voltageTargetPriorities);
        this.voltageTargetPriorities = voltageTargetPriorities;
        return this;
    }

    public boolean isTransformerVoltageControlUseInitialTapPosition() {
        return transformerVoltageControlUseInitialTapPosition;
    }

    public OpenLoadFlowParameters setTransformerVoltageControlUseInitialTapPosition(boolean transformerVoltageControlUseInitialTapPosition) {
        this.transformerVoltageControlUseInitialTapPosition = transformerVoltageControlUseInitialTapPosition;
        return this;
    }

    /**
     * Only if transformer voltage control is active and with mode `AFTER_GENERATOR_VOLTAGE_CONTROL`. Set the nominal
     * voltage under which the generator voltage control are disabled during outer loop. This parameter overrides the
     * automatic nominal voltage computation if >= 0.
     */
    public OpenLoadFlowParameters setGeneratorVoltageControlMinNominalVoltage(double generatorVoltageControlMinNominalVoltage) {
        this.generatorVoltageControlMinNominalVoltage = generatorVoltageControlMinNominalVoltage;
        return this;
    }

    public double getGeneratorVoltageControlMinNominalVoltage() {
        return generatorVoltageControlMinNominalVoltage;
    }

    public FictitiousGeneratorVoltageControlCheckMode getFictitiousGeneratorVoltageControlCheckMode() {
        return fictitiousGeneratorVoltageControlCheckMode;
    }

    public OpenLoadFlowParameters setFictitiousGeneratorVoltageControlCheckMode(FictitiousGeneratorVoltageControlCheckMode fictitiousGeneratorVoltageControlCheckMode) {
        this.fictitiousGeneratorVoltageControlCheckMode = Objects.requireNonNull(fictitiousGeneratorVoltageControlCheckMode);
        return this;
    }

    public boolean isAreaInterchangeControl() {
        return areaInterchangeControl;
    }

    public OpenLoadFlowParameters setAreaInterchangeControl(boolean areaInterchangeControl) {
        this.areaInterchangeControl = areaInterchangeControl;
        return this;
    }

    public String getAreaInterchangeControlAreaType() {
        return areaInterchangeControlAreaType;
    }

    public OpenLoadFlowParameters setAreaInterchangeControlAreaType(String areaInterchangeControlAreaType) {
        this.areaInterchangeControlAreaType = Objects.requireNonNull(areaInterchangeControlAreaType);
        return this;
    }

    public double getAreaInterchangePMaxMismatch() {
        return areaInterchangePMaxMismatch;
    }

    public OpenLoadFlowParameters setAreaInterchangePMaxMismatch(double areaInterchangePMaxMismatch) {
        this.areaInterchangePMaxMismatch = checkParameterValue(areaInterchangePMaxMismatch,
                areaInterchangePMaxMismatch >= 0,
                AREA_INTERCHANGE_P_MAX_MISMATCH_PARAM_NAME);
        return this;
    }

<<<<<<< HEAD
    public boolean isDisableInconsistentVoltageControls() {
        return disableInconsistentVoltageControls;
    }

    public OpenLoadFlowParameters setDisableInconsistentVoltageControls(boolean disableInconsistentVoltageControls) {
        this.disableInconsistentVoltageControls = disableInconsistentVoltageControls;
=======
    public boolean isForceTargetQInReactiveLimits() {
        return forceTargetQInReactiveLimits;
    }

    public OpenLoadFlowParameters setForceTargetQInReactiveLimits(boolean forceTargetQInReactiveLimits) {
        this.forceTargetQInReactiveLimits = forceTargetQInReactiveLimits;
>>>>>>> d52bc75e
        return this;
    }

    public static OpenLoadFlowParameters load() {
        return load(PlatformConfig.defaultConfig());
    }

    public static OpenLoadFlowParameters load(PlatformConfig platformConfig) {
        OpenLoadFlowParameters parameters = new OpenLoadFlowParameters();
        platformConfig.getOptionalModuleConfig(MODULE_SPECIFIC_PARAMETERS)
            .ifPresent(config -> parameters
                .setSlackBusSelectionMode(config.getEnumProperty(SLACK_BUS_SELECTION_MODE_PARAM_NAME, SlackBusSelectionMode.class, SLACK_BUS_SELECTION_MODE_DEFAULT_VALUE))
                .setSlackBusesIds(config.getStringListProperty(SLACK_BUSES_IDS_PARAM_NAME, Collections.emptyList()))
                .setLowImpedanceBranchMode(config.getEnumProperty(LOW_IMPEDANCE_BRANCH_MODE_PARAM_NAME, LowImpedanceBranchMode.class, LOW_IMPEDANCE_BRANCH_MODE_DEFAULT_VALUE))
                .setVoltageRemoteControl(config.getBooleanProperty(VOLTAGE_REMOTE_CONTROL_PARAM_NAME, VOLTAGE_REMOTE_CONTROL_DEFAULT_VALUE))
                .setSlackDistributionFailureBehavior(config.getEnumProperty(SLACK_DISTRIBUTION_FAILURE_BEHAVIOR_PARAM_NAME, SlackDistributionFailureBehavior.class, SLACK_DISTRIBUTION_FAILURE_BEHAVIOR_DEFAULT_VALUE))
                .setLoadPowerFactorConstant(config.getBooleanProperty(LOAD_POWER_FACTOR_CONSTANT_PARAM_NAME, LOAD_POWER_FACTOR_CONSTANT_DEFAULT_VALUE))
                .setPlausibleActivePowerLimit(config.getDoubleProperty(PLAUSIBLE_ACTIVE_POWER_LIMIT_PARAM_NAME, LfNetworkParameters.PLAUSIBLE_ACTIVE_POWER_LIMIT_DEFAULT_VALUE))
                .setNewtonRaphsonStoppingCriteriaType(config.getEnumProperty(NEWTONRAPHSON_STOPPING_CRITERIA_TYPE_PARAM_NAME, NewtonRaphsonStoppingCriteriaType.class, NEWTONRAPHSON_STOPPING_CRITERIA_TYPE_DEFAULT_VALUE))
                .setMaxActivePowerMismatch(config.getDoubleProperty(MAX_ACTIVE_POWER_MISMATCH_PARAM_NAME, MAX_ACTIVE_POWER_MISMATCH_DEFAULT_VALUE))
                .setMaxReactivePowerMismatch(config.getDoubleProperty(MAX_REACTIVE_POWER_MISMATCH_PARAM_NAME, MAX_REACTIVE_POWER_MISMATCH_DEFAULT_VALUE))
                .setMaxVoltageMismatch(config.getDoubleProperty(MAX_VOLTAGE_MISMATCH_PARAM_NAME, MAX_VOLTAGE_MISMATCH_DEFAULT_VALUE))
                .setMaxAngleMismatch(config.getDoubleProperty(MAX_ANGLE_MISMATCH_PARAM_NAME, MAX_ANGLE_MISMATCH_DEFAULT_VALUE))
                .setMaxRatioMismatch(config.getDoubleProperty(MAX_RATIO_MISMATCH_PARAM_NAME, MAX_RATIO_MISMATCH_DEFAULT_VALUE))
                .setMaxSusceptanceMismatch(config.getDoubleProperty(MAX_SUSCEPTANCE_MISMATCH_PARAM_NAME, MAX_SUSCEPTANCE_MISMATCH_DEFAULT_VALUE))
                .setSlackBusPMaxMismatch(config.getDoubleProperty(SLACK_BUS_P_MAX_MISMATCH_PARAM_NAME, SLACK_BUS_P_MAX_MISMATCH_DEFAULT_VALUE))
                .setVoltagePerReactivePowerControl(config.getBooleanProperty(VOLTAGE_PER_REACTIVE_POWER_CONTROL_PARAM_NAME, VOLTAGE_PER_REACTIVE_POWER_CONTROL_DEFAULT_VALUE))
                .setGeneratorReactivePowerRemoteControl(config.getBooleanProperty(GENERATOR_REACTIVE_POWER_REMOTE_CONTROL_PARAM_NAME, GENERATOR_REACTIVE_POWER_REMOTE_CONTROL_DEFAULT_VALUE))
                .setTransformerReactivePowerControl(config.getBooleanProperty(TRANSFORMER_REACTIVE_POWER_CONTROL_PARAM_NAME, TRANSFORMER_REACTIVE_POWER_REMOTE_CONTROL_DEFAULT_VALUE))
                .setMaxNewtonRaphsonIterations(config.getIntProperty(MAX_NEWTON_RAPHSON_ITERATIONS_PARAM_NAME, NewtonRaphsonParameters.DEFAULT_MAX_ITERATIONS))
                .setMaxOuterLoopIterations(config.getIntProperty(MAX_OUTER_LOOP_ITERATIONS_PARAM_NAME, AbstractLoadFlowParameters.DEFAULT_MAX_OUTER_LOOP_ITERATIONS))
                .setNewtonRaphsonConvEpsPerEq(config.getDoubleProperty(NEWTON_RAPHSON_CONV_EPS_PER_EQ_PARAM_NAME, NewtonRaphsonStoppingCriteria.DEFAULT_CONV_EPS_PER_EQ))
                .setVoltageInitModeOverride(config.getEnumProperty(VOLTAGE_INIT_MODE_OVERRIDE_PARAM_NAME, VoltageInitModeOverride.class, VOLTAGE_INIT_MODE_OVERRIDE_DEFAULT_VALUE))
                .setTransformerVoltageControlMode(config.getEnumProperty(TRANSFORMER_VOLTAGE_CONTROL_MODE_PARAM_NAME, TransformerVoltageControlMode.class, TRANSFORMER_VOLTAGE_CONTROL_MODE_DEFAULT_VALUE))
                .setShuntVoltageControlMode(config.getEnumProperty(SHUNT_VOLTAGE_CONTROL_MODE_PARAM_NAME, ShuntVoltageControlMode.class, SHUNT_VOLTAGE_CONTROL_MODE_DEFAULT_VALUE))
                .setMinPlausibleTargetVoltage(config.getDoubleProperty(MIN_PLAUSIBLE_TARGET_VOLTAGE_PARAM_NAME, LfNetworkParameters.MIN_PLAUSIBLE_TARGET_VOLTAGE_DEFAULT_VALUE))
                .setMaxPlausibleTargetVoltage(config.getDoubleProperty(MAX_PLAUSIBLE_TARGET_VOLTAGE_PARAM_NAME, LfNetworkParameters.MAX_PLAUSIBLE_TARGET_VOLTAGE_DEFAULT_VALUE))
                .setMinRealisticVoltage(config.getDoubleProperty(MIN_REALISTIC_VOLTAGE_PARAM_NAME, NewtonRaphsonParameters.DEFAULT_MIN_REALISTIC_VOLTAGE))
                .setMaxRealisticVoltage(config.getDoubleProperty(MAX_REALISTIC_VOLTAGE_PARAM_NAME, NewtonRaphsonParameters.DEFAULT_MAX_REALISTIC_VOLTAGE))
                .setReactiveRangeCheckMode(config.getEnumProperty(REACTIVE_RANGE_CHECK_MODE_PARAM_NAME, ReactiveRangeCheckMode.class, LfNetworkParameters.REACTIVE_RANGE_CHECK_MODE_DEFAULT_VALUE))
                .setLowImpedanceThreshold(config.getDoubleProperty(LOW_IMPEDANCE_THRESHOLD_PARAM_NAME, LfNetworkParameters.LOW_IMPEDANCE_THRESHOLD_DEFAULT_VALUE))
                .setNetworkCacheEnabled(config.getBooleanProperty(NETWORK_CACHE_ENABLED_PARAM_NAME, LfNetworkParameters.CACHE_ENABLED_DEFAULT_VALUE))
                .setSvcVoltageMonitoring(config.getBooleanProperty(SVC_VOLTAGE_MONITORING_PARAM_NAME, SVC_VOLTAGE_MONITORING_DEFAULT_VALUE))
                .setNetworkCacheEnabled(config.getBooleanProperty(NETWORK_CACHE_ENABLED_PARAM_NAME, LfNetworkParameters.CACHE_ENABLED_DEFAULT_VALUE))
                .setStateVectorScalingMode(config.getEnumProperty(STATE_VECTOR_SCALING_MODE_PARAM_NAME, StateVectorScalingMode.class, NewtonRaphsonParameters.DEFAULT_STATE_VECTOR_SCALING_MODE))
                .setMaxSlackBusCount(config.getIntProperty(MAX_SLACK_BUS_COUNT_PARAM_NAME, LfNetworkParameters.DEFAULT_MAX_SLACK_BUS_COUNT))
                .setDebugDir(config.getStringProperty(DEBUG_DIR_PARAM_NAME, LfNetworkParameters.DEBUG_DIR_DEFAULT_VALUE))
                .setIncrementalTransformerRatioTapControlOuterLoopMaxTapShift(config.getIntProperty(INCREMENTAL_TRANSFORMER_RATIO_TAP_CONTROL_OUTER_LOOP_MAX_TAP_SHIFT_PARAM_NAME, INCREMENTAL_TRANSFORMER_RATIO_TAP_CONTROL_OUTER_LOOP_MAX_TAP_SHIFT_DEFAULT_VALUE))
                .setSecondaryVoltageControl(config.getBooleanProperty(SECONDARY_VOLTAGE_CONTROL_PARAM_NAME, LfNetworkParameters.SECONDARY_VOLTAGE_CONTROL_DEFAULT_VALUE))
                .setReactiveLimitsMaxPqPvSwitch(config.getIntProperty(REACTIVE_LIMITS_MAX_SWITCH_PQ_PV_PARAM_NAME, ReactiveLimitsOuterLoop.MAX_SWITCH_PQ_PV_DEFAULT_VALUE))
                .setPhaseShifterControlMode(config.getEnumProperty(PHASE_SHIFTER_CONTROL_MODE_PARAM_NAME, PhaseShifterControlMode.class, PHASE_SHIFTER_CONTROL_MODE_DEFAULT_VALUE))
                .setAlwaysUpdateNetwork(config.getBooleanProperty(ALWAYS_UPDATE_NETWORK_PARAM_NAME, NewtonRaphsonParameters.ALWAYS_UPDATE_NETWORK_DEFAULT_VALUE))
                .setMostMeshedSlackBusSelectorMaxNominalVoltagePercentile(config.getDoubleProperty(MOST_MESHED_SLACK_BUS_SELECTOR_MAX_NOMINAL_VOLTAGE_PERCENTILE_PARAM_NAME, MostMeshedSlackBusSelector.MAX_NOMINAL_VOLTAGE_PERCENTILE_DEFAULT_VALUE))
                .setReportedFeatures(config.getEnumSetProperty(REPORTED_FEATURES_PARAM_NAME, ReportedFeatures.class, REPORTED_FEATURES_DEFAULT_VALUE))
                .setSlackBusCountryFilter(config.getEnumSetProperty(SLACK_BUS_COUNTRY_FILTER_PARAM_NAME, Country.class, LfNetworkParameters.SLACK_BUS_COUNTRY_FILTER_DEFAULT_VALUE))
                .setActionableSwitchesIds(new HashSet<>(config.getStringListProperty(ACTIONABLE_SWITCHES_IDS_PARAM_NAME, new ArrayList<>(ACTIONABLE_SWITCH_IDS_DEFAULT_VALUE))))
                .setActionableTransformersIds(new HashSet<>(config.getStringListProperty(ACTIONABLE_TRANSFORMERS_IDS_PARAM_NAME, new ArrayList<>(ACTIONABLE_TRANSFORMERS_IDS_DEFAULT_VALUE))))
                .setAsymmetrical(config.getBooleanProperty(ASYMMETRICAL_PARAM_NAME, LfNetworkParameters.ASYMMETRICAL_DEFAULT_VALUE))
                .setMinNominalVoltageTargetVoltageCheck(config.getDoubleProperty(MIN_NOMINAL_VOLTAGE_TARGET_VOLTAGE_CHECK_PARAM_NAME, LfNetworkParameters.MIN_NOMINAL_VOLTAGE_TARGET_VOLTAGE_CHECK_DEFAULT_VALUE))
                .setReactivePowerDispatchMode(config.getEnumProperty(REACTIVE_POWER_DISPATCH_MODE_PARAM_NAME, ReactivePowerDispatchMode.class, REACTIVE_POWER_DISPATCH_MODE_DEFAULT_VALUE))
                .setOuterLoopNames(config.getStringListProperty(OUTER_LOOP_NAMES_PARAM_NAME, OUTER_LOOP_NAMES_DEFAULT_VALUE))
                .setUseActiveLimits(config.getBooleanProperty(USE_ACTIVE_LIMITS_PARAM_NAME, LfNetworkParameters.USE_ACTIVE_LIMITS_DEFAULT_VALUE))
                .setDisableVoltageControlOfGeneratorsOutsideActivePowerLimits(config.getBooleanProperty(DISABLE_VOLTAGE_CONTROL_OF_GENERATORS_OUTSIDE_ACTIVE_POWER_LIMITS_PARAM_NAME, LfNetworkParameters.DISABLE_VOLTAGE_CONTROL_OF_GENERATORS_OUTSIDE_ACTIVE_POWER_LIMITS_DEFAULT_VALUE))
                .setLineSearchStateVectorScalingMaxIteration(config.getIntProperty(LINE_SEARCH_STATE_VECTOR_SCALING_MAX_ITERATION_PARAM_NAME, LineSearchStateVectorScaling.DEFAULT_MAX_ITERATION))
                .setLineSearchStateVectorScalingStepFold(config.getDoubleProperty(LINE_SEARCH_STATE_VECTOR_SCALING_STEP_FOLD_PARAM_NAME, LineSearchStateVectorScaling.DEFAULT_STEP_FOLD))
                .setMaxVoltageChangeStateVectorScalingMaxDv(config.getDoubleProperty(MAX_VOLTAGE_CHANGE_STATE_VECTOR_SCALING_MAX_DV_PARAM_NAME, MaxVoltageChangeStateVectorScaling.DEFAULT_MAX_DV))
                .setMaxVoltageChangeStateVectorScalingMaxDphi(config.getDoubleProperty(MAX_VOLTAGE_CHANGE_STATE_VECTOR_SCALING_MAX_DPHI_PARAM_NAME, MaxVoltageChangeStateVectorScaling.DEFAULT_MAX_DPHI))
                .setLinePerUnitMode(config.getEnumProperty(LINE_PER_UNIT_MODE_PARAM_NAME, LinePerUnitMode.class, LfNetworkParameters.LINE_PER_UNIT_MODE_DEFAULT_VALUE))
                .setUseLoadModel(config.getBooleanProperty(USE_LOAD_MODEL_PARAM_NAME, LfNetworkParameters.USE_LOAD_MODE_DEFAULT_VALUE))
                .setDcApproximationType(config.getEnumProperty(DC_APPROXIMATION_TYPE_PARAM_NAME, DcApproximationType.class, DcEquationSystemCreationParameters.DC_APPROXIMATION_TYPE_DEFAULT_VALUE))
                .setSimulateAutomationSystems(config.getBooleanProperty(SIMULATE_AUTOMATION_SYSTEMS_PARAM_NAME, LfNetworkParameters.SIMULATE_AUTOMATION_SYSTEMS_DEFAULT_VALUE))
                .setAcSolverType(config.getStringProperty(AC_SOLVER_TYPE_PARAM_NAME, NewtonRaphsonFactory.NAME))
                .setMaxNewtonKrylovIterations(config.getIntProperty(MAX_NEWTON_KRYLOV_ITERATIONS_PARAM_NAME, NewtonKrylovParameters.DEFAULT_MAX_ITERATIONS))
                .setNewtonKrylovLineSearch(config.getBooleanProperty(NEWTON_KRYLOV_LINE_SEARCH_PARAM_NAME, NewtonKrylovParameters.LINE_SEARCH_DEFAULT_VALUE))
                .setReferenceBusSelectionMode(config.getEnumProperty(REFERENCE_BUS_SELECTION_MODE_PARAM_NAME, ReferenceBusSelectionMode.class, ReferenceBusSelector.DEFAULT_MODE))
                .setWriteReferenceTerminals(config.getBooleanProperty(WRITE_REFERENCE_TERMINALS_PARAM_NAME, WRITE_REFERENCE_TERMINALS_DEFAULT_VALUE))
                .setVoltageTargetPriorities(config.getStringListProperty(VOLTAGE_TARGET_PRIORITIES_PARAM_NAME, LfNetworkParameters.VOLTAGE_CONTROL_PRIORITIES_DEFAULT_VALUE))
                .setTransformerVoltageControlUseInitialTapPosition(config.getBooleanProperty(TRANSFORMER_VOLTAGE_CONTROL_USE_INITIAL_TAP_POSITION_PARAM_NAME, LfNetworkParameters.TRANSFORMER_VOLTAGE_CONTROL_USE_INITIAL_TAP_POSITION_DEFAULT_VALUE))
                .setGeneratorVoltageControlMinNominalVoltage(config.getDoubleProperty(GENERATOR_VOLTAGE_CONTROL_MIN_NOMINAL_VOLTAGE_PARAM_NAME, GENERATOR_VOLTAGE_CONTROL_MIN_NOMINAL_VOLTAGE_DEFAULT_VALUE))
                .setAreaInterchangeControl(config.getBooleanProperty(AREA_INTERCHANGE_CONTROL_PARAM_NAME, AREA_INTERCHANGE_CONTROL_DEFAULT_VALUE))
                .setAreaInterchangeControlAreaType(config.getStringProperty(AREA_INTERCHANGE_CONTROL_AREA_TYPE_PARAM_NAME, LfNetworkParameters.AREA_INTERCHANGE_CONTROL_AREA_TYPE_DEFAULT_VALUE))
                .setAreaInterchangePMaxMismatch(config.getDoubleProperty(AREA_INTERCHANGE_P_MAX_MISMATCH_PARAM_NAME, AREA_INTERCHANGE_P_MAX_MISMATCH_DEFAULT_VALUE))
                .setDisableInconsistentVoltageControls(config.getBooleanProperty(DISABLE_INCONSISTENT_VOLTAGE_CONTROLS_PARAM_NAME, LfNetworkParameters.DISABLE_INCONSISTENT_VOLTAGE_CONTROLS_DEFAULT_VALUE)));
        return parameters;
    }

    public static OpenLoadFlowParameters load(Map<String, String> properties) {
        return new OpenLoadFlowParameters().update(properties);
    }

    private static List<String> parseStringListProp(String prop) {
        if (prop.trim().isEmpty()) {
            return Collections.emptyList();
        }
        return Arrays.asList(prop.split("[:,]"));
    }

    public OpenLoadFlowParameters update(Map<String, String> properties) {
        Optional.ofNullable(properties.get(SLACK_BUS_SELECTION_MODE_PARAM_NAME))
                .ifPresent(prop -> this.setSlackBusSelectionMode(SlackBusSelectionMode.valueOf(prop)));
        Optional.ofNullable(properties.get(SLACK_BUSES_IDS_PARAM_NAME))
                .ifPresent(prop -> this.setSlackBusesIds(parseStringListProp(prop)));
        Optional.ofNullable(properties.get(LOW_IMPEDANCE_BRANCH_MODE_PARAM_NAME))
                .ifPresent(prop -> this.setLowImpedanceBranchMode(LowImpedanceBranchMode.valueOf(prop)));
        Optional.ofNullable(properties.get(VOLTAGE_REMOTE_CONTROL_PARAM_NAME))
                .ifPresent(prop -> this.setVoltageRemoteControl(Boolean.parseBoolean(prop)));
        Optional.ofNullable(properties.get(SLACK_DISTRIBUTION_FAILURE_BEHAVIOR_PARAM_NAME))
                .ifPresent(prop -> this.setSlackDistributionFailureBehavior(SlackDistributionFailureBehavior.valueOf(prop)));
        Optional.ofNullable(properties.get(LOAD_POWER_FACTOR_CONSTANT_PARAM_NAME))
                .ifPresent(prop -> this.setLoadPowerFactorConstant(Boolean.parseBoolean(prop)));
        Optional.ofNullable(properties.get(PLAUSIBLE_ACTIVE_POWER_LIMIT_PARAM_NAME))
                .ifPresent(prop -> this.setPlausibleActivePowerLimit(Double.parseDouble(prop)));
        Optional.ofNullable(properties.get(NEWTONRAPHSON_STOPPING_CRITERIA_TYPE_PARAM_NAME))
                .ifPresent(prop -> this.setNewtonRaphsonStoppingCriteriaType(NewtonRaphsonStoppingCriteriaType.valueOf(prop)));
        Optional.ofNullable(properties.get(MAX_ACTIVE_POWER_MISMATCH_PARAM_NAME))
                .ifPresent(prop -> this.setMaxActivePowerMismatch(Double.parseDouble(prop)));
        Optional.ofNullable(properties.get(MAX_REACTIVE_POWER_MISMATCH_PARAM_NAME))
                .ifPresent(prop -> this.setMaxReactivePowerMismatch(Double.parseDouble(prop)));
        Optional.ofNullable(properties.get(MAX_VOLTAGE_MISMATCH_PARAM_NAME))
                .ifPresent(prop -> this.setMaxVoltageMismatch(Double.parseDouble(prop)));
        Optional.ofNullable(properties.get(MAX_ANGLE_MISMATCH_PARAM_NAME))
                .ifPresent(prop -> this.setMaxAngleMismatch(Double.parseDouble(prop)));
        Optional.ofNullable(properties.get(MAX_RATIO_MISMATCH_PARAM_NAME))
                .ifPresent(prop -> this.setMaxRatioMismatch(Double.parseDouble(prop)));
        Optional.ofNullable(properties.get(MAX_SUSCEPTANCE_MISMATCH_PARAM_NAME))
                .ifPresent(prop -> this.setMaxSusceptanceMismatch(Double.parseDouble(prop)));
        Optional.ofNullable(properties.get(SLACK_BUS_P_MAX_MISMATCH_PARAM_NAME))
                .ifPresent(prop -> this.setSlackBusPMaxMismatch(Double.parseDouble(prop)));
        Optional.ofNullable(properties.get(VOLTAGE_PER_REACTIVE_POWER_CONTROL_PARAM_NAME))
                .ifPresent(prop -> this.setVoltagePerReactivePowerControl(Boolean.parseBoolean(prop)));
        Optional.ofNullable(properties.get(GENERATOR_REACTIVE_POWER_REMOTE_CONTROL_PARAM_NAME))
                .ifPresent(prop -> this.setGeneratorReactivePowerRemoteControl(Boolean.parseBoolean(prop)));
        Optional.ofNullable(properties.get(TRANSFORMER_REACTIVE_POWER_CONTROL_PARAM_NAME))
                .ifPresent(prop -> this.setTransformerReactivePowerControl(Boolean.parseBoolean(prop)));
        Optional.ofNullable(properties.get(MAX_NEWTON_RAPHSON_ITERATIONS_PARAM_NAME))
                .ifPresent(prop -> this.setMaxNewtonRaphsonIterations(Integer.parseInt(prop)));
        Optional.ofNullable(properties.get(MAX_OUTER_LOOP_ITERATIONS_PARAM_NAME))
                .ifPresent(prop -> this.setMaxOuterLoopIterations(Integer.parseInt(prop)));
        Optional.ofNullable(properties.get(NEWTON_RAPHSON_CONV_EPS_PER_EQ_PARAM_NAME))
                .ifPresent(prop -> this.setNewtonRaphsonConvEpsPerEq(Double.parseDouble(prop)));
        Optional.ofNullable(properties.get(VOLTAGE_INIT_MODE_OVERRIDE_PARAM_NAME))
                .ifPresent(prop -> this.setVoltageInitModeOverride(VoltageInitModeOverride.valueOf(prop)));
        Optional.ofNullable(properties.get(TRANSFORMER_VOLTAGE_CONTROL_MODE_PARAM_NAME))
                .ifPresent(prop -> this.setTransformerVoltageControlMode(TransformerVoltageControlMode.valueOf(prop)));
        Optional.ofNullable(properties.get(SHUNT_VOLTAGE_CONTROL_MODE_PARAM_NAME))
                .ifPresent(prop -> this.setShuntVoltageControlMode(ShuntVoltageControlMode.valueOf(prop)));
        Optional.ofNullable(properties.get(MIN_PLAUSIBLE_TARGET_VOLTAGE_PARAM_NAME))
                .ifPresent(prop -> this.setMinPlausibleTargetVoltage(Double.parseDouble(prop)));
        Optional.ofNullable(properties.get(MAX_PLAUSIBLE_TARGET_VOLTAGE_PARAM_NAME))
                .ifPresent(prop -> this.setMaxPlausibleTargetVoltage(Double.parseDouble(prop)));
        Optional.ofNullable(properties.get(MIN_REALISTIC_VOLTAGE_PARAM_NAME))
                .ifPresent(prop -> this.setMinRealisticVoltage(Double.parseDouble(prop)));
        Optional.ofNullable(properties.get(MAX_REALISTIC_VOLTAGE_PARAM_NAME))
                .ifPresent(prop -> this.setMaxRealisticVoltage(Double.parseDouble(prop)));
        Optional.ofNullable(properties.get(REACTIVE_RANGE_CHECK_MODE_PARAM_NAME))
                .ifPresent(prop -> this.setReactiveRangeCheckMode(ReactiveRangeCheckMode.valueOf(prop)));
        Optional.ofNullable(properties.get(LOW_IMPEDANCE_THRESHOLD_PARAM_NAME))
                .ifPresent(prop -> this.setLowImpedanceThreshold(Double.parseDouble(prop)));
        Optional.ofNullable(properties.get(NETWORK_CACHE_ENABLED_PARAM_NAME))
                .ifPresent(prop -> this.setNetworkCacheEnabled(Boolean.parseBoolean(prop)));
        Optional.ofNullable(properties.get(SVC_VOLTAGE_MONITORING_PARAM_NAME))
                .ifPresent(prop -> this.setSvcVoltageMonitoring(Boolean.parseBoolean(prop)));
        Optional.ofNullable(properties.get(STATE_VECTOR_SCALING_MODE_PARAM_NAME))
                .ifPresent(prop -> this.setStateVectorScalingMode(StateVectorScalingMode.valueOf(prop)));
        Optional.ofNullable(properties.get(MAX_SLACK_BUS_COUNT_PARAM_NAME))
                .ifPresent(prop -> this.setMaxSlackBusCount(Integer.parseInt(prop)));
        Optional.ofNullable(properties.get(DEBUG_DIR_PARAM_NAME))
                .ifPresent(this::setDebugDir);
        Optional.ofNullable(properties.get(INCREMENTAL_TRANSFORMER_RATIO_TAP_CONTROL_OUTER_LOOP_MAX_TAP_SHIFT_PARAM_NAME))
                .ifPresent(prop -> this.setIncrementalTransformerRatioTapControlOuterLoopMaxTapShift(Integer.parseInt(prop)));
        Optional.ofNullable(properties.get(SECONDARY_VOLTAGE_CONTROL_PARAM_NAME))
                .ifPresent(prop -> this.setSecondaryVoltageControl(Boolean.parseBoolean(prop)));
        Optional.ofNullable(properties.get(REACTIVE_LIMITS_MAX_SWITCH_PQ_PV_PARAM_NAME))
                .ifPresent(prop -> this.setReactiveLimitsMaxPqPvSwitch(Integer.parseInt(prop)));
        Optional.ofNullable(properties.get(PHASE_SHIFTER_CONTROL_MODE_PARAM_NAME))
                .ifPresent(prop -> this.setPhaseShifterControlMode(PhaseShifterControlMode.valueOf(prop)));
        Optional.ofNullable(properties.get(ALWAYS_UPDATE_NETWORK_PARAM_NAME))
                .ifPresent(prop -> this.setAlwaysUpdateNetwork(Boolean.parseBoolean(prop)));
        Optional.ofNullable(properties.get(MOST_MESHED_SLACK_BUS_SELECTOR_MAX_NOMINAL_VOLTAGE_PERCENTILE_PARAM_NAME))
                .ifPresent(prop -> this.setMostMeshedSlackBusSelectorMaxNominalVoltagePercentile(Double.parseDouble(prop)));
        Optional.ofNullable(properties.get(REPORTED_FEATURES_PARAM_NAME))
                .ifPresent(prop -> this.setReportedFeatures(
                        parseStringListProp(prop).stream()
                        .map(ReportedFeatures::valueOf)
                        .collect(Collectors.toSet())));
        Optional.ofNullable(properties.get(SLACK_BUS_COUNTRY_FILTER_PARAM_NAME))
                .ifPresent(prop -> this.setSlackBusCountryFilter(parseStringListProp(prop).stream().map(Country::valueOf).collect(Collectors.toSet())));
        Optional.ofNullable(properties.get(ACTIONABLE_SWITCHES_IDS_PARAM_NAME))
                .ifPresent(prop -> this.setActionableSwitchesIds(new HashSet<>(parseStringListProp(prop))));
        Optional.ofNullable(properties.get(ACTIONABLE_TRANSFORMERS_IDS_PARAM_NAME))
                .ifPresent(prop -> this.setActionableTransformersIds(new HashSet<>(parseStringListProp(prop))));
        Optional.ofNullable(properties.get(ASYMMETRICAL_PARAM_NAME))
                .ifPresent(prop -> this.setAsymmetrical(Boolean.parseBoolean(prop)));
        Optional.ofNullable(properties.get(MIN_NOMINAL_VOLTAGE_TARGET_VOLTAGE_CHECK_PARAM_NAME))
                .ifPresent(prop -> this.setMinNominalVoltageTargetVoltageCheck(Double.parseDouble(prop)));
        Optional.ofNullable(properties.get(REACTIVE_POWER_DISPATCH_MODE_PARAM_NAME))
                .ifPresent(prop -> this.setReactivePowerDispatchMode(ReactivePowerDispatchMode.valueOf(prop)));
        Optional.ofNullable(properties.get(OUTER_LOOP_NAMES_PARAM_NAME))
                .ifPresent(prop -> this.setOuterLoopNames(parseStringListProp(prop)));
        Optional.ofNullable(properties.get(USE_ACTIVE_LIMITS_PARAM_NAME))
                .ifPresent(prop -> this.setUseActiveLimits(Boolean.parseBoolean(prop)));
        Optional.ofNullable(properties.get(DISABLE_VOLTAGE_CONTROL_OF_GENERATORS_OUTSIDE_ACTIVE_POWER_LIMITS_PARAM_NAME))
                .ifPresent(prop -> this.setDisableVoltageControlOfGeneratorsOutsideActivePowerLimits(Boolean.parseBoolean(prop)));
        Optional.ofNullable(properties.get(LINE_SEARCH_STATE_VECTOR_SCALING_MAX_ITERATION_PARAM_NAME))
                .ifPresent(prop -> this.setLineSearchStateVectorScalingMaxIteration(Integer.parseInt(prop)));
        Optional.ofNullable(properties.get(LINE_SEARCH_STATE_VECTOR_SCALING_STEP_FOLD_PARAM_NAME))
                .ifPresent(prop -> this.setLineSearchStateVectorScalingStepFold(Double.parseDouble(prop)));
        Optional.ofNullable(properties.get(MAX_VOLTAGE_CHANGE_STATE_VECTOR_SCALING_MAX_DV_PARAM_NAME))
                .ifPresent(prop -> this.setMaxVoltageChangeStateVectorScalingMaxDv(Double.parseDouble(prop)));
        Optional.ofNullable(properties.get(MAX_VOLTAGE_CHANGE_STATE_VECTOR_SCALING_MAX_DPHI_PARAM_NAME))
                .ifPresent(prop -> this.setMaxVoltageChangeStateVectorScalingMaxDphi(Double.parseDouble(prop)));
        Optional.ofNullable(properties.get(LINE_PER_UNIT_MODE_PARAM_NAME))
                .ifPresent(prop -> this.setLinePerUnitMode(LinePerUnitMode.valueOf(prop)));
        Optional.ofNullable(properties.get(USE_LOAD_MODEL_PARAM_NAME))
                .ifPresent(prop -> this.setUseLoadModel(Boolean.parseBoolean(prop)));
        Optional.ofNullable(properties.get(DC_APPROXIMATION_TYPE_PARAM_NAME))
                .ifPresent(prop -> this.setDcApproximationType(DcApproximationType.valueOf(prop)));
        Optional.ofNullable(properties.get(SIMULATE_AUTOMATION_SYSTEMS_PARAM_NAME))
                .ifPresent(prop -> this.setSimulateAutomationSystems(Boolean.parseBoolean(prop)));
        Optional.ofNullable(properties.get(AC_SOLVER_TYPE_PARAM_NAME))
                .ifPresent(this::setAcSolverType);
        Optional.ofNullable(properties.get(MAX_NEWTON_KRYLOV_ITERATIONS_PARAM_NAME))
                .ifPresent(prop -> this.setMaxNewtonKrylovIterations(Integer.parseInt(prop)));
        Optional.ofNullable(properties.get(NEWTON_KRYLOV_LINE_SEARCH_PARAM_NAME))
                .ifPresent(prop -> this.setNewtonKrylovLineSearch(Boolean.parseBoolean(prop)));
        Optional.ofNullable(properties.get(REFERENCE_BUS_SELECTION_MODE_PARAM_NAME))
                .ifPresent(prop -> this.setReferenceBusSelectionMode(ReferenceBusSelectionMode.valueOf(prop)));
        Optional.ofNullable(properties.get(WRITE_REFERENCE_TERMINALS_PARAM_NAME))
                .ifPresent(prop -> this.setWriteReferenceTerminals(Boolean.parseBoolean(prop)));
        Optional.ofNullable(properties.get(VOLTAGE_TARGET_PRIORITIES_PARAM_NAME))
                .ifPresent(prop -> this.setVoltageTargetPriorities(parseStringListProp(prop)));
        Optional.ofNullable(properties.get(TRANSFORMER_VOLTAGE_CONTROL_USE_INITIAL_TAP_POSITION_PARAM_NAME))
                .ifPresent(prop -> this.setTransformerVoltageControlUseInitialTapPosition(Boolean.parseBoolean(prop)));
        Optional.ofNullable(properties.get(GENERATOR_VOLTAGE_CONTROL_MIN_NOMINAL_VOLTAGE_PARAM_NAME))
                .ifPresent(prop -> this.setGeneratorVoltageControlMinNominalVoltage(Double.parseDouble(prop)));
        Optional.ofNullable(properties.get(FICTITIOUS_GENERATOR_VOLTAGE_CONTROL_CHECK_MODE))
                .ifPresent(prop -> this.setFictitiousGeneratorVoltageControlCheckMode(FictitiousGeneratorVoltageControlCheckMode.valueOf(prop)));
        Optional.ofNullable(properties.get(AREA_INTERCHANGE_CONTROL_PARAM_NAME))
                .ifPresent(prop -> this.setAreaInterchangeControl(Boolean.parseBoolean(prop)));
        Optional.ofNullable(properties.get(AREA_INTERCHANGE_CONTROL_AREA_TYPE_PARAM_NAME))
                .ifPresent(this::setAreaInterchangeControlAreaType);
        Optional.ofNullable(properties.get(AREA_INTERCHANGE_P_MAX_MISMATCH_PARAM_NAME))
                .ifPresent(prop -> this.setAreaInterchangePMaxMismatch(Double.parseDouble(prop)));
<<<<<<< HEAD
        Optional.ofNullable(properties.get(DISABLE_INCONSISTENT_VOLTAGE_CONTROLS_PARAM_NAME))
                .ifPresent(prop -> this.setDisableInconsistentVoltageControls(Boolean.parseBoolean(prop)));
=======
        Optional.ofNullable(properties.get(FORCE_TARGET_Q_IN_REACTIVE_LIMITS_PARAM_NAME))
                .ifPresent(prop -> this.setForceTargetQInReactiveLimits(Boolean.parseBoolean(prop)));
>>>>>>> d52bc75e
        return this;
    }

    public Map<String, Object> toMap() {
        Map<String, Object> map = new LinkedHashMap<>(71);
        map.put(SLACK_BUS_SELECTION_MODE_PARAM_NAME, slackBusSelectionMode);
        map.put(SLACK_BUSES_IDS_PARAM_NAME, slackBusesIds);
        map.put(SLACK_DISTRIBUTION_FAILURE_BEHAVIOR_PARAM_NAME, slackDistributionFailureBehavior);
        map.put(VOLTAGE_REMOTE_CONTROL_PARAM_NAME, voltageRemoteControl);
        map.put(LOW_IMPEDANCE_BRANCH_MODE_PARAM_NAME, lowImpedanceBranchMode);
        map.put(LOAD_POWER_FACTOR_CONSTANT_PARAM_NAME, loadPowerFactorConstant);
        map.put(PLAUSIBLE_ACTIVE_POWER_LIMIT_PARAM_NAME, plausibleActivePowerLimit);
        map.put(NEWTONRAPHSON_STOPPING_CRITERIA_TYPE_PARAM_NAME, newtonRaphsonStoppingCriteriaType);
        map.put(SLACK_BUS_P_MAX_MISMATCH_PARAM_NAME, slackBusPMaxMismatch);
        map.put(MAX_ACTIVE_POWER_MISMATCH_PARAM_NAME, maxActivePowerMismatch);
        map.put(MAX_REACTIVE_POWER_MISMATCH_PARAM_NAME, maxReactivePowerMismatch);
        map.put(MAX_VOLTAGE_MISMATCH_PARAM_NAME, maxVoltageMismatch);
        map.put(MAX_ANGLE_MISMATCH_PARAM_NAME, maxAngleMismatch);
        map.put(MAX_RATIO_MISMATCH_PARAM_NAME, maxRatioMismatch);
        map.put(MAX_SUSCEPTANCE_MISMATCH_PARAM_NAME, maxSusceptanceMismatch);
        map.put(VOLTAGE_PER_REACTIVE_POWER_CONTROL_PARAM_NAME, voltagePerReactivePowerControl);
        map.put(GENERATOR_REACTIVE_POWER_REMOTE_CONTROL_PARAM_NAME, generatorReactivePowerRemoteControl);
        map.put(TRANSFORMER_REACTIVE_POWER_CONTROL_PARAM_NAME, transformerReactivePowerControl);
        map.put(MAX_NEWTON_RAPHSON_ITERATIONS_PARAM_NAME, maxNewtonRaphsonIterations);
        map.put(MAX_OUTER_LOOP_ITERATIONS_PARAM_NAME, maxOuterLoopIterations);
        map.put(NEWTON_RAPHSON_CONV_EPS_PER_EQ_PARAM_NAME, newtonRaphsonConvEpsPerEq);
        map.put(VOLTAGE_INIT_MODE_OVERRIDE_PARAM_NAME, voltageInitModeOverride);
        map.put(TRANSFORMER_VOLTAGE_CONTROL_MODE_PARAM_NAME, transformerVoltageControlMode);
        map.put(SHUNT_VOLTAGE_CONTROL_MODE_PARAM_NAME, shuntVoltageControlMode);
        map.put(MIN_PLAUSIBLE_TARGET_VOLTAGE_PARAM_NAME, minPlausibleTargetVoltage);
        map.put(MAX_PLAUSIBLE_TARGET_VOLTAGE_PARAM_NAME, maxPlausibleTargetVoltage);
        map.put(MIN_REALISTIC_VOLTAGE_PARAM_NAME, minRealisticVoltage);
        map.put(MAX_REALISTIC_VOLTAGE_PARAM_NAME, maxRealisticVoltage);
        map.put(REACTIVE_RANGE_CHECK_MODE_PARAM_NAME, reactiveRangeCheckMode);
        map.put(LOW_IMPEDANCE_THRESHOLD_PARAM_NAME, lowImpedanceThreshold);
        map.put(NETWORK_CACHE_ENABLED_PARAM_NAME, networkCacheEnabled);
        map.put(SVC_VOLTAGE_MONITORING_PARAM_NAME, svcVoltageMonitoring);
        map.put(STATE_VECTOR_SCALING_MODE_PARAM_NAME, stateVectorScalingMode);
        map.put(MAX_SLACK_BUS_COUNT_PARAM_NAME, maxSlackBusCount);
        map.put(DEBUG_DIR_PARAM_NAME, debugDir);
        map.put(INCREMENTAL_TRANSFORMER_RATIO_TAP_CONTROL_OUTER_LOOP_MAX_TAP_SHIFT_PARAM_NAME, incrementalTransformerRatioTapControlOuterLoopMaxTapShift);
        map.put(SECONDARY_VOLTAGE_CONTROL_PARAM_NAME, secondaryVoltageControl);
        map.put(REACTIVE_LIMITS_MAX_SWITCH_PQ_PV_PARAM_NAME, reactiveLimitsMaxPqPvSwitch);
        map.put(PHASE_SHIFTER_CONTROL_MODE_PARAM_NAME, phaseShifterControlMode);
        map.put(ALWAYS_UPDATE_NETWORK_PARAM_NAME, alwaysUpdateNetwork);
        map.put(MOST_MESHED_SLACK_BUS_SELECTOR_MAX_NOMINAL_VOLTAGE_PERCENTILE_PARAM_NAME, mostMeshedSlackBusSelectorMaxNominalVoltagePercentile);
        map.put(REPORTED_FEATURES_PARAM_NAME, reportedFeatures);
        map.put(SLACK_BUS_COUNTRY_FILTER_PARAM_NAME, slackBusCountryFilter);
        map.put(ACTIONABLE_SWITCHES_IDS_PARAM_NAME, actionableSwitchesIds);
        map.put(ACTIONABLE_TRANSFORMERS_IDS_PARAM_NAME, actionableTransformersIds);
        map.put(ASYMMETRICAL_PARAM_NAME, asymmetrical);
        map.put(MIN_NOMINAL_VOLTAGE_TARGET_VOLTAGE_CHECK_PARAM_NAME, minNominalVoltageTargetVoltageCheck);
        map.put(REACTIVE_POWER_DISPATCH_MODE_PARAM_NAME, reactivePowerDispatchMode);
        map.put(OUTER_LOOP_NAMES_PARAM_NAME, outerLoopNames);
        map.put(USE_ACTIVE_LIMITS_PARAM_NAME, useActiveLimits);
        map.put(DISABLE_VOLTAGE_CONTROL_OF_GENERATORS_OUTSIDE_ACTIVE_POWER_LIMITS_PARAM_NAME, disableVoltageControlOfGeneratorsOutsideActivePowerLimits);
        map.put(LINE_SEARCH_STATE_VECTOR_SCALING_MAX_ITERATION_PARAM_NAME, lineSearchStateVectorScalingMaxIteration);
        map.put(LINE_SEARCH_STATE_VECTOR_SCALING_STEP_FOLD_PARAM_NAME, lineSearchStateVectorScalingStepFold);
        map.put(MAX_VOLTAGE_CHANGE_STATE_VECTOR_SCALING_MAX_DV_PARAM_NAME, maxVoltageChangeStateVectorScalingMaxDv);
        map.put(MAX_VOLTAGE_CHANGE_STATE_VECTOR_SCALING_MAX_DPHI_PARAM_NAME, maxVoltageChangeStateVectorScalingMaxDphi);
        map.put(LINE_PER_UNIT_MODE_PARAM_NAME, linePerUnitMode);
        map.put(USE_LOAD_MODEL_PARAM_NAME, useLoadModel);
        map.put(DC_APPROXIMATION_TYPE_PARAM_NAME, dcApproximationType);
        map.put(SIMULATE_AUTOMATION_SYSTEMS_PARAM_NAME, simulateAutomationSystems);
        map.put(AC_SOLVER_TYPE_PARAM_NAME, acSolverType);
        map.put(MAX_NEWTON_KRYLOV_ITERATIONS_PARAM_NAME, maxNewtonKrylovIterations);
        map.put(NEWTON_KRYLOV_LINE_SEARCH_PARAM_NAME, newtonKrylovLineSearch);
        map.put(REFERENCE_BUS_SELECTION_MODE_PARAM_NAME, referenceBusSelectionMode);
        map.put(WRITE_REFERENCE_TERMINALS_PARAM_NAME, writeReferenceTerminals);
        map.put(VOLTAGE_TARGET_PRIORITIES_PARAM_NAME, voltageTargetPriorities);
        map.put(TRANSFORMER_VOLTAGE_CONTROL_USE_INITIAL_TAP_POSITION_PARAM_NAME, transformerVoltageControlUseInitialTapPosition);
        map.put(GENERATOR_VOLTAGE_CONTROL_MIN_NOMINAL_VOLTAGE_PARAM_NAME, generatorVoltageControlMinNominalVoltage);
        map.put(FICTITIOUS_GENERATOR_VOLTAGE_CONTROL_CHECK_MODE, fictitiousGeneratorVoltageControlCheckMode);
        map.put(AREA_INTERCHANGE_CONTROL_PARAM_NAME, areaInterchangeControl);
        map.put(AREA_INTERCHANGE_CONTROL_AREA_TYPE_PARAM_NAME, areaInterchangeControlAreaType);
        map.put(AREA_INTERCHANGE_P_MAX_MISMATCH_PARAM_NAME, areaInterchangePMaxMismatch);
<<<<<<< HEAD
        map.put(DISABLE_INCONSISTENT_VOLTAGE_CONTROLS_PARAM_NAME, disableInconsistentVoltageControls);
=======
        map.put(FORCE_TARGET_Q_IN_REACTIVE_LIMITS_PARAM_NAME, forceTargetQInReactiveLimits);
>>>>>>> d52bc75e
        return map;
    }

    @Override
    public String toString() {
        return "OpenLoadFlowParameters(" + toMap().entrySet().stream().map(e -> e.getKey() + "=" + e.getValue()).collect(Collectors.joining(", ")) + ")";
    }

    public static OpenLoadFlowParameters get(LoadFlowParameters parameters) {
        OpenLoadFlowParameters parametersExt = parameters.getExtension(OpenLoadFlowParameters.class);
        if (parametersExt == null) {
            parametersExt = new OpenLoadFlowParameters();
        }
        return parametersExt;
    }

    private static OpenLoadFlowParameters create(LoadFlowParameters parameters, Supplier<OpenLoadFlowParameters> parametersExtSupplier) {
        Objects.requireNonNull(parameters);
        OpenLoadFlowParameters parametersExt = parametersExtSupplier.get();
        parameters.addExtension(OpenLoadFlowParameters.class, parametersExt);
        return parametersExt;
    }

    public static OpenLoadFlowParameters create(LoadFlowParameters parameters) {
        return create(parameters, OpenLoadFlowParameters::new);
    }

    public static OpenLoadFlowParameters load(LoadFlowParameters parameters) {
        return create(parameters, OpenLoadFlowParameters::load);
    }

    public static void log(LoadFlowParameters parameters, OpenLoadFlowParameters parametersExt) {
        if (LOGGER.isInfoEnabled()) {
            // build category map
            Map<String, String> categoryByParameterName = new HashMap<>(BASE_PARAMETERS_CATEGORY);
            for (Parameter parameter : OpenLoadFlowParameters.SPECIFIC_PARAMETERS) {
                if (parameter.getCategoryKey() != null) {
                    categoryByParameterName.put(parameter.getName(), parameter.getCategoryKey());
                }
            }

            record CategorizedParameter(String category, String name, Object value) implements Comparable<CategorizedParameter> {
                @Override
                public int compareTo(CategorizedParameter o) {
                    int c = category.compareTo(o.category);
                    if (c == 0) {
                        c = name.compareTo(o.name);
                    }
                    return c;
                }
            }
            Map<String, Object> parametersMap = new HashMap<>();
            parametersMap.putAll(parameters.toMap());
            parametersMap.putAll(parametersExt.toMap());
            Set<CategorizedParameter> categorizedParameters = parametersMap.entrySet()
                    .stream()
                    .map(e -> new CategorizedParameter(categoryByParameterName.getOrDefault(e.getKey(), "None"), e.getKey(), e.getValue()))
                    .collect(Collectors.toCollection(TreeSet::new));

            AsciiTable at = new AsciiTable();
            at.addRule();
            at.addRow("Category", "Name", "Value");
            at.addRule();
            String previousCategory = null;
            for (var p : categorizedParameters) {
                String category = p.category.equals(previousCategory) ? "" : p.category; // to not repeat in the table for each row
                previousCategory = p.category;
                at.addRow(category, p.name, Objects.toString(p.value, ""));
            }
            at.addRule();
            at.getRenderer().setCWC(new CWC_LongestWord());
            at.setPaddingLeftRight(1, 1);
            LOGGER.info("Parameters:\n{}", at.render());
        }
    }

    static VoltageInitializer getVoltageInitializer(LoadFlowParameters parameters, OpenLoadFlowParameters parametersExt, LfNetworkParameters networkParameters, MatrixFactory matrixFactory) {
        switch (parameters.getVoltageInitMode()) {
            case UNIFORM_VALUES:
                return new UniformValueVoltageInitializer();
            case PREVIOUS_VALUES:
                return new PreviousValueVoltageInitializer();
            case DC_VALUES:
                return new DcValueVoltageInitializer(networkParameters, parameters.isDistributedSlack() || parametersExt.isAreaInterchangeControl(), parameters.getBalanceType(), parameters.isDcUseTransformerRatio(), parametersExt.getDcApproximationType(), matrixFactory, parametersExt.getMaxOuterLoopIterations());
            default:
                throw new UnsupportedOperationException("Unsupported voltage init mode: " + parameters.getVoltageInitMode());
        }
    }

    static VoltageInitializer getExtendedVoltageInitializer(LoadFlowParameters parameters, OpenLoadFlowParameters parametersExt,
                                                            LfNetworkParameters networkParameters, MatrixFactory matrixFactory) {
        switch (parametersExt.getVoltageInitModeOverride()) {
            case NONE:
                return getVoltageInitializer(parameters, parametersExt, networkParameters, matrixFactory);

            case VOLTAGE_MAGNITUDE:
                return new VoltageMagnitudeInitializer(parameters.isTransformerVoltageControlOn(), matrixFactory, networkParameters.getLowImpedanceThreshold());

            case FULL_VOLTAGE:
                return new FullVoltageInitializer(new VoltageMagnitudeInitializer(parameters.isTransformerVoltageControlOn(), matrixFactory, networkParameters.getLowImpedanceThreshold()),
                        new DcValueVoltageInitializer(networkParameters,
                                                      parameters.isDistributedSlack() || parametersExt.isAreaInterchangeControl(),
                                                      parameters.getBalanceType(),
                                                      parameters.isDcUseTransformerRatio(),
                                                      parametersExt.getDcApproximationType(),
                                                      matrixFactory,
                                                      parametersExt.getMaxOuterLoopIterations()));

            default:
                throw new PowsyblException("Unknown voltage init mode override: " + parametersExt.getVoltageInitModeOverride());
        }
    }

    static LfNetworkParameters getNetworkParameters(LoadFlowParameters parameters, OpenLoadFlowParameters parametersExt,
                                                    SlackBusSelector slackBusSelector, GraphConnectivityFactory<LfBus, LfBranch> connectivityFactory,
                                                    boolean breakers) {
        return new LfNetworkParameters()
                .setSlackBusSelector(slackBusSelector)
                .setConnectivityFactory(connectivityFactory)
                .setGeneratorVoltageRemoteControl(parametersExt.isVoltageRemoteControl())
                .setMinImpedance(parametersExt.getLowImpedanceBranchMode() == OpenLoadFlowParameters.LowImpedanceBranchMode.REPLACE_BY_MIN_IMPEDANCE_LINE)
                .setTwtSplitShuntAdmittance(parameters.isTwtSplitShuntAdmittance())
                .setBreakers(breakers)
                .setPlausibleActivePowerLimit(parametersExt.getPlausibleActivePowerLimit())
                .setUseActiveLimits(parametersExt.isUseActiveLimits())
                .setDisableVoltageControlOfGeneratorsOutsideActivePowerLimits(parametersExt.isDisableVoltageControlOfGeneratorsOutsideActivePowerLimits())
                .setComputeMainConnectedComponentOnly(parameters.getConnectedComponentMode() == LoadFlowParameters.ConnectedComponentMode.MAIN)
                .setCountriesToBalance(parameters.getCountriesToBalance())
                .setDistributedOnConformLoad((parameters.isDistributedSlack() || parametersExt.isAreaInterchangeControl()) && parameters.getBalanceType() == LoadFlowParameters.BalanceType.PROPORTIONAL_TO_CONFORM_LOAD)
                .setPhaseControl(parameters.isPhaseShifterRegulationOn())
                .setTransformerVoltageControl(parameters.isTransformerVoltageControlOn())
                .setVoltagePerReactivePowerControl(parametersExt.isVoltagePerReactivePowerControl())
                .setGeneratorReactivePowerRemoteControl(parametersExt.isGeneratorReactivePowerRemoteControl())
                .setTransformerReactivePowerControl(parametersExt.isTransformerReactivePowerControl())
                .setLoadFlowModel(parameters.isDc() ? LoadFlowModel.DC : LoadFlowModel.AC)
                .setShuntVoltageControl(parameters.isShuntCompensatorVoltageControlOn())
                .setReactiveLimits(parameters.isUseReactiveLimits())
                .setHvdcAcEmulation(parameters.isHvdcAcEmulation())
                .setMinPlausibleTargetVoltage(parametersExt.getMinPlausibleTargetVoltage())
                .setMaxPlausibleTargetVoltage(parametersExt.getMaxPlausibleTargetVoltage())
                .setReactiveRangeCheckMode(parametersExt.getReactiveRangeCheckMode())
                .setLowImpedanceThreshold(parametersExt.getLowImpedanceThreshold())
                .setSvcVoltageMonitoring(parametersExt.isSvcVoltageMonitoring())
                .setMaxSlackBusCount(parametersExt.getMaxSlackBusCount())
                .setDebugDir(parametersExt.getDebugDir())
                .setSecondaryVoltageControl(parametersExt.isSecondaryVoltageControl())
                .setCacheEnabled(parametersExt.isNetworkCacheEnabled())
                .setAsymmetrical(parametersExt.isAsymmetrical())
                .setMinNominalVoltageTargetVoltageCheck(parametersExt.getMinNominalVoltageTargetVoltageCheck())
                .setLinePerUnitMode(parametersExt.getLinePerUnitMode())
                .setUseLoadModel(parametersExt.isUseLoadModel())
                .setSimulateAutomationSystems(parametersExt.isSimulateAutomationSystems())
                .setReferenceBusSelector(ReferenceBusSelector.fromMode(parametersExt.getReferenceBusSelectionMode()))
                .setVoltageTargetPriorities(parametersExt.getVoltageTargetPriorities())
                .setFictitiousGeneratorVoltageControlCheckMode(parametersExt.getFictitiousGeneratorVoltageControlCheckMode())
                .setAreaInterchangeControl(parametersExt.isAreaInterchangeControl())
                .setAreaInterchangeControlAreaType(parametersExt.getAreaInterchangeControlAreaType())
<<<<<<< HEAD
                .setDisableInconsistentVoltageControls(parametersExt.isDisableInconsistentVoltageControls());
=======
                .setForceTargetQInReactiveLimits(parametersExt.isForceTargetQInReactiveLimits());
>>>>>>> d52bc75e
    }

    public static AcLoadFlowParameters createAcParameters(Network network, LoadFlowParameters parameters, OpenLoadFlowParameters parametersExt,
                                                          MatrixFactory matrixFactory, GraphConnectivityFactory<LfBus, LfBranch> connectivityFactory) {
        return createAcParameters(network, parameters, parametersExt, matrixFactory, connectivityFactory, false, false);
    }

    public static AcLoadFlowParameters createAcParameters(Network network, LoadFlowParameters parameters, OpenLoadFlowParameters parametersExt,
                                                          MatrixFactory matrixFactory, GraphConnectivityFactory<LfBus, LfBranch> connectivityFactory,
                                                          boolean breakers, boolean forceA1Var) {
        AcLoadFlowParameters acParameters = createAcParameters(parameters, parametersExt, matrixFactory, connectivityFactory, breakers, forceA1Var);
        if (parameters.isReadSlackBus()) {
            acParameters.getNetworkParameters().setSlackBusSelector(new NetworkSlackBusSelector(network, parametersExt.getSlackBusCountryFilter(),
                    acParameters.getNetworkParameters().getSlackBusSelector()));
        }
        return acParameters;
    }

    static List<AcOuterLoop> createAcOuterLoops(LoadFlowParameters parameters, OpenLoadFlowParameters parametersExt) {
        AcOuterLoopConfig outerLoopConfig = AcOuterLoopConfig.findOuterLoopConfig()
                .orElseGet(() -> parametersExt.getOuterLoopNames() != null ? new ExplicitAcOuterLoopConfig()
                                                                           : new DefaultAcOuterLoopConfig());
        return outerLoopConfig.configure(parameters, parametersExt);
    }

    static List<DcOuterLoop> createDcOuterLoops(LoadFlowParameters parameters, OpenLoadFlowParameters parametersExt) {
        DcOuterLoopConfig outerLoopConfig = DcOuterLoopConfig.findOuterLoopConfig()
                .orElseGet(() -> parametersExt.getOuterLoopNames() != null ? new ExplicitDcOuterLoopConfig()
                                                                           : new DefaultDcOuterLoopConfig());
        return outerLoopConfig.configure(parameters, parametersExt);
    }

    public static AcLoadFlowParameters createAcParameters(LoadFlowParameters parameters, OpenLoadFlowParameters parametersExt,
                                                          MatrixFactory matrixFactory, GraphConnectivityFactory<LfBus, LfBranch> connectivityFactory,
                                                          boolean breakers, boolean forceA1Var) {
        SlackBusSelector slackBusSelector = SlackBusSelector.fromMode(parametersExt.getSlackBusSelectionMode(), parametersExt.getSlackBusesIds(),
                parametersExt.getPlausibleActivePowerLimit(), parametersExt.getMostMeshedSlackBusSelectorMaxNominalVoltagePercentile(), parametersExt.getSlackBusCountryFilter());

        var networkParameters = getNetworkParameters(parameters, parametersExt, slackBusSelector, connectivityFactory, breakers);

        var equationSystemCreationParameters = new AcEquationSystemCreationParameters(forceA1Var);

        VoltageInitializer voltageInitializer = getExtendedVoltageInitializer(parameters, parametersExt, networkParameters, matrixFactory);

        List<AcOuterLoop> outerLoops = createAcOuterLoops(parameters, parametersExt);

        AcSolverFactory solverFactory = AcSolverFactory.find(parametersExt.getAcSolverType());

        return new AcLoadFlowParameters()
                .setNetworkParameters(networkParameters)
                .setEquationSystemCreationParameters(equationSystemCreationParameters)
                .setOuterLoops(outerLoops)
                .setMaxOuterLoopIterations(parametersExt.getMaxOuterLoopIterations())
                .setMatrixFactory(matrixFactory)
                .setVoltageInitializer(voltageInitializer)
                .setAsymmetrical(parametersExt.isAsymmetrical())
                .setSlackDistributionFailureBehavior(parametersExt.getSlackDistributionFailureBehavior())
                .setSolverFactory(solverFactory, parameters);
    }

    public static DcLoadFlowParameters createDcParameters(Network network, LoadFlowParameters parameters, OpenLoadFlowParameters parametersExt,
                                                          MatrixFactory matrixFactory, GraphConnectivityFactory<LfBus, LfBranch> connectivityFactory,
                                                          boolean forcePhaseControlOffAndAddAngle1Var) {
        var dcParameters = createDcParameters(parameters, parametersExt, matrixFactory, connectivityFactory, forcePhaseControlOffAndAddAngle1Var);
        if (parameters.isReadSlackBus()) {
            dcParameters.getNetworkParameters().setSlackBusSelector(new NetworkSlackBusSelector(network, parametersExt.getSlackBusCountryFilter(),
                    dcParameters.getNetworkParameters().getSlackBusSelector()));
        }
        return dcParameters;
    }

    public static DcLoadFlowParameters createDcParameters(LoadFlowParameters parameters, OpenLoadFlowParameters parametersExt,
                                                          MatrixFactory matrixFactory, GraphConnectivityFactory<LfBus, LfBranch> connectivityFactory,
                                                          boolean forcePhaseControlOffAndAddAngle1Var) {
        SlackBusSelector slackBusSelector = SlackBusSelector.fromMode(parametersExt.getSlackBusSelectionMode(), parametersExt.getSlackBusesIds(),
                parametersExt.getPlausibleActivePowerLimit(), parametersExt.getMostMeshedSlackBusSelectorMaxNominalVoltagePercentile(), parametersExt.getSlackBusCountryFilter());

        var networkParameters = new LfNetworkParameters()
                .setSlackBusSelector(slackBusSelector)
                .setConnectivityFactory(connectivityFactory)
                .setGeneratorVoltageRemoteControl(false)
                .setMinImpedance(parametersExt.getLowImpedanceBranchMode() == OpenLoadFlowParameters.LowImpedanceBranchMode.REPLACE_BY_MIN_IMPEDANCE_LINE)
                .setTwtSplitShuntAdmittance(false)
                .setBreakers(false)
                .setPlausibleActivePowerLimit(parametersExt.getPlausibleActivePowerLimit())
                .setUseActiveLimits(parametersExt.isUseActiveLimits())
                .setDisableVoltageControlOfGeneratorsOutsideActivePowerLimits(parametersExt.isDisableVoltageControlOfGeneratorsOutsideActivePowerLimits())
                .setComputeMainConnectedComponentOnly(parameters.getConnectedComponentMode() == LoadFlowParameters.ConnectedComponentMode.MAIN)
                .setCountriesToBalance(parameters.getCountriesToBalance())
                .setDistributedOnConformLoad((parameters.isDistributedSlack() || parametersExt.isAreaInterchangeControl()) && parameters.getBalanceType() == LoadFlowParameters.BalanceType.PROPORTIONAL_TO_CONFORM_LOAD)
                .setPhaseControl(parameters.isPhaseShifterRegulationOn())
                .setTransformerVoltageControl(false)
                .setVoltagePerReactivePowerControl(false)
                .setGeneratorReactivePowerRemoteControl(false)
                .setTransformerReactivePowerControl(false)
                .setLoadFlowModel(LoadFlowModel.DC)
                .setShuntVoltageControl(false)
                .setReactiveLimits(false)
                .setHvdcAcEmulation(parameters.isHvdcAcEmulation())
                .setLowImpedanceThreshold(parametersExt.getLowImpedanceThreshold())
                .setSvcVoltageMonitoring(false)
                .setMaxSlackBusCount(parametersExt.getMaxSlackBusCount())
                .setLinePerUnitMode(parametersExt.getLinePerUnitMode())
                .setReferenceBusSelector(ReferenceBusSelector.fromMode(parametersExt.getReferenceBusSelectionMode()))
                .setAreaInterchangeControl(parametersExt.isAreaInterchangeControl())
                .setAreaInterchangeControlAreaType(parametersExt.getAreaInterchangeControlAreaType())
                .setDisableInconsistentVoltageControls(parametersExt.isDisableInconsistentVoltageControls());

        var equationSystemCreationParameters = new DcEquationSystemCreationParameters()
                .setUpdateFlows(true)
                .setForcePhaseControlOffAndAddAngle1Var(forcePhaseControlOffAndAddAngle1Var)
                .setUseTransformerRatio(parameters.isDcUseTransformerRatio())
                .setDcApproximationType(parametersExt.getDcApproximationType())
                .setDcPowerFactor(parameters.getDcPowerFactor());

        return new DcLoadFlowParameters()
                .setNetworkParameters(networkParameters)
                .setEquationSystemCreationParameters(equationSystemCreationParameters)
                .setSlackDistributionFailureBehavior(parametersExt.getSlackDistributionFailureBehavior())
                .setMatrixFactory(matrixFactory)
                .setDistributedSlack(parameters.isDistributedSlack())
                .setBalanceType(parameters.getBalanceType())
                .setSetVToNan(true)
                .setOuterLoops(createDcOuterLoops(parameters, parametersExt))
                .setMaxOuterLoopIterations(parametersExt.getMaxOuterLoopIterations())
                .setSlackBusPMaxMismatch(parametersExt.getSlackBusPMaxMismatch())
                .setAreaInterchangePMaxMismatch(parametersExt.getAreaInterchangePMaxMismatch());
    }

    public static boolean equals(LoadFlowParameters parameters1, LoadFlowParameters parameters2) {
        Objects.requireNonNull(parameters1);
        Objects.requireNonNull(parameters2);
        boolean equals = parameters1.getVoltageInitMode() == parameters2.getVoltageInitMode() &&
                parameters1.isTransformerVoltageControlOn() == parameters2.isTransformerVoltageControlOn() &&
                parameters1.isUseReactiveLimits() == parameters2.isUseReactiveLimits() &&
                parameters1.isPhaseShifterRegulationOn() == parameters2.isPhaseShifterRegulationOn() &&
                parameters1.isTwtSplitShuntAdmittance() == parameters2.isTwtSplitShuntAdmittance() &&
                parameters1.isShuntCompensatorVoltageControlOn() == parameters2.isShuntCompensatorVoltageControlOn() &&
                parameters1.isReadSlackBus() == parameters2.isReadSlackBus() &&
                parameters1.isWriteSlackBus() == parameters2.isWriteSlackBus() &&
                parameters1.isDc() == parameters2.isDc() &&
                parameters1.isDistributedSlack() == parameters2.isDistributedSlack() &&
                parameters1.getBalanceType() == parameters2.getBalanceType() &&
                parameters1.isDcUseTransformerRatio() == parameters2.isDcUseTransformerRatio() &&
                parameters1.getCountriesToBalance().equals(parameters2.getCountriesToBalance()) &&
                parameters1.getConnectedComponentMode() == parameters2.getConnectedComponentMode() &&
                parameters1.isHvdcAcEmulation() == parameters2.isHvdcAcEmulation() &&
                parameters1.getDcPowerFactor() == parameters2.getDcPowerFactor();
        if (!equals) {
            return false;
        }

        OpenLoadFlowParameters extension1 = parameters1.getExtension(OpenLoadFlowParameters.class);
        OpenLoadFlowParameters extension2 = parameters2.getExtension(OpenLoadFlowParameters.class);
        if (extension1 == null && extension2 == null) {
            return true;
        }
        if (extension1 == null) {
            return false;
        }
        if (extension2 == null) {
            return false;
        }

        return extension1.getSlackBusSelectionMode() == extension2.getSlackBusSelectionMode() &&
                extension1.getSlackBusesIds().equals(extension2.getSlackBusesIds()) &&
                extension1.getSlackDistributionFailureBehavior() == extension2.getSlackDistributionFailureBehavior() &&
                extension1.isVoltageRemoteControl() == extension2.isVoltageRemoteControl() &&
                extension1.getLowImpedanceBranchMode() == extension2.getLowImpedanceBranchMode() &&
                extension1.isLoadPowerFactorConstant() == extension2.isLoadPowerFactorConstant() &&
                extension1.getPlausibleActivePowerLimit() == extension2.getPlausibleActivePowerLimit() &&
                extension1.getSlackBusPMaxMismatch() == extension2.getSlackBusPMaxMismatch() &&
                extension1.isVoltagePerReactivePowerControl() == extension2.isVoltagePerReactivePowerControl() &&
                extension1.isGeneratorReactivePowerRemoteControl() == extension2.isGeneratorReactivePowerRemoteControl() &&
                extension1.isTransformerReactivePowerControl() == extension2.isTransformerReactivePowerControl() &&
                extension1.getMaxNewtonRaphsonIterations() == extension2.getMaxNewtonRaphsonIterations() &&
                extension1.getMaxOuterLoopIterations() == extension2.getMaxOuterLoopIterations() &&
                extension1.getNewtonRaphsonConvEpsPerEq() == extension2.getNewtonRaphsonConvEpsPerEq() &&
                extension1.getVoltageInitModeOverride() == extension2.getVoltageInitModeOverride() &&
                extension1.getTransformerVoltageControlMode() == extension2.getTransformerVoltageControlMode() &&
                extension1.getShuntVoltageControlMode() == extension2.getShuntVoltageControlMode() &&
                extension1.getMinPlausibleTargetVoltage() == extension2.getMinPlausibleTargetVoltage() &&
                extension1.getMaxPlausibleTargetVoltage() == extension2.getMaxPlausibleTargetVoltage() &&
                extension1.getMinRealisticVoltage() == extension2.getMinRealisticVoltage() &&
                extension1.getMaxRealisticVoltage() == extension2.getMaxRealisticVoltage() &&
                extension1.getReactiveRangeCheckMode() == extension2.getReactiveRangeCheckMode() &&
                extension1.getLowImpedanceThreshold() == extension2.getLowImpedanceThreshold() &&
                extension1.isNetworkCacheEnabled() == extension2.isNetworkCacheEnabled() &&
                extension1.isSvcVoltageMonitoring() == extension2.isSvcVoltageMonitoring() &&
                extension1.getStateVectorScalingMode() == extension2.getStateVectorScalingMode() &&
                extension1.getMaxSlackBusCount() == extension2.getMaxSlackBusCount() &&
                Objects.equals(extension1.getDebugDir(), extension2.getDebugDir()) &&
                extension1.getIncrementalTransformerRatioTapControlOuterLoopMaxTapShift() == extension2.getIncrementalTransformerRatioTapControlOuterLoopMaxTapShift() &&
                extension1.isSecondaryVoltageControl() == extension2.isSecondaryVoltageControl() &&
                extension1.getReactiveLimitsMaxPqPvSwitch() == extension2.getReactiveLimitsMaxPqPvSwitch() &&
                extension1.getPhaseShifterControlMode() == extension2.getPhaseShifterControlMode() &&
                extension1.isAlwaysUpdateNetwork() == extension2.isAlwaysUpdateNetwork() &&
                extension1.getMostMeshedSlackBusSelectorMaxNominalVoltagePercentile() == extension2.getMostMeshedSlackBusSelectorMaxNominalVoltagePercentile() &&
                extension1.getReportedFeatures().equals(extension2.getReportedFeatures()) &&
                extension1.getSlackBusCountryFilter().equals(extension2.getSlackBusCountryFilter()) &&
                extension1.getActionableSwitchesIds().equals(extension2.getActionableSwitchesIds()) &&
                extension1.getActionableTransformersIds().equals(extension2.getActionableTransformersIds()) &&
                extension1.isAsymmetrical() == extension2.isAsymmetrical() &&
                extension1.getMinNominalVoltageTargetVoltageCheck() == extension2.getMinNominalVoltageTargetVoltageCheck() &&
                extension1.getReactivePowerDispatchMode() == extension2.getReactivePowerDispatchMode() &&
                Objects.equals(extension1.getOuterLoopNames(), extension2.getOuterLoopNames()) &&
                extension1.isUseActiveLimits() == extension2.isUseActiveLimits() &&
                extension1.isDisableVoltageControlOfGeneratorsOutsideActivePowerLimits() == extension2.isDisableVoltageControlOfGeneratorsOutsideActivePowerLimits() &&
                extension1.getLineSearchStateVectorScalingMaxIteration() == extension2.getLineSearchStateVectorScalingMaxIteration() &&
                extension1.getLineSearchStateVectorScalingStepFold() == extension2.getLineSearchStateVectorScalingStepFold() &&
                extension1.getMaxVoltageChangeStateVectorScalingMaxDv() == extension2.getMaxVoltageChangeStateVectorScalingMaxDv() &&
                extension1.getMaxVoltageChangeStateVectorScalingMaxDphi() == extension2.getMaxVoltageChangeStateVectorScalingMaxDphi() &&
                extension1.getLinePerUnitMode() == extension2.getLinePerUnitMode() &&
                extension1.isUseLoadModel() == extension2.isUseLoadModel() &&
                extension1.getDcApproximationType() == extension2.getDcApproximationType() &&
                extension1.isSimulateAutomationSystems() == extension2.isSimulateAutomationSystems() &&
                extension1.getAcSolverType().equals(extension2.getAcSolverType()) &&
                extension1.getMaxNewtonKrylovIterations() == extension2.getMaxNewtonKrylovIterations() &&
                extension1.isNewtonKrylovLineSearch() == extension2.isNewtonKrylovLineSearch() &&
                extension1.getReferenceBusSelectionMode() == extension2.getReferenceBusSelectionMode() &&
                extension1.isWriteReferenceTerminals() == extension2.isWriteReferenceTerminals() &&
                extension1.getMaxActivePowerMismatch() == extension2.getMaxActivePowerMismatch() &&
                extension1.getMaxReactivePowerMismatch() == extension2.getMaxReactivePowerMismatch() &&
                extension1.getMaxVoltageMismatch() == extension2.getMaxVoltageMismatch() &&
                extension1.getMaxAngleMismatch() == extension2.getMaxAngleMismatch() &&
                extension1.getMaxRatioMismatch() == extension2.getMaxRatioMismatch() &&
                extension1.getMaxSusceptanceMismatch() == extension2.getMaxSusceptanceMismatch() &&
                extension1.getNewtonRaphsonStoppingCriteriaType() == extension2.getNewtonRaphsonStoppingCriteriaType() &&
                Objects.equals(extension1.getVoltageTargetPriorities(), extension2.getVoltageTargetPriorities()) &&
                extension1.isTransformerVoltageControlUseInitialTapPosition() == extension2.isTransformerVoltageControlUseInitialTapPosition() &&
                extension1.getGeneratorVoltageControlMinNominalVoltage() == extension2.getGeneratorVoltageControlMinNominalVoltage() &&
                extension1.getFictitiousGeneratorVoltageControlCheckMode() == extension2.getFictitiousGeneratorVoltageControlCheckMode() &&
                extension1.isAreaInterchangeControl() == extension2.isAreaInterchangeControl() &&
                Objects.equals(extension1.getAreaInterchangeControlAreaType(), extension2.getAreaInterchangeControlAreaType()) &&
                extension1.getAreaInterchangePMaxMismatch() == extension2.getAreaInterchangePMaxMismatch() &&
<<<<<<< HEAD
                extension1.isDisableInconsistentVoltageControls() == extension2.isDisableInconsistentVoltageControls();
=======
                extension1.isForceTargetQInReactiveLimits() == extension2.isForceTargetQInReactiveLimits();
>>>>>>> d52bc75e
    }

    public static LoadFlowParameters clone(LoadFlowParameters parameters) {
        Objects.requireNonNull(parameters);
        LoadFlowParameters parameters2 = new LoadFlowParameters()
                .setVoltageInitMode(parameters.getVoltageInitMode())
                .setTransformerVoltageControlOn(parameters.isTransformerVoltageControlOn())
                .setUseReactiveLimits(parameters.isUseReactiveLimits())
                .setPhaseShifterRegulationOn(parameters.isPhaseShifterRegulationOn())
                .setTwtSplitShuntAdmittance(parameters.isTwtSplitShuntAdmittance())
                .setShuntCompensatorVoltageControlOn(parameters.isShuntCompensatorVoltageControlOn())
                .setReadSlackBus(parameters.isReadSlackBus())
                .setWriteSlackBus(parameters.isWriteSlackBus())
                .setDc(parameters.isDc())
                .setDistributedSlack(parameters.isDistributedSlack())
                .setBalanceType(parameters.getBalanceType())
                .setDcUseTransformerRatio(parameters.isDcUseTransformerRatio())
                .setCountriesToBalance(new HashSet<>(parameters.getCountriesToBalance()))
                .setConnectedComponentMode(parameters.getConnectedComponentMode())
                .setHvdcAcEmulation(parameters.isHvdcAcEmulation())
                .setDcPowerFactor(parameters.getDcPowerFactor());

        OpenLoadFlowParameters extension = parameters.getExtension(OpenLoadFlowParameters.class);
        if (extension != null) {
            OpenLoadFlowParameters extension2 = new OpenLoadFlowParameters()
                    .setSlackBusSelectionMode(extension.getSlackBusSelectionMode())
                    .setSlackBusesIds(new ArrayList<>(extension.getSlackBusesIds()))
                    .setSlackDistributionFailureBehavior(extension.getSlackDistributionFailureBehavior())
                    .setVoltageRemoteControl(extension.isVoltageRemoteControl())
                    .setLowImpedanceBranchMode(extension.getLowImpedanceBranchMode())
                    .setLoadPowerFactorConstant(extension.isLoadPowerFactorConstant())
                    .setPlausibleActivePowerLimit(extension.getPlausibleActivePowerLimit())
                    .setSlackBusPMaxMismatch(extension.getSlackBusPMaxMismatch())
                    .setVoltagePerReactivePowerControl(extension.isVoltagePerReactivePowerControl())
                    .setGeneratorReactivePowerRemoteControl(extension.isGeneratorReactivePowerRemoteControl())
                    .setTransformerReactivePowerControl(extension.isTransformerReactivePowerControl())
                    .setMaxNewtonRaphsonIterations(extension.getMaxNewtonRaphsonIterations())
                    .setMaxOuterLoopIterations(extension.getMaxOuterLoopIterations())
                    .setNewtonRaphsonConvEpsPerEq(extension.getNewtonRaphsonConvEpsPerEq())
                    .setVoltageInitModeOverride(extension.getVoltageInitModeOverride())
                    .setTransformerVoltageControlMode(extension.getTransformerVoltageControlMode())
                    .setShuntVoltageControlMode(extension.getShuntVoltageControlMode())
                    .setMinPlausibleTargetVoltage(extension.getMinPlausibleTargetVoltage())
                    .setMaxPlausibleTargetVoltage(extension.getMaxPlausibleTargetVoltage())
                    .setMinRealisticVoltage(extension.getMinRealisticVoltage())
                    .setMaxRealisticVoltage(extension.getMaxRealisticVoltage())
                    .setReactiveRangeCheckMode(extension.getReactiveRangeCheckMode())
                    .setLowImpedanceThreshold(extension.getLowImpedanceThreshold())
                    .setNetworkCacheEnabled(extension.isNetworkCacheEnabled())
                    .setSvcVoltageMonitoring(extension.isSvcVoltageMonitoring())
                    .setStateVectorScalingMode(extension.getStateVectorScalingMode())
                    .setMaxSlackBusCount(extension.getMaxSlackBusCount())
                    .setDebugDir(extension.getDebugDir())
                    .setIncrementalTransformerRatioTapControlOuterLoopMaxTapShift(extension.getIncrementalTransformerRatioTapControlOuterLoopMaxTapShift())
                    .setSecondaryVoltageControl(extension.isSecondaryVoltageControl())
                    .setReactiveLimitsMaxPqPvSwitch(extension.getReactiveLimitsMaxPqPvSwitch())
                    .setPhaseShifterControlMode(extension.getPhaseShifterControlMode())
                    .setAlwaysUpdateNetwork(extension.isAlwaysUpdateNetwork())
                    .setMostMeshedSlackBusSelectorMaxNominalVoltagePercentile(extension.getMostMeshedSlackBusSelectorMaxNominalVoltagePercentile())
                    .setReportedFeatures(extension.getReportedFeatures())
                    .setSlackBusCountryFilter(new HashSet<>(extension.getSlackBusCountryFilter()))
                    .setActionableSwitchesIds(new HashSet<>(extension.getActionableSwitchesIds()))
                    .setActionableTransformersIds(new HashSet<>(extension.getActionableTransformersIds()))
                    .setAsymmetrical(extension.isAsymmetrical())
                    .setMinNominalVoltageTargetVoltageCheck(extension.getMinNominalVoltageTargetVoltageCheck())
                    .setReactivePowerDispatchMode(extension.getReactivePowerDispatchMode())
                    .setOuterLoopNames(extension.getOuterLoopNames())
                    .setUseActiveLimits(extension.isUseActiveLimits())
                    .setDisableVoltageControlOfGeneratorsOutsideActivePowerLimits(extension.isDisableVoltageControlOfGeneratorsOutsideActivePowerLimits())
                    .setLineSearchStateVectorScalingMaxIteration(extension.getLineSearchStateVectorScalingMaxIteration())
                    .setLineSearchStateVectorScalingStepFold(extension.getLineSearchStateVectorScalingStepFold())
                    .setMaxVoltageChangeStateVectorScalingMaxDv(extension.getMaxVoltageChangeStateVectorScalingMaxDv())
                    .setMaxVoltageChangeStateVectorScalingMaxDphi(extension.getMaxVoltageChangeStateVectorScalingMaxDphi())
                    .setLinePerUnitMode(extension.getLinePerUnitMode())
                    .setUseLoadModel(extension.isUseLoadModel())
                    .setDcApproximationType(extension.getDcApproximationType())
                    .setAcSolverType(extension.getAcSolverType())
                    .setMaxNewtonKrylovIterations(extension.getMaxNewtonKrylovIterations())
                    .setNewtonKrylovLineSearch(extension.isNewtonKrylovLineSearch())
                    .setSimulateAutomationSystems(extension.isSimulateAutomationSystems())
                    .setWriteReferenceTerminals(extension.isWriteReferenceTerminals())
                    .setMaxActivePowerMismatch(extension.getMaxActivePowerMismatch())
                    .setMaxReactivePowerMismatch(extension.getMaxReactivePowerMismatch())
                    .setMaxVoltageMismatch(extension.getMaxVoltageMismatch())
                    .setMaxAngleMismatch(extension.getMaxAngleMismatch())
                    .setMaxRatioMismatch(extension.getMaxRatioMismatch())
                    .setMaxSusceptanceMismatch(extension.getMaxSusceptanceMismatch())
                    .setNewtonRaphsonStoppingCriteriaType(extension.getNewtonRaphsonStoppingCriteriaType())
                    .setReferenceBusSelectionMode(extension.getReferenceBusSelectionMode())
                    .setVoltageTargetPriorities(extension.getVoltageTargetPriorities())
                    .setTransformerVoltageControlUseInitialTapPosition(extension.isTransformerVoltageControlUseInitialTapPosition())
                    .setGeneratorVoltageControlMinNominalVoltage(extension.getGeneratorVoltageControlMinNominalVoltage())
                    .setFictitiousGeneratorVoltageControlCheckMode(extension.getFictitiousGeneratorVoltageControlCheckMode())
                    .setAreaInterchangeControl(extension.isAreaInterchangeControl())
                    .setAreaInterchangeControlAreaType(extension.getAreaInterchangeControlAreaType())
                    .setAreaInterchangePMaxMismatch(extension.getAreaInterchangePMaxMismatch())
<<<<<<< HEAD
                    .setDisableInconsistentVoltageControls(extension.isDisableInconsistentVoltageControls());
=======
                    .setForceTargetQInReactiveLimits(extension.isForceTargetQInReactiveLimits());
>>>>>>> d52bc75e

            if (extension2 != null) {
                parameters2.addExtension(OpenLoadFlowParameters.class, extension2);
            }
        }

        return parameters2;
    }
}
<|MERGE_RESOLUTION|>--- conflicted
+++ resolved
@@ -285,11 +285,9 @@
 
     public static final String AREA_INTERCHANGE_P_MAX_MISMATCH_PARAM_NAME = "areaInterchangePMaxMismatch";
 
-<<<<<<< HEAD
+    public static final String FORCE_TARGET_Q_IN_REACTIVE_LIMITS_PARAM_NAME = "forceTargetQInReactiveLimits";
+
     public static final String DISABLE_INCONSISTENT_VOLTAGE_CONTROLS_PARAM_NAME = "disableInconsistentVoltageControls";
-=======
-    public static final String FORCE_TARGET_Q_IN_REACTIVE_LIMITS_PARAM_NAME = "forceTargetQInReactiveLimits";
->>>>>>> d52bc75e
 
     public static <E extends Enum<E>> List<Object> getEnumPossibleValues(Class<E> enumClass) {
         return EnumSet.allOf(enumClass).stream().map(Enum::name).collect(Collectors.toList());
@@ -432,12 +430,8 @@
         new Parameter(FICTITIOUS_GENERATOR_VOLTAGE_CONTROL_CHECK_MODE, ParameterType.STRING, "Specifies fictitious generators active power checks exemption for voltage control", OpenLoadFlowParameters.FICTITIOUS_GENERATOR_VOLTAGE_CONTROL_CHECK_MODE_DEFAULT_VALUE.name(), getEnumPossibleValues(FictitiousGeneratorVoltageControlCheckMode.class), ParameterScope.FUNCTIONAL, GENERATOR_VOLTAGE_CONTROL_CATEGORY_KEY),
         new Parameter(AREA_INTERCHANGE_CONTROL_PARAM_NAME, ParameterType.BOOLEAN, "Area interchange control", AREA_INTERCHANGE_CONTROL_DEFAULT_VALUE, ParameterScope.FUNCTIONAL, SLACK_DISTRIBUTION_CATEGORY_KEY),
         new Parameter(AREA_INTERCHANGE_CONTROL_AREA_TYPE_PARAM_NAME, ParameterType.STRING, "Area type for area interchange control", LfNetworkParameters.AREA_INTERCHANGE_CONTROL_AREA_TYPE_DEFAULT_VALUE, ParameterScope.FUNCTIONAL, SLACK_DISTRIBUTION_CATEGORY_KEY),
-        new Parameter(AREA_INTERCHANGE_P_MAX_MISMATCH_PARAM_NAME, ParameterType.DOUBLE, "Area interchange max active power mismatch", AREA_INTERCHANGE_P_MAX_MISMATCH_DEFAULT_VALUE, ParameterScope.FUNCTIONAL, SLACK_DISTRIBUTION_CATEGORY_KEY),
-<<<<<<< HEAD
+        new Parameter(AREA_INTERCHANGE_P_MAX_MISMATCH_PARAM_NAME, ParameterType.DOUBLE, "Area interchange max active power mismatch", AREA_INTERCHANGE_P_MAX_MISMATCH_DEFAULT_VALUE, ParameterScope.FUNCTIONAL, SLACK_DISTRIBUTION_CATEGORY_KEY), new Parameter(FORCE_TARGET_Q_IN_REACTIVE_LIMITS_PARAM_NAME, ParameterType.BOOLEAN, "Force targetQ in the reactive limit diagram", FORCE_TARGET_Q_IN_REACTIVE_LIMITS_DEFAULT_VALUE, ParameterScope.FUNCTIONAL, REACTIVE_POWER_CONTROL_CATEGORY_KEY),
         new Parameter(DISABLE_INCONSISTENT_VOLTAGE_CONTROLS_PARAM_NAME, ParameterType.BOOLEAN, "Disable inconsistent voltage controls", LfNetworkParameters.DISABLE_INCONSISTENT_VOLTAGE_CONTROLS_DEFAULT_VALUE, ParameterScope.FUNCTIONAL, GENERATOR_VOLTAGE_CONTROL_CATEGORY_KEY)
-=======
-        new Parameter(FORCE_TARGET_Q_IN_REACTIVE_LIMITS_PARAM_NAME, ParameterType.BOOLEAN, "Force targetQ in the reactive limit diagram", FORCE_TARGET_Q_IN_REACTIVE_LIMITS_DEFAULT_VALUE, ParameterScope.FUNCTIONAL, REACTIVE_POWER_CONTROL_CATEGORY_KEY)
->>>>>>> d52bc75e
     );
 
     public enum VoltageInitModeOverride {
@@ -621,11 +615,9 @@
 
     private double areaInterchangePMaxMismatch = AREA_INTERCHANGE_P_MAX_MISMATCH_DEFAULT_VALUE;
 
-<<<<<<< HEAD
+    private boolean forceTargetQInReactiveLimits = FORCE_TARGET_Q_IN_REACTIVE_LIMITS_DEFAULT_VALUE;
+
     private boolean disableInconsistentVoltageControls = LfNetworkParameters.DISABLE_INCONSISTENT_VOLTAGE_CONTROLS_DEFAULT_VALUE;
-=======
-    private boolean forceTargetQInReactiveLimits = FORCE_TARGET_Q_IN_REACTIVE_LIMITS_DEFAULT_VALUE;
->>>>>>> d52bc75e
 
     public static double checkParameterValue(double parameterValue, boolean condition, String parameterName) {
         if (!condition) {
@@ -1352,21 +1344,21 @@
         return this;
     }
 
-<<<<<<< HEAD
+    public boolean isForceTargetQInReactiveLimits() {
+        return forceTargetQInReactiveLimits;
+    }
+
+    public OpenLoadFlowParameters setForceTargetQInReactiveLimits(boolean forceTargetQInReactiveLimits) {
+        this.forceTargetQInReactiveLimits = forceTargetQInReactiveLimits;
+        return this;
+    }
+
     public boolean isDisableInconsistentVoltageControls() {
         return disableInconsistentVoltageControls;
     }
 
     public OpenLoadFlowParameters setDisableInconsistentVoltageControls(boolean disableInconsistentVoltageControls) {
         this.disableInconsistentVoltageControls = disableInconsistentVoltageControls;
-=======
-    public boolean isForceTargetQInReactiveLimits() {
-        return forceTargetQInReactiveLimits;
-    }
-
-    public OpenLoadFlowParameters setForceTargetQInReactiveLimits(boolean forceTargetQInReactiveLimits) {
-        this.forceTargetQInReactiveLimits = forceTargetQInReactiveLimits;
->>>>>>> d52bc75e
         return this;
     }
 
@@ -1610,13 +1602,10 @@
                 .ifPresent(this::setAreaInterchangeControlAreaType);
         Optional.ofNullable(properties.get(AREA_INTERCHANGE_P_MAX_MISMATCH_PARAM_NAME))
                 .ifPresent(prop -> this.setAreaInterchangePMaxMismatch(Double.parseDouble(prop)));
-<<<<<<< HEAD
+        Optional.ofNullable(properties.get(FORCE_TARGET_Q_IN_REACTIVE_LIMITS_PARAM_NAME))
+                .ifPresent(prop -> this.setForceTargetQInReactiveLimits(Boolean.parseBoolean(prop)));
         Optional.ofNullable(properties.get(DISABLE_INCONSISTENT_VOLTAGE_CONTROLS_PARAM_NAME))
                 .ifPresent(prop -> this.setDisableInconsistentVoltageControls(Boolean.parseBoolean(prop)));
-=======
-        Optional.ofNullable(properties.get(FORCE_TARGET_Q_IN_REACTIVE_LIMITS_PARAM_NAME))
-                .ifPresent(prop -> this.setForceTargetQInReactiveLimits(Boolean.parseBoolean(prop)));
->>>>>>> d52bc75e
         return this;
     }
 
@@ -1693,11 +1682,8 @@
         map.put(AREA_INTERCHANGE_CONTROL_PARAM_NAME, areaInterchangeControl);
         map.put(AREA_INTERCHANGE_CONTROL_AREA_TYPE_PARAM_NAME, areaInterchangeControlAreaType);
         map.put(AREA_INTERCHANGE_P_MAX_MISMATCH_PARAM_NAME, areaInterchangePMaxMismatch);
-<<<<<<< HEAD
+        map.put(FORCE_TARGET_Q_IN_REACTIVE_LIMITS_PARAM_NAME, forceTargetQInReactiveLimits);
         map.put(DISABLE_INCONSISTENT_VOLTAGE_CONTROLS_PARAM_NAME, disableInconsistentVoltageControls);
-=======
-        map.put(FORCE_TARGET_Q_IN_REACTIVE_LIMITS_PARAM_NAME, forceTargetQInReactiveLimits);
->>>>>>> d52bc75e
         return map;
     }
 
@@ -1855,11 +1841,8 @@
                 .setFictitiousGeneratorVoltageControlCheckMode(parametersExt.getFictitiousGeneratorVoltageControlCheckMode())
                 .setAreaInterchangeControl(parametersExt.isAreaInterchangeControl())
                 .setAreaInterchangeControlAreaType(parametersExt.getAreaInterchangeControlAreaType())
-<<<<<<< HEAD
+                .setForceTargetQInReactiveLimits(parametersExt.isForceTargetQInReactiveLimits())
                 .setDisableInconsistentVoltageControls(parametersExt.isDisableInconsistentVoltageControls());
-=======
-                .setForceTargetQInReactiveLimits(parametersExt.isForceTargetQInReactiveLimits());
->>>>>>> d52bc75e
     }
 
     public static AcLoadFlowParameters createAcParameters(Network network, LoadFlowParameters parameters, OpenLoadFlowParameters parametersExt,
@@ -2095,11 +2078,8 @@
                 extension1.isAreaInterchangeControl() == extension2.isAreaInterchangeControl() &&
                 Objects.equals(extension1.getAreaInterchangeControlAreaType(), extension2.getAreaInterchangeControlAreaType()) &&
                 extension1.getAreaInterchangePMaxMismatch() == extension2.getAreaInterchangePMaxMismatch() &&
-<<<<<<< HEAD
+                extension1.isForceTargetQInReactiveLimits() == extension2.isForceTargetQInReactiveLimits() &&
                 extension1.isDisableInconsistentVoltageControls() == extension2.isDisableInconsistentVoltageControls();
-=======
-                extension1.isForceTargetQInReactiveLimits() == extension2.isForceTargetQInReactiveLimits();
->>>>>>> d52bc75e
     }
 
     public static LoadFlowParameters clone(LoadFlowParameters parameters) {
@@ -2196,11 +2176,8 @@
                     .setAreaInterchangeControl(extension.isAreaInterchangeControl())
                     .setAreaInterchangeControlAreaType(extension.getAreaInterchangeControlAreaType())
                     .setAreaInterchangePMaxMismatch(extension.getAreaInterchangePMaxMismatch())
-<<<<<<< HEAD
+                    .setForceTargetQInReactiveLimits(extension.isForceTargetQInReactiveLimits())
                     .setDisableInconsistentVoltageControls(extension.isDisableInconsistentVoltageControls());
-=======
-                    .setForceTargetQInReactiveLimits(extension.isForceTargetQInReactiveLimits());
->>>>>>> d52bc75e
 
             if (extension2 != null) {
                 parameters2.addExtension(OpenLoadFlowParameters.class, extension2);
