/**
 * Copyright (c) 2019, RTE (http://www.rte-france.com)
 * This Source Code Form is subject to the terms of the Mozilla Public
 * License, v. 2.0. If a copy of the MPL was not distributed with this
 * file, You can obtain one at http://mozilla.org/MPL/2.0/.
 */
package com.powsybl.openloadflow;

import com.google.auto.service.AutoService;
import com.powsybl.commons.config.PlatformConfig;
import com.powsybl.commons.extensions.AbstractExtension;
import com.powsybl.loadflow.LoadFlowParameters;
import com.powsybl.openloadflow.network.SlackBusSelectionMode;

import java.util.Objects;

import static com.powsybl.openloadflow.util.ParameterConstants.*;

/**
 * @author Geoffroy Jamgotchian <geoffroy.jamgotchian at rte-france.com>
 */
public class OpenLoadFlowParameters extends AbstractExtension<LoadFlowParameters> {

    private SlackBusSelectionMode slackBusSelectionMode = SLACK_BUS_SELECTION_DEFAULT_VALUE;

    private String slackBusId = null;

    private boolean throwsExceptionInCaseOfSlackDistributionFailure = THROWS_EXCEPTION_IN_CASE_OF_SLACK_DISTRIBUTION_FAILURE_DEFAULT_VALUE;

    private boolean voltageRemoteControl = VOLTAGE_REMOTE_CONTROL_DEFAULT_VALUE;

    private LowImpedanceBranchMode lowImpedanceBranchMode = LOW_IMPEDANCE_BRANCH_MODE_DEFAULT_VALUE;

    public enum LowImpedanceBranchMode {
        REPLACE_BY_ZERO_IMPEDANCE_LINE,
        REPLACE_BY_MIN_IMPEDANCE_LINE
    }

    private boolean loadPowerFactorConstant = LOAD_POWER_FACTOR_CONSTANT_DEFAULT_VALUE;

    private double plausibleActivePowerLimit = PLAUSIBLE_ACTIVE_POWER_LIMIT_DEFAULT_VALUE;

    private boolean addRatioToLinesWithDifferentNominalVoltageAtBothEnds = ADD_RATIO_TO_LINES_WITH_DIFFERENT_NOMINAL_VOLTAGE_AT_BOTH_ENDS_DEFAULT_VALUE;

    private double slackBusPMaxMismatch = SLACK_BUS_P_MAX_MISMATCH_DEFAULT_VALUE;

    private boolean voltagePerReactivePowerControl = VOLTAGE_PER_REACTIVE_POWER_CONTROL_DEFAULT_VALUE;

    @Override
    public String getName() {
        return "open-load-flow-parameters";
    }

    public SlackBusSelectionMode getSlackBusSelectionMode() {
        return slackBusSelectionMode;
    }

    public OpenLoadFlowParameters setSlackBusSelectionMode(SlackBusSelectionMode slackBusSelectionMode) {
        this.slackBusSelectionMode = Objects.requireNonNull(slackBusSelectionMode);
        return this;
    }

    public String getSlackBusId() {
        return slackBusId;
    }

    public OpenLoadFlowParameters setSlackBusId(String slackBusId) {
        this.slackBusId = slackBusId;
        return this;
    }

    public boolean isThrowsExceptionInCaseOfSlackDistributionFailure() {
        return throwsExceptionInCaseOfSlackDistributionFailure;
    }

    public OpenLoadFlowParameters setThrowsExceptionInCaseOfSlackDistributionFailure(boolean throwsExceptionInCaseOfSlackDistributionFailure) {
        this.throwsExceptionInCaseOfSlackDistributionFailure = throwsExceptionInCaseOfSlackDistributionFailure;
        return this;
    }

    public boolean hasVoltageRemoteControl() {
        return voltageRemoteControl;
    }

    public OpenLoadFlowParameters setVoltageRemoteControl(boolean voltageRemoteControl) {
        this.voltageRemoteControl = voltageRemoteControl;
        return this;
    }

    public LowImpedanceBranchMode getLowImpedanceBranchMode() {
        return lowImpedanceBranchMode;
    }

    public OpenLoadFlowParameters setLowImpedanceBranchMode(LowImpedanceBranchMode lowImpedanceBranchMode) {
        this.lowImpedanceBranchMode = Objects.requireNonNull(lowImpedanceBranchMode);
        return this;
    }

    public boolean isLoadPowerFactorConstant() {
        return loadPowerFactorConstant;
    }

    public OpenLoadFlowParameters setLoadPowerFactorConstant(boolean loadPowerFactorConstant) {
        this.loadPowerFactorConstant = loadPowerFactorConstant;
        return this;
    }

    public double getPlausibleActivePowerLimit() {
        return plausibleActivePowerLimit;
    }

    public OpenLoadFlowParameters setPlausibleActivePowerLimit(double plausibleActivePowerLimit) {
        if (plausibleActivePowerLimit <= 0) {
            throw new IllegalArgumentException("Invalid plausible active power limit: " + plausibleActivePowerLimit);
        }
        this.plausibleActivePowerLimit = plausibleActivePowerLimit;
        return this;
    }

    public double getSlackBusPMaxMismatch() {
        return slackBusPMaxMismatch;
    }

    public OpenLoadFlowParameters setSlackBusPMaxMismatch(double pSlackBusPMaxMismatch) {
        this.slackBusPMaxMismatch = pSlackBusPMaxMismatch;
        return this;
    }

    public boolean isAddRatioToLinesWithDifferentNominalVoltageAtBothEnds() {
        return addRatioToLinesWithDifferentNominalVoltageAtBothEnds;
    }

    public OpenLoadFlowParameters setAddRatioToLinesWithDifferentNominalVoltageAtBothEnds(boolean addRatioToLinesWithDifferentNominalVoltageAtBothEnds) {
        this.addRatioToLinesWithDifferentNominalVoltageAtBothEnds = addRatioToLinesWithDifferentNominalVoltageAtBothEnds;
        return this;
    }

    public boolean hasVoltagePerReactivePowerControl() {
        return voltagePerReactivePowerControl;
    }

    public OpenLoadFlowParameters setVoltagePerReactivePowerControl(boolean voltagePerReactivePowerControl) {
        this.voltagePerReactivePowerControl = voltagePerReactivePowerControl;
        return this;
    }

    public static OpenLoadFlowParameters load() {
        return new OpenLoadFlowConfigLoader().load(PlatformConfig.defaultConfig());
    }

    @Override
    public String toString() {
        return "OpenLoadFlowParameters(" +
                "slackBusSelectionMode=" + slackBusSelectionMode +
                ", slackBusId='" + Objects.requireNonNull(slackBusId, "") + "'" +
                ", throwsExceptionInCaseOfSlackDistributionFailure=" + throwsExceptionInCaseOfSlackDistributionFailure +
                ", voltageRemoteControl=" + voltageRemoteControl +
                ", lowImpedanceBranchMode=" + lowImpedanceBranchMode +
                ", loadPowerFactorConstant=" + loadPowerFactorConstant +
                ", plausibleActivePowerLimit=" + plausibleActivePowerLimit +
                ", addRatioToLinesWithDifferentNominalVoltageAtBothEnds=" + addRatioToLinesWithDifferentNominalVoltageAtBothEnds +
                ", slackBusPMaxMismatch=" + slackBusPMaxMismatch +
<<<<<<< HEAD
                ", voltagePerReactivePowerControl=" + voltagePerReactivePowerControl +
=======
>>>>>>> e5a43b46
                ')';
    }

    @AutoService(LoadFlowParameters.ConfigLoader.class)
    public static class OpenLoadFlowConfigLoader implements LoadFlowParameters.ConfigLoader<OpenLoadFlowParameters> {

        @Override
        public OpenLoadFlowParameters load(PlatformConfig platformConfig) {
            OpenLoadFlowParameters parameters = new OpenLoadFlowParameters();

            platformConfig.getOptionalModuleConfig("open-loadflow-default-parameters")
                .ifPresent(config -> parameters
                        .setSlackBusSelectionMode(config.getEnumProperty(SLACK_BUS_SELECTION_PARAM_NAME, SlackBusSelectionMode.class, SLACK_BUS_SELECTION_DEFAULT_VALUE))
                        .setSlackBusId(config.getStringProperty(SLACK_BUS_ID_PARAM_NAME, null))
                        .setLowImpedanceBranchMode(config.getEnumProperty(LOW_IMPEDANCE_BRANCH_MODE_PARAM_NAME, LowImpedanceBranchMode.class, LOW_IMPEDANCE_BRANCH_MODE_DEFAULT_VALUE))
                        .setVoltageRemoteControl(config.getBooleanProperty(VOLTAGE_REMOTE_CONTROL_PARAM_NAME, VOLTAGE_REMOTE_CONTROL_DEFAULT_VALUE))
                        .setThrowsExceptionInCaseOfSlackDistributionFailure(
                                config.getBooleanProperty(THROWS_EXCEPTION_IN_CASE_OF_SLACK_DISTRIBUTION_FAILURE_PARAM_NAME, THROWS_EXCEPTION_IN_CASE_OF_SLACK_DISTRIBUTION_FAILURE_DEFAULT_VALUE)
                        )
                        .setLoadPowerFactorConstant(config.getBooleanProperty(LOAD_POWER_FACTOR_CONSTANT_PARAM_NAME, LOAD_POWER_FACTOR_CONSTANT_DEFAULT_VALUE))
                        .setPlausibleActivePowerLimit(config.getDoubleProperty(PLAUSIBLE_ACTIVE_POWER_LIMIT_PARAM_NAME, PLAUSIBLE_ACTIVE_POWER_LIMIT_DEFAULT_VALUE))
                        .setAddRatioToLinesWithDifferentNominalVoltageAtBothEnds(config.getBooleanProperty(ADD_RATIO_TO_LINES_WITH_DIFFERENT_NOMINAL_VOLTAGE_AT_BOTH_ENDS_NAME, ADD_RATIO_TO_LINES_WITH_DIFFERENT_NOMINAL_VOLTAGE_AT_BOTH_ENDS_DEFAULT_VALUE))
                        .setSlackBusPMaxMismatch(config.getDoubleProperty(SLACK_BUS_P_MAX_MISMATCH_NAME, SLACK_BUS_P_MAX_MISMATCH_DEFAULT_VALUE))
                        .setVoltagePerReactivePowerControl(VOLTAGE_PER_REACTIVE_POWER_CONTROL_DEFAULT_VALUE)
                );
            return parameters;
        }

        @Override
        public String getExtensionName() {
            return "open-load-flow-parameters";
        }

        @Override
        public String getCategoryName() {
            return "loadflow-parameters";
        }

        @Override
        public Class<? super OpenLoadFlowParameters> getExtensionClass() {
            return OpenLoadFlowParameters.class;
        }
    }

}<|MERGE_RESOLUTION|>--- conflicted
+++ resolved
@@ -160,10 +160,7 @@
                 ", plausibleActivePowerLimit=" + plausibleActivePowerLimit +
                 ", addRatioToLinesWithDifferentNominalVoltageAtBothEnds=" + addRatioToLinesWithDifferentNominalVoltageAtBothEnds +
                 ", slackBusPMaxMismatch=" + slackBusPMaxMismatch +
-<<<<<<< HEAD
                 ", voltagePerReactivePowerControl=" + voltagePerReactivePowerControl +
-=======
->>>>>>> e5a43b46
                 ')';
     }
 
