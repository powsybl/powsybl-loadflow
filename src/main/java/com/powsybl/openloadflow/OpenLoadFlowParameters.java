--- conflicted
+++ resolved
@@ -1439,23 +1439,11 @@
 
         List<AcOuterLoop> outerLoops = createOuterLoops(parameters, parametersExt);
 
-<<<<<<< HEAD
         AcSolverFactory solverFactory = switch (parametersExt.getAcSolverType()) {
             case NEWTON_RAPHSON -> new NewtonRaphsonFactory();
             case NEWTOW_KRYLOV -> new NewtonKrylovFactory();
         };
 
-        return new AcLoadFlowParameters(networkParameters,
-                                        equationSystemCreationParameters,
-                                        newtonRaphsonParameters,
-                                        outerLoops,
-                                        parametersExt.getMaxOuterLoopIterations(),
-                                        matrixFactory,
-                                        voltageInitializer,
-                                        parametersExt.isAsymmetrical(),
-                                        parametersExt.getSlackDistributionFailureBehavior(),
-                                        solverFactory);
-=======
         return new AcLoadFlowParameters()
                 .setNetworkParameters(networkParameters)
                 .setEquationSystemCreationParameters(equationSystemCreationParameters)
@@ -1465,8 +1453,8 @@
                 .setMatrixFactory(matrixFactory)
                 .setVoltageInitializer(voltageInitializer)
                 .setAsymmetrical(parametersExt.isAsymmetrical())
-                .setSlackDistributionFailureBehavior(parametersExt.getSlackDistributionFailureBehavior());
->>>>>>> de5134c6
+                .setSlackDistributionFailureBehavior(parametersExt.getSlackDistributionFailureBehavior())
+                .setSolverFactory(solverFactory);
     }
 
     public static DcLoadFlowParameters createDcParameters(Network network, LoadFlowParameters parameters, OpenLoadFlowParameters parametersExt,
