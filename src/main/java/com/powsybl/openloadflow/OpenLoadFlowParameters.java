--- conflicted
+++ resolved
@@ -196,11 +196,9 @@
 
     private static final String REACTIVE_POWER_DISPATCH_MODE_PARAM_NAME = "reactivePowerDispatchMode";
 
-<<<<<<< HEAD
+    static final String OUTER_LOOP_NAMES_PARAM_NAME = "outerLoopNames";
+
     private static final String LOAD_MODEL_PARAM_NAME = "loadModel";
-=======
-    static final String OUTER_LOOP_NAMES_PARAM_NAME = "outerLoopNames";
->>>>>>> 6d922154
 
     private static <E extends Enum<E>> List<Object> getEnumPossibleValues(Class<E> enumClass) {
         return EnumSet.allOf(enumClass).stream().map(Enum::name).collect(Collectors.toList());
@@ -253,11 +251,8 @@
         new Parameter(ASYMMETRICAL_PARAM_NAME, ParameterType.BOOLEAN, "Asymmetrical calculation", LfNetworkParameters.ASYMMETRICAL_DEFAULT_VALUE),
         new Parameter(MIN_NOMINAL_VOLTAGE_TARGET_VOLTAGE_CHECK_PARAM_NAME, ParameterType.DOUBLE, "Min nominal voltage for target voltage check", LfNetworkParameters.MIN_NOMINAL_VOLTAGE_TARGET_VOLTAGE_CHECK_DEFAULT_VALUE),
         new Parameter(REACTIVE_POWER_DISPATCH_MODE_PARAM_NAME, ParameterType.STRING, "Generators reactive power from bus dispatch mode", REACTIVE_POWER_DISPATCH_MODE_DEFAULT_VALUE.name(), getEnumPossibleValues(ReactivePowerDispatchMode.class)),
-<<<<<<< HEAD
+        new Parameter(OUTER_LOOP_NAMES_PARAM_NAME, ParameterType.STRING_LIST, "Ordered explicit list of outer loop names, supported outer loops are " + String.join(", ", ExplicitAcOuterLoopConfig.NAMES), OUTER_LOOP_NAMES_DEFAULT_VALUE),
         new Parameter(LOAD_MODEL_PARAM_NAME, ParameterType.BOOLEAN, "Load model (with voltage dependency) simulation", LfNetworkParameters.LOAD_MODE_DEFAULT_VALUE)
-=======
-        new Parameter(OUTER_LOOP_NAMES_PARAM_NAME, ParameterType.STRING_LIST, "Ordered explicit list of outer loop names, supported outer loops are " + String.join(", ", ExplicitAcOuterLoopConfig.NAMES), OUTER_LOOP_NAMES_DEFAULT_VALUE)
->>>>>>> 6d922154
     );
 
     public enum VoltageInitModeOverride {
@@ -393,11 +388,9 @@
 
     private ReactivePowerDispatchMode reactivePowerDispatchMode = REACTIVE_POWER_DISPATCH_MODE_DEFAULT_VALUE;
 
-<<<<<<< HEAD
+    private List<String> outerLoopNames = OUTER_LOOP_NAMES_DEFAULT_VALUE;
+
     private boolean loadModel = LfNetworkParameters.LOAD_MODE_DEFAULT_VALUE;
-=======
-    private List<String> outerLoopNames = OUTER_LOOP_NAMES_DEFAULT_VALUE;
->>>>>>> 6d922154
 
     @Override
     public String getName() {
@@ -869,21 +862,21 @@
         return this;
     }
 
-<<<<<<< HEAD
+    public List<String> getOuterLoopNames() {
+        return outerLoopNames;
+    }
+
+    public OpenLoadFlowParameters setOuterLoopNames(List<String> outerLoopNames) {
+        this.outerLoopNames = outerLoopNames;
+        return this;
+    }
+
     public boolean isLoadModel() {
         return loadModel;
     }
 
     public OpenLoadFlowParameters setLoadModel(boolean loadModel) {
         this.loadModel = loadModel;
-=======
-    public List<String> getOuterLoopNames() {
-        return outerLoopNames;
-    }
-
-    public OpenLoadFlowParameters setOuterLoopNames(List<String> outerLoopNames) {
-        this.outerLoopNames = outerLoopNames;
->>>>>>> 6d922154
         return this;
     }
 
@@ -945,11 +938,8 @@
                 .setAsymmetrical(config.getBooleanProperty(ASYMMETRICAL_PARAM_NAME, LfNetworkParameters.ASYMMETRICAL_DEFAULT_VALUE))
                 .setMinNominalVoltageTargetVoltageCheck(config.getDoubleProperty(MIN_NOMINAL_VOLTAGE_TARGET_VOLTAGE_CHECK_PARAM_NAME, LfNetworkParameters.MIN_NOMINAL_VOLTAGE_TARGET_VOLTAGE_CHECK_DEFAULT_VALUE))
                 .setReactivePowerDispatchMode(config.getEnumProperty(REACTIVE_POWER_DISPATCH_MODE_PARAM_NAME, ReactivePowerDispatchMode.class, REACTIVE_POWER_DISPATCH_MODE_DEFAULT_VALUE))
-<<<<<<< HEAD
+                .setOuterLoopNames(config.getStringListProperty(OUTER_LOOP_NAMES_PARAM_NAME, OUTER_LOOP_NAMES_DEFAULT_VALUE))
                 .setLoadModel(config.getBooleanProperty(LOAD_MODEL_PARAM_NAME, LfNetworkParameters.LOAD_MODE_DEFAULT_VALUE))
-=======
-                .setOuterLoopNames(config.getStringListProperty(OUTER_LOOP_NAMES_PARAM_NAME, OUTER_LOOP_NAMES_DEFAULT_VALUE))
->>>>>>> 6d922154
             );
         return parameters;
     }
@@ -1060,13 +1050,10 @@
                 .ifPresent(prop -> this.setMinNominalVoltageTargetVoltageCheck(Double.parseDouble(prop)));
         Optional.ofNullable(properties.get(REACTIVE_POWER_DISPATCH_MODE_PARAM_NAME))
                 .ifPresent(prop -> this.setReactivePowerDispatchMode(ReactivePowerDispatchMode.valueOf(prop)));
-<<<<<<< HEAD
+        Optional.ofNullable(properties.get(OUTER_LOOP_NAMES_PARAM_NAME))
+                .ifPresent(prop -> this.setOuterLoopNames(parseStringListProp(prop)));
         Optional.ofNullable(properties.get(LOAD_MODEL_PARAM_NAME))
                 .ifPresent(prop -> this.setLoadModel(Boolean.parseBoolean(prop)));
-=======
-        Optional.ofNullable(properties.get(OUTER_LOOP_NAMES_PARAM_NAME))
-                .ifPresent(prop -> this.setOuterLoopNames(parseStringListProp(prop)));
->>>>>>> 6d922154
         return this;
     }
 
@@ -1119,11 +1106,8 @@
         map.put(ASYMMETRICAL_PARAM_NAME, asymmetrical);
         map.put(MIN_NOMINAL_VOLTAGE_TARGET_VOLTAGE_CHECK_PARAM_NAME, minNominalVoltageTargetVoltageCheck);
         map.put(REACTIVE_POWER_DISPATCH_MODE_PARAM_NAME, reactivePowerDispatchMode);
-<<<<<<< HEAD
+        map.put(OUTER_LOOP_NAMES_PARAM_NAME, outerLoopNames);
         map.put(LOAD_MODEL_PARAM_NAME, loadModel);
-=======
-        map.put(OUTER_LOOP_NAMES_PARAM_NAME, outerLoopNames);
->>>>>>> 6d922154
         return map;
     }
 
@@ -1443,11 +1427,8 @@
                 extension1.isAsymmetrical() == extension2.isAsymmetrical() &&
                 extension1.getMinNominalVoltageTargetVoltageCheck() == extension2.getMinNominalVoltageTargetVoltageCheck() &&
                 extension1.getReactivePowerDispatchMode() == extension2.getReactivePowerDispatchMode() &&
-<<<<<<< HEAD
+                Objects.equals(extension1.getOuterLoopNames(), extension2.getOuterLoopNames()) &&
                 extension1.isLoadModel() == extension2.isLoadModel();
-=======
-                Objects.equals(extension1.getOuterLoopNames(), extension2.getOuterLoopNames());
->>>>>>> 6d922154
     }
 
     public static LoadFlowParameters clone(LoadFlowParameters parameters) {
@@ -1513,11 +1494,8 @@
                     .setAsymmetrical(extension.isAsymmetrical())
                     .setMinNominalVoltageTargetVoltageCheck(extension.getMinNominalVoltageTargetVoltageCheck())
                     .setReactivePowerDispatchMode(extension.getReactivePowerDispatchMode())
-<<<<<<< HEAD
+                    .setOuterLoopNames(extension.getOuterLoopNames())
                     .setLoadModel(extension.isLoadModel());
-=======
-                    .setOuterLoopNames(extension.getOuterLoopNames());
->>>>>>> 6d922154
             if (extension2 != null) {
                 parameters2.addExtension(OpenLoadFlowParameters.class, extension2);
             }
