--- conflicted
+++ resolved
@@ -105,11 +105,9 @@
 
     public static final String MAX_REALISTIC_VOLTAGE_NAME = "maxRealisticVoltage";
 
-<<<<<<< HEAD
+    public static final String REACTIVE_RANGE_CHECK_MODE_NAME = "reactiveRangeCheckMode";
+
     public static final String NETWORK_CACHE_ENABLED_NAME = "networkCacheEnabled";
-=======
-    public static final String REACTIVE_RANGE_CHECK_MODE_NAME = "reactiveRangeCheckMode";
->>>>>>> aa692670
 
     public static final List<String> SPECIFIC_PARAMETERS_NAMES = List.of(SLACK_BUS_SELECTION_PARAM_NAME,
                                                                          SLACK_BUSES_IDS_PARAM_NAME,
@@ -131,11 +129,8 @@
                                                                          MAX_PLAUSIBLE_TARGET_VOLTAGE_NAME,
                                                                          MIN_REALISTIC_VOLTAGE_NAME,
                                                                          MAX_REALISTIC_VOLTAGE_NAME,
-<<<<<<< HEAD
+                                                                         REACTIVE_RANGE_CHECK_MODE_NAME,
                                                                          NETWORK_CACHE_ENABLED_NAME);
-=======
-                                                                         REACTIVE_RANGE_CHECK_MODE_NAME);
->>>>>>> aa692670
 
     public enum VoltageInitModeOverride {
         NONE,
@@ -198,9 +193,6 @@
 
     private double maxRealisticVoltage = NewtonRaphsonParameters.DEFAULT_MAX_REALISTIC_VOLTAGE;
 
-<<<<<<< HEAD
-    private boolean networkCacheEnabled = NETWORK_CACHE_ENABLED_DEFAULT_VALUE;
-=======
     public enum ReactiveRangeCheckMode {
         MIN_MAX,
         MAX,
@@ -208,7 +200,8 @@
     }
 
     private ReactiveRangeCheckMode reactiveRangeCheckMode = LfNetworkParameters.REACTIVE_RANGE_CHECK_MODE_DEFAULT_VALUE;
->>>>>>> aa692670
+
+    private boolean networkCacheEnabled = NETWORK_CACHE_ENABLED_DEFAULT_VALUE;
 
     @Override
     public String getName() {
@@ -403,21 +396,21 @@
         return this;
     }
 
-<<<<<<< HEAD
+    public ReactiveRangeCheckMode getReactiveRangeCheckMode() {
+        return reactiveRangeCheckMode;
+    }
+
+    public OpenLoadFlowParameters setReactiveRangeCheckMode(ReactiveRangeCheckMode reactiveRangeCheckMode) {
+        this.reactiveRangeCheckMode = reactiveRangeCheckMode;
+        return this;
+    }
+
     public boolean isNetworkCacheEnabled() {
         return networkCacheEnabled;
     }
 
     public OpenLoadFlowParameters setNetworkCacheEnabled(boolean networkCacheEnabled) {
         this.networkCacheEnabled = networkCacheEnabled;
-=======
-    public ReactiveRangeCheckMode getReactiveRangeCheckMode() {
-        return reactiveRangeCheckMode;
-    }
-
-    public OpenLoadFlowParameters setReactiveRangeCheckMode(ReactiveRangeCheckMode reactiveRangeCheckMode) {
-        this.reactiveRangeCheckMode = reactiveRangeCheckMode;
->>>>>>> aa692670
         return this;
     }
 
@@ -451,11 +444,9 @@
                 .setMaxPlausibleTargetVoltage(config.getDoubleProperty(MAX_PLAUSIBLE_TARGET_VOLTAGE_NAME, LfNetworkParameters.MAX_PLAUSIBLE_TARGET_VOLTAGE_DEFAULT_VALUE))
                 .setMinRealisticVoltage(config.getDoubleProperty(MIN_REALISTIC_VOLTAGE_NAME, NewtonRaphsonParameters.DEFAULT_MIN_REALISTIC_VOLTAGE))
                 .setMaxRealisticVoltage(config.getDoubleProperty(MAX_REALISTIC_VOLTAGE_NAME, NewtonRaphsonParameters.DEFAULT_MAX_REALISTIC_VOLTAGE))
-<<<<<<< HEAD
+                .setReactiveRangeCheckMode(config.getEnumProperty(REACTIVE_RANGE_CHECK_MODE_NAME, ReactiveRangeCheckMode.class, LfNetworkParameters.REACTIVE_RANGE_CHECK_MODE_DEFAULT_VALUE))
+                .setMaxRealisticVoltage(config.getDoubleProperty(MAX_REALISTIC_VOLTAGE_NAME, NewtonRaphsonParameters.DEFAULT_MAX_REALISTIC_VOLTAGE))
                 .setNetworkCacheEnabled(config.getBooleanProperty(NETWORK_CACHE_ENABLED_NAME, NETWORK_CACHE_ENABLED_DEFAULT_VALUE)));
-=======
-                .setReactiveRangeCheckMode(config.getEnumProperty(REACTIVE_RANGE_CHECK_MODE_NAME, ReactiveRangeCheckMode.class, LfNetworkParameters.REACTIVE_RANGE_CHECK_MODE_DEFAULT_VALUE)));
->>>>>>> aa692670
         return parameters;
     }
 
@@ -504,13 +495,10 @@
                 .ifPresent(prop -> this.setMinRealisticVoltage(Double.parseDouble(prop)));
         Optional.ofNullable(properties.get(MAX_REALISTIC_VOLTAGE_NAME))
                 .ifPresent(prop -> this.setMaxRealisticVoltage(Double.parseDouble(prop)));
-<<<<<<< HEAD
+        Optional.ofNullable(properties.get(REACTIVE_RANGE_CHECK_MODE_NAME))
+                .ifPresent(prop -> this.setReactiveRangeCheckMode(ReactiveRangeCheckMode.valueOf(prop)));
         Optional.ofNullable(properties.get(NETWORK_CACHE_ENABLED_NAME))
                 .ifPresent(prop -> this.setNetworkCacheEnabled(Boolean.parseBoolean(prop)));
-=======
-        Optional.ofNullable(properties.get(REACTIVE_RANGE_CHECK_MODE_NAME))
-                .ifPresent(prop -> this.setReactiveRangeCheckMode(ReactiveRangeCheckMode.valueOf(prop)));
->>>>>>> aa692670
         return this;
     }
 
@@ -537,11 +525,8 @@
                 ", maxPlausibleTargetVoltage=" + maxPlausibleTargetVoltage +
                 ", minRealisticVoltage=" + minRealisticVoltage +
                 ", maxRealisticVoltage=" + maxRealisticVoltage +
-<<<<<<< HEAD
+                ", reactiveRangeCheckMode=" + reactiveRangeCheckMode +
                 ", networkCacheEnabled=" + networkCacheEnabled +
-=======
-                ", reactiveRangeCheckMode=" + reactiveRangeCheckMode +
->>>>>>> aa692670
                 ')';
     }
 
@@ -608,11 +593,8 @@
         LOGGER.info("Max plausible target voltage: {}", parametersExt.getMaxPlausibleTargetVoltage());
         LOGGER.info("Min realistic voltage: {}", parametersExt.getMinRealisticVoltage());
         LOGGER.info("Max realistic voltage: {}", parametersExt.getMaxRealisticVoltage());
-<<<<<<< HEAD
+        LOGGER.info("Reactive range check mode: {}", parametersExt.getReactiveRangeCheckMode());
         LOGGER.info("Network cache enabled: {}", parametersExt.isNetworkCacheEnabled());
-=======
-        LOGGER.info("Reactive range check mode: {}", parametersExt.getReactiveRangeCheckMode());
->>>>>>> aa692670
     }
 
     static VoltageInitializer getVoltageInitializer(LoadFlowParameters parameters, LfNetworkParameters networkParameters, MatrixFactory matrixFactory, Reporter reporter) {
