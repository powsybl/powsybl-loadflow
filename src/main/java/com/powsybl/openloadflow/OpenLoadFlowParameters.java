--- conflicted
+++ resolved
@@ -164,11 +164,9 @@
 
     public static final String SECONDARY_VOLTAGE_CONTROL_PARAM_NAME = "secondaryVoltageControl";
 
-<<<<<<< HEAD
+    public static final String REACTIVE_LIMITS_MAX_SWITCH_PQ_PV_PARAM_NAME = "ReactiveLimitsMaxPqPvSwitch";
+
     public static final String PHASE_SHIFTER_CONTROL_MODE_PARAM_NAME = "phaseShifterControlMode";
-=======
-    public static final String REACTIVE_LIMITS_MAX_SWITCH_PQ_PV_PARAM_NAME = "ReactiveLimitsMaxPqPvSwitch";
->>>>>>> 962f6223
 
     private static <E extends Enum<E>> List<Object> getEnumPossibleValues(Class<E> enumClass) {
         return EnumSet.allOf(enumClass).stream().map(Enum::name).collect(Collectors.toList());
@@ -204,9 +202,6 @@
         new Parameter(DEBUG_DIR_PARAM_NAME, ParameterType.STRING, "Directory to dump debug files", LfNetworkParameters.DEBUG_DIR_DEFAULT_VALUE, Collections.emptyList(), ParameterScope.TECHNICAL),
         new Parameter(INCREMENTAL_TRANSFORMER_VOLTAGE_CONTROL_OUTER_LOOP_MAX_TAP_SHIFT_PARAM_NAME, ParameterType.INTEGER, "Incremental transformer voltage control maximum tap shift per outer loop", IncrementalTransformerVoltageControlOuterLoop.DEFAULT_MAX_TAP_SHIFT),
         new Parameter(SECONDARY_VOLTAGE_CONTROL_PARAM_NAME, ParameterType.BOOLEAN, "Secondary voltage control simulation", LfNetworkParameters.SECONDARY_VOLTAGE_CONTROL_DEFAULT_VALUE),
-<<<<<<< HEAD
-        new Parameter(PHASE_SHIFTER_CONTROL_MODE_PARAM_NAME, ParameterType.STRING, "Phase shifter control mode", PHASE_SHIFTER_CONTROL_MODE_DEFAULT_VALUE.name(), getEnumPossibleValues(PhaseShifterControlMode.class))
-=======
         new Parameter(REACTIVE_LIMITS_MAX_SWITCH_PQ_PV_PARAM_NAME, ParameterType.INTEGER, "Reactive limits maximum Pq Pv switch", ReactiveLimitsOuterLoop.MAX_SWITCH_PQ_PV),
         new Parameter(NEWTONRAPHSON_STOPPING_CRITERIA_TYPE_PARAM_NAME, ParameterType.STRING, "Newton raphson stopping criteria type", NEWTONRAPHSON_STOPPING_CRITERIA_TYPE_DEFAULT_VALUE.name(), getEnumPossibleValues(NewtonRaphsonStoppingCriteriaType.class)),
         new Parameter(MAX_ACTIVE_POWER_MISMATCH_PARAM_NAME, ParameterType.DOUBLE, "Maximum active power for per equation stopping criteria", MAX_ACTIVE_POWER_MISMATCH_DEFAULT_VALUE),
@@ -214,8 +209,8 @@
         new Parameter(MAX_VOLTAGE_MISMATCH_PARAM_NAME, ParameterType.DOUBLE, "Maximum voltage for per equation stopping criteria", MAX_VOLTAGE_MISMATCH_DEFAULT_VALUE),
         new Parameter(MAX_ANGLE_MISMATCH_PARAM_NAME, ParameterType.DOUBLE, "Maximum angle for per equation stopping criteria", MAX_ANGLE_MISMATCH_DEFAULT_VALUE),
         new Parameter(MAX_RATIO_MISMATCH_PARAM_NAME, ParameterType.DOUBLE, "Maximum ratio for per equation stopping criteria", MAX_RATIO_MISMATCH_DEFAULT_VALUE),
-        new Parameter(MAX_SUSCEPTANCE_MISMATCH_PARAM_NAME, ParameterType.DOUBLE, "Maximum susceptance for per equation stopping criteria", MAX_SUSCEPTANCE_MISMATCH_DEFAULT_VALUE)
->>>>>>> 962f6223
+        new Parameter(MAX_SUSCEPTANCE_MISMATCH_PARAM_NAME, ParameterType.DOUBLE, "Maximum susceptance for per equation stopping criteria", MAX_SUSCEPTANCE_MISMATCH_DEFAULT_VALUE),
+        new Parameter(PHASE_SHIFTER_CONTROL_MODE_PARAM_NAME, ParameterType.STRING, "Phase shifter control mode", PHASE_SHIFTER_CONTROL_MODE_DEFAULT_VALUE.name(), getEnumPossibleValues(PhaseShifterControlMode.class))
     );
 
     public enum VoltageInitModeOverride {
@@ -323,11 +318,9 @@
 
     private boolean secondaryVoltageControl = LfNetworkParameters.SECONDARY_VOLTAGE_CONTROL_DEFAULT_VALUE;
 
-<<<<<<< HEAD
+    private int reactiveLimitsMaxPqPvSwitch = ReactiveLimitsOuterLoop.MAX_SWITCH_PQ_PV;
+
     private PhaseShifterControlMode phaseShifterControlMode = PHASE_SHIFTER_CONTROL_MODE_DEFAULT_VALUE;
-=======
-    private int reactiveLimitsMaxPqPvSwitch = ReactiveLimitsOuterLoop.MAX_SWITCH_PQ_PV;
->>>>>>> 962f6223
 
     @Override
     public String getName() {
@@ -690,14 +683,6 @@
         return this;
     }
 
-<<<<<<< HEAD
-    public PhaseShifterControlMode getPhaseShifterControlMode() {
-        return phaseShifterControlMode;
-    }
-
-    public OpenLoadFlowParameters setPhaseShifterControlMode(PhaseShifterControlMode phaseShifterControlMode) {
-        this.phaseShifterControlMode = Objects.requireNonNull(phaseShifterControlMode);
-=======
     public int getReactiveLimitsMaxPqPvSwitch() {
         return reactiveLimitsMaxPqPvSwitch;
     }
@@ -707,7 +692,15 @@
             throw new IllegalArgumentException("Invalid max Pq Pv switch value: " + reactiveLimitsMaxPqPvSwitch);
         }
         this.reactiveLimitsMaxPqPvSwitch = reactiveLimitsMaxPqPvSwitch;
->>>>>>> 962f6223
+        return this;
+    }
+
+    public PhaseShifterControlMode getPhaseShifterControlMode() {
+        return phaseShifterControlMode;
+    }
+
+    public OpenLoadFlowParameters setPhaseShifterControlMode(PhaseShifterControlMode phaseShifterControlMode) {
+        this.phaseShifterControlMode = Objects.requireNonNull(phaseShifterControlMode);
         return this;
     }
 
@@ -758,11 +751,8 @@
                 .setDebugDir(config.getStringProperty(DEBUG_DIR_PARAM_NAME, LfNetworkParameters.DEBUG_DIR_DEFAULT_VALUE))
                 .setIncrementalTransformerVoltageControlOuterLoopMaxTapShift(config.getIntProperty(INCREMENTAL_TRANSFORMER_VOLTAGE_CONTROL_OUTER_LOOP_MAX_TAP_SHIFT_PARAM_NAME, IncrementalTransformerVoltageControlOuterLoop.DEFAULT_MAX_TAP_SHIFT))
                 .setSecondaryVoltageControl(config.getBooleanProperty(SECONDARY_VOLTAGE_CONTROL_PARAM_NAME, LfNetworkParameters.SECONDARY_VOLTAGE_CONTROL_DEFAULT_VALUE))
-<<<<<<< HEAD
+                .setReactiveLimitsMaxPqPvSwitch(config.getIntProperty(REACTIVE_LIMITS_MAX_SWITCH_PQ_PV_PARAM_NAME, ReactiveLimitsOuterLoop.MAX_SWITCH_PQ_PV))
                 .setPhaseShifterControlMode(config.getEnumProperty(PHASE_SHIFTER_CONTROL_MODE_PARAM_NAME, PhaseShifterControlMode.class, PHASE_SHIFTER_CONTROL_MODE_DEFAULT_VALUE)));
-=======
-                .setReactiveLimitsMaxPqPvSwitch(config.getIntProperty(REACTIVE_LIMITS_MAX_SWITCH_PQ_PV_PARAM_NAME, ReactiveLimitsOuterLoop.MAX_SWITCH_PQ_PV)));
->>>>>>> 962f6223
         return parameters;
     }
 
@@ -843,13 +833,10 @@
                 .ifPresent(prop -> this.setIncrementalTransformerVoltageControlOuterLoopMaxTapShift(Integer.parseInt(prop)));
         Optional.ofNullable(properties.get(SECONDARY_VOLTAGE_CONTROL_PARAM_NAME))
                 .ifPresent(prop -> this.setSecondaryVoltageControl(Boolean.parseBoolean(prop)));
-<<<<<<< HEAD
+        Optional.ofNullable(properties.get(REACTIVE_LIMITS_MAX_SWITCH_PQ_PV_PARAM_NAME))
+                .ifPresent(prop -> this.setReactiveLimitsMaxPqPvSwitch(Integer.parseInt(prop)));
         Optional.ofNullable(properties.get(PHASE_SHIFTER_CONTROL_MODE_PARAM_NAME))
                 .ifPresent(prop -> this.setPhaseShifterControlMode(PhaseShifterControlMode.valueOf(prop)));
-=======
-        Optional.ofNullable(properties.get(REACTIVE_LIMITS_MAX_SWITCH_PQ_PV_PARAM_NAME))
-                .ifPresent(prop -> this.setReactiveLimitsMaxPqPvSwitch(Integer.parseInt(prop)));
->>>>>>> 962f6223
         return this;
     }
 
@@ -892,11 +879,8 @@
                 ", debugDir=" + debugDir +
                 ", incrementalTransformerVoltageControlOuterLoopMaxTapShift=" + incrementalTransformerVoltageControlOuterLoopMaxTapShift +
                 ", secondaryVoltageControl=" + secondaryVoltageControl +
-<<<<<<< HEAD
+                ", reactiveLimitsMaxPqPvSwitch=" + reactiveLimitsMaxPqPvSwitch +
                 ", phaseShifterControlMode=" + phaseShifterControlMode +
-=======
-                ", reactiveLimitsMaxPqPvSwitch=" + reactiveLimitsMaxPqPvSwitch +
->>>>>>> 962f6223
                 ')';
     }
 
@@ -970,11 +954,8 @@
         LOGGER.info("Debug directory: {}", parametersExt.getDebugDir());
         LOGGER.info("Incremental transformer voltage control outer loop max tap shift: {}", parametersExt.getIncrementalTransformerVoltageControlOuterLoopMaxTapShift());
         LOGGER.info("Secondary voltage control: {}", parametersExt.isSecondaryVoltageControl());
-<<<<<<< HEAD
+        LOGGER.info("Reactive limits maximum Pq Pv switch: {}", parametersExt.getReactiveLimitsMaxPqPvSwitch());
         LOGGER.info("Phase shifter control mode: {}", parametersExt.getPhaseShifterControlMode());
-=======
-        LOGGER.info("Reactive limits maximum Pq Pv switch: {}", parametersExt.getReactiveLimitsMaxPqPvSwitch());
->>>>>>> 962f6223
     }
 
     static VoltageInitializer getVoltageInitializer(LoadFlowParameters parameters, LfNetworkParameters networkParameters, MatrixFactory matrixFactory) {
@@ -1219,11 +1200,8 @@
                 Objects.equals(extension1.getDebugDir(), extension2.getDebugDir()) &&
                 extension1.getIncrementalTransformerVoltageControlOuterLoopMaxTapShift() == extension2.getIncrementalTransformerVoltageControlOuterLoopMaxTapShift() &&
                 extension1.isSecondaryVoltageControl() == extension2.isSecondaryVoltageControl() &&
-<<<<<<< HEAD
+                extension1.getReactiveLimitsMaxPqPvSwitch() == extension2.getReactiveLimitsMaxPqPvSwitch() &&
                 extension1.getPhaseShifterControlMode() == extension2.getPhaseShifterControlMode();
-=======
-                extension1.getReactiveLimitsMaxPqPvSwitch() == extension2.getReactiveLimitsMaxPqPvSwitch();
->>>>>>> 962f6223
     }
 
     public static LoadFlowParameters clone(LoadFlowParameters parameters) {
@@ -1276,11 +1254,8 @@
                     .setDebugDir(extension.getDebugDir())
                     .setIncrementalTransformerVoltageControlOuterLoopMaxTapShift(extension.getIncrementalTransformerVoltageControlOuterLoopMaxTapShift())
                     .setSecondaryVoltageControl(extension.isSecondaryVoltageControl())
-<<<<<<< HEAD
+                    .setReactiveLimitsMaxPqPvSwitch(extension.getReactiveLimitsMaxPqPvSwitch())
                     .setPhaseShifterControlMode(extension.getPhaseShifterControlMode());
-=======
-                    .setReactiveLimitsMaxPqPvSwitch(extension.getReactiveLimitsMaxPqPvSwitch());
->>>>>>> 962f6223
             if (extension2 != null) {
                 parameters2.addExtension(OpenLoadFlowParameters.class, extension2);
             }
