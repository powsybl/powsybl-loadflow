/**
 * Copyright (c) 2019, RTE (http://www.rte-france.com)
 * This Source Code Form is subject to the terms of the Mozilla Public
 * License, v. 2.0. If a copy of the MPL was not distributed with this
 * file, You can obtain one at http://mozilla.org/MPL/2.0/.
 */
package com.powsybl.openloadflow;

import com.powsybl.commons.PowsyblException;
import com.powsybl.commons.config.PlatformConfig;
import com.powsybl.commons.extensions.AbstractExtension;
import com.powsybl.commons.parameters.Parameter;
import com.powsybl.commons.parameters.ParameterScope;
import com.powsybl.commons.parameters.ParameterType;
import com.powsybl.iidm.network.Country;
import com.powsybl.iidm.network.Network;
import com.powsybl.loadflow.LoadFlowParameters;
import com.powsybl.math.matrix.MatrixFactory;
import com.powsybl.openloadflow.ac.AcLoadFlowParameters;
import com.powsybl.openloadflow.ac.OuterLoop;
import com.powsybl.openloadflow.ac.VoltageMagnitudeInitializer;
import com.powsybl.openloadflow.ac.equations.AcEquationSystemCreationParameters;
import com.powsybl.openloadflow.ac.nr.*;
import com.powsybl.openloadflow.ac.outerloop.IncrementalTransformerVoltageControlOuterLoop;
import com.powsybl.openloadflow.ac.outerloop.ReactiveLimitsOuterLoop;
import com.powsybl.openloadflow.dc.DcLoadFlowParameters;
import com.powsybl.openloadflow.dc.DcValueVoltageInitializer;
import com.powsybl.openloadflow.dc.equations.DcEquationSystemCreationParameters;
import com.powsybl.openloadflow.graph.GraphConnectivityFactory;
import com.powsybl.openloadflow.network.*;
import com.powsybl.openloadflow.network.util.PreviousValueVoltageInitializer;
import com.powsybl.openloadflow.network.util.UniformValueVoltageInitializer;
import com.powsybl.openloadflow.network.util.VoltageInitializer;
import de.vandermeer.asciitable.AsciiTable;
import de.vandermeer.asciitable.CWC_LongestWord;
import org.slf4j.Logger;
import org.slf4j.LoggerFactory;

import java.util.*;
import java.util.function.Supplier;
import java.util.stream.Collectors;

/**
 * @author Geoffroy Jamgotchian <geoffroy.jamgotchian at rte-france.com>
 */
public class OpenLoadFlowParameters extends AbstractExtension<LoadFlowParameters> {

    private static final Logger LOGGER = LoggerFactory.getLogger(OpenLoadFlowParameters.class);

    public static final SlackBusSelectionMode SLACK_BUS_SELECTION_MODE_DEFAULT_VALUE = SlackBusSelectionMode.MOST_MESHED;

    public static final LowImpedanceBranchMode LOW_IMPEDANCE_BRANCH_MODE_DEFAULT_VALUE = LowImpedanceBranchMode.REPLACE_BY_ZERO_IMPEDANCE_LINE;

    public static final boolean THROWS_EXCEPTION_IN_CASE_OF_SLACK_DISTRIBUTION_FAILURE_DEFAULT_VALUE = false;

    public static final boolean VOLTAGE_REMOTE_CONTROL_DEFAULT_VALUE = true;

    public static final boolean REACTIVE_POWER_REMOTE_CONTROL_DEFAULT_VALUE = false;

    public static final boolean LOAD_POWER_FACTOR_CONSTANT_DEFAULT_VALUE = false;

    /**
     * Slack bus maximum active power mismatch in MW: 1 Mw => 10^-2 in p.u
     */
    public static final double SLACK_BUS_P_MAX_MISMATCH_DEFAULT_VALUE = 1.0;

    public static final NewtonRaphsonStoppingCriteriaType NEWTONRAPHSON_STOPPING_CRITERIA_TYPE_DEFAULT_VALUE = NewtonRaphsonStoppingCriteriaType.UNIFORM_CRITERIA;

    /** Default value of the maximum active power mismatch in MW **/
    public static final double MAX_ACTIVE_POWER_MISMATCH_DEFAULT_VALUE = 1e-2;

    /** Default value of the maximum reactive power mismatch in Mvar **/
    public static final double MAX_REACTIVE_POWER_MISMATCH_DEFAULT_VALUE = 1e-2;

    /** Default value of the maximum voltage mismatch in pu **/
    public static final double MAX_VOLTAGE_MISMATCH_DEFAULT_VALUE = 1e-4;

    public static final double MAX_ANGLE_MISMATCH_DEFAULT_VALUE = 1e-5;

    public static final double MAX_RATIO_MISMATCH_DEFAULT_VALUE = 1e-5;

    public static final double MAX_SUSCEPTANCE_MISMATCH_DEFAULT_VALUE = 1e-4;

    public static final boolean VOLTAGE_PER_REACTIVE_POWER_CONTROL_DEFAULT_VALUE = false;

    public static final boolean SVC_VOLTAGE_MONITORING_DEFAULT_VALUE = true;

    public static final VoltageInitModeOverride VOLTAGE_INIT_MODE_OVERRIDE_DEFAULT_VALUE = VoltageInitModeOverride.NONE;

    public static final TransformerVoltageControlMode TRANSFORMER_VOLTAGE_CONTROL_MODE_DEFAULT_VALUE = TransformerVoltageControlMode.WITH_GENERATOR_VOLTAGE_CONTROL;

    public static final ShuntVoltageControlMode SHUNT_VOLTAGE_CONTROL_MODE_DEFAULT_VALUE = ShuntVoltageControlMode.WITH_GENERATOR_VOLTAGE_CONTROL;

    public static final PhaseShifterControlMode PHASE_SHIFTER_CONTROL_MODE_DEFAULT_VALUE = PhaseShifterControlMode.CONTINUOUS_WITH_DISCRETISATION;

    public static final Set<ReportedFeatures> REPORTED_FEATURES_DEFAULT_VALUE = Collections.emptySet();

    public static final String SLACK_BUS_SELECTION_MODE_PARAM_NAME = "slackBusSelectionMode";

    public static final String SLACK_BUSES_IDS_PARAM_NAME = "slackBusesIds";

    public static final String THROWS_EXCEPTION_IN_CASE_OF_SLACK_DISTRIBUTION_FAILURE_PARAM_NAME = "throwsExceptionInCaseOfSlackDistributionFailure";

    public static final String VOLTAGE_REMOTE_CONTROL_PARAM_NAME = "voltageRemoteControl";

    public static final String REACTIVE_POWER_REMOTE_CONTROL_PARAM_NAME = "reactivePowerRemoteControl";

    public static final String LOW_IMPEDANCE_BRANCH_MODE_PARAM_NAME = "lowImpedanceBranchMode";

    public static final String LOAD_POWER_FACTOR_CONSTANT_PARAM_NAME = "loadPowerFactorConstant";

    public static final String PLAUSIBLE_ACTIVE_POWER_LIMIT_PARAM_NAME = "plausibleActivePowerLimit";

    public static final String NEWTONRAPHSON_STOPPING_CRITERIA_TYPE_PARAM_NAME = "newtonRaphsonStoppingCriteriaType";

    public static final String MAX_ACTIVE_POWER_MISMATCH_PARAM_NAME = "maxActivePowerMismatch";

    public static final String MAX_REACTIVE_POWER_MISMATCH_PARAM_NAME = "maxReactivePowerMismatch";

    public static final String MAX_VOLTAGE_MISMATCH_PARAM_NAME = "maxVoltageMismatch";

    public static final String MAX_ANGLE_MISMATCH_PARAM_NAME = "maxAngleMismatch";

    public static final String MAX_RATIO_MISMATCH_PARAM_NAME = "maxRatioMismatch";

    public static final String MAX_SUSCEPTANCE_MISMATCH_PARAM_NAME = "maxSusceptanceMismatch";

    public static final String SLACK_BUS_P_MAX_MISMATCH_PARAM_NAME = "slackBusPMaxMismatch";

    public static final String VOLTAGE_PER_REACTIVE_POWER_CONTROL_PARAM_NAME = "voltagePerReactivePowerControl";

    public static final String MAX_NEWTON_RAPHSON_ITERATIONS_PARAM_NAME = "maxNewtonRaphsonIterations";

    public static final String MAX_OUTER_LOOP_ITERATIONS_PARAM_NAME = "maxOuterLoopIterations";

    public static final String NEWTON_RAPHSON_CONV_EPS_PER_EQ_PARAM_NAME = "newtonRaphsonConvEpsPerEq";

    public static final String VOLTAGE_INIT_MODE_OVERRIDE_PARAM_NAME = "voltageInitModeOverride";

    public static final String TRANSFORMER_VOLTAGE_CONTROL_MODE_PARAM_NAME = "transformerVoltageControlMode";

    public static final String SHUNT_VOLTAGE_CONTROL_MODE_PARAM_NAME = "shuntVoltageControlMode";

    public static final String MIN_PLAUSIBLE_TARGET_VOLTAGE_PARAM_NAME = "minPlausibleTargetVoltage";

    public static final String MAX_PLAUSIBLE_TARGET_VOLTAGE_PARAM_NAME = "maxPlausibleTargetVoltage";

    public static final String MIN_REALISTIC_VOLTAGE_PARAM_NAME = "minRealisticVoltage";

    public static final String MAX_REALISTIC_VOLTAGE_PARAM_NAME = "maxRealisticVoltage";

    public static final String REACTIVE_RANGE_CHECK_MODE_PARAM_NAME = "reactiveRangeCheckMode";

    public static final String LOW_IMPEDANCE_THRESHOLD_PARAM_NAME = "lowImpedanceThreshold";

    public static final String NETWORK_CACHE_ENABLED_PARAM_NAME = "networkCacheEnabled";

    public static final String SVC_VOLTAGE_MONITORING_PARAM_NAME = "svcVoltageMonitoring";

    public static final String STATE_VECTOR_SCALING_MODE_PARAM_NAME = "stateVectorScalingMode";

    public static final String MAX_SLACK_BUS_COUNT_PARAM_NAME = "maxSlackBusCount";

    public static final String DEBUG_DIR_PARAM_NAME = "debugDir";

    public static final String INCREMENTAL_TRANSFORMER_VOLTAGE_CONTROL_OUTER_LOOP_MAX_TAP_SHIFT_PARAM_NAME = "incrementalTransformerVoltageControlOuterLoopMaxTapShift";

    public static final String SECONDARY_VOLTAGE_CONTROL_PARAM_NAME = "secondaryVoltageControl";

    public static final String REACTIVE_LIMITS_MAX_SWITCH_PQ_PV_PARAM_NAME = "reactiveLimitsMaxPqPvSwitch";

    public static final String PHASE_SHIFTER_CONTROL_MODE_PARAM_NAME = "phaseShifterControlMode";

    private static final String ALWAYS_UPDATE_NETWORK_PARAM_NAME = "alwaysUpdateNetwork";

    private static final String MOST_MESHED_SLACK_BUS_SELECTOR_MAX_NOMINAL_VOLTAGE_PERCENTILE_PARAM_NAME = "mostMeshedSlackBusSelectorMaxNominalVoltagePercentile";

<<<<<<< HEAD
    public static final String REPORTED_FEATURES_PARAM_NAME = "reportedFeatures";
=======
    public static final String SLACK_BUS_COUNTRY_FILTER_PARAM_NAME = "slackBusCountryFilter";
>>>>>>> fa01453c

    private static <E extends Enum<E>> List<Object> getEnumPossibleValues(Class<E> enumClass) {
        return EnumSet.allOf(enumClass).stream().map(Enum::name).collect(Collectors.toList());
    }

    public static final List<Parameter> SPECIFIC_PARAMETERS = List.of(
        new Parameter(SLACK_BUS_SELECTION_MODE_PARAM_NAME, ParameterType.STRING, "Slack bus selection mode", SLACK_BUS_SELECTION_MODE_DEFAULT_VALUE.name(), getEnumPossibleValues(SlackBusSelectionMode.class)),
        new Parameter(SLACK_BUSES_IDS_PARAM_NAME, ParameterType.STRING, "Slack bus IDs", null),
        new Parameter(LOW_IMPEDANCE_BRANCH_MODE_PARAM_NAME, ParameterType.STRING, "Low impedance branch mode", LOW_IMPEDANCE_BRANCH_MODE_DEFAULT_VALUE.name(), getEnumPossibleValues(LowImpedanceBranchMode.class)),
        new Parameter(VOLTAGE_REMOTE_CONTROL_PARAM_NAME, ParameterType.BOOLEAN, "Generator voltage remote control", VOLTAGE_REMOTE_CONTROL_DEFAULT_VALUE),
        new Parameter(THROWS_EXCEPTION_IN_CASE_OF_SLACK_DISTRIBUTION_FAILURE_PARAM_NAME, ParameterType.BOOLEAN, "Throws an exception in case of slack distribution failure", THROWS_EXCEPTION_IN_CASE_OF_SLACK_DISTRIBUTION_FAILURE_DEFAULT_VALUE),
        new Parameter(LOAD_POWER_FACTOR_CONSTANT_PARAM_NAME, ParameterType.BOOLEAN, "Load power factor is constant", LOAD_POWER_FACTOR_CONSTANT_DEFAULT_VALUE),
        new Parameter(PLAUSIBLE_ACTIVE_POWER_LIMIT_PARAM_NAME, ParameterType.DOUBLE, "Plausible active power limit", LfNetworkParameters.PLAUSIBLE_ACTIVE_POWER_LIMIT_DEFAULT_VALUE),
        new Parameter(SLACK_BUS_P_MAX_MISMATCH_PARAM_NAME, ParameterType.DOUBLE, "Slack bus max active power mismatch", SLACK_BUS_P_MAX_MISMATCH_DEFAULT_VALUE),
        new Parameter(VOLTAGE_PER_REACTIVE_POWER_CONTROL_PARAM_NAME, ParameterType.BOOLEAN, "Voltage per reactive power slope", VOLTAGE_PER_REACTIVE_POWER_CONTROL_DEFAULT_VALUE),
        new Parameter(REACTIVE_POWER_REMOTE_CONTROL_PARAM_NAME, ParameterType.BOOLEAN, "SVC remote reactive power control", REACTIVE_POWER_REMOTE_CONTROL_DEFAULT_VALUE),
        new Parameter(MAX_NEWTON_RAPHSON_ITERATIONS_PARAM_NAME, ParameterType.INTEGER, "Max iterations per Newton-Raphson", NewtonRaphsonParameters.DEFAULT_MAX_ITERATIONS),
        new Parameter(MAX_OUTER_LOOP_ITERATIONS_PARAM_NAME, ParameterType.INTEGER, "Max outer loop iterations", AcLoadFlowParameters.DEFAULT_MAX_OUTER_LOOP_ITERATIONS),
        new Parameter(NEWTON_RAPHSON_CONV_EPS_PER_EQ_PARAM_NAME, ParameterType.DOUBLE, "Newton-Raphson convergence epsilon per equation", DefaultNewtonRaphsonStoppingCriteria.DEFAULT_CONV_EPS_PER_EQ),
        new Parameter(VOLTAGE_INIT_MODE_OVERRIDE_PARAM_NAME, ParameterType.STRING, "Voltage init mode override", VOLTAGE_INIT_MODE_OVERRIDE_DEFAULT_VALUE.name(), getEnumPossibleValues(VoltageInitModeOverride.class)),
        new Parameter(TRANSFORMER_VOLTAGE_CONTROL_MODE_PARAM_NAME, ParameterType.STRING, "Transformer voltage control mode", TRANSFORMER_VOLTAGE_CONTROL_MODE_DEFAULT_VALUE.name(), getEnumPossibleValues(TransformerVoltageControlMode.class)),
        new Parameter(SHUNT_VOLTAGE_CONTROL_MODE_PARAM_NAME, ParameterType.STRING, "Shunt voltage control mode", SHUNT_VOLTAGE_CONTROL_MODE_DEFAULT_VALUE.name(), getEnumPossibleValues(ShuntVoltageControlMode.class)),
        new Parameter(MIN_PLAUSIBLE_TARGET_VOLTAGE_PARAM_NAME, ParameterType.DOUBLE, "Min plausible target voltage", LfNetworkParameters.MIN_PLAUSIBLE_TARGET_VOLTAGE_DEFAULT_VALUE),
        new Parameter(MAX_PLAUSIBLE_TARGET_VOLTAGE_PARAM_NAME, ParameterType.DOUBLE, "Max plausible target voltage", LfNetworkParameters.MAX_PLAUSIBLE_TARGET_VOLTAGE_DEFAULT_VALUE),
        new Parameter(MIN_REALISTIC_VOLTAGE_PARAM_NAME, ParameterType.DOUBLE, "Min realistic voltage", NewtonRaphsonParameters.DEFAULT_MIN_REALISTIC_VOLTAGE),
        new Parameter(MAX_REALISTIC_VOLTAGE_PARAM_NAME, ParameterType.DOUBLE, "Max realistic voltage", NewtonRaphsonParameters.DEFAULT_MAX_REALISTIC_VOLTAGE),
        new Parameter(REACTIVE_RANGE_CHECK_MODE_PARAM_NAME, ParameterType.STRING, "Reactive range check mode", LfNetworkParameters.REACTIVE_RANGE_CHECK_MODE_DEFAULT_VALUE.name(), getEnumPossibleValues(ReactiveRangeCheckMode.class)),
        new Parameter(LOW_IMPEDANCE_THRESHOLD_PARAM_NAME, ParameterType.DOUBLE, "Low impedance threshold in per unit", LfNetworkParameters.LOW_IMPEDANCE_THRESHOLD_DEFAULT_VALUE),
        new Parameter(NETWORK_CACHE_ENABLED_PARAM_NAME, ParameterType.BOOLEAN, "Network cache enabled", LfNetworkParameters.CACHE_ENABLED_DEFAULT_VALUE),
        new Parameter(SVC_VOLTAGE_MONITORING_PARAM_NAME, ParameterType.BOOLEAN, "SVC voltage monitoring", SVC_VOLTAGE_MONITORING_DEFAULT_VALUE),
        new Parameter(STATE_VECTOR_SCALING_MODE_PARAM_NAME, ParameterType.STRING, "State vector scaling mode", NewtonRaphsonParameters.DEFAULT_STATE_VECTOR_SCALING_MODE.name(), getEnumPossibleValues(StateVectorScalingMode.class)),
        new Parameter(MAX_SLACK_BUS_COUNT_PARAM_NAME, ParameterType.INTEGER, "Maximum slack buses count", LfNetworkParameters.DEFAULT_MAX_SLACK_BUS_COUNT),
        new Parameter(DEBUG_DIR_PARAM_NAME, ParameterType.STRING, "Directory to dump debug files", LfNetworkParameters.DEBUG_DIR_DEFAULT_VALUE, Collections.emptyList(), ParameterScope.TECHNICAL),
        new Parameter(INCREMENTAL_TRANSFORMER_VOLTAGE_CONTROL_OUTER_LOOP_MAX_TAP_SHIFT_PARAM_NAME, ParameterType.INTEGER, "Incremental transformer voltage control maximum tap shift per outer loop", IncrementalTransformerVoltageControlOuterLoop.DEFAULT_MAX_TAP_SHIFT),
        new Parameter(SECONDARY_VOLTAGE_CONTROL_PARAM_NAME, ParameterType.BOOLEAN, "Secondary voltage control simulation", LfNetworkParameters.SECONDARY_VOLTAGE_CONTROL_DEFAULT_VALUE),
        new Parameter(REACTIVE_LIMITS_MAX_SWITCH_PQ_PV_PARAM_NAME, ParameterType.INTEGER, "Reactive limits maximum Pq Pv switch", ReactiveLimitsOuterLoop.MAX_SWITCH_PQ_PV),
        new Parameter(NEWTONRAPHSON_STOPPING_CRITERIA_TYPE_PARAM_NAME, ParameterType.STRING, "Newton raphson stopping criteria type", NEWTONRAPHSON_STOPPING_CRITERIA_TYPE_DEFAULT_VALUE.name(), getEnumPossibleValues(NewtonRaphsonStoppingCriteriaType.class)),
        new Parameter(MAX_ACTIVE_POWER_MISMATCH_PARAM_NAME, ParameterType.DOUBLE, "Maximum active power for per equation stopping criteria", MAX_ACTIVE_POWER_MISMATCH_DEFAULT_VALUE),
        new Parameter(MAX_REACTIVE_POWER_MISMATCH_PARAM_NAME, ParameterType.DOUBLE, "Maximum reactive power for per equation stopping criteria", MAX_REACTIVE_POWER_MISMATCH_DEFAULT_VALUE),
        new Parameter(MAX_VOLTAGE_MISMATCH_PARAM_NAME, ParameterType.DOUBLE, "Maximum voltage for per equation stopping criteria", MAX_VOLTAGE_MISMATCH_DEFAULT_VALUE),
        new Parameter(MAX_ANGLE_MISMATCH_PARAM_NAME, ParameterType.DOUBLE, "Maximum angle for per equation stopping criteria", MAX_ANGLE_MISMATCH_DEFAULT_VALUE),
        new Parameter(MAX_RATIO_MISMATCH_PARAM_NAME, ParameterType.DOUBLE, "Maximum ratio for per equation stopping criteria", MAX_RATIO_MISMATCH_DEFAULT_VALUE),
        new Parameter(MAX_SUSCEPTANCE_MISMATCH_PARAM_NAME, ParameterType.DOUBLE, "Maximum susceptance for per equation stopping criteria", MAX_SUSCEPTANCE_MISMATCH_DEFAULT_VALUE),
        new Parameter(PHASE_SHIFTER_CONTROL_MODE_PARAM_NAME, ParameterType.STRING, "Phase shifter control mode", PHASE_SHIFTER_CONTROL_MODE_DEFAULT_VALUE.name(), getEnumPossibleValues(PhaseShifterControlMode.class)),
        new Parameter(ALWAYS_UPDATE_NETWORK_PARAM_NAME, ParameterType.BOOLEAN, "Update network even if Newton-Raphson algorithm has diverged", NewtonRaphsonParameters.ALWAYS_UPDATE_NETWORK_DEFAULT_VALUE),
        new Parameter(MOST_MESHED_SLACK_BUS_SELECTOR_MAX_NOMINAL_VOLTAGE_PERCENTILE_PARAM_NAME, ParameterType.DOUBLE, "In case of most meshed slack bus selection, the max nominal voltage percentile", MostMeshedSlackBusSelector.MAX_NOMINAL_VOLTAGE_PERCENTILE_DEFAULT_VALUE),
<<<<<<< HEAD
        new Parameter(REPORTED_FEATURES_PARAM_NAME, ParameterType.STRING_LIST, "List of extra reported features to be added to report", null, getEnumPossibleValues(ReportedFeatures.class))
=======
        new Parameter(SLACK_BUS_COUNTRY_FILTER_PARAM_NAME, ParameterType.STRING_LIST, "Slac bus selection country filter (no filtering if empty)", new ArrayList<>(LfNetworkParameters.SLACK_BUS_COUNTRY_FILTER_DEFAULT_VALUE))
>>>>>>> fa01453c
    );

    public enum VoltageInitModeOverride {
        NONE,
        VOLTAGE_MAGNITUDE,
        FULL_VOLTAGE
    }

    public enum TransformerVoltageControlMode {
        WITH_GENERATOR_VOLTAGE_CONTROL,
        AFTER_GENERATOR_VOLTAGE_CONTROL,
        INCREMENTAL_VOLTAGE_CONTROL
    }

    public enum ShuntVoltageControlMode {
        WITH_GENERATOR_VOLTAGE_CONTROL,
        INCREMENTAL_VOLTAGE_CONTROL
    }

    public enum PhaseShifterControlMode {
        CONTINUOUS_WITH_DISCRETISATION,
        INCREMENTAL
    }

    public enum ReportedFeatures {
        NEWTON_RAPHSON_LOAD_FLOW,
        NEWTON_RAPHSON_SECURITY_ANALYSIS,
        NEWTON_RAPHSON_SENSITIVITY_ANALYSIS,
    }

    private SlackBusSelectionMode slackBusSelectionMode = SLACK_BUS_SELECTION_MODE_DEFAULT_VALUE;

    private List<String> slackBusesIds = Collections.emptyList();

    private boolean throwsExceptionInCaseOfSlackDistributionFailure = THROWS_EXCEPTION_IN_CASE_OF_SLACK_DISTRIBUTION_FAILURE_DEFAULT_VALUE;

    private boolean voltageRemoteControl = VOLTAGE_REMOTE_CONTROL_DEFAULT_VALUE;

    private LowImpedanceBranchMode lowImpedanceBranchMode = LOW_IMPEDANCE_BRANCH_MODE_DEFAULT_VALUE;

    public enum LowImpedanceBranchMode {
        REPLACE_BY_ZERO_IMPEDANCE_LINE,
        REPLACE_BY_MIN_IMPEDANCE_LINE
    }

    private boolean loadPowerFactorConstant = LOAD_POWER_FACTOR_CONSTANT_DEFAULT_VALUE;

    private double plausibleActivePowerLimit = LfNetworkParameters.PLAUSIBLE_ACTIVE_POWER_LIMIT_DEFAULT_VALUE;

    private NewtonRaphsonStoppingCriteriaType newtonRaphsonStoppingCriteriaType = NEWTONRAPHSON_STOPPING_CRITERIA_TYPE_DEFAULT_VALUE;

    private double maxActivePowerMismatch = MAX_ACTIVE_POWER_MISMATCH_DEFAULT_VALUE;

    private double maxReactivePowerMismatch = MAX_REACTIVE_POWER_MISMATCH_DEFAULT_VALUE;

    private double maxVoltageMismatch = MAX_VOLTAGE_MISMATCH_DEFAULT_VALUE;

    private double maxAngleMismatch = MAX_ANGLE_MISMATCH_DEFAULT_VALUE;

    private double maxRatioMismatch = MAX_RATIO_MISMATCH_DEFAULT_VALUE;

    private double maxSusceptanceMismatch = MAX_SUSCEPTANCE_MISMATCH_DEFAULT_VALUE;

    private double slackBusPMaxMismatch = SLACK_BUS_P_MAX_MISMATCH_DEFAULT_VALUE;

    private boolean voltagePerReactivePowerControl = VOLTAGE_PER_REACTIVE_POWER_CONTROL_DEFAULT_VALUE;

    private boolean reactivePowerRemoteControl = REACTIVE_POWER_REMOTE_CONTROL_DEFAULT_VALUE;

    private int maxNewtonRaphsonIterations = NewtonRaphsonParameters.DEFAULT_MAX_ITERATIONS;

    private int maxOuterLoopIterations = AcLoadFlowParameters.DEFAULT_MAX_OUTER_LOOP_ITERATIONS;

    private double newtonRaphsonConvEpsPerEq = DefaultNewtonRaphsonStoppingCriteria.DEFAULT_CONV_EPS_PER_EQ;

    private VoltageInitModeOverride voltageInitModeOverride = VOLTAGE_INIT_MODE_OVERRIDE_DEFAULT_VALUE;

    private TransformerVoltageControlMode transformerVoltageControlMode = TRANSFORMER_VOLTAGE_CONTROL_MODE_DEFAULT_VALUE;

    private ShuntVoltageControlMode shuntVoltageControlMode = SHUNT_VOLTAGE_CONTROL_MODE_DEFAULT_VALUE;

    private double minPlausibleTargetVoltage = LfNetworkParameters.MIN_PLAUSIBLE_TARGET_VOLTAGE_DEFAULT_VALUE;

    private double maxPlausibleTargetVoltage = LfNetworkParameters.MAX_PLAUSIBLE_TARGET_VOLTAGE_DEFAULT_VALUE;

    private double minRealisticVoltage = NewtonRaphsonParameters.DEFAULT_MIN_REALISTIC_VOLTAGE;

    private double maxRealisticVoltage = NewtonRaphsonParameters.DEFAULT_MAX_REALISTIC_VOLTAGE;

    private double lowImpedanceThreshold = LfNetworkParameters.LOW_IMPEDANCE_THRESHOLD_DEFAULT_VALUE;

    public enum ReactiveRangeCheckMode {
        MIN_MAX,
        MAX,
        TARGET_P
    }

    private ReactiveRangeCheckMode reactiveRangeCheckMode = LfNetworkParameters.REACTIVE_RANGE_CHECK_MODE_DEFAULT_VALUE;

    private boolean networkCacheEnabled = LfNetworkParameters.CACHE_ENABLED_DEFAULT_VALUE;

    private boolean svcVoltageMonitoring = SVC_VOLTAGE_MONITORING_DEFAULT_VALUE;

    private StateVectorScalingMode stateVectorScalingMode = NewtonRaphsonParameters.DEFAULT_STATE_VECTOR_SCALING_MODE;

    private int maxSlackBusCount = LfNetworkParameters.DEFAULT_MAX_SLACK_BUS_COUNT;

    private String debugDir = LfNetworkParameters.DEBUG_DIR_DEFAULT_VALUE;

    private int incrementalTransformerVoltageControlOuterLoopMaxTapShift = IncrementalTransformerVoltageControlOuterLoop.DEFAULT_MAX_TAP_SHIFT;

    private boolean secondaryVoltageControl = LfNetworkParameters.SECONDARY_VOLTAGE_CONTROL_DEFAULT_VALUE;

    private int reactiveLimitsMaxPqPvSwitch = ReactiveLimitsOuterLoop.MAX_SWITCH_PQ_PV;

    private PhaseShifterControlMode phaseShifterControlMode = PHASE_SHIFTER_CONTROL_MODE_DEFAULT_VALUE;

    private boolean alwaysUpdateNetwork = NewtonRaphsonParameters.ALWAYS_UPDATE_NETWORK_DEFAULT_VALUE;

    private double mostMeshedSlackBusSelectorMaxNominalVoltagePercentile = MostMeshedSlackBusSelector.MAX_NOMINAL_VOLTAGE_PERCENTILE_DEFAULT_VALUE;

<<<<<<< HEAD
    private Set<ReportedFeatures> reportedFeatures = REPORTED_FEATURES_DEFAULT_VALUE;
=======
    private Set<Country> slackBusCountryFilter = LfNetworkParameters.SLACK_BUS_COUNTRY_FILTER_DEFAULT_VALUE;
>>>>>>> fa01453c

    @Override
    public String getName() {
        return "open-load-flow-parameters";
    }

    public SlackBusSelectionMode getSlackBusSelectionMode() {
        return slackBusSelectionMode;
    }

    public OpenLoadFlowParameters setSlackBusSelectionMode(SlackBusSelectionMode slackBusSelectionMode) {
        this.slackBusSelectionMode = Objects.requireNonNull(slackBusSelectionMode);
        return this;
    }

    public List<String> getSlackBusesIds() {
        return slackBusesIds;
    }

    public OpenLoadFlowParameters setSlackBusesIds(List<String> slackBusesIds) {
        this.slackBusesIds = Objects.requireNonNull(slackBusesIds);
        return this;
    }

    public OpenLoadFlowParameters setSlackBusId(String slackBusId) {
        this.slackBusesIds = List.of(Objects.requireNonNull(slackBusId));
        return this;
    }

    public boolean isThrowsExceptionInCaseOfSlackDistributionFailure() {
        return throwsExceptionInCaseOfSlackDistributionFailure;
    }

    public OpenLoadFlowParameters setThrowsExceptionInCaseOfSlackDistributionFailure(boolean throwsExceptionInCaseOfSlackDistributionFailure) {
        this.throwsExceptionInCaseOfSlackDistributionFailure = throwsExceptionInCaseOfSlackDistributionFailure;
        return this;
    }

    public boolean hasVoltageRemoteControl() {
        return voltageRemoteControl;
    }

    public OpenLoadFlowParameters setVoltageRemoteControl(boolean voltageRemoteControl) {
        this.voltageRemoteControl = voltageRemoteControl;
        return this;
    }

    public LowImpedanceBranchMode getLowImpedanceBranchMode() {
        return lowImpedanceBranchMode;
    }

    public OpenLoadFlowParameters setLowImpedanceBranchMode(LowImpedanceBranchMode lowImpedanceBranchMode) {
        this.lowImpedanceBranchMode = Objects.requireNonNull(lowImpedanceBranchMode);
        return this;
    }

    public boolean isLoadPowerFactorConstant() {
        return loadPowerFactorConstant;
    }

    public OpenLoadFlowParameters setLoadPowerFactorConstant(boolean loadPowerFactorConstant) {
        this.loadPowerFactorConstant = loadPowerFactorConstant;
        return this;
    }

    public double getPlausibleActivePowerLimit() {
        return plausibleActivePowerLimit;
    }

    public OpenLoadFlowParameters setPlausibleActivePowerLimit(double plausibleActivePowerLimit) {
        if (plausibleActivePowerLimit <= 0) {
            throw new IllegalArgumentException("Invalid plausible active power limit: " + plausibleActivePowerLimit);
        }
        this.plausibleActivePowerLimit = plausibleActivePowerLimit;
        return this;
    }

    public double getSlackBusPMaxMismatch() {
        return slackBusPMaxMismatch;
    }

    public OpenLoadFlowParameters setSlackBusPMaxMismatch(double pSlackBusPMaxMismatch) {
        this.slackBusPMaxMismatch = pSlackBusPMaxMismatch;
        return this;
    }

    public boolean isVoltagePerReactivePowerControl() {
        return voltagePerReactivePowerControl;
    }

    public OpenLoadFlowParameters setVoltagePerReactivePowerControl(boolean voltagePerReactivePowerControl) {
        this.voltagePerReactivePowerControl = voltagePerReactivePowerControl;
        return this;
    }

    public boolean hasReactivePowerRemoteControl() {
        return reactivePowerRemoteControl;
    }

    public OpenLoadFlowParameters setReactivePowerRemoteControl(boolean reactivePowerRemoteControl) {
        this.reactivePowerRemoteControl = reactivePowerRemoteControl;
        return this;
    }

    public int getMaxNewtonRaphsonIterations() {
        return maxNewtonRaphsonIterations;
    }

    public OpenLoadFlowParameters setMaxNewtonRaphsonIterations(int maxNewtonRaphsonIterations) {
        this.maxNewtonRaphsonIterations = NewtonRaphsonParameters.checkMaxIteration(maxNewtonRaphsonIterations);
        return this;
    }

    public int getMaxOuterLoopIterations() {
        return maxOuterLoopIterations;
    }

    public OpenLoadFlowParameters setMaxOuterLoopIterations(int maxOuterLoopIterations) {
        this.maxOuterLoopIterations = NewtonRaphsonParameters.checkMaxIteration(maxOuterLoopIterations);
        return this;
    }

    public double getNewtonRaphsonConvEpsPerEq() {
        return newtonRaphsonConvEpsPerEq;
    }

    public OpenLoadFlowParameters setNewtonRaphsonConvEpsPerEq(double newtonRaphsonConvEpsPerEq) {
        this.newtonRaphsonConvEpsPerEq = newtonRaphsonConvEpsPerEq;
        return this;
    }

    public NewtonRaphsonStoppingCriteriaType getNewtonRaphsonStoppingCriteriaType() {
        return newtonRaphsonStoppingCriteriaType;
    }

    public OpenLoadFlowParameters setNewtonRaphsonStoppingCriteriaType(NewtonRaphsonStoppingCriteriaType newtonRaphsonStoppingCriteriaType) {
        this.newtonRaphsonStoppingCriteriaType = Objects.requireNonNull(newtonRaphsonStoppingCriteriaType);
        return this;
    }

    public double getMaxActivePowerMismatch() {
        return maxActivePowerMismatch;
    }

    public OpenLoadFlowParameters setMaxActivePowerMismatch(double maxActivePowerMismatch) {
        if (maxActivePowerMismatch <= 0) {
            throw new PowsyblException("maxActivePowerMismatch must be greater to 0");
        }
        this.maxActivePowerMismatch = maxActivePowerMismatch;
        return this;
    }

    public double getMaxReactivePowerMismatch() {
        return maxReactivePowerMismatch;
    }

    public OpenLoadFlowParameters setMaxReactivePowerMismatch(double maxReactivePowerMismatch) {
        if (maxReactivePowerMismatch <= 0) {
            throw new PowsyblException("maxReactivePowerMismatch must be greater to 0");
        }
        this.maxReactivePowerMismatch = maxReactivePowerMismatch;
        return this;
    }

    public double getMaxVoltageMismatch() {
        return maxVoltageMismatch;
    }

    public OpenLoadFlowParameters setMaxVoltageMismatch(double maxVoltageMismatch) {
        if (maxVoltageMismatch <= 0) {
            throw new PowsyblException("maxVoltageMismatch must be greater to 0");
        }
        this.maxVoltageMismatch = maxVoltageMismatch;
        return this;
    }

    public double getMaxAngleMismatch() {
        return maxAngleMismatch;
    }

    public OpenLoadFlowParameters setMaxAngleMismatch(double maxAngleMismatch) {
        if (maxAngleMismatch <= 0) {
            throw new PowsyblException("maxAngleMismatch must be greater to 0");
        }
        this.maxAngleMismatch = maxAngleMismatch;
        return this;
    }

    public double getMaxRatioMismatch() {
        return maxRatioMismatch;
    }

    public OpenLoadFlowParameters setMaxRatioMismatch(double maxRatioMismatch) {
        if (maxRatioMismatch <= 0) {
            throw new PowsyblException("maxRatioMismatch must be greater to 0");
        }
        this.maxRatioMismatch = maxRatioMismatch;
        return this;
    }

    public double getMaxSusceptanceMismatch() {
        return maxSusceptanceMismatch;
    }

    public OpenLoadFlowParameters setMaxSusceptanceMismatch(double maxSusceptanceMismatch) {
        if (maxSusceptanceMismatch <= 0) {
            throw new PowsyblException("maxSusceptanceMismatch must be greater to 0");
        }
        this.maxSusceptanceMismatch = maxSusceptanceMismatch;
        return this;
    }

    public VoltageInitModeOverride getVoltageInitModeOverride() {
        return voltageInitModeOverride;
    }

    public OpenLoadFlowParameters setVoltageInitModeOverride(VoltageInitModeOverride voltageInitModeOverride) {
        this.voltageInitModeOverride = Objects.requireNonNull(voltageInitModeOverride);
        return this;
    }

    public TransformerVoltageControlMode getTransformerVoltageControlMode() {
        return transformerVoltageControlMode;
    }

    public OpenLoadFlowParameters setTransformerVoltageControlMode(TransformerVoltageControlMode transformerVoltageControlMode) {
        this.transformerVoltageControlMode = Objects.requireNonNull(transformerVoltageControlMode);
        return this;
    }

    public ShuntVoltageControlMode getShuntVoltageControlMode() {
        return shuntVoltageControlMode;
    }

    public OpenLoadFlowParameters setShuntVoltageControlMode(ShuntVoltageControlMode shuntVoltageControlMode) {
        this.shuntVoltageControlMode = Objects.requireNonNull(shuntVoltageControlMode);
        return this;
    }

    public double getMinPlausibleTargetVoltage() {
        return minPlausibleTargetVoltage;
    }

    public OpenLoadFlowParameters setMinPlausibleTargetVoltage(double minPlausibleTargetVoltage) {
        this.minPlausibleTargetVoltage = minPlausibleTargetVoltage;
        return this;
    }

    public double getMaxPlausibleTargetVoltage() {
        return maxPlausibleTargetVoltage;
    }

    public OpenLoadFlowParameters setMaxPlausibleTargetVoltage(double maxPlausibleTargetVoltage) {
        this.maxPlausibleTargetVoltage = maxPlausibleTargetVoltage;
        return this;
    }

    public double getMinRealisticVoltage() {
        return minRealisticVoltage;
    }

    public OpenLoadFlowParameters setMinRealisticVoltage(double minRealisticVoltage) {
        this.minRealisticVoltage = minRealisticVoltage;
        return this;
    }

    public double getMaxRealisticVoltage() {
        return maxRealisticVoltage;
    }

    public OpenLoadFlowParameters setMaxRealisticVoltage(double maxRealisticVoltage) {
        this.maxRealisticVoltage = maxRealisticVoltage;
        return this;
    }

    public ReactiveRangeCheckMode getReactiveRangeCheckMode() {
        return reactiveRangeCheckMode;
    }

    public OpenLoadFlowParameters setReactiveRangeCheckMode(ReactiveRangeCheckMode reactiveRangeCheckMode) {
        this.reactiveRangeCheckMode = reactiveRangeCheckMode;
        return this;
    }

    public double getLowImpedanceThreshold() {
        return lowImpedanceThreshold;
    }

    public OpenLoadFlowParameters setLowImpedanceThreshold(double lowImpedanceThreshold) {
        if (lowImpedanceThreshold <= 0) {
            throw new PowsyblException("lowImpedanceThreshold must be greater than 0");
        }
        this.lowImpedanceThreshold = lowImpedanceThreshold;
        return this;
    }

    public boolean isNetworkCacheEnabled() {
        return networkCacheEnabled;
    }

    public OpenLoadFlowParameters setNetworkCacheEnabled(boolean networkCacheEnabled) {
        this.networkCacheEnabled = networkCacheEnabled;
        return this;
    }

    public boolean isSvcVoltageMonitoring() {
        return svcVoltageMonitoring;
    }

    public OpenLoadFlowParameters setSvcVoltageMonitoring(boolean svcVoltageMonitoring) {
        this.svcVoltageMonitoring = svcVoltageMonitoring;
        return this;
    }

    public StateVectorScalingMode getStateVectorScalingMode() {
        return stateVectorScalingMode;
    }

    public OpenLoadFlowParameters setStateVectorScalingMode(StateVectorScalingMode stateVectorScalingMode) {
        this.stateVectorScalingMode = Objects.requireNonNull(stateVectorScalingMode);
        return this;
    }

    public int getMaxSlackBusCount() {
        return maxSlackBusCount;
    }

    public OpenLoadFlowParameters setMaxSlackBusCount(int maxSlackBusCount) {
        this.maxSlackBusCount = LfNetworkParameters.checkMaxSlackBusCount(maxSlackBusCount);
        return this;
    }

    public boolean isSecondaryVoltageControl() {
        return secondaryVoltageControl;
    }

    public OpenLoadFlowParameters setSecondaryVoltageControl(boolean secondaryVoltageControl) {
        this.secondaryVoltageControl = secondaryVoltageControl;
        return this;
    }

    public String getDebugDir() {
        return debugDir;
    }

    public OpenLoadFlowParameters setDebugDir(String debugDir) {
        this.debugDir = debugDir;
        return this;
    }

    public int getIncrementalTransformerVoltageControlOuterLoopMaxTapShift() {
        return incrementalTransformerVoltageControlOuterLoopMaxTapShift;
    }

    public OpenLoadFlowParameters setIncrementalTransformerVoltageControlOuterLoopMaxTapShift(int incrementalTransformerVoltageControlOuterLoopMaxTapShift) {
        if (incrementalTransformerVoltageControlOuterLoopMaxTapShift < 1) {
            throw new IllegalArgumentException("Invalid max tap shift value: " + incrementalTransformerVoltageControlOuterLoopMaxTapShift);
        }
        this.incrementalTransformerVoltageControlOuterLoopMaxTapShift = incrementalTransformerVoltageControlOuterLoopMaxTapShift;
        return this;
    }

    public int getReactiveLimitsMaxPqPvSwitch() {
        return reactiveLimitsMaxPqPvSwitch;
    }

    public OpenLoadFlowParameters setReactiveLimitsMaxPqPvSwitch(int reactiveLimitsMaxPqPvSwitch) {
        if (reactiveLimitsMaxPqPvSwitch < 0) {
            throw new IllegalArgumentException("Invalid max Pq Pv switch value: " + reactiveLimitsMaxPqPvSwitch);
        }
        this.reactiveLimitsMaxPqPvSwitch = reactiveLimitsMaxPqPvSwitch;
        return this;
    }

    public PhaseShifterControlMode getPhaseShifterControlMode() {
        return phaseShifterControlMode;
    }

    public OpenLoadFlowParameters setPhaseShifterControlMode(PhaseShifterControlMode phaseShifterControlMode) {
        this.phaseShifterControlMode = Objects.requireNonNull(phaseShifterControlMode);
        return this;
    }

    public boolean isAlwaysUpdateNetwork() {
        return alwaysUpdateNetwork;
    }

    public OpenLoadFlowParameters setAlwaysUpdateNetwork(boolean alwaysUpdateNetwork) {
        this.alwaysUpdateNetwork = alwaysUpdateNetwork;
        return this;
    }

    public double getMostMeshedSlackBusSelectorMaxNominalVoltagePercentile() {
        return mostMeshedSlackBusSelectorMaxNominalVoltagePercentile;
    }

    private static void checkPercent(double percent) {
        if (percent < 0 || percent > 100) {
            throw new IllegalArgumentException("Invalid percent value: " + percent);
        }
    }

    public OpenLoadFlowParameters setMostMeshedSlackBusSelectorMaxNominalVoltagePercentile(double mostMeshedSlackBusSelectorMaxNominalVoltagePercentile) {
        checkPercent(mostMeshedSlackBusSelectorMaxNominalVoltagePercentile);
        this.mostMeshedSlackBusSelectorMaxNominalVoltagePercentile = mostMeshedSlackBusSelectorMaxNominalVoltagePercentile;
        return this;
    }

<<<<<<< HEAD
    public Set<ReportedFeatures> getReportedFeatures() {
        return reportedFeatures;
    }

    public OpenLoadFlowParameters setReportedFeatures(Set<ReportedFeatures> reportedFeatures) {
        this.reportedFeatures = Objects.requireNonNull(reportedFeatures);
=======
    public Set<Country> getSlackBusCountryFilter() {
        return slackBusCountryFilter;
    }

    public OpenLoadFlowParameters setSlackBusCountryFilter(Set<Country> slackBusCountryFilter) {
        this.slackBusCountryFilter = Objects.requireNonNull(slackBusCountryFilter);
>>>>>>> fa01453c
        return this;
    }

    public static OpenLoadFlowParameters load() {
        return load(PlatformConfig.defaultConfig());
    }

    public static OpenLoadFlowParameters load(PlatformConfig platformConfig) {
        OpenLoadFlowParameters parameters = new OpenLoadFlowParameters();
        platformConfig.getOptionalModuleConfig("open-loadflow-default-parameters")
            .ifPresent(config -> parameters
                .setSlackBusSelectionMode(config.getEnumProperty(SLACK_BUS_SELECTION_MODE_PARAM_NAME, SlackBusSelectionMode.class, SLACK_BUS_SELECTION_MODE_DEFAULT_VALUE))
                .setSlackBusesIds(config.getStringListProperty(SLACK_BUSES_IDS_PARAM_NAME, Collections.emptyList()))
                .setLowImpedanceBranchMode(config.getEnumProperty(LOW_IMPEDANCE_BRANCH_MODE_PARAM_NAME, LowImpedanceBranchMode.class, LOW_IMPEDANCE_BRANCH_MODE_DEFAULT_VALUE))
                .setVoltageRemoteControl(config.getBooleanProperty(VOLTAGE_REMOTE_CONTROL_PARAM_NAME, VOLTAGE_REMOTE_CONTROL_DEFAULT_VALUE))
                .setThrowsExceptionInCaseOfSlackDistributionFailure(
                        config.getBooleanProperty(THROWS_EXCEPTION_IN_CASE_OF_SLACK_DISTRIBUTION_FAILURE_PARAM_NAME, THROWS_EXCEPTION_IN_CASE_OF_SLACK_DISTRIBUTION_FAILURE_DEFAULT_VALUE)
                )
                .setLoadPowerFactorConstant(config.getBooleanProperty(LOAD_POWER_FACTOR_CONSTANT_PARAM_NAME, LOAD_POWER_FACTOR_CONSTANT_DEFAULT_VALUE))
                .setPlausibleActivePowerLimit(config.getDoubleProperty(PLAUSIBLE_ACTIVE_POWER_LIMIT_PARAM_NAME, LfNetworkParameters.PLAUSIBLE_ACTIVE_POWER_LIMIT_DEFAULT_VALUE))
                .setNewtonRaphsonStoppingCriteriaType(config.getEnumProperty(NEWTONRAPHSON_STOPPING_CRITERIA_TYPE_PARAM_NAME, NewtonRaphsonStoppingCriteriaType.class, NEWTONRAPHSON_STOPPING_CRITERIA_TYPE_DEFAULT_VALUE))
                .setMaxActivePowerMismatch(config.getDoubleProperty(MAX_ACTIVE_POWER_MISMATCH_PARAM_NAME, MAX_ACTIVE_POWER_MISMATCH_DEFAULT_VALUE))
                .setMaxReactivePowerMismatch(config.getDoubleProperty(MAX_REACTIVE_POWER_MISMATCH_PARAM_NAME, MAX_REACTIVE_POWER_MISMATCH_DEFAULT_VALUE))
                .setMaxVoltageMismatch(config.getDoubleProperty(MAX_VOLTAGE_MISMATCH_PARAM_NAME, MAX_VOLTAGE_MISMATCH_DEFAULT_VALUE))
                .setMaxAngleMismatch(config.getDoubleProperty(MAX_ANGLE_MISMATCH_PARAM_NAME, MAX_ANGLE_MISMATCH_DEFAULT_VALUE))
                .setMaxRatioMismatch(config.getDoubleProperty(MAX_RATIO_MISMATCH_PARAM_NAME, MAX_RATIO_MISMATCH_DEFAULT_VALUE))
                .setMaxSusceptanceMismatch(config.getDoubleProperty(MAX_SUSCEPTANCE_MISMATCH_PARAM_NAME, MAX_SUSCEPTANCE_MISMATCH_DEFAULT_VALUE))
                .setSlackBusPMaxMismatch(config.getDoubleProperty(SLACK_BUS_P_MAX_MISMATCH_PARAM_NAME, SLACK_BUS_P_MAX_MISMATCH_DEFAULT_VALUE))
                .setVoltagePerReactivePowerControl(config.getBooleanProperty(VOLTAGE_PER_REACTIVE_POWER_CONTROL_PARAM_NAME, VOLTAGE_PER_REACTIVE_POWER_CONTROL_DEFAULT_VALUE))
                .setReactivePowerRemoteControl(config.getBooleanProperty(REACTIVE_POWER_REMOTE_CONTROL_PARAM_NAME, REACTIVE_POWER_REMOTE_CONTROL_DEFAULT_VALUE))
                .setMaxNewtonRaphsonIterations(config.getIntProperty(MAX_NEWTON_RAPHSON_ITERATIONS_PARAM_NAME, NewtonRaphsonParameters.DEFAULT_MAX_ITERATIONS))
                .setMaxOuterLoopIterations(config.getIntProperty(MAX_OUTER_LOOP_ITERATIONS_PARAM_NAME, AcLoadFlowParameters.DEFAULT_MAX_OUTER_LOOP_ITERATIONS))
                .setNewtonRaphsonConvEpsPerEq(config.getDoubleProperty(NEWTON_RAPHSON_CONV_EPS_PER_EQ_PARAM_NAME, DefaultNewtonRaphsonStoppingCriteria.DEFAULT_CONV_EPS_PER_EQ))
                .setVoltageInitModeOverride(config.getEnumProperty(VOLTAGE_INIT_MODE_OVERRIDE_PARAM_NAME, VoltageInitModeOverride.class, VOLTAGE_INIT_MODE_OVERRIDE_DEFAULT_VALUE))
                .setTransformerVoltageControlMode(config.getEnumProperty(TRANSFORMER_VOLTAGE_CONTROL_MODE_PARAM_NAME, TransformerVoltageControlMode.class, TRANSFORMER_VOLTAGE_CONTROL_MODE_DEFAULT_VALUE))
                .setShuntVoltageControlMode(config.getEnumProperty(SHUNT_VOLTAGE_CONTROL_MODE_PARAM_NAME, ShuntVoltageControlMode.class, SHUNT_VOLTAGE_CONTROL_MODE_DEFAULT_VALUE))
                .setMinPlausibleTargetVoltage(config.getDoubleProperty(MIN_PLAUSIBLE_TARGET_VOLTAGE_PARAM_NAME, LfNetworkParameters.MIN_PLAUSIBLE_TARGET_VOLTAGE_DEFAULT_VALUE))
                .setMaxPlausibleTargetVoltage(config.getDoubleProperty(MAX_PLAUSIBLE_TARGET_VOLTAGE_PARAM_NAME, LfNetworkParameters.MAX_PLAUSIBLE_TARGET_VOLTAGE_DEFAULT_VALUE))
                .setMinRealisticVoltage(config.getDoubleProperty(MIN_REALISTIC_VOLTAGE_PARAM_NAME, NewtonRaphsonParameters.DEFAULT_MIN_REALISTIC_VOLTAGE))
                .setMaxRealisticVoltage(config.getDoubleProperty(MAX_REALISTIC_VOLTAGE_PARAM_NAME, NewtonRaphsonParameters.DEFAULT_MAX_REALISTIC_VOLTAGE))
                .setReactiveRangeCheckMode(config.getEnumProperty(REACTIVE_RANGE_CHECK_MODE_PARAM_NAME, ReactiveRangeCheckMode.class, LfNetworkParameters.REACTIVE_RANGE_CHECK_MODE_DEFAULT_VALUE))
                .setLowImpedanceThreshold(config.getDoubleProperty(LOW_IMPEDANCE_THRESHOLD_PARAM_NAME, LfNetworkParameters.LOW_IMPEDANCE_THRESHOLD_DEFAULT_VALUE))
                .setNetworkCacheEnabled(config.getBooleanProperty(NETWORK_CACHE_ENABLED_PARAM_NAME, LfNetworkParameters.CACHE_ENABLED_DEFAULT_VALUE))
                .setSvcVoltageMonitoring(config.getBooleanProperty(SVC_VOLTAGE_MONITORING_PARAM_NAME, SVC_VOLTAGE_MONITORING_DEFAULT_VALUE))
                .setNetworkCacheEnabled(config.getBooleanProperty(NETWORK_CACHE_ENABLED_PARAM_NAME, LfNetworkParameters.CACHE_ENABLED_DEFAULT_VALUE))
                .setStateVectorScalingMode(config.getEnumProperty(STATE_VECTOR_SCALING_MODE_PARAM_NAME, StateVectorScalingMode.class, NewtonRaphsonParameters.DEFAULT_STATE_VECTOR_SCALING_MODE))
                .setMaxSlackBusCount(config.getIntProperty(MAX_SLACK_BUS_COUNT_PARAM_NAME, LfNetworkParameters.DEFAULT_MAX_SLACK_BUS_COUNT))
                .setDebugDir(config.getStringProperty(DEBUG_DIR_PARAM_NAME, LfNetworkParameters.DEBUG_DIR_DEFAULT_VALUE))
                .setIncrementalTransformerVoltageControlOuterLoopMaxTapShift(config.getIntProperty(INCREMENTAL_TRANSFORMER_VOLTAGE_CONTROL_OUTER_LOOP_MAX_TAP_SHIFT_PARAM_NAME, IncrementalTransformerVoltageControlOuterLoop.DEFAULT_MAX_TAP_SHIFT))
                .setSecondaryVoltageControl(config.getBooleanProperty(SECONDARY_VOLTAGE_CONTROL_PARAM_NAME, LfNetworkParameters.SECONDARY_VOLTAGE_CONTROL_DEFAULT_VALUE))
                .setReactiveLimitsMaxPqPvSwitch(config.getIntProperty(REACTIVE_LIMITS_MAX_SWITCH_PQ_PV_PARAM_NAME, ReactiveLimitsOuterLoop.MAX_SWITCH_PQ_PV))
                .setPhaseShifterControlMode(config.getEnumProperty(PHASE_SHIFTER_CONTROL_MODE_PARAM_NAME, PhaseShifterControlMode.class, PHASE_SHIFTER_CONTROL_MODE_DEFAULT_VALUE))
                .setAlwaysUpdateNetwork(config.getBooleanProperty(ALWAYS_UPDATE_NETWORK_PARAM_NAME, NewtonRaphsonParameters.ALWAYS_UPDATE_NETWORK_DEFAULT_VALUE))
                .setMostMeshedSlackBusSelectorMaxNominalVoltagePercentile(config.getDoubleProperty(MOST_MESHED_SLACK_BUS_SELECTOR_MAX_NOMINAL_VOLTAGE_PERCENTILE_PARAM_NAME, MostMeshedSlackBusSelector.MAX_NOMINAL_VOLTAGE_PERCENTILE_DEFAULT_VALUE))
<<<<<<< HEAD
                .setReportedFeatures(config.getEnumSetProperty(REPORTED_FEATURES_PARAM_NAME, ReportedFeatures.class, REPORTED_FEATURES_DEFAULT_VALUE)));
=======
                .setSlackBusCountryFilter(config.getEnumSetProperty(SLACK_BUS_COUNTRY_FILTER_PARAM_NAME, Country.class, LfNetworkParameters.SLACK_BUS_COUNTRY_FILTER_DEFAULT_VALUE)));
>>>>>>> fa01453c
        return parameters;
    }

    public static OpenLoadFlowParameters load(Map<String, String> properties) {
        return new OpenLoadFlowParameters().update(properties);
    }

    private static List<String> parseStringListProp(String prop) {
        return Arrays.asList(prop.split("[:,]"));
    }

    public OpenLoadFlowParameters update(Map<String, String> properties) {
        Optional.ofNullable(properties.get(SLACK_BUS_SELECTION_MODE_PARAM_NAME))
                .ifPresent(prop -> this.setSlackBusSelectionMode(SlackBusSelectionMode.valueOf(prop)));
        Optional.ofNullable(properties.get(SLACK_BUSES_IDS_PARAM_NAME))
                .ifPresent(prop -> this.setSlackBusesIds(parseStringListProp(prop)));
        Optional.ofNullable(properties.get(LOW_IMPEDANCE_BRANCH_MODE_PARAM_NAME))
                .ifPresent(prop -> this.setLowImpedanceBranchMode(LowImpedanceBranchMode.valueOf(prop)));
        Optional.ofNullable(properties.get(VOLTAGE_REMOTE_CONTROL_PARAM_NAME))
                .ifPresent(prop -> this.setVoltageRemoteControl(Boolean.parseBoolean(prop)));
        Optional.ofNullable(properties.get(THROWS_EXCEPTION_IN_CASE_OF_SLACK_DISTRIBUTION_FAILURE_PARAM_NAME))
                .ifPresent(prop -> this.setThrowsExceptionInCaseOfSlackDistributionFailure(Boolean.parseBoolean(prop)));
        Optional.ofNullable(properties.get(LOAD_POWER_FACTOR_CONSTANT_PARAM_NAME))
                .ifPresent(prop -> this.setLoadPowerFactorConstant(Boolean.parseBoolean(prop)));
        Optional.ofNullable(properties.get(PLAUSIBLE_ACTIVE_POWER_LIMIT_PARAM_NAME))
                .ifPresent(prop -> this.setPlausibleActivePowerLimit(Double.parseDouble(prop)));
        Optional.ofNullable(properties.get(NEWTONRAPHSON_STOPPING_CRITERIA_TYPE_PARAM_NAME))
                .ifPresent(prop -> this.setNewtonRaphsonStoppingCriteriaType(NewtonRaphsonStoppingCriteriaType.valueOf(prop)));
        Optional.ofNullable(properties.get(MAX_ACTIVE_POWER_MISMATCH_PARAM_NAME))
                .ifPresent(prop -> this.setMaxActivePowerMismatch(Double.parseDouble(prop)));
        Optional.ofNullable(properties.get(MAX_REACTIVE_POWER_MISMATCH_PARAM_NAME))
                .ifPresent(prop -> this.setMaxReactivePowerMismatch(Double.parseDouble(prop)));
        Optional.ofNullable(properties.get(MAX_VOLTAGE_MISMATCH_PARAM_NAME))
                .ifPresent(prop -> this.setMaxVoltageMismatch(Double.parseDouble(prop)));
        Optional.ofNullable(properties.get(MAX_ANGLE_MISMATCH_PARAM_NAME))
                .ifPresent(prop -> this.setMaxAngleMismatch(Double.parseDouble(prop)));
        Optional.ofNullable(properties.get(MAX_RATIO_MISMATCH_PARAM_NAME))
                .ifPresent(prop -> this.setMaxRatioMismatch(Double.parseDouble(prop)));
        Optional.ofNullable(properties.get(MAX_SUSCEPTANCE_MISMATCH_PARAM_NAME))
                .ifPresent(prop -> this.setMaxSusceptanceMismatch(Double.parseDouble(prop)));
        Optional.ofNullable(properties.get(SLACK_BUS_P_MAX_MISMATCH_PARAM_NAME))
                .ifPresent(prop -> this.setSlackBusPMaxMismatch(Double.parseDouble(prop)));
        Optional.ofNullable(properties.get(VOLTAGE_PER_REACTIVE_POWER_CONTROL_PARAM_NAME))
                .ifPresent(prop -> this.setVoltagePerReactivePowerControl(Boolean.parseBoolean(prop)));
        Optional.ofNullable(properties.get(REACTIVE_POWER_REMOTE_CONTROL_PARAM_NAME))
                .ifPresent(prop -> this.setReactivePowerRemoteControl(Boolean.parseBoolean(prop)));
        Optional.ofNullable(properties.get(MAX_NEWTON_RAPHSON_ITERATIONS_PARAM_NAME))
                .ifPresent(prop -> this.setMaxNewtonRaphsonIterations(Integer.parseInt(prop)));
        Optional.ofNullable(properties.get(MAX_OUTER_LOOP_ITERATIONS_PARAM_NAME))
                .ifPresent(prop -> this.setMaxOuterLoopIterations(Integer.parseInt(prop)));
        Optional.ofNullable(properties.get(NEWTON_RAPHSON_CONV_EPS_PER_EQ_PARAM_NAME))
                .ifPresent(prop -> this.setNewtonRaphsonConvEpsPerEq(Double.parseDouble(prop)));
        Optional.ofNullable(properties.get(VOLTAGE_INIT_MODE_OVERRIDE_PARAM_NAME))
                .ifPresent(prop -> this.setVoltageInitModeOverride(VoltageInitModeOverride.valueOf(prop)));
        Optional.ofNullable(properties.get(TRANSFORMER_VOLTAGE_CONTROL_MODE_PARAM_NAME))
                .ifPresent(prop -> this.setTransformerVoltageControlMode(TransformerVoltageControlMode.valueOf(prop)));
        Optional.ofNullable(properties.get(SHUNT_VOLTAGE_CONTROL_MODE_PARAM_NAME))
                .ifPresent(prop -> this.setShuntVoltageControlMode(ShuntVoltageControlMode.valueOf(prop)));
        Optional.ofNullable(properties.get(MIN_PLAUSIBLE_TARGET_VOLTAGE_PARAM_NAME))
                .ifPresent(prop -> this.setMinPlausibleTargetVoltage(Double.parseDouble(prop)));
        Optional.ofNullable(properties.get(MAX_PLAUSIBLE_TARGET_VOLTAGE_PARAM_NAME))
                .ifPresent(prop -> this.setMaxPlausibleTargetVoltage(Double.parseDouble(prop)));
        Optional.ofNullable(properties.get(MIN_REALISTIC_VOLTAGE_PARAM_NAME))
                .ifPresent(prop -> this.setMinRealisticVoltage(Double.parseDouble(prop)));
        Optional.ofNullable(properties.get(MAX_REALISTIC_VOLTAGE_PARAM_NAME))
                .ifPresent(prop -> this.setMaxRealisticVoltage(Double.parseDouble(prop)));
        Optional.ofNullable(properties.get(REACTIVE_RANGE_CHECK_MODE_PARAM_NAME))
                .ifPresent(prop -> this.setReactiveRangeCheckMode(ReactiveRangeCheckMode.valueOf(prop)));
        Optional.ofNullable(properties.get(LOW_IMPEDANCE_THRESHOLD_PARAM_NAME))
                .ifPresent(prop -> this.setLowImpedanceThreshold(Double.parseDouble(prop)));
        Optional.ofNullable(properties.get(NETWORK_CACHE_ENABLED_PARAM_NAME))
                .ifPresent(prop -> this.setNetworkCacheEnabled(Boolean.parseBoolean(prop)));
        Optional.ofNullable(properties.get(SVC_VOLTAGE_MONITORING_PARAM_NAME))
                .ifPresent(prop -> this.setSvcVoltageMonitoring(Boolean.parseBoolean(prop)));
        Optional.ofNullable(properties.get(STATE_VECTOR_SCALING_MODE_PARAM_NAME))
                .ifPresent(prop -> this.setStateVectorScalingMode(StateVectorScalingMode.valueOf(prop)));
        Optional.ofNullable(properties.get(MAX_SLACK_BUS_COUNT_PARAM_NAME))
                .ifPresent(prop -> this.setMaxSlackBusCount(Integer.parseInt(prop)));
        Optional.ofNullable(properties.get(DEBUG_DIR_PARAM_NAME))
                .ifPresent(this::setDebugDir);
        Optional.ofNullable(properties.get(INCREMENTAL_TRANSFORMER_VOLTAGE_CONTROL_OUTER_LOOP_MAX_TAP_SHIFT_PARAM_NAME))
                .ifPresent(prop -> this.setIncrementalTransformerVoltageControlOuterLoopMaxTapShift(Integer.parseInt(prop)));
        Optional.ofNullable(properties.get(SECONDARY_VOLTAGE_CONTROL_PARAM_NAME))
                .ifPresent(prop -> this.setSecondaryVoltageControl(Boolean.parseBoolean(prop)));
        Optional.ofNullable(properties.get(REACTIVE_LIMITS_MAX_SWITCH_PQ_PV_PARAM_NAME))
                .ifPresent(prop -> this.setReactiveLimitsMaxPqPvSwitch(Integer.parseInt(prop)));
        Optional.ofNullable(properties.get(PHASE_SHIFTER_CONTROL_MODE_PARAM_NAME))
                .ifPresent(prop -> this.setPhaseShifterControlMode(PhaseShifterControlMode.valueOf(prop)));
        Optional.ofNullable(properties.get(ALWAYS_UPDATE_NETWORK_PARAM_NAME))
                .ifPresent(prop -> this.setAlwaysUpdateNetwork(Boolean.parseBoolean(prop)));
        Optional.ofNullable(properties.get(MOST_MESHED_SLACK_BUS_SELECTOR_MAX_NOMINAL_VOLTAGE_PERCENTILE_PARAM_NAME))
                .ifPresent(prop -> this.setMostMeshedSlackBusSelectorMaxNominalVoltagePercentile(Double.parseDouble(prop)));
<<<<<<< HEAD
        Optional.ofNullable(properties.get(REPORTED_FEATURES_PARAM_NAME))
                .ifPresent(prop -> this.setReportedFeatures(
                        Arrays.stream(prop.split(",\\s+"))
                        .map(ReportedFeatures::valueOf)
                        .collect(Collectors.toSet())));
=======
        Optional.ofNullable(properties.get(SLACK_BUS_COUNTRY_FILTER_PARAM_NAME))
                .ifPresent(prop -> this.setSlackBusCountryFilter(parseStringListProp(prop).stream().map(Country::valueOf).collect(Collectors.toSet())));
>>>>>>> fa01453c
        return this;
    }

    public Map<String, Object> toMap() {
        Map<String, Object> map = new LinkedHashMap<>(41);
        map.put(SLACK_BUS_SELECTION_MODE_PARAM_NAME, slackBusSelectionMode);
        map.put(SLACK_BUSES_IDS_PARAM_NAME, slackBusesIds);
        map.put(THROWS_EXCEPTION_IN_CASE_OF_SLACK_DISTRIBUTION_FAILURE_PARAM_NAME, throwsExceptionInCaseOfSlackDistributionFailure);
        map.put(VOLTAGE_REMOTE_CONTROL_PARAM_NAME, voltageRemoteControl);
        map.put(LOW_IMPEDANCE_BRANCH_MODE_PARAM_NAME, lowImpedanceBranchMode);
        map.put(LOAD_POWER_FACTOR_CONSTANT_PARAM_NAME, loadPowerFactorConstant);
        map.put(PLAUSIBLE_ACTIVE_POWER_LIMIT_PARAM_NAME, plausibleActivePowerLimit);
        map.put(NEWTONRAPHSON_STOPPING_CRITERIA_TYPE_PARAM_NAME, newtonRaphsonStoppingCriteriaType);
        map.put(SLACK_BUS_P_MAX_MISMATCH_PARAM_NAME, slackBusPMaxMismatch);
        map.put(MAX_ACTIVE_POWER_MISMATCH_PARAM_NAME, maxActivePowerMismatch);
        map.put(MAX_REACTIVE_POWER_MISMATCH_PARAM_NAME, maxReactivePowerMismatch);
        map.put(MAX_VOLTAGE_MISMATCH_PARAM_NAME, maxVoltageMismatch);
        map.put(MAX_ANGLE_MISMATCH_PARAM_NAME, maxAngleMismatch);
        map.put(MAX_RATIO_MISMATCH_PARAM_NAME, maxRatioMismatch);
        map.put(MAX_SUSCEPTANCE_MISMATCH_PARAM_NAME, maxSusceptanceMismatch);
        map.put(VOLTAGE_PER_REACTIVE_POWER_CONTROL_PARAM_NAME, voltagePerReactivePowerControl);
        map.put(REACTIVE_POWER_REMOTE_CONTROL_PARAM_NAME, reactivePowerRemoteControl);
        map.put(MAX_NEWTON_RAPHSON_ITERATIONS_PARAM_NAME, maxNewtonRaphsonIterations);
        map.put(MAX_OUTER_LOOP_ITERATIONS_PARAM_NAME, maxOuterLoopIterations);
        map.put(NEWTON_RAPHSON_CONV_EPS_PER_EQ_PARAM_NAME, newtonRaphsonConvEpsPerEq);
        map.put(VOLTAGE_INIT_MODE_OVERRIDE_PARAM_NAME, voltageInitModeOverride);
        map.put(TRANSFORMER_VOLTAGE_CONTROL_MODE_PARAM_NAME, transformerVoltageControlMode);
        map.put(SHUNT_VOLTAGE_CONTROL_MODE_PARAM_NAME, shuntVoltageControlMode);
        map.put(MIN_PLAUSIBLE_TARGET_VOLTAGE_PARAM_NAME, minPlausibleTargetVoltage);
        map.put(MAX_PLAUSIBLE_TARGET_VOLTAGE_PARAM_NAME, maxPlausibleTargetVoltage);
        map.put(MIN_REALISTIC_VOLTAGE_PARAM_NAME, minRealisticVoltage);
        map.put(MAX_REALISTIC_VOLTAGE_PARAM_NAME, maxRealisticVoltage);
        map.put(REACTIVE_RANGE_CHECK_MODE_PARAM_NAME, reactiveRangeCheckMode);
        map.put(LOW_IMPEDANCE_THRESHOLD_PARAM_NAME, lowImpedanceThreshold);
        map.put(NETWORK_CACHE_ENABLED_PARAM_NAME, networkCacheEnabled);
        map.put(SVC_VOLTAGE_MONITORING_PARAM_NAME, svcVoltageMonitoring);
        map.put(STATE_VECTOR_SCALING_MODE_PARAM_NAME, stateVectorScalingMode);
        map.put(MAX_SLACK_BUS_COUNT_PARAM_NAME, maxSlackBusCount);
        map.put(DEBUG_DIR_PARAM_NAME, debugDir);
        map.put(INCREMENTAL_TRANSFORMER_VOLTAGE_CONTROL_OUTER_LOOP_MAX_TAP_SHIFT_PARAM_NAME, incrementalTransformerVoltageControlOuterLoopMaxTapShift);
        map.put(SECONDARY_VOLTAGE_CONTROL_PARAM_NAME, secondaryVoltageControl);
        map.put(REACTIVE_LIMITS_MAX_SWITCH_PQ_PV_PARAM_NAME, reactiveLimitsMaxPqPvSwitch);
        map.put(PHASE_SHIFTER_CONTROL_MODE_PARAM_NAME, phaseShifterControlMode);
        map.put(ALWAYS_UPDATE_NETWORK_PARAM_NAME, alwaysUpdateNetwork);
        map.put(MOST_MESHED_SLACK_BUS_SELECTOR_MAX_NOMINAL_VOLTAGE_PERCENTILE_PARAM_NAME, mostMeshedSlackBusSelectorMaxNominalVoltagePercentile);
<<<<<<< HEAD
        map.put(REPORTED_FEATURES_PARAM_NAME, reportedFeatures);
=======
        map.put(SLACK_BUS_COUNTRY_FILTER_PARAM_NAME, slackBusCountryFilter);
>>>>>>> fa01453c
        return map;
    }

    @Override
    public String toString() {
        return "OpenLoadFlowParameters(" + toMap().entrySet().stream().map(e -> e.getKey() + "=" + e.getValue()).collect(Collectors.joining(", ")) + ")";
    }

    public static OpenLoadFlowParameters get(LoadFlowParameters parameters) {
        OpenLoadFlowParameters parametersExt = parameters.getExtension(OpenLoadFlowParameters.class);
        if (parametersExt == null) {
            parametersExt = new OpenLoadFlowParameters();
        }
        return parametersExt;
    }

    private static OpenLoadFlowParameters create(LoadFlowParameters parameters, Supplier<OpenLoadFlowParameters> parametersExtSupplier) {
        Objects.requireNonNull(parameters);
        OpenLoadFlowParameters parametersExt = parametersExtSupplier.get();
        parameters.addExtension(OpenLoadFlowParameters.class, parametersExt);
        return parametersExt;
    }

    public static OpenLoadFlowParameters create(LoadFlowParameters parameters) {
        return create(parameters, OpenLoadFlowParameters::new);
    }

    public static OpenLoadFlowParameters load(LoadFlowParameters parameters) {
        return create(parameters, OpenLoadFlowParameters::load);
    }

    public static void log(LoadFlowParameters parameters, OpenLoadFlowParameters parametersExt) {
        if (LOGGER.isInfoEnabled()) {
            AsciiTable at = new AsciiTable();
            at.addRule();
            at.addRow("Name", "Value");
            at.addRule();
            for (var e : parameters.toMap().entrySet()) {
                at.addRow(e.getKey(), e.getValue());
            }
            for (var e : parametersExt.toMap().entrySet()) {
                at.addRow(e.getKey(), Objects.toString(e.getValue(), ""));
            }
            at.addRule();
            at.getRenderer().setCWC(new CWC_LongestWord());
            at.setPaddingLeftRight(1, 1);
            LOGGER.info("Parameters:\n{}", at.render());
        }
    }

    static VoltageInitializer getVoltageInitializer(LoadFlowParameters parameters, LfNetworkParameters networkParameters, MatrixFactory matrixFactory) {
        switch (parameters.getVoltageInitMode()) {
            case UNIFORM_VALUES:
                return new UniformValueVoltageInitializer();
            case PREVIOUS_VALUES:
                return new PreviousValueVoltageInitializer();
            case DC_VALUES:
                return new DcValueVoltageInitializer(networkParameters, parameters.isDistributedSlack(), parameters.getBalanceType(), parameters.isDcUseTransformerRatio(), matrixFactory);
            default:
                throw new UnsupportedOperationException("Unsupported voltage init mode: " + parameters.getVoltageInitMode());
        }
    }

    static VoltageInitializer getExtendedVoltageInitializer(LoadFlowParameters parameters, OpenLoadFlowParameters parametersExt,
                                                            LfNetworkParameters networkParameters, MatrixFactory matrixFactory) {
        switch (parametersExt.getVoltageInitModeOverride()) {
            case NONE:
                return getVoltageInitializer(parameters, networkParameters, matrixFactory);

            case VOLTAGE_MAGNITUDE:
                return new VoltageMagnitudeInitializer(parameters.isTransformerVoltageControlOn(), matrixFactory, networkParameters.getLowImpedanceThreshold());

            case FULL_VOLTAGE:
                return new FullVoltageInitializer(new VoltageMagnitudeInitializer(parameters.isTransformerVoltageControlOn(), matrixFactory, networkParameters.getLowImpedanceThreshold()),
                        new DcValueVoltageInitializer(networkParameters,
                                                      parameters.isDistributedSlack(),
                                                      parameters.getBalanceType(),
                                                      parameters.isDcUseTransformerRatio(),
                                                      matrixFactory));

            default:
                throw new PowsyblException("Unknown voltage init mode override: " + parametersExt.getVoltageInitModeOverride());
        }
    }

    static LfNetworkParameters getNetworkParameters(LoadFlowParameters parameters, OpenLoadFlowParameters parametersExt,
                                                    SlackBusSelector slackBusSelector, GraphConnectivityFactory<LfBus, LfBranch> connectivityFactory,
                                                    boolean breakers) {
        return new LfNetworkParameters()
                .setSlackBusSelector(slackBusSelector)
                .setConnectivityFactory(connectivityFactory)
                .setGeneratorVoltageRemoteControl(parametersExt.hasVoltageRemoteControl())
                .setMinImpedance(parametersExt.getLowImpedanceBranchMode() == OpenLoadFlowParameters.LowImpedanceBranchMode.REPLACE_BY_MIN_IMPEDANCE_LINE)
                .setTwtSplitShuntAdmittance(parameters.isTwtSplitShuntAdmittance())
                .setBreakers(breakers)
                .setPlausibleActivePowerLimit(parametersExt.getPlausibleActivePowerLimit())
                .setComputeMainConnectedComponentOnly(parameters.getConnectedComponentMode() == LoadFlowParameters.ConnectedComponentMode.MAIN)
                .setCountriesToBalance(parameters.getCountriesToBalance())
                .setDistributedOnConformLoad(parameters.isDistributedSlack() && parameters.getBalanceType() == LoadFlowParameters.BalanceType.PROPORTIONAL_TO_CONFORM_LOAD)
                .setPhaseControl(parameters.isPhaseShifterRegulationOn())
                .setTransformerVoltageControl(parameters.isTransformerVoltageControlOn())
                .setVoltagePerReactivePowerControl(parametersExt.isVoltagePerReactivePowerControl())
                .setReactivePowerRemoteControl(parametersExt.hasReactivePowerRemoteControl())
                .setDc(parameters.isDc())
                .setShuntVoltageControl(parameters.isShuntCompensatorVoltageControlOn())
                .setReactiveLimits(parameters.isUseReactiveLimits())
                .setHvdcAcEmulation(parameters.isHvdcAcEmulation())
                .setMinPlausibleTargetVoltage(parametersExt.getMinPlausibleTargetVoltage())
                .setMaxPlausibleTargetVoltage(parametersExt.getMaxPlausibleTargetVoltage())
                .setReactiveRangeCheckMode(parametersExt.getReactiveRangeCheckMode())
                .setLowImpedanceThreshold(parametersExt.getLowImpedanceThreshold())
                .setSvcVoltageMonitoring(parametersExt.isSvcVoltageMonitoring())
                .setMaxSlackBusCount(parametersExt.getMaxSlackBusCount())
                .setDebugDir(parametersExt.getDebugDir())
                .setSecondaryVoltageControl(parametersExt.isSecondaryVoltageControl())
                .setCacheEnabled(parametersExt.isNetworkCacheEnabled());
    }

    public static AcLoadFlowParameters createAcParameters(Network network, LoadFlowParameters parameters, OpenLoadFlowParameters parametersExt,
                                                          MatrixFactory matrixFactory, GraphConnectivityFactory<LfBus, LfBranch> connectivityFactory) {
        return createAcParameters(network, parameters, parametersExt, matrixFactory, connectivityFactory, false, false);
    }

    public static AcLoadFlowParameters createAcParameters(Network network, LoadFlowParameters parameters, OpenLoadFlowParameters parametersExt,
                                                          MatrixFactory matrixFactory, GraphConnectivityFactory<LfBus, LfBranch> connectivityFactory,
                                                          boolean breakers, boolean forceA1Var) {
        AcLoadFlowParameters acParameters = createAcParameters(parameters, parametersExt, matrixFactory, connectivityFactory, breakers, forceA1Var);
        if (parameters.isReadSlackBus()) {
            acParameters.getNetworkParameters().setSlackBusSelector(new NetworkSlackBusSelector(network, parametersExt.getSlackBusCountryFilter(),
                    acParameters.getNetworkParameters().getSlackBusSelector()));
        }
        return acParameters;
    }

    private static NewtonRaphsonStoppingCriteria createNewtonRaphsonStoppingCriteria(OpenLoadFlowParameters parametersExt) {
        switch (parametersExt.getNewtonRaphsonStoppingCriteriaType()) {
            case UNIFORM_CRITERIA:
                return new DefaultNewtonRaphsonStoppingCriteria(parametersExt.getNewtonRaphsonConvEpsPerEq());
            case PER_EQUATION_TYPE_CRITERIA:
                return new PerEquationTypeStoppingCriteria(parametersExt.getMaxActivePowerMismatch(),
                        parametersExt.getMaxReactivePowerMismatch(), parametersExt.getMaxVoltageMismatch(),
                        parametersExt.getMaxAngleMismatch(), parametersExt.getMaxRatioMismatch(),
                        parametersExt.getMaxSusceptanceMismatch());
            default:
                throw new PowsyblException("Unknown Newton Raphson stopping criteria type: " + parametersExt.getNewtonRaphsonStoppingCriteriaType());
        }
    }

    public static AcLoadFlowParameters createAcParameters(LoadFlowParameters parameters, OpenLoadFlowParameters parametersExt,
                                                          MatrixFactory matrixFactory, GraphConnectivityFactory<LfBus, LfBranch> connectivityFactory,
                                                          boolean breakers, boolean forceA1Var) {
        SlackBusSelector slackBusSelector = SlackBusSelector.fromMode(parametersExt.getSlackBusSelectionMode(), parametersExt.getSlackBusesIds(),
                parametersExt.getPlausibleActivePowerLimit(), parametersExt.getMostMeshedSlackBusSelectorMaxNominalVoltagePercentile(), parametersExt.getSlackBusCountryFilter());

        var networkParameters = getNetworkParameters(parameters, parametersExt, slackBusSelector, connectivityFactory, breakers);

        var equationSystemCreationParameters = new AcEquationSystemCreationParameters(forceA1Var);

        VoltageInitializer voltageInitializer = getExtendedVoltageInitializer(parameters, parametersExt, networkParameters, matrixFactory);

        var newtonRaphsonParameters = new NewtonRaphsonParameters()
                .setStoppingCriteria(createNewtonRaphsonStoppingCriteria(parametersExt))
                .setMaxIterations(parametersExt.getMaxNewtonRaphsonIterations())
                .setMinRealisticVoltage(parametersExt.getMinRealisticVoltage())
                .setMaxRealisticVoltage(parametersExt.getMaxRealisticVoltage())
                .setStateVectorScalingMode(parametersExt.getStateVectorScalingMode())
                .setAlwaysUpdateNetwork(parametersExt.isAlwaysUpdateNetwork());

        OuterLoopConfig outerLoopConfig = OuterLoopConfig.findOuterLoopConfig(new DefaultOuterLoopConfig());
        List<OuterLoop> outerLoops = outerLoopConfig.configure(parameters, parametersExt);

        return new AcLoadFlowParameters(networkParameters,
                                        equationSystemCreationParameters,
                                        newtonRaphsonParameters,
                                        outerLoops,
                                        parametersExt.getMaxOuterLoopIterations(),
                                        matrixFactory,
                                        voltageInitializer);
    }

    public static DcLoadFlowParameters createDcParameters(Network network, LoadFlowParameters parameters, OpenLoadFlowParameters parametersExt,
                                                          MatrixFactory matrixFactory, GraphConnectivityFactory<LfBus, LfBranch> connectivityFactory,
                                                          boolean forcePhaseControlOffAndAddAngle1Var) {
        var dcParameters = createDcParameters(parameters, parametersExt, matrixFactory, connectivityFactory, forcePhaseControlOffAndAddAngle1Var);
        if (parameters.isReadSlackBus()) {
            dcParameters.getNetworkParameters().setSlackBusSelector(new NetworkSlackBusSelector(network, parametersExt.getSlackBusCountryFilter(),
                    dcParameters.getNetworkParameters().getSlackBusSelector()));
        }
        return dcParameters;
    }

    public static DcLoadFlowParameters createDcParameters(LoadFlowParameters parameters, OpenLoadFlowParameters parametersExt,
                                                          MatrixFactory matrixFactory, GraphConnectivityFactory<LfBus, LfBranch> connectivityFactory,
                                                          boolean forcePhaseControlOffAndAddAngle1Var) {
        SlackBusSelector slackBusSelector = SlackBusSelector.fromMode(parametersExt.getSlackBusSelectionMode(), parametersExt.getSlackBusesIds(),
                parametersExt.getPlausibleActivePowerLimit(), parametersExt.getMostMeshedSlackBusSelectorMaxNominalVoltagePercentile(), parametersExt.getSlackBusCountryFilter());

        var networkParameters = new LfNetworkParameters()
                .setSlackBusSelector(slackBusSelector)
                .setConnectivityFactory(connectivityFactory)
                .setGeneratorVoltageRemoteControl(false)
                .setMinImpedance(parametersExt.getLowImpedanceBranchMode() == OpenLoadFlowParameters.LowImpedanceBranchMode.REPLACE_BY_MIN_IMPEDANCE_LINE)
                .setTwtSplitShuntAdmittance(false)
                .setBreakers(false)
                .setPlausibleActivePowerLimit(parametersExt.getPlausibleActivePowerLimit())
                .setComputeMainConnectedComponentOnly(parameters.getConnectedComponentMode() == LoadFlowParameters.ConnectedComponentMode.MAIN)
                .setCountriesToBalance(parameters.getCountriesToBalance())
                .setDistributedOnConformLoad(parameters.isDistributedSlack() && parameters.getBalanceType() == LoadFlowParameters.BalanceType.PROPORTIONAL_TO_CONFORM_LOAD)
                .setPhaseControl(false)
                .setTransformerVoltageControl(false)
                .setVoltagePerReactivePowerControl(false)
                .setReactivePowerRemoteControl(false)
                .setDc(true)
                .setShuntVoltageControl(false)
                .setReactiveLimits(false)
                .setHvdcAcEmulation(false) // FIXME
                .setMinPlausibleTargetVoltage(parametersExt.getMinPlausibleTargetVoltage())
                .setMaxPlausibleTargetVoltage(parametersExt.getMaxPlausibleTargetVoltage())
                .setReactiveRangeCheckMode(ReactiveRangeCheckMode.MAX) // not useful for DC.
                .setLowImpedanceThreshold(parametersExt.getLowImpedanceThreshold())
                .setSvcVoltageMonitoring(false)
                .setMaxSlackBusCount(1);

        var equationSystemCreationParameters = new DcEquationSystemCreationParameters(true,
                                                                                      forcePhaseControlOffAndAddAngle1Var,
                                                                                      parameters.isDcUseTransformerRatio());

        return new DcLoadFlowParameters(networkParameters,
                                        equationSystemCreationParameters,
                                        matrixFactory,
                                        parameters.isDistributedSlack(),
                                        parameters.getBalanceType(),
                                        true);
    }

    public static boolean equals(LoadFlowParameters parameters1, LoadFlowParameters parameters2) {
        Objects.requireNonNull(parameters1);
        Objects.requireNonNull(parameters2);
        boolean equals = parameters1.getVoltageInitMode() == parameters2.getVoltageInitMode() &&
                parameters1.isTransformerVoltageControlOn() == parameters2.isTransformerVoltageControlOn() &&
                parameters1.isUseReactiveLimits() == parameters2.isUseReactiveLimits() &&
                parameters1.isPhaseShifterRegulationOn() == parameters2.isPhaseShifterRegulationOn() &&
                parameters1.isTwtSplitShuntAdmittance() == parameters2.isTwtSplitShuntAdmittance() &&
                parameters1.isShuntCompensatorVoltageControlOn() == parameters2.isShuntCompensatorVoltageControlOn() &&
                parameters1.isReadSlackBus() == parameters2.isReadSlackBus() &&
                parameters1.isWriteSlackBus() == parameters2.isWriteSlackBus() &&
                parameters1.isDc() == parameters2.isDc() &&
                parameters1.isDistributedSlack() == parameters2.isDistributedSlack() &&
                parameters1.getBalanceType() == parameters2.getBalanceType() &&
                parameters1.isDcUseTransformerRatio() == parameters2.isDcUseTransformerRatio() &&
                parameters1.getCountriesToBalance().equals(parameters2.getCountriesToBalance()) &&
                parameters1.getConnectedComponentMode() == parameters2.getConnectedComponentMode() &&
                parameters1.isHvdcAcEmulation() == parameters2.isHvdcAcEmulation() &&
                parameters1.getDcPowerFactor() == parameters2.getDcPowerFactor();
        if (!equals) {
            return false;
        }

        OpenLoadFlowParameters extension1 = parameters1.getExtension(OpenLoadFlowParameters.class);
        OpenLoadFlowParameters extension2 = parameters2.getExtension(OpenLoadFlowParameters.class);
        if (extension1 == null && extension2 == null) {
            return true;
        }
        if (extension1 == null) {
            return false;
        }
        if (extension2 == null) {
            return false;
        }

        return extension1.getSlackBusSelectionMode() == extension2.getSlackBusSelectionMode() &&
                extension1.getSlackBusesIds().equals(extension2.getSlackBusesIds()) &&
                extension1.isThrowsExceptionInCaseOfSlackDistributionFailure() == extension2.isThrowsExceptionInCaseOfSlackDistributionFailure() &&
                extension1.hasVoltageRemoteControl() == extension2.hasVoltageRemoteControl() &&
                extension1.getLowImpedanceBranchMode() == extension2.getLowImpedanceBranchMode() &&
                extension1.isLoadPowerFactorConstant() == extension2.isLoadPowerFactorConstant() &&
                extension1.getPlausibleActivePowerLimit() == extension2.getPlausibleActivePowerLimit() &&
                extension1.getSlackBusPMaxMismatch() == extension2.getSlackBusPMaxMismatch() &&
                extension1.isVoltagePerReactivePowerControl() == extension2.isVoltagePerReactivePowerControl() &&
                extension1.hasReactivePowerRemoteControl() == extension2.hasReactivePowerRemoteControl() &&
                extension1.getMaxNewtonRaphsonIterations() == extension2.getMaxNewtonRaphsonIterations() &&
                extension1.getMaxOuterLoopIterations() == extension2.getMaxOuterLoopIterations() &&
                extension1.getNewtonRaphsonConvEpsPerEq() == extension2.getNewtonRaphsonConvEpsPerEq() &&
                extension1.getVoltageInitModeOverride() == extension2.getVoltageInitModeOverride() &&
                extension1.getTransformerVoltageControlMode() == extension2.getTransformerVoltageControlMode() &&
                extension1.getShuntVoltageControlMode() == extension2.getShuntVoltageControlMode() &&
                extension1.getMinPlausibleTargetVoltage() == extension2.getMinPlausibleTargetVoltage() &&
                extension1.getMaxPlausibleTargetVoltage() == extension2.getMaxPlausibleTargetVoltage() &&
                extension1.getMinRealisticVoltage() == extension2.getMinRealisticVoltage() &&
                extension1.getMaxRealisticVoltage() == extension2.getMaxRealisticVoltage() &&
                extension1.getReactiveRangeCheckMode() == extension2.getReactiveRangeCheckMode() &&
                extension1.getLowImpedanceThreshold() == extension2.getLowImpedanceThreshold() &&
                extension1.isNetworkCacheEnabled() == extension2.isNetworkCacheEnabled() &&
                extension1.isSvcVoltageMonitoring() == extension2.isSvcVoltageMonitoring() &&
                extension1.getStateVectorScalingMode() == extension2.getStateVectorScalingMode() &&
                extension1.getMaxSlackBusCount() == extension2.getMaxSlackBusCount() &&
                Objects.equals(extension1.getDebugDir(), extension2.getDebugDir()) &&
                extension1.getIncrementalTransformerVoltageControlOuterLoopMaxTapShift() == extension2.getIncrementalTransformerVoltageControlOuterLoopMaxTapShift() &&
                extension1.isSecondaryVoltageControl() == extension2.isSecondaryVoltageControl() &&
                extension1.getReactiveLimitsMaxPqPvSwitch() == extension2.getReactiveLimitsMaxPqPvSwitch() &&
                extension1.getPhaseShifterControlMode() == extension2.getPhaseShifterControlMode() &&
                extension1.isAlwaysUpdateNetwork() == extension2.isAlwaysUpdateNetwork() &&
                extension1.getMostMeshedSlackBusSelectorMaxNominalVoltagePercentile() == extension2.getMostMeshedSlackBusSelectorMaxNominalVoltagePercentile() &&
<<<<<<< HEAD
                extension1.getReportedFeatures().equals(extension2.getReportedFeatures());
=======
                extension1.getSlackBusCountryFilter().equals(extension2.getSlackBusCountryFilter());
>>>>>>> fa01453c
    }

    public static LoadFlowParameters clone(LoadFlowParameters parameters) {
        Objects.requireNonNull(parameters);
        LoadFlowParameters parameters2 = new LoadFlowParameters()
                .setVoltageInitMode(parameters.getVoltageInitMode())
                .setTransformerVoltageControlOn(parameters.isTransformerVoltageControlOn())
                .setUseReactiveLimits(parameters.isUseReactiveLimits())
                .setPhaseShifterRegulationOn(parameters.isPhaseShifterRegulationOn())
                .setTwtSplitShuntAdmittance(parameters.isTwtSplitShuntAdmittance())
                .setShuntCompensatorVoltageControlOn(parameters.isShuntCompensatorVoltageControlOn())
                .setReadSlackBus(parameters.isReadSlackBus())
                .setWriteSlackBus(parameters.isWriteSlackBus())
                .setDc(parameters.isDc())
                .setDistributedSlack(parameters.isDistributedSlack())
                .setBalanceType(parameters.getBalanceType())
                .setDcUseTransformerRatio(parameters.isDcUseTransformerRatio())
                .setCountriesToBalance(new HashSet<>(parameters.getCountriesToBalance()))
                .setConnectedComponentMode(parameters.getConnectedComponentMode())
                .setHvdcAcEmulation(parameters.isHvdcAcEmulation())
                .setDcPowerFactor(parameters.getDcPowerFactor());

        OpenLoadFlowParameters extension = parameters.getExtension(OpenLoadFlowParameters.class);
        if (extension != null) {
            OpenLoadFlowParameters extension2 = new OpenLoadFlowParameters()
                    .setSlackBusSelectionMode(extension.getSlackBusSelectionMode())
                    .setSlackBusesIds(new ArrayList<>(extension.getSlackBusesIds()))
                    .setThrowsExceptionInCaseOfSlackDistributionFailure(extension.isThrowsExceptionInCaseOfSlackDistributionFailure())
                    .setVoltageRemoteControl(extension.hasVoltageRemoteControl())
                    .setLowImpedanceBranchMode(extension.getLowImpedanceBranchMode())
                    .setLoadPowerFactorConstant(extension.isLoadPowerFactorConstant())
                    .setPlausibleActivePowerLimit(extension.getPlausibleActivePowerLimit())
                    .setSlackBusPMaxMismatch(extension.getSlackBusPMaxMismatch())
                    .setVoltagePerReactivePowerControl(extension.isVoltagePerReactivePowerControl())
                    .setReactivePowerRemoteControl(extension.hasReactivePowerRemoteControl())
                    .setMaxNewtonRaphsonIterations(extension.getMaxNewtonRaphsonIterations())
                    .setMaxOuterLoopIterations(extension.getMaxOuterLoopIterations())
                    .setNewtonRaphsonConvEpsPerEq(extension.getNewtonRaphsonConvEpsPerEq())
                    .setVoltageInitModeOverride(extension.getVoltageInitModeOverride())
                    .setTransformerVoltageControlMode(extension.getTransformerVoltageControlMode())
                    .setShuntVoltageControlMode(extension.getShuntVoltageControlMode())
                    .setMinPlausibleTargetVoltage(extension.getMinPlausibleTargetVoltage())
                    .setMaxPlausibleTargetVoltage(extension.getMaxPlausibleTargetVoltage())
                    .setMinRealisticVoltage(extension.getMinRealisticVoltage())
                    .setMaxRealisticVoltage(extension.getMaxRealisticVoltage())
                    .setReactiveRangeCheckMode(extension.getReactiveRangeCheckMode())
                    .setLowImpedanceThreshold(extension.getLowImpedanceThreshold())
                    .setNetworkCacheEnabled(extension.isNetworkCacheEnabled())
                    .setSvcVoltageMonitoring(extension.isSvcVoltageMonitoring())
                    .setStateVectorScalingMode(extension.getStateVectorScalingMode())
                    .setMaxSlackBusCount(extension.getMaxSlackBusCount())
                    .setDebugDir(extension.getDebugDir())
                    .setIncrementalTransformerVoltageControlOuterLoopMaxTapShift(extension.getIncrementalTransformerVoltageControlOuterLoopMaxTapShift())
                    .setSecondaryVoltageControl(extension.isSecondaryVoltageControl())
                    .setReactiveLimitsMaxPqPvSwitch(extension.getReactiveLimitsMaxPqPvSwitch())
                    .setPhaseShifterControlMode(extension.getPhaseShifterControlMode())
                    .setAlwaysUpdateNetwork(extension.isAlwaysUpdateNetwork())
                    .setMostMeshedSlackBusSelectorMaxNominalVoltagePercentile(extension.getMostMeshedSlackBusSelectorMaxNominalVoltagePercentile())
<<<<<<< HEAD
                    .setReportedFeatures(extension.getReportedFeatures());
=======
                    .setSlackBusCountryFilter(new HashSet<>(extension.getSlackBusCountryFilter()));
>>>>>>> fa01453c
            if (extension2 != null) {
                parameters2.addExtension(OpenLoadFlowParameters.class, extension2);
            }
        }

        return parameters2;
    }
}
<|MERGE_RESOLUTION|>--- conflicted
+++ resolved
@@ -175,11 +175,9 @@
 
     private static final String MOST_MESHED_SLACK_BUS_SELECTOR_MAX_NOMINAL_VOLTAGE_PERCENTILE_PARAM_NAME = "mostMeshedSlackBusSelectorMaxNominalVoltagePercentile";
 
-<<<<<<< HEAD
     public static final String REPORTED_FEATURES_PARAM_NAME = "reportedFeatures";
-=======
+
     public static final String SLACK_BUS_COUNTRY_FILTER_PARAM_NAME = "slackBusCountryFilter";
->>>>>>> fa01453c
 
     private static <E extends Enum<E>> List<Object> getEnumPossibleValues(Class<E> enumClass) {
         return EnumSet.allOf(enumClass).stream().map(Enum::name).collect(Collectors.toList());
@@ -226,11 +224,8 @@
         new Parameter(PHASE_SHIFTER_CONTROL_MODE_PARAM_NAME, ParameterType.STRING, "Phase shifter control mode", PHASE_SHIFTER_CONTROL_MODE_DEFAULT_VALUE.name(), getEnumPossibleValues(PhaseShifterControlMode.class)),
         new Parameter(ALWAYS_UPDATE_NETWORK_PARAM_NAME, ParameterType.BOOLEAN, "Update network even if Newton-Raphson algorithm has diverged", NewtonRaphsonParameters.ALWAYS_UPDATE_NETWORK_DEFAULT_VALUE),
         new Parameter(MOST_MESHED_SLACK_BUS_SELECTOR_MAX_NOMINAL_VOLTAGE_PERCENTILE_PARAM_NAME, ParameterType.DOUBLE, "In case of most meshed slack bus selection, the max nominal voltage percentile", MostMeshedSlackBusSelector.MAX_NOMINAL_VOLTAGE_PERCENTILE_DEFAULT_VALUE),
-<<<<<<< HEAD
-        new Parameter(REPORTED_FEATURES_PARAM_NAME, ParameterType.STRING_LIST, "List of extra reported features to be added to report", null, getEnumPossibleValues(ReportedFeatures.class))
-=======
+        new Parameter(REPORTED_FEATURES_PARAM_NAME, ParameterType.STRING_LIST, "List of extra reported features to be added to report", null, getEnumPossibleValues(ReportedFeatures.class)),
         new Parameter(SLACK_BUS_COUNTRY_FILTER_PARAM_NAME, ParameterType.STRING_LIST, "Slac bus selection country filter (no filtering if empty)", new ArrayList<>(LfNetworkParameters.SLACK_BUS_COUNTRY_FILTER_DEFAULT_VALUE))
->>>>>>> fa01453c
     );
 
     public enum VoltageInitModeOverride {
@@ -352,11 +347,8 @@
 
     private double mostMeshedSlackBusSelectorMaxNominalVoltagePercentile = MostMeshedSlackBusSelector.MAX_NOMINAL_VOLTAGE_PERCENTILE_DEFAULT_VALUE;
 
-<<<<<<< HEAD
     private Set<ReportedFeatures> reportedFeatures = REPORTED_FEATURES_DEFAULT_VALUE;
-=======
     private Set<Country> slackBusCountryFilter = LfNetworkParameters.SLACK_BUS_COUNTRY_FILTER_DEFAULT_VALUE;
->>>>>>> fa01453c
 
     @Override
     public String getName() {
@@ -765,21 +757,21 @@
         return this;
     }
 
-<<<<<<< HEAD
     public Set<ReportedFeatures> getReportedFeatures() {
         return reportedFeatures;
     }
 
     public OpenLoadFlowParameters setReportedFeatures(Set<ReportedFeatures> reportedFeatures) {
         this.reportedFeatures = Objects.requireNonNull(reportedFeatures);
-=======
+        return this;
+    }
+
     public Set<Country> getSlackBusCountryFilter() {
         return slackBusCountryFilter;
     }
 
     public OpenLoadFlowParameters setSlackBusCountryFilter(Set<Country> slackBusCountryFilter) {
         this.slackBusCountryFilter = Objects.requireNonNull(slackBusCountryFilter);
->>>>>>> fa01453c
         return this;
     }
 
@@ -834,11 +826,8 @@
                 .setPhaseShifterControlMode(config.getEnumProperty(PHASE_SHIFTER_CONTROL_MODE_PARAM_NAME, PhaseShifterControlMode.class, PHASE_SHIFTER_CONTROL_MODE_DEFAULT_VALUE))
                 .setAlwaysUpdateNetwork(config.getBooleanProperty(ALWAYS_UPDATE_NETWORK_PARAM_NAME, NewtonRaphsonParameters.ALWAYS_UPDATE_NETWORK_DEFAULT_VALUE))
                 .setMostMeshedSlackBusSelectorMaxNominalVoltagePercentile(config.getDoubleProperty(MOST_MESHED_SLACK_BUS_SELECTOR_MAX_NOMINAL_VOLTAGE_PERCENTILE_PARAM_NAME, MostMeshedSlackBusSelector.MAX_NOMINAL_VOLTAGE_PERCENTILE_DEFAULT_VALUE))
-<<<<<<< HEAD
-                .setReportedFeatures(config.getEnumSetProperty(REPORTED_FEATURES_PARAM_NAME, ReportedFeatures.class, REPORTED_FEATURES_DEFAULT_VALUE)));
-=======
+                .setReportedFeatures(config.getEnumSetProperty(REPORTED_FEATURES_PARAM_NAME, ReportedFeatures.class, REPORTED_FEATURES_DEFAULT_VALUE))
                 .setSlackBusCountryFilter(config.getEnumSetProperty(SLACK_BUS_COUNTRY_FILTER_PARAM_NAME, Country.class, LfNetworkParameters.SLACK_BUS_COUNTRY_FILTER_DEFAULT_VALUE)));
->>>>>>> fa01453c
         return parameters;
     }
 
@@ -931,16 +920,13 @@
                 .ifPresent(prop -> this.setAlwaysUpdateNetwork(Boolean.parseBoolean(prop)));
         Optional.ofNullable(properties.get(MOST_MESHED_SLACK_BUS_SELECTOR_MAX_NOMINAL_VOLTAGE_PERCENTILE_PARAM_NAME))
                 .ifPresent(prop -> this.setMostMeshedSlackBusSelectorMaxNominalVoltagePercentile(Double.parseDouble(prop)));
-<<<<<<< HEAD
         Optional.ofNullable(properties.get(REPORTED_FEATURES_PARAM_NAME))
                 .ifPresent(prop -> this.setReportedFeatures(
                         Arrays.stream(prop.split(",\\s+"))
                         .map(ReportedFeatures::valueOf)
                         .collect(Collectors.toSet())));
-=======
         Optional.ofNullable(properties.get(SLACK_BUS_COUNTRY_FILTER_PARAM_NAME))
                 .ifPresent(prop -> this.setSlackBusCountryFilter(parseStringListProp(prop).stream().map(Country::valueOf).collect(Collectors.toSet())));
->>>>>>> fa01453c
         return this;
     }
 
@@ -986,11 +972,8 @@
         map.put(PHASE_SHIFTER_CONTROL_MODE_PARAM_NAME, phaseShifterControlMode);
         map.put(ALWAYS_UPDATE_NETWORK_PARAM_NAME, alwaysUpdateNetwork);
         map.put(MOST_MESHED_SLACK_BUS_SELECTOR_MAX_NOMINAL_VOLTAGE_PERCENTILE_PARAM_NAME, mostMeshedSlackBusSelectorMaxNominalVoltagePercentile);
-<<<<<<< HEAD
         map.put(REPORTED_FEATURES_PARAM_NAME, reportedFeatures);
-=======
         map.put(SLACK_BUS_COUNTRY_FILTER_PARAM_NAME, slackBusCountryFilter);
->>>>>>> fa01453c
         return map;
     }
 
@@ -1294,11 +1277,8 @@
                 extension1.getPhaseShifterControlMode() == extension2.getPhaseShifterControlMode() &&
                 extension1.isAlwaysUpdateNetwork() == extension2.isAlwaysUpdateNetwork() &&
                 extension1.getMostMeshedSlackBusSelectorMaxNominalVoltagePercentile() == extension2.getMostMeshedSlackBusSelectorMaxNominalVoltagePercentile() &&
-<<<<<<< HEAD
-                extension1.getReportedFeatures().equals(extension2.getReportedFeatures());
-=======
+                extension1.getReportedFeatures().equals(extension2.getReportedFeatures()) &&
                 extension1.getSlackBusCountryFilter().equals(extension2.getSlackBusCountryFilter());
->>>>>>> fa01453c
     }
 
     public static LoadFlowParameters clone(LoadFlowParameters parameters) {
@@ -1357,11 +1337,8 @@
                     .setPhaseShifterControlMode(extension.getPhaseShifterControlMode())
                     .setAlwaysUpdateNetwork(extension.isAlwaysUpdateNetwork())
                     .setMostMeshedSlackBusSelectorMaxNominalVoltagePercentile(extension.getMostMeshedSlackBusSelectorMaxNominalVoltagePercentile())
-<<<<<<< HEAD
-                    .setReportedFeatures(extension.getReportedFeatures());
-=======
+                    .setReportedFeatures(extension.getReportedFeatures())
                     .setSlackBusCountryFilter(new HashSet<>(extension.getSlackBusCountryFilter()));
->>>>>>> fa01453c
             if (extension2 != null) {
                 parameters2.addExtension(OpenLoadFlowParameters.class, extension2);
             }
