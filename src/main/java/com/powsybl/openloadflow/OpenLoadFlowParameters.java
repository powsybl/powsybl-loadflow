/**
 * Copyright (c) 2019, RTE (http://www.rte-france.com)
 * This Source Code Form is subject to the terms of the Mozilla Public
 * License, v. 2.0. If a copy of the MPL was not distributed with this
 * file, You can obtain one at http://mozilla.org/MPL/2.0/.
 */
package com.powsybl.openloadflow;

import com.powsybl.commons.PowsyblException;
import com.powsybl.commons.config.PlatformConfig;
import com.powsybl.commons.extensions.AbstractExtension;
import com.powsybl.commons.parameters.Parameter;
import com.powsybl.commons.parameters.ParameterScope;
import com.powsybl.commons.parameters.ParameterType;
import com.powsybl.iidm.network.Network;
import com.powsybl.loadflow.LoadFlowParameters;
import com.powsybl.math.matrix.MatrixFactory;
import com.powsybl.openloadflow.ac.AcLoadFlowParameters;
import com.powsybl.openloadflow.ac.OuterLoop;
import com.powsybl.openloadflow.ac.VoltageMagnitudeInitializer;
import com.powsybl.openloadflow.ac.equations.AcEquationSystemCreationParameters;
import com.powsybl.openloadflow.ac.nr.*;
import com.powsybl.openloadflow.ac.outerloop.IncrementalTransformerVoltageControlOuterLoop;
import com.powsybl.openloadflow.ac.outerloop.ReactiveLimitsOuterLoop;
import com.powsybl.openloadflow.dc.DcLoadFlowParameters;
import com.powsybl.openloadflow.dc.DcValueVoltageInitializer;
import com.powsybl.openloadflow.dc.equations.DcEquationSystemCreationParameters;
import com.powsybl.openloadflow.graph.GraphConnectivityFactory;
import com.powsybl.openloadflow.network.*;
import com.powsybl.openloadflow.network.util.PreviousValueVoltageInitializer;
import com.powsybl.openloadflow.network.util.UniformValueVoltageInitializer;
import com.powsybl.openloadflow.network.util.VoltageInitializer;
import de.vandermeer.asciitable.AsciiTable;
import de.vandermeer.asciitable.CWC_LongestWord;
import org.slf4j.Logger;
import org.slf4j.LoggerFactory;

import java.lang.reflect.InvocationTargetException;
import java.lang.reflect.Method;
import java.util.*;
import java.util.function.Supplier;
import java.util.stream.Collectors;

/**
 * @author Geoffroy Jamgotchian <geoffroy.jamgotchian at rte-france.com>
 */
public class OpenLoadFlowParameters extends AbstractExtension<LoadFlowParameters> {

    private static final Logger LOGGER = LoggerFactory.getLogger(OpenLoadFlowParameters.class);

    public static final SlackBusSelectionMode SLACK_BUS_SELECTION_MODE_DEFAULT_VALUE = SlackBusSelectionMode.MOST_MESHED;

    public static final LowImpedanceBranchMode LOW_IMPEDANCE_BRANCH_MODE_DEFAULT_VALUE = LowImpedanceBranchMode.REPLACE_BY_ZERO_IMPEDANCE_LINE;

    public static final boolean THROWS_EXCEPTION_IN_CASE_OF_SLACK_DISTRIBUTION_FAILURE_DEFAULT_VALUE = false;

    public static final boolean VOLTAGE_REMOTE_CONTROL_DEFAULT_VALUE = true;

    public static final boolean REACTIVE_POWER_REMOTE_CONTROL_DEFAULT_VALUE = false;

    public static final boolean LOAD_POWER_FACTOR_CONSTANT_DEFAULT_VALUE = false;

    /**
     * Slack bus maximum active power mismatch in MW: 1 Mw => 10^-2 in p.u
     */
    public static final double SLACK_BUS_P_MAX_MISMATCH_DEFAULT_VALUE = 1.0;

    public static final NewtonRaphsonStoppingCriteriaType NEWTONRAPHSON_STOPPING_CRITERIA_TYPE_DEFAULT_VALUE = NewtonRaphsonStoppingCriteriaType.UNIFORM_CRITERIA;

    /** Default value of the maximum active power mismatch in MW **/
    public static final double MAX_ACTIVE_POWER_MISMATCH_DEFAULT_VALUE = 1e-2;

    /** Default value of the maximum reactive power mismatch in Mvar **/
    public static final double MAX_REACTIVE_POWER_MISMATCH_DEFAULT_VALUE = 1e-2;

    /** Default value of the maximum voltage mismatch in pu **/
    public static final double MAX_VOLTAGE_MISMATCH_DEFAULT_VALUE = 1e-4;

    public static final double MAX_ANGLE_MISMATCH_DEFAULT_VALUE = 1e-5;

    public static final double MAX_RATIO_MISMATCH_DEFAULT_VALUE = 1e-5;

    public static final double MAX_SUSCEPTANCE_MISMATCH_DEFAULT_VALUE = 1e-4;

    public static final boolean VOLTAGE_PER_REACTIVE_POWER_CONTROL_DEFAULT_VALUE = false;

    public static final boolean SVC_VOLTAGE_MONITORING_DEFAULT_VALUE = true;

    public static final VoltageInitModeOverride VOLTAGE_INIT_MODE_OVERRIDE_DEFAULT_VALUE = VoltageInitModeOverride.NONE;

    public static final TransformerVoltageControlMode TRANSFORMER_VOLTAGE_CONTROL_MODE_DEFAULT_VALUE = TransformerVoltageControlMode.WITH_GENERATOR_VOLTAGE_CONTROL;

    public static final ShuntVoltageControlMode SHUNT_VOLTAGE_CONTROL_MODE_DEFAULT_VALUE = ShuntVoltageControlMode.WITH_GENERATOR_VOLTAGE_CONTROL;

    public static final PhaseShifterControlMode PHASE_SHIFTER_CONTROL_MODE_DEFAULT_VALUE = PhaseShifterControlMode.CONTINUOUS_WITH_DISCRETISATION;

    public static final String SLACK_BUS_SELECTION_MODE_PARAM_NAME = "slackBusSelectionMode";

    public static final String SLACK_BUSES_IDS_PARAM_NAME = "slackBusesIds";

    public static final String THROWS_EXCEPTION_IN_CASE_OF_SLACK_DISTRIBUTION_FAILURE_PARAM_NAME = "throwsExceptionInCaseOfSlackDistributionFailure";

    public static final String VOLTAGE_REMOTE_CONTROL_PARAM_NAME = "voltageRemoteControl";

    public static final String REACTIVE_POWER_REMOTE_CONTROL_PARAM_NAME = "reactivePowerRemoteControl";

    public static final String LOW_IMPEDANCE_BRANCH_MODE_PARAM_NAME = "lowImpedanceBranchMode";

    public static final String LOAD_POWER_FACTOR_CONSTANT_PARAM_NAME = "loadPowerFactorConstant";

    public static final String PLAUSIBLE_ACTIVE_POWER_LIMIT_PARAM_NAME = "plausibleActivePowerLimit";

    public static final String NEWTONRAPHSON_STOPPING_CRITERIA_TYPE_PARAM_NAME = "newtonRaphsonStoppingCriteriaType";

    public static final String MAX_ACTIVE_POWER_MISMATCH_PARAM_NAME = "maxActivePowerMismatch";

    public static final String MAX_REACTIVE_POWER_MISMATCH_PARAM_NAME = "maxReactivePowerMismatch";

    public static final String MAX_VOLTAGE_MISMATCH_PARAM_NAME = "maxVoltageMismatch";

    public static final String MAX_ANGLE_MISMATCH_PARAM_NAME = "maxAngleMismatch";

    public static final String MAX_RATIO_MISMATCH_PARAM_NAME = "maxRatioMismatch";

    public static final String MAX_SUSCEPTANCE_MISMATCH_PARAM_NAME = "maxSusceptanceMismatch";

    public static final String SLACK_BUS_P_MAX_MISMATCH_PARAM_NAME = "slackBusPMaxMismatch";

    public static final String VOLTAGE_PER_REACTIVE_POWER_CONTROL_PARAM_NAME = "voltagePerReactivePowerControl";

    public static final String MAX_ITERATION_PARAM_NAME = "maxIteration";

    public static final String NEWTON_RAPHSON_CONV_EPS_PER_EQ_PARAM_NAME = "newtonRaphsonConvEpsPerEq";

    public static final String VOLTAGE_INIT_MODE_OVERRIDE_PARAM_NAME = "voltageInitModeOverride";

    public static final String TRANSFORMER_VOLTAGE_CONTROL_MODE_PARAM_NAME = "transformerVoltageControlMode";

    public static final String SHUNT_VOLTAGE_CONTROL_MODE_PARAM_NAME = "shuntVoltageControlMode";

    public static final String MIN_PLAUSIBLE_TARGET_VOLTAGE_PARAM_NAME = "minPlausibleTargetVoltage";

    public static final String MAX_PLAUSIBLE_TARGET_VOLTAGE_PARAM_NAME = "maxPlausibleTargetVoltage";

    public static final String MIN_REALISTIC_VOLTAGE_PARAM_NAME = "minRealisticVoltage";

    public static final String MAX_REALISTIC_VOLTAGE_PARAM_NAME = "maxRealisticVoltage";

    public static final String REACTIVE_RANGE_CHECK_MODE_PARAM_NAME = "reactiveRangeCheckMode";

    public static final String LOW_IMPEDANCE_THRESHOLD_PARAM_NAME = "lowImpedanceThreshold";

    public static final String NETWORK_CACHE_ENABLED_PARAM_NAME = "networkCacheEnabled";

    public static final String SVC_VOLTAGE_MONITORING_PARAM_NAME = "svcVoltageMonitoring";

    public static final String STATE_VECTOR_SCALING_MODE_PARAM_NAME = "stateVectorScalingMode";

    public static final String MAX_SLACK_BUS_COUNT_PARAM_NAME = "maxSlackBusCount";

    public static final String DEBUG_DIR_PARAM_NAME = "debugDir";

    public static final String INCREMENTAL_TRANSFORMER_VOLTAGE_CONTROL_OUTER_LOOP_MAX_TAP_SHIFT_PARAM_NAME = "incrementalTransformerVoltageControlOuterLoopMaxTapShift";

    public static final String SECONDARY_VOLTAGE_CONTROL_PARAM_NAME = "secondaryVoltageControl";

    public static final String REACTIVE_LIMITS_MAX_SWITCH_PQ_PV_PARAM_NAME = "ReactiveLimitsMaxPqPvSwitch";

    public static final String PHASE_SHIFTER_CONTROL_MODE_PARAM_NAME = "phaseShifterControlMode";

    private static <E extends Enum<E>> List<Object> getEnumPossibleValues(Class<E> enumClass) {
        return EnumSet.allOf(enumClass).stream().map(Enum::name).collect(Collectors.toList());
    }

    public static final List<Parameter> SPECIFIC_PARAMETERS = List.of(
        new Parameter(SLACK_BUS_SELECTION_MODE_PARAM_NAME, ParameterType.STRING, "Slack bus selection mode", SLACK_BUS_SELECTION_MODE_DEFAULT_VALUE.name(), getEnumPossibleValues(SlackBusSelectionMode.class)),
        new Parameter(SLACK_BUSES_IDS_PARAM_NAME, ParameterType.STRING, "Slack bus IDs", null),
        new Parameter(LOW_IMPEDANCE_BRANCH_MODE_PARAM_NAME, ParameterType.STRING, "Low impedance branch mode", LOW_IMPEDANCE_BRANCH_MODE_DEFAULT_VALUE.name(), getEnumPossibleValues(LowImpedanceBranchMode.class)),
        new Parameter(VOLTAGE_REMOTE_CONTROL_PARAM_NAME, ParameterType.BOOLEAN, "Generator voltage remote control", VOLTAGE_REMOTE_CONTROL_DEFAULT_VALUE),
        new Parameter(THROWS_EXCEPTION_IN_CASE_OF_SLACK_DISTRIBUTION_FAILURE_PARAM_NAME, ParameterType.BOOLEAN, "Throws an exception in case of slack distribution failure", THROWS_EXCEPTION_IN_CASE_OF_SLACK_DISTRIBUTION_FAILURE_DEFAULT_VALUE),
        new Parameter(LOAD_POWER_FACTOR_CONSTANT_PARAM_NAME, ParameterType.BOOLEAN, "Load power factor is constant", LOAD_POWER_FACTOR_CONSTANT_DEFAULT_VALUE),
        new Parameter(PLAUSIBLE_ACTIVE_POWER_LIMIT_PARAM_NAME, ParameterType.DOUBLE, "Plausible active power limit", LfNetworkParameters.PLAUSIBLE_ACTIVE_POWER_LIMIT_DEFAULT_VALUE),
        new Parameter(SLACK_BUS_P_MAX_MISMATCH_PARAM_NAME, ParameterType.DOUBLE, "Slack bus max active power mismatch", SLACK_BUS_P_MAX_MISMATCH_DEFAULT_VALUE),
        new Parameter(VOLTAGE_PER_REACTIVE_POWER_CONTROL_PARAM_NAME, ParameterType.BOOLEAN, "Voltage per reactive power slope", VOLTAGE_PER_REACTIVE_POWER_CONTROL_DEFAULT_VALUE),
        new Parameter(REACTIVE_POWER_REMOTE_CONTROL_PARAM_NAME, ParameterType.BOOLEAN, "SVC remote reactive power control", REACTIVE_POWER_REMOTE_CONTROL_DEFAULT_VALUE),
        new Parameter(MAX_ITERATION_PARAM_NAME, ParameterType.INTEGER, "Max iterations", NewtonRaphsonParameters.DEFAULT_MAX_ITERATION),
        new Parameter(NEWTON_RAPHSON_CONV_EPS_PER_EQ_PARAM_NAME, ParameterType.DOUBLE, "Newton-Raphson convergence epsilon per equation", DefaultNewtonRaphsonStoppingCriteria.DEFAULT_CONV_EPS_PER_EQ),
        new Parameter(VOLTAGE_INIT_MODE_OVERRIDE_PARAM_NAME, ParameterType.STRING, "Voltage init mode override", VOLTAGE_INIT_MODE_OVERRIDE_DEFAULT_VALUE.name(), getEnumPossibleValues(VoltageInitModeOverride.class)),
        new Parameter(TRANSFORMER_VOLTAGE_CONTROL_MODE_PARAM_NAME, ParameterType.STRING, "Transformer voltage control mode", TRANSFORMER_VOLTAGE_CONTROL_MODE_DEFAULT_VALUE.name(), getEnumPossibleValues(TransformerVoltageControlMode.class)),
        new Parameter(SHUNT_VOLTAGE_CONTROL_MODE_PARAM_NAME, ParameterType.STRING, "Shunt voltage control mode", SHUNT_VOLTAGE_CONTROL_MODE_DEFAULT_VALUE.name(), getEnumPossibleValues(ShuntVoltageControlMode.class)),
        new Parameter(MIN_PLAUSIBLE_TARGET_VOLTAGE_PARAM_NAME, ParameterType.DOUBLE, "Min plausible target voltage", LfNetworkParameters.MIN_PLAUSIBLE_TARGET_VOLTAGE_DEFAULT_VALUE),
        new Parameter(MAX_PLAUSIBLE_TARGET_VOLTAGE_PARAM_NAME, ParameterType.DOUBLE, "Max plausible target voltage", LfNetworkParameters.MAX_PLAUSIBLE_TARGET_VOLTAGE_DEFAULT_VALUE),
        new Parameter(MIN_REALISTIC_VOLTAGE_PARAM_NAME, ParameterType.DOUBLE, "Min realistic voltage", NewtonRaphsonParameters.DEFAULT_MIN_REALISTIC_VOLTAGE),
        new Parameter(MAX_REALISTIC_VOLTAGE_PARAM_NAME, ParameterType.DOUBLE, "Max realistic voltage", NewtonRaphsonParameters.DEFAULT_MAX_REALISTIC_VOLTAGE),
        new Parameter(REACTIVE_RANGE_CHECK_MODE_PARAM_NAME, ParameterType.STRING, "Reactive range check mode", LfNetworkParameters.REACTIVE_RANGE_CHECK_MODE_DEFAULT_VALUE.name(), getEnumPossibleValues(ReactiveRangeCheckMode.class)),
        new Parameter(LOW_IMPEDANCE_THRESHOLD_PARAM_NAME, ParameterType.DOUBLE, "Low impedance threshold in per unit", LfNetworkParameters.LOW_IMPEDANCE_THRESHOLD_DEFAULT_VALUE),
        new Parameter(NETWORK_CACHE_ENABLED_PARAM_NAME, ParameterType.BOOLEAN, "Network cache enabled", LfNetworkParameters.CACHE_ENABLED_DEFAULT_VALUE),
        new Parameter(SVC_VOLTAGE_MONITORING_PARAM_NAME, ParameterType.BOOLEAN, "SVC voltage monitoring", SVC_VOLTAGE_MONITORING_DEFAULT_VALUE),
        new Parameter(STATE_VECTOR_SCALING_MODE_PARAM_NAME, ParameterType.STRING, "State vector scaling mode", NewtonRaphsonParameters.DEFAULT_STATE_VECTOR_SCALING_MODE.name(), getEnumPossibleValues(StateVectorScalingMode.class)),
        new Parameter(MAX_SLACK_BUS_COUNT_PARAM_NAME, ParameterType.INTEGER, "Maximum slack buses count", LfNetworkParameters.DEFAULT_MAX_SLACK_BUS_COUNT),
        new Parameter(DEBUG_DIR_PARAM_NAME, ParameterType.STRING, "Directory to dump debug files", LfNetworkParameters.DEBUG_DIR_DEFAULT_VALUE, Collections.emptyList(), ParameterScope.TECHNICAL),
        new Parameter(INCREMENTAL_TRANSFORMER_VOLTAGE_CONTROL_OUTER_LOOP_MAX_TAP_SHIFT_PARAM_NAME, ParameterType.INTEGER, "Incremental transformer voltage control maximum tap shift per outer loop", IncrementalTransformerVoltageControlOuterLoop.DEFAULT_MAX_TAP_SHIFT),
        new Parameter(SECONDARY_VOLTAGE_CONTROL_PARAM_NAME, ParameterType.BOOLEAN, "Secondary voltage control simulation", LfNetworkParameters.SECONDARY_VOLTAGE_CONTROL_DEFAULT_VALUE),
        new Parameter(REACTIVE_LIMITS_MAX_SWITCH_PQ_PV_PARAM_NAME, ParameterType.INTEGER, "Reactive limits maximum Pq Pv switch", ReactiveLimitsOuterLoop.MAX_SWITCH_PQ_PV),
        new Parameter(NEWTONRAPHSON_STOPPING_CRITERIA_TYPE_PARAM_NAME, ParameterType.STRING, "Newton raphson stopping criteria type", NEWTONRAPHSON_STOPPING_CRITERIA_TYPE_DEFAULT_VALUE.name(), getEnumPossibleValues(NewtonRaphsonStoppingCriteriaType.class)),
        new Parameter(MAX_ACTIVE_POWER_MISMATCH_PARAM_NAME, ParameterType.DOUBLE, "Maximum active power for per equation stopping criteria", MAX_ACTIVE_POWER_MISMATCH_DEFAULT_VALUE),
        new Parameter(MAX_REACTIVE_POWER_MISMATCH_PARAM_NAME, ParameterType.DOUBLE, "Maximum reactive power for per equation stopping criteria", MAX_REACTIVE_POWER_MISMATCH_DEFAULT_VALUE),
        new Parameter(MAX_VOLTAGE_MISMATCH_PARAM_NAME, ParameterType.DOUBLE, "Maximum voltage for per equation stopping criteria", MAX_VOLTAGE_MISMATCH_DEFAULT_VALUE),
        new Parameter(MAX_ANGLE_MISMATCH_PARAM_NAME, ParameterType.DOUBLE, "Maximum angle for per equation stopping criteria", MAX_ANGLE_MISMATCH_DEFAULT_VALUE),
        new Parameter(MAX_RATIO_MISMATCH_PARAM_NAME, ParameterType.DOUBLE, "Maximum ratio for per equation stopping criteria", MAX_RATIO_MISMATCH_DEFAULT_VALUE),
        new Parameter(MAX_SUSCEPTANCE_MISMATCH_PARAM_NAME, ParameterType.DOUBLE, "Maximum susceptance for per equation stopping criteria", MAX_SUSCEPTANCE_MISMATCH_DEFAULT_VALUE),
        new Parameter(PHASE_SHIFTER_CONTROL_MODE_PARAM_NAME, ParameterType.STRING, "Phase shifter control mode", PHASE_SHIFTER_CONTROL_MODE_DEFAULT_VALUE.name(), getEnumPossibleValues(PhaseShifterControlMode.class))
    );

    public enum VoltageInitModeOverride {
        NONE,
        VOLTAGE_MAGNITUDE,
        FULL_VOLTAGE
    }

    public enum TransformerVoltageControlMode {
        WITH_GENERATOR_VOLTAGE_CONTROL,
        AFTER_GENERATOR_VOLTAGE_CONTROL,
        INCREMENTAL_VOLTAGE_CONTROL
    }

    public enum ShuntVoltageControlMode {
        WITH_GENERATOR_VOLTAGE_CONTROL,
        INCREMENTAL_VOLTAGE_CONTROL
    }

    public enum PhaseShifterControlMode {
        CONTINUOUS_WITH_DISCRETISATION,
        INCREMENTAL
    }

    private SlackBusSelectionMode slackBusSelectionMode = SLACK_BUS_SELECTION_MODE_DEFAULT_VALUE;

    private List<String> slackBusesIds = Collections.emptyList();

    private boolean throwsExceptionInCaseOfSlackDistributionFailure = THROWS_EXCEPTION_IN_CASE_OF_SLACK_DISTRIBUTION_FAILURE_DEFAULT_VALUE;

    private boolean voltageRemoteControl = VOLTAGE_REMOTE_CONTROL_DEFAULT_VALUE;

    private LowImpedanceBranchMode lowImpedanceBranchMode = LOW_IMPEDANCE_BRANCH_MODE_DEFAULT_VALUE;

    public enum LowImpedanceBranchMode {
        REPLACE_BY_ZERO_IMPEDANCE_LINE,
        REPLACE_BY_MIN_IMPEDANCE_LINE
    }

    private boolean loadPowerFactorConstant = LOAD_POWER_FACTOR_CONSTANT_DEFAULT_VALUE;

    private double plausibleActivePowerLimit = LfNetworkParameters.PLAUSIBLE_ACTIVE_POWER_LIMIT_DEFAULT_VALUE;

    private NewtonRaphsonStoppingCriteriaType newtonRaphsonStoppingCriteriaType = NEWTONRAPHSON_STOPPING_CRITERIA_TYPE_DEFAULT_VALUE;

    private double maxActivePowerMismatch = MAX_ACTIVE_POWER_MISMATCH_DEFAULT_VALUE;

    private double maxReactivePowerMismatch = MAX_REACTIVE_POWER_MISMATCH_DEFAULT_VALUE;

    private double maxVoltageMismatch = MAX_VOLTAGE_MISMATCH_DEFAULT_VALUE;

    private double maxAngleMismatch = MAX_ANGLE_MISMATCH_DEFAULT_VALUE;

    private double maxRatioMismatch = MAX_RATIO_MISMATCH_DEFAULT_VALUE;

    private double maxSusceptanceMismatch = MAX_SUSCEPTANCE_MISMATCH_DEFAULT_VALUE;

    private double slackBusPMaxMismatch = SLACK_BUS_P_MAX_MISMATCH_DEFAULT_VALUE;

    private boolean voltagePerReactivePowerControl = VOLTAGE_PER_REACTIVE_POWER_CONTROL_DEFAULT_VALUE;

    private boolean reactivePowerRemoteControl = REACTIVE_POWER_REMOTE_CONTROL_DEFAULT_VALUE;

    private int maxIteration = NewtonRaphsonParameters.DEFAULT_MAX_ITERATION;

    private double newtonRaphsonConvEpsPerEq = DefaultNewtonRaphsonStoppingCriteria.DEFAULT_CONV_EPS_PER_EQ;

    private VoltageInitModeOverride voltageInitModeOverride = VOLTAGE_INIT_MODE_OVERRIDE_DEFAULT_VALUE;

    private TransformerVoltageControlMode transformerVoltageControlMode = TRANSFORMER_VOLTAGE_CONTROL_MODE_DEFAULT_VALUE;

    private ShuntVoltageControlMode shuntVoltageControlMode = SHUNT_VOLTAGE_CONTROL_MODE_DEFAULT_VALUE;

    private double minPlausibleTargetVoltage = LfNetworkParameters.MIN_PLAUSIBLE_TARGET_VOLTAGE_DEFAULT_VALUE;

    private double maxPlausibleTargetVoltage = LfNetworkParameters.MAX_PLAUSIBLE_TARGET_VOLTAGE_DEFAULT_VALUE;

    private double minRealisticVoltage = NewtonRaphsonParameters.DEFAULT_MIN_REALISTIC_VOLTAGE;

    private double maxRealisticVoltage = NewtonRaphsonParameters.DEFAULT_MAX_REALISTIC_VOLTAGE;

    private double lowImpedanceThreshold = LfNetworkParameters.LOW_IMPEDANCE_THRESHOLD_DEFAULT_VALUE;

    public enum ReactiveRangeCheckMode {
        MIN_MAX,
        MAX,
        TARGET_P
    }

    private ReactiveRangeCheckMode reactiveRangeCheckMode = LfNetworkParameters.REACTIVE_RANGE_CHECK_MODE_DEFAULT_VALUE;

    private boolean networkCacheEnabled = LfNetworkParameters.CACHE_ENABLED_DEFAULT_VALUE;

    private boolean svcVoltageMonitoring = SVC_VOLTAGE_MONITORING_DEFAULT_VALUE;

    private StateVectorScalingMode stateVectorScalingMode = NewtonRaphsonParameters.DEFAULT_STATE_VECTOR_SCALING_MODE;

    private int maxSlackBusCount = LfNetworkParameters.DEFAULT_MAX_SLACK_BUS_COUNT;

    private String debugDir = LfNetworkParameters.DEBUG_DIR_DEFAULT_VALUE;

    private int incrementalTransformerVoltageControlOuterLoopMaxTapShift = IncrementalTransformerVoltageControlOuterLoop.DEFAULT_MAX_TAP_SHIFT;

    private boolean secondaryVoltageControl = LfNetworkParameters.SECONDARY_VOLTAGE_CONTROL_DEFAULT_VALUE;

    private int reactiveLimitsMaxPqPvSwitch = ReactiveLimitsOuterLoop.MAX_SWITCH_PQ_PV;

    private PhaseShifterControlMode phaseShifterControlMode = PHASE_SHIFTER_CONTROL_MODE_DEFAULT_VALUE;

    @Override
    public String getName() {
        return "open-load-flow-parameters";
    }

    public SlackBusSelectionMode getSlackBusSelectionMode() {
        return slackBusSelectionMode;
    }

    public OpenLoadFlowParameters setSlackBusSelectionMode(SlackBusSelectionMode slackBusSelectionMode) {
        this.slackBusSelectionMode = Objects.requireNonNull(slackBusSelectionMode);
        return this;
    }

    public List<String> getSlackBusesIds() {
        return slackBusesIds;
    }

    public OpenLoadFlowParameters setSlackBusesIds(List<String> slackBusesIds) {
        this.slackBusesIds = Objects.requireNonNull(slackBusesIds);
        return this;
    }

    public OpenLoadFlowParameters setSlackBusId(String slackBusId) {
        this.slackBusesIds = List.of(Objects.requireNonNull(slackBusId));
        return this;
    }

    public boolean isThrowsExceptionInCaseOfSlackDistributionFailure() {
        return throwsExceptionInCaseOfSlackDistributionFailure;
    }

    public OpenLoadFlowParameters setThrowsExceptionInCaseOfSlackDistributionFailure(boolean throwsExceptionInCaseOfSlackDistributionFailure) {
        this.throwsExceptionInCaseOfSlackDistributionFailure = throwsExceptionInCaseOfSlackDistributionFailure;
        return this;
    }

    public boolean hasVoltageRemoteControl() {
        return voltageRemoteControl;
    }

    public OpenLoadFlowParameters setVoltageRemoteControl(boolean voltageRemoteControl) {
        this.voltageRemoteControl = voltageRemoteControl;
        return this;
    }

    public LowImpedanceBranchMode getLowImpedanceBranchMode() {
        return lowImpedanceBranchMode;
    }

    public OpenLoadFlowParameters setLowImpedanceBranchMode(LowImpedanceBranchMode lowImpedanceBranchMode) {
        this.lowImpedanceBranchMode = Objects.requireNonNull(lowImpedanceBranchMode);
        return this;
    }

    public boolean isLoadPowerFactorConstant() {
        return loadPowerFactorConstant;
    }

    public OpenLoadFlowParameters setLoadPowerFactorConstant(boolean loadPowerFactorConstant) {
        this.loadPowerFactorConstant = loadPowerFactorConstant;
        return this;
    }

    public double getPlausibleActivePowerLimit() {
        return plausibleActivePowerLimit;
    }

    public OpenLoadFlowParameters setPlausibleActivePowerLimit(double plausibleActivePowerLimit) {
        if (plausibleActivePowerLimit <= 0) {
            throw new IllegalArgumentException("Invalid plausible active power limit: " + plausibleActivePowerLimit);
        }
        this.plausibleActivePowerLimit = plausibleActivePowerLimit;
        return this;
    }

    public double getSlackBusPMaxMismatch() {
        return slackBusPMaxMismatch;
    }

    public OpenLoadFlowParameters setSlackBusPMaxMismatch(double pSlackBusPMaxMismatch) {
        this.slackBusPMaxMismatch = pSlackBusPMaxMismatch;
        return this;
    }

    public boolean isVoltagePerReactivePowerControl() {
        return voltagePerReactivePowerControl;
    }

    public OpenLoadFlowParameters setVoltagePerReactivePowerControl(boolean voltagePerReactivePowerControl) {
        this.voltagePerReactivePowerControl = voltagePerReactivePowerControl;
        return this;
    }

    public boolean hasReactivePowerRemoteControl() {
        return reactivePowerRemoteControl;
    }

    public OpenLoadFlowParameters setReactivePowerRemoteControl(boolean reactivePowerRemoteControl) {
        this.reactivePowerRemoteControl = reactivePowerRemoteControl;
        return this;
    }

    public int getMaxIteration() {
        return maxIteration;
    }

    public OpenLoadFlowParameters setMaxIteration(int maxIteration) {
        this.maxIteration = NewtonRaphsonParameters.checkMaxIteration(maxIteration);
        return this;
    }

    public double getNewtonRaphsonConvEpsPerEq() {
        return newtonRaphsonConvEpsPerEq;
    }

    public OpenLoadFlowParameters setNewtonRaphsonConvEpsPerEq(double newtonRaphsonConvEpsPerEq) {
        this.newtonRaphsonConvEpsPerEq = newtonRaphsonConvEpsPerEq;
        return this;
    }

    public NewtonRaphsonStoppingCriteriaType getNewtonRaphsonStoppingCriteriaType() {
        return newtonRaphsonStoppingCriteriaType;
    }

    public OpenLoadFlowParameters setNewtonRaphsonStoppingCriteriaType(NewtonRaphsonStoppingCriteriaType newtonRaphsonStoppingCriteriaType) {
        this.newtonRaphsonStoppingCriteriaType = Objects.requireNonNull(newtonRaphsonStoppingCriteriaType);
        return this;
    }

    public double getMaxActivePowerMismatch() {
        return maxActivePowerMismatch;
    }

    public OpenLoadFlowParameters setMaxActivePowerMismatch(double maxActivePowerMismatch) {
        if (maxActivePowerMismatch <= 0) {
            throw new PowsyblException("maxActivePowerMismatch must be greater to 0");
        }
        this.maxActivePowerMismatch = maxActivePowerMismatch;
        return this;
    }

    public double getMaxReactivePowerMismatch() {
        return maxReactivePowerMismatch;
    }

    public OpenLoadFlowParameters setMaxReactivePowerMismatch(double maxReactivePowerMismatch) {
        if (maxReactivePowerMismatch <= 0) {
            throw new PowsyblException("maxReactivePowerMismatch must be greater to 0");
        }
        this.maxReactivePowerMismatch = maxReactivePowerMismatch;
        return this;
    }

    public double getMaxVoltageMismatch() {
        return maxVoltageMismatch;
    }

    public OpenLoadFlowParameters setMaxVoltageMismatch(double maxVoltageMismatch) {
        if (maxVoltageMismatch <= 0) {
            throw new PowsyblException("maxVoltageMismatch must be greater to 0");
        }
        this.maxVoltageMismatch = maxVoltageMismatch;
        return this;
    }

    public double getMaxAngleMismatch() {
        return maxAngleMismatch;
    }

    public OpenLoadFlowParameters setMaxAngleMismatch(double maxAngleMismatch) {
        if (maxAngleMismatch <= 0) {
            throw new PowsyblException("maxAngleMismatch must be greater to 0");
        }
        this.maxAngleMismatch = maxAngleMismatch;
        return this;
    }

    public double getMaxRatioMismatch() {
        return maxRatioMismatch;
    }

    public OpenLoadFlowParameters setMaxRatioMismatch(double maxRatioMismatch) {
        if (maxRatioMismatch <= 0) {
            throw new PowsyblException("maxRatioMismatch must be greater to 0");
        }
        this.maxRatioMismatch = maxRatioMismatch;
        return this;
    }

    public double getMaxSusceptanceMismatch() {
        return maxSusceptanceMismatch;
    }

    public OpenLoadFlowParameters setMaxSusceptanceMismatch(double maxSusceptanceMismatch) {
        if (maxSusceptanceMismatch <= 0) {
            throw new PowsyblException("maxSusceptanceMismatch must be greater to 0");
        }
        this.maxSusceptanceMismatch = maxSusceptanceMismatch;
        return this;
    }

    public VoltageInitModeOverride getVoltageInitModeOverride() {
        return voltageInitModeOverride;
    }

    public OpenLoadFlowParameters setVoltageInitModeOverride(VoltageInitModeOverride voltageInitModeOverride) {
        this.voltageInitModeOverride = Objects.requireNonNull(voltageInitModeOverride);
        return this;
    }

    public TransformerVoltageControlMode getTransformerVoltageControlMode() {
        return transformerVoltageControlMode;
    }

    public OpenLoadFlowParameters setTransformerVoltageControlMode(TransformerVoltageControlMode transformerVoltageControlMode) {
        this.transformerVoltageControlMode = Objects.requireNonNull(transformerVoltageControlMode);
        return this;
    }

    public ShuntVoltageControlMode getShuntVoltageControlMode() {
        return shuntVoltageControlMode;
    }

    public OpenLoadFlowParameters setShuntVoltageControlMode(ShuntVoltageControlMode shuntVoltageControlMode) {
        this.shuntVoltageControlMode = Objects.requireNonNull(shuntVoltageControlMode);
        return this;
    }

    public double getMinPlausibleTargetVoltage() {
        return minPlausibleTargetVoltage;
    }

    public OpenLoadFlowParameters setMinPlausibleTargetVoltage(double minPlausibleTargetVoltage) {
        this.minPlausibleTargetVoltage = minPlausibleTargetVoltage;
        return this;
    }

    public double getMaxPlausibleTargetVoltage() {
        return maxPlausibleTargetVoltage;
    }

    public OpenLoadFlowParameters setMaxPlausibleTargetVoltage(double maxPlausibleTargetVoltage) {
        this.maxPlausibleTargetVoltage = maxPlausibleTargetVoltage;
        return this;
    }

    public double getMinRealisticVoltage() {
        return minRealisticVoltage;
    }

    public OpenLoadFlowParameters setMinRealisticVoltage(double minRealisticVoltage) {
        this.minRealisticVoltage = minRealisticVoltage;
        return this;
    }

    public double getMaxRealisticVoltage() {
        return maxRealisticVoltage;
    }

    public OpenLoadFlowParameters setMaxRealisticVoltage(double maxRealisticVoltage) {
        this.maxRealisticVoltage = maxRealisticVoltage;
        return this;
    }

    public ReactiveRangeCheckMode getReactiveRangeCheckMode() {
        return reactiveRangeCheckMode;
    }

    public OpenLoadFlowParameters setReactiveRangeCheckMode(ReactiveRangeCheckMode reactiveRangeCheckMode) {
        this.reactiveRangeCheckMode = reactiveRangeCheckMode;
        return this;
    }

    public double getLowImpedanceThreshold() {
        return lowImpedanceThreshold;
    }

    public OpenLoadFlowParameters setLowImpedanceThreshold(double lowImpedanceThreshold) {
        if (lowImpedanceThreshold <= 0) {
            throw new PowsyblException("lowImpedanceThreshold must be greater than 0");
        }
        this.lowImpedanceThreshold = lowImpedanceThreshold;
        return this;
    }

    public boolean isNetworkCacheEnabled() {
        return networkCacheEnabled;
    }

    public OpenLoadFlowParameters setNetworkCacheEnabled(boolean networkCacheEnabled) {
        this.networkCacheEnabled = networkCacheEnabled;
        return this;
    }

    public boolean isSvcVoltageMonitoring() {
        return svcVoltageMonitoring;
    }

    public OpenLoadFlowParameters setSvcVoltageMonitoring(boolean svcVoltageMonitoring) {
        this.svcVoltageMonitoring = svcVoltageMonitoring;
        return this;
    }

    public StateVectorScalingMode getStateVectorScalingMode() {
        return stateVectorScalingMode;
    }

    public OpenLoadFlowParameters setStateVectorScalingMode(StateVectorScalingMode stateVectorScalingMode) {
        this.stateVectorScalingMode = Objects.requireNonNull(stateVectorScalingMode);
        return this;
    }

    public int getMaxSlackBusCount() {
        return maxSlackBusCount;
    }

    public OpenLoadFlowParameters setMaxSlackBusCount(int maxSlackBusCount) {
        this.maxSlackBusCount = LfNetworkParameters.checkMaxSlackBusCount(maxSlackBusCount);
        return this;
    }

    public boolean isSecondaryVoltageControl() {
        return secondaryVoltageControl;
    }

    public OpenLoadFlowParameters setSecondaryVoltageControl(boolean secondaryVoltageControl) {
        this.secondaryVoltageControl = secondaryVoltageControl;
        return this;
    }

    public String getDebugDir() {
        return debugDir;
    }

    public OpenLoadFlowParameters setDebugDir(String debugDir) {
        this.debugDir = debugDir;
        return this;
    }

    public int getIncrementalTransformerVoltageControlOuterLoopMaxTapShift() {
        return incrementalTransformerVoltageControlOuterLoopMaxTapShift;
    }

    public OpenLoadFlowParameters setIncrementalTransformerVoltageControlOuterLoopMaxTapShift(int incrementalTransformerVoltageControlOuterLoopMaxTapShift) {
        if (incrementalTransformerVoltageControlOuterLoopMaxTapShift < 1) {
            throw new IllegalArgumentException("Invalid max tap shift value: " + incrementalTransformerVoltageControlOuterLoopMaxTapShift);
        }
        this.incrementalTransformerVoltageControlOuterLoopMaxTapShift = incrementalTransformerVoltageControlOuterLoopMaxTapShift;
        return this;
    }

    public int getReactiveLimitsMaxPqPvSwitch() {
        return reactiveLimitsMaxPqPvSwitch;
    }

    public OpenLoadFlowParameters setReactiveLimitsMaxPqPvSwitch(int reactiveLimitsMaxPqPvSwitch) {
        if (reactiveLimitsMaxPqPvSwitch < 0) {
            throw new IllegalArgumentException("Invalid max Pq Pv switch value: " + reactiveLimitsMaxPqPvSwitch);
        }
        this.reactiveLimitsMaxPqPvSwitch = reactiveLimitsMaxPqPvSwitch;
        return this;
    }

    public PhaseShifterControlMode getPhaseShifterControlMode() {
        return phaseShifterControlMode;
    }

    public OpenLoadFlowParameters setPhaseShifterControlMode(PhaseShifterControlMode phaseShifterControlMode) {
        this.phaseShifterControlMode = Objects.requireNonNull(phaseShifterControlMode);
        return this;
    }

    public static OpenLoadFlowParameters load() {
        return load(PlatformConfig.defaultConfig());
    }

    public static OpenLoadFlowParameters load(PlatformConfig platformConfig) {
        OpenLoadFlowParameters parameters = new OpenLoadFlowParameters();
        platformConfig.getOptionalModuleConfig("open-loadflow-default-parameters")
            .ifPresent(config -> parameters
                .setSlackBusSelectionMode(config.getEnumProperty(SLACK_BUS_SELECTION_MODE_PARAM_NAME, SlackBusSelectionMode.class, SLACK_BUS_SELECTION_MODE_DEFAULT_VALUE))
                .setSlackBusesIds(config.getStringListProperty(SLACK_BUSES_IDS_PARAM_NAME, Collections.emptyList()))
                .setLowImpedanceBranchMode(config.getEnumProperty(LOW_IMPEDANCE_BRANCH_MODE_PARAM_NAME, LowImpedanceBranchMode.class, LOW_IMPEDANCE_BRANCH_MODE_DEFAULT_VALUE))
                .setVoltageRemoteControl(config.getBooleanProperty(VOLTAGE_REMOTE_CONTROL_PARAM_NAME, VOLTAGE_REMOTE_CONTROL_DEFAULT_VALUE))
                .setThrowsExceptionInCaseOfSlackDistributionFailure(
                        config.getBooleanProperty(THROWS_EXCEPTION_IN_CASE_OF_SLACK_DISTRIBUTION_FAILURE_PARAM_NAME, THROWS_EXCEPTION_IN_CASE_OF_SLACK_DISTRIBUTION_FAILURE_DEFAULT_VALUE)
                )
                .setLoadPowerFactorConstant(config.getBooleanProperty(LOAD_POWER_FACTOR_CONSTANT_PARAM_NAME, LOAD_POWER_FACTOR_CONSTANT_DEFAULT_VALUE))
                .setPlausibleActivePowerLimit(config.getDoubleProperty(PLAUSIBLE_ACTIVE_POWER_LIMIT_PARAM_NAME, LfNetworkParameters.PLAUSIBLE_ACTIVE_POWER_LIMIT_DEFAULT_VALUE))
                .setNewtonRaphsonStoppingCriteriaType(config.getEnumProperty(NEWTONRAPHSON_STOPPING_CRITERIA_TYPE_PARAM_NAME, NewtonRaphsonStoppingCriteriaType.class, NEWTONRAPHSON_STOPPING_CRITERIA_TYPE_DEFAULT_VALUE))
                .setMaxActivePowerMismatch(config.getDoubleProperty(MAX_ACTIVE_POWER_MISMATCH_PARAM_NAME, MAX_ACTIVE_POWER_MISMATCH_DEFAULT_VALUE))
                .setMaxReactivePowerMismatch(config.getDoubleProperty(MAX_REACTIVE_POWER_MISMATCH_PARAM_NAME, MAX_REACTIVE_POWER_MISMATCH_DEFAULT_VALUE))
                .setMaxVoltageMismatch(config.getDoubleProperty(MAX_VOLTAGE_MISMATCH_PARAM_NAME, MAX_VOLTAGE_MISMATCH_DEFAULT_VALUE))
                .setMaxAngleMismatch(config.getDoubleProperty(MAX_ANGLE_MISMATCH_PARAM_NAME, MAX_ANGLE_MISMATCH_DEFAULT_VALUE))
                .setMaxRatioMismatch(config.getDoubleProperty(MAX_RATIO_MISMATCH_PARAM_NAME, MAX_RATIO_MISMATCH_DEFAULT_VALUE))
                .setMaxSusceptanceMismatch(config.getDoubleProperty(MAX_SUSCEPTANCE_MISMATCH_PARAM_NAME, MAX_SUSCEPTANCE_MISMATCH_DEFAULT_VALUE))
                .setSlackBusPMaxMismatch(config.getDoubleProperty(SLACK_BUS_P_MAX_MISMATCH_PARAM_NAME, SLACK_BUS_P_MAX_MISMATCH_DEFAULT_VALUE))
                .setVoltagePerReactivePowerControl(config.getBooleanProperty(VOLTAGE_PER_REACTIVE_POWER_CONTROL_PARAM_NAME, VOLTAGE_PER_REACTIVE_POWER_CONTROL_DEFAULT_VALUE))
                .setReactivePowerRemoteControl(config.getBooleanProperty(REACTIVE_POWER_REMOTE_CONTROL_PARAM_NAME, REACTIVE_POWER_REMOTE_CONTROL_DEFAULT_VALUE))
                .setMaxIteration(config.getIntProperty(MAX_ITERATION_PARAM_NAME, NewtonRaphsonParameters.DEFAULT_MAX_ITERATION))
                .setNewtonRaphsonConvEpsPerEq(config.getDoubleProperty(NEWTON_RAPHSON_CONV_EPS_PER_EQ_PARAM_NAME, DefaultNewtonRaphsonStoppingCriteria.DEFAULT_CONV_EPS_PER_EQ))
                .setVoltageInitModeOverride(config.getEnumProperty(VOLTAGE_INIT_MODE_OVERRIDE_PARAM_NAME, VoltageInitModeOverride.class, VOLTAGE_INIT_MODE_OVERRIDE_DEFAULT_VALUE))
                .setTransformerVoltageControlMode(config.getEnumProperty(TRANSFORMER_VOLTAGE_CONTROL_MODE_PARAM_NAME, TransformerVoltageControlMode.class, TRANSFORMER_VOLTAGE_CONTROL_MODE_DEFAULT_VALUE))
                .setShuntVoltageControlMode(config.getEnumProperty(SHUNT_VOLTAGE_CONTROL_MODE_PARAM_NAME, ShuntVoltageControlMode.class, SHUNT_VOLTAGE_CONTROL_MODE_DEFAULT_VALUE))
                .setMinPlausibleTargetVoltage(config.getDoubleProperty(MIN_PLAUSIBLE_TARGET_VOLTAGE_PARAM_NAME, LfNetworkParameters.MIN_PLAUSIBLE_TARGET_VOLTAGE_DEFAULT_VALUE))
                .setMaxPlausibleTargetVoltage(config.getDoubleProperty(MAX_PLAUSIBLE_TARGET_VOLTAGE_PARAM_NAME, LfNetworkParameters.MAX_PLAUSIBLE_TARGET_VOLTAGE_DEFAULT_VALUE))
                .setMinRealisticVoltage(config.getDoubleProperty(MIN_REALISTIC_VOLTAGE_PARAM_NAME, NewtonRaphsonParameters.DEFAULT_MIN_REALISTIC_VOLTAGE))
                .setMaxRealisticVoltage(config.getDoubleProperty(MAX_REALISTIC_VOLTAGE_PARAM_NAME, NewtonRaphsonParameters.DEFAULT_MAX_REALISTIC_VOLTAGE))
                .setReactiveRangeCheckMode(config.getEnumProperty(REACTIVE_RANGE_CHECK_MODE_PARAM_NAME, ReactiveRangeCheckMode.class, LfNetworkParameters.REACTIVE_RANGE_CHECK_MODE_DEFAULT_VALUE))
                .setLowImpedanceThreshold(config.getDoubleProperty(LOW_IMPEDANCE_THRESHOLD_PARAM_NAME, LfNetworkParameters.LOW_IMPEDANCE_THRESHOLD_DEFAULT_VALUE))
                .setNetworkCacheEnabled(config.getBooleanProperty(NETWORK_CACHE_ENABLED_PARAM_NAME, LfNetworkParameters.CACHE_ENABLED_DEFAULT_VALUE))
                .setSvcVoltageMonitoring(config.getBooleanProperty(SVC_VOLTAGE_MONITORING_PARAM_NAME, SVC_VOLTAGE_MONITORING_DEFAULT_VALUE))
                .setNetworkCacheEnabled(config.getBooleanProperty(NETWORK_CACHE_ENABLED_PARAM_NAME, LfNetworkParameters.CACHE_ENABLED_DEFAULT_VALUE))
                .setStateVectorScalingMode(config.getEnumProperty(STATE_VECTOR_SCALING_MODE_PARAM_NAME, StateVectorScalingMode.class, NewtonRaphsonParameters.DEFAULT_STATE_VECTOR_SCALING_MODE))
                .setMaxSlackBusCount(config.getIntProperty(MAX_SLACK_BUS_COUNT_PARAM_NAME, LfNetworkParameters.DEFAULT_MAX_SLACK_BUS_COUNT))
                .setDebugDir(config.getStringProperty(DEBUG_DIR_PARAM_NAME, LfNetworkParameters.DEBUG_DIR_DEFAULT_VALUE))
                .setIncrementalTransformerVoltageControlOuterLoopMaxTapShift(config.getIntProperty(INCREMENTAL_TRANSFORMER_VOLTAGE_CONTROL_OUTER_LOOP_MAX_TAP_SHIFT_PARAM_NAME, IncrementalTransformerVoltageControlOuterLoop.DEFAULT_MAX_TAP_SHIFT))
                .setSecondaryVoltageControl(config.getBooleanProperty(SECONDARY_VOLTAGE_CONTROL_PARAM_NAME, LfNetworkParameters.SECONDARY_VOLTAGE_CONTROL_DEFAULT_VALUE))
                .setReactiveLimitsMaxPqPvSwitch(config.getIntProperty(REACTIVE_LIMITS_MAX_SWITCH_PQ_PV_PARAM_NAME, ReactiveLimitsOuterLoop.MAX_SWITCH_PQ_PV))
                .setPhaseShifterControlMode(config.getEnumProperty(PHASE_SHIFTER_CONTROL_MODE_PARAM_NAME, PhaseShifterControlMode.class, PHASE_SHIFTER_CONTROL_MODE_DEFAULT_VALUE)));
        return parameters;
    }

    public static OpenLoadFlowParameters load(Map<String, String> properties) {
        return new OpenLoadFlowParameters().update(properties);
    }

    public OpenLoadFlowParameters update(Map<String, String> properties) {
        Optional.ofNullable(properties.get(SLACK_BUS_SELECTION_MODE_PARAM_NAME))
                .ifPresent(prop -> this.setSlackBusSelectionMode(SlackBusSelectionMode.valueOf(prop)));
        Optional.ofNullable(properties.get(SLACK_BUSES_IDS_PARAM_NAME))
                .ifPresent(prop -> this.setSlackBusesIds(Arrays.asList(prop.split("[:,]"))));
        Optional.ofNullable(properties.get(LOW_IMPEDANCE_BRANCH_MODE_PARAM_NAME))
                .ifPresent(prop -> this.setLowImpedanceBranchMode(LowImpedanceBranchMode.valueOf(prop)));
        Optional.ofNullable(properties.get(VOLTAGE_REMOTE_CONTROL_PARAM_NAME))
                .ifPresent(prop -> this.setVoltageRemoteControl(Boolean.parseBoolean(prop)));
        Optional.ofNullable(properties.get(THROWS_EXCEPTION_IN_CASE_OF_SLACK_DISTRIBUTION_FAILURE_PARAM_NAME))
                .ifPresent(prop -> this.setThrowsExceptionInCaseOfSlackDistributionFailure(Boolean.parseBoolean(prop)));
        Optional.ofNullable(properties.get(LOAD_POWER_FACTOR_CONSTANT_PARAM_NAME))
                .ifPresent(prop -> this.setLoadPowerFactorConstant(Boolean.parseBoolean(prop)));
        Optional.ofNullable(properties.get(PLAUSIBLE_ACTIVE_POWER_LIMIT_PARAM_NAME))
                .ifPresent(prop -> this.setPlausibleActivePowerLimit(Double.parseDouble(prop)));
        Optional.ofNullable(properties.get(NEWTONRAPHSON_STOPPING_CRITERIA_TYPE_PARAM_NAME))
                .ifPresent(prop -> this.setNewtonRaphsonStoppingCriteriaType(NewtonRaphsonStoppingCriteriaType.valueOf(prop)));
        Optional.ofNullable(properties.get(MAX_ACTIVE_POWER_MISMATCH_PARAM_NAME))
                .ifPresent(prop -> this.setMaxActivePowerMismatch(Double.parseDouble(prop)));
        Optional.ofNullable(properties.get(MAX_REACTIVE_POWER_MISMATCH_PARAM_NAME))
                .ifPresent(prop -> this.setMaxReactivePowerMismatch(Double.parseDouble(prop)));
        Optional.ofNullable(properties.get(MAX_VOLTAGE_MISMATCH_PARAM_NAME))
                .ifPresent(prop -> this.setMaxVoltageMismatch(Double.parseDouble(prop)));
        Optional.ofNullable(properties.get(MAX_ANGLE_MISMATCH_PARAM_NAME))
                .ifPresent(prop -> this.setMaxAngleMismatch(Double.parseDouble(prop)));
        Optional.ofNullable(properties.get(MAX_RATIO_MISMATCH_PARAM_NAME))
                .ifPresent(prop -> this.setMaxRatioMismatch(Double.parseDouble(prop)));
        Optional.ofNullable(properties.get(MAX_SUSCEPTANCE_MISMATCH_PARAM_NAME))
                .ifPresent(prop -> this.setMaxSusceptanceMismatch(Double.parseDouble(prop)));
        Optional.ofNullable(properties.get(SLACK_BUS_P_MAX_MISMATCH_PARAM_NAME))
                .ifPresent(prop -> this.setSlackBusPMaxMismatch(Double.parseDouble(prop)));
        Optional.ofNullable(properties.get(VOLTAGE_PER_REACTIVE_POWER_CONTROL_PARAM_NAME))
                .ifPresent(prop -> this.setVoltagePerReactivePowerControl(Boolean.parseBoolean(prop)));
        Optional.ofNullable(properties.get(REACTIVE_POWER_REMOTE_CONTROL_PARAM_NAME))
                .ifPresent(prop -> this.setReactivePowerRemoteControl(Boolean.parseBoolean(prop)));
        Optional.ofNullable(properties.get(MAX_ITERATION_PARAM_NAME))
                .ifPresent(prop -> this.setMaxIteration(Integer.parseInt(prop)));
        Optional.ofNullable(properties.get(NEWTON_RAPHSON_CONV_EPS_PER_EQ_PARAM_NAME))
                .ifPresent(prop -> this.setNewtonRaphsonConvEpsPerEq(Double.parseDouble(prop)));
        Optional.ofNullable(properties.get(VOLTAGE_INIT_MODE_OVERRIDE_PARAM_NAME))
                .ifPresent(prop -> this.setVoltageInitModeOverride(VoltageInitModeOverride.valueOf(prop)));
        Optional.ofNullable(properties.get(TRANSFORMER_VOLTAGE_CONTROL_MODE_PARAM_NAME))
                .ifPresent(prop -> this.setTransformerVoltageControlMode(TransformerVoltageControlMode.valueOf(prop)));
        Optional.ofNullable(properties.get(SHUNT_VOLTAGE_CONTROL_MODE_PARAM_NAME))
                .ifPresent(prop -> this.setShuntVoltageControlMode(ShuntVoltageControlMode.valueOf(prop)));
        Optional.ofNullable(properties.get(MIN_PLAUSIBLE_TARGET_VOLTAGE_PARAM_NAME))
                .ifPresent(prop -> this.setMinPlausibleTargetVoltage(Double.parseDouble(prop)));
        Optional.ofNullable(properties.get(MAX_PLAUSIBLE_TARGET_VOLTAGE_PARAM_NAME))
                .ifPresent(prop -> this.setMaxPlausibleTargetVoltage(Double.parseDouble(prop)));
        Optional.ofNullable(properties.get(MIN_REALISTIC_VOLTAGE_PARAM_NAME))
                .ifPresent(prop -> this.setMinRealisticVoltage(Double.parseDouble(prop)));
        Optional.ofNullable(properties.get(MAX_REALISTIC_VOLTAGE_PARAM_NAME))
                .ifPresent(prop -> this.setMaxRealisticVoltage(Double.parseDouble(prop)));
        Optional.ofNullable(properties.get(REACTIVE_RANGE_CHECK_MODE_PARAM_NAME))
                .ifPresent(prop -> this.setReactiveRangeCheckMode(ReactiveRangeCheckMode.valueOf(prop)));
        Optional.ofNullable(properties.get(LOW_IMPEDANCE_THRESHOLD_PARAM_NAME))
                .ifPresent(prop -> this.setLowImpedanceThreshold(Double.parseDouble(prop)));
        Optional.ofNullable(properties.get(NETWORK_CACHE_ENABLED_PARAM_NAME))
                .ifPresent(prop -> this.setNetworkCacheEnabled(Boolean.parseBoolean(prop)));
        Optional.ofNullable(properties.get(SVC_VOLTAGE_MONITORING_PARAM_NAME))
                .ifPresent(prop -> this.setSvcVoltageMonitoring(Boolean.parseBoolean(prop)));
        Optional.ofNullable(properties.get(STATE_VECTOR_SCALING_MODE_PARAM_NAME))
                .ifPresent(prop -> this.setStateVectorScalingMode(StateVectorScalingMode.valueOf(prop)));
        Optional.ofNullable(properties.get(MAX_SLACK_BUS_COUNT_PARAM_NAME))
                .ifPresent(prop -> this.setMaxSlackBusCount(Integer.parseInt(prop)));
        Optional.ofNullable(properties.get(DEBUG_DIR_PARAM_NAME))
                .ifPresent(this::setDebugDir);
        Optional.ofNullable(properties.get(INCREMENTAL_TRANSFORMER_VOLTAGE_CONTROL_OUTER_LOOP_MAX_TAP_SHIFT_PARAM_NAME))
                .ifPresent(prop -> this.setIncrementalTransformerVoltageControlOuterLoopMaxTapShift(Integer.parseInt(prop)));
        Optional.ofNullable(properties.get(SECONDARY_VOLTAGE_CONTROL_PARAM_NAME))
                .ifPresent(prop -> this.setSecondaryVoltageControl(Boolean.parseBoolean(prop)));
        Optional.ofNullable(properties.get(REACTIVE_LIMITS_MAX_SWITCH_PQ_PV_PARAM_NAME))
                .ifPresent(prop -> this.setReactiveLimitsMaxPqPvSwitch(Integer.parseInt(prop)));
        Optional.ofNullable(properties.get(PHASE_SHIFTER_CONTROL_MODE_PARAM_NAME))
                .ifPresent(prop -> this.setPhaseShifterControlMode(PhaseShifterControlMode.valueOf(prop)));
        return this;
    }

    public Map<String, Object> toMap() {
        Map<String, Object> map = new LinkedHashMap<>(38);
        map.put(SLACK_BUS_SELECTION_MODE_PARAM_NAME, slackBusSelectionMode);
        map.put(SLACK_BUSES_IDS_PARAM_NAME, slackBusesIds);
        map.put(THROWS_EXCEPTION_IN_CASE_OF_SLACK_DISTRIBUTION_FAILURE_PARAM_NAME, throwsExceptionInCaseOfSlackDistributionFailure);
        map.put(VOLTAGE_REMOTE_CONTROL_PARAM_NAME, voltageRemoteControl);
        map.put(LOW_IMPEDANCE_BRANCH_MODE_PARAM_NAME, lowImpedanceBranchMode);
        map.put(LOAD_POWER_FACTOR_CONSTANT_PARAM_NAME, loadPowerFactorConstant);
        map.put(PLAUSIBLE_ACTIVE_POWER_LIMIT_PARAM_NAME, plausibleActivePowerLimit);
        map.put(NEWTONRAPHSON_STOPPING_CRITERIA_TYPE_PARAM_NAME, newtonRaphsonStoppingCriteriaType);
        map.put(SLACK_BUS_P_MAX_MISMATCH_PARAM_NAME, slackBusPMaxMismatch);
        map.put(MAX_ACTIVE_POWER_MISMATCH_PARAM_NAME, maxActivePowerMismatch);
        map.put(MAX_REACTIVE_POWER_MISMATCH_PARAM_NAME, maxReactivePowerMismatch);
        map.put(MAX_VOLTAGE_MISMATCH_PARAM_NAME, maxVoltageMismatch);
        map.put(MAX_ANGLE_MISMATCH_PARAM_NAME, maxAngleMismatch);
        map.put(MAX_RATIO_MISMATCH_PARAM_NAME, maxRatioMismatch);
        map.put(MAX_SUSCEPTANCE_MISMATCH_PARAM_NAME, maxSusceptanceMismatch);
        map.put(VOLTAGE_PER_REACTIVE_POWER_CONTROL_PARAM_NAME, voltagePerReactivePowerControl);
        map.put(REACTIVE_POWER_REMOTE_CONTROL_PARAM_NAME, reactivePowerRemoteControl);
        map.put(MAX_ITERATION_PARAM_NAME, maxIteration);
        map.put(NEWTON_RAPHSON_CONV_EPS_PER_EQ_PARAM_NAME, newtonRaphsonConvEpsPerEq);
        map.put(VOLTAGE_INIT_MODE_OVERRIDE_PARAM_NAME, voltageInitModeOverride);
        map.put(TRANSFORMER_VOLTAGE_CONTROL_MODE_PARAM_NAME, transformerVoltageControlMode);
        map.put(SHUNT_VOLTAGE_CONTROL_MODE_PARAM_NAME, shuntVoltageControlMode);
        map.put(MIN_PLAUSIBLE_TARGET_VOLTAGE_PARAM_NAME, minPlausibleTargetVoltage);
        map.put(MAX_PLAUSIBLE_TARGET_VOLTAGE_PARAM_NAME, maxPlausibleTargetVoltage);
        map.put(MIN_REALISTIC_VOLTAGE_PARAM_NAME, minRealisticVoltage);
        map.put(MAX_REALISTIC_VOLTAGE_PARAM_NAME, maxRealisticVoltage);
        map.put(REACTIVE_RANGE_CHECK_MODE_PARAM_NAME, reactiveRangeCheckMode);
        map.put(LOW_IMPEDANCE_THRESHOLD_PARAM_NAME, lowImpedanceThreshold);
        map.put(NETWORK_CACHE_ENABLED_PARAM_NAME, networkCacheEnabled);
        map.put(SVC_VOLTAGE_MONITORING_PARAM_NAME, svcVoltageMonitoring);
        map.put(STATE_VECTOR_SCALING_MODE_PARAM_NAME, stateVectorScalingMode);
        map.put(MAX_SLACK_BUS_COUNT_PARAM_NAME, maxSlackBusCount);
        map.put(DEBUG_DIR_PARAM_NAME, debugDir);
        map.put(INCREMENTAL_TRANSFORMER_VOLTAGE_CONTROL_OUTER_LOOP_MAX_TAP_SHIFT_PARAM_NAME, incrementalTransformerVoltageControlOuterLoopMaxTapShift);
        map.put(SECONDARY_VOLTAGE_CONTROL_PARAM_NAME, secondaryVoltageControl);
        map.put(REACTIVE_LIMITS_MAX_SWITCH_PQ_PV_PARAM_NAME, reactiveLimitsMaxPqPvSwitch);
        map.put(PHASE_SHIFTER_CONTROL_MODE_PARAM_NAME, phaseShifterControlMode);
        return map;
    }

    @Override
    public String toString() {
        return "OpenLoadFlowParameters(" + toMap().entrySet().stream().map(e -> e.getKey() + "=" + e.getValue()).collect(Collectors.joining(", ")) + ")";
    }

    public static OpenLoadFlowParameters get(LoadFlowParameters parameters) {
        OpenLoadFlowParameters parametersExt = parameters.getExtension(OpenLoadFlowParameters.class);
        if (parametersExt == null) {
            parametersExt = new OpenLoadFlowParameters();
        }
        return parametersExt;
    }

    private static OpenLoadFlowParameters create(LoadFlowParameters parameters, Supplier<OpenLoadFlowParameters> parametersExtSupplier) {
        Objects.requireNonNull(parameters);
        OpenLoadFlowParameters parametersExt = parametersExtSupplier.get();
        parameters.addExtension(OpenLoadFlowParameters.class, parametersExt);
        return parametersExt;
    }

    public static OpenLoadFlowParameters create(LoadFlowParameters parameters) {
        return create(parameters, OpenLoadFlowParameters::new);
    }

    public static OpenLoadFlowParameters load(LoadFlowParameters parameters) {
        return create(parameters, OpenLoadFlowParameters::load);
    }

<<<<<<< HEAD
=======
    public static void logDc(LoadFlowParameters parameters, OpenLoadFlowParameters parametersExt) {
        LOGGER.info("Direct current: {}", parameters.isDc());
        LOGGER.info("Slack bus selection mode: {}", parametersExt.getSlackBusSelectionMode());
        LOGGER.info("Use transformer ratio: {}", parameters.isDcUseTransformerRatio());
        LOGGER.info("Distributed slack: {}", parameters.isDistributedSlack());
        LOGGER.info("Balance type: {}", parameters.getBalanceType());
        LOGGER.info("Plausible active power limit: {}", parametersExt.getPlausibleActivePowerLimit());
        LOGGER.info("Connected component mode: {}", parameters.getConnectedComponentMode());
        LOGGER.info("DC power factor: {}", parameters.getDcPowerFactor());
        LOGGER.info("Debug directory: {}", parametersExt.getDebugDir());
    }

>>>>>>> 9fa91eb0
    /**
     * FIXME: To remove when migrating to next core release, when toMap method will be public.
     */
    private static Map<String, Object> toMapHack(LoadFlowParameters parameters) {
        try {
            Method toMap = LoadFlowParameters.class.getDeclaredMethod("toMap");
            toMap.setAccessible(true);
            return (Map<String, Object>) toMap.invoke(parameters);
        } catch (NoSuchMethodException | IllegalAccessException | InvocationTargetException ignored) {
            return Collections.emptyMap();
        }
    }

    public static void log(LoadFlowParameters parameters, OpenLoadFlowParameters parametersExt) {
        if (LOGGER.isInfoEnabled()) {
            AsciiTable at = new AsciiTable();
            at.addRule();
            at.addRow("Name", "Value");
            at.addRule();
            for (var e : toMapHack(parameters).entrySet()) {
                at.addRow(e.getKey(), e.getValue());
            }
            for (var e : parametersExt.toMap().entrySet()) {
                at.addRow(e.getKey(), Objects.toString(e.getValue(), ""));
            }
            at.addRule();
            at.getRenderer().setCWC(new CWC_LongestWord());
            at.setPaddingLeftRight(1, 1);
            LOGGER.info("Parameters:\n{}", at.render());
        }
    }

    static VoltageInitializer getVoltageInitializer(LoadFlowParameters parameters, LfNetworkParameters networkParameters, MatrixFactory matrixFactory) {
        switch (parameters.getVoltageInitMode()) {
            case UNIFORM_VALUES:
                return new UniformValueVoltageInitializer();
            case PREVIOUS_VALUES:
                return new PreviousValueVoltageInitializer();
            case DC_VALUES:
                return new DcValueVoltageInitializer(networkParameters, parameters.isDistributedSlack(), parameters.getBalanceType(), parameters.isDcUseTransformerRatio(), matrixFactory);
            default:
                throw new UnsupportedOperationException("Unsupported voltage init mode: " + parameters.getVoltageInitMode());
        }
    }

    static VoltageInitializer getExtendedVoltageInitializer(LoadFlowParameters parameters, OpenLoadFlowParameters parametersExt,
                                                            LfNetworkParameters networkParameters, MatrixFactory matrixFactory) {
        switch (parametersExt.getVoltageInitModeOverride()) {
            case NONE:
                return getVoltageInitializer(parameters, networkParameters, matrixFactory);

            case VOLTAGE_MAGNITUDE:
                return new VoltageMagnitudeInitializer(parameters.isTransformerVoltageControlOn(), matrixFactory, networkParameters.getLowImpedanceThreshold());

            case FULL_VOLTAGE:
                return new FullVoltageInitializer(new VoltageMagnitudeInitializer(parameters.isTransformerVoltageControlOn(), matrixFactory, networkParameters.getLowImpedanceThreshold()),
                        new DcValueVoltageInitializer(networkParameters,
                                                      parameters.isDistributedSlack(),
                                                      parameters.getBalanceType(),
                                                      parameters.isDcUseTransformerRatio(),
                                                      matrixFactory));

            default:
                throw new PowsyblException("Unknown voltage init mode override: " + parametersExt.getVoltageInitModeOverride());
        }
    }

    static LfNetworkParameters getNetworkParameters(LoadFlowParameters parameters, OpenLoadFlowParameters parametersExt,
                                                    SlackBusSelector slackBusSelector, GraphConnectivityFactory<LfBus, LfBranch> connectivityFactory,
                                                    boolean breakers) {
        return new LfNetworkParameters()
                .setSlackBusSelector(slackBusSelector)
                .setConnectivityFactory(connectivityFactory)
                .setGeneratorVoltageRemoteControl(parametersExt.hasVoltageRemoteControl())
                .setMinImpedance(parametersExt.getLowImpedanceBranchMode() == OpenLoadFlowParameters.LowImpedanceBranchMode.REPLACE_BY_MIN_IMPEDANCE_LINE)
                .setTwtSplitShuntAdmittance(parameters.isTwtSplitShuntAdmittance())
                .setBreakers(breakers)
                .setPlausibleActivePowerLimit(parametersExt.getPlausibleActivePowerLimit())
                .setComputeMainConnectedComponentOnly(parameters.getConnectedComponentMode() == LoadFlowParameters.ConnectedComponentMode.MAIN)
                .setCountriesToBalance(parameters.getCountriesToBalance())
                .setDistributedOnConformLoad(parameters.isDistributedSlack() && parameters.getBalanceType() == LoadFlowParameters.BalanceType.PROPORTIONAL_TO_CONFORM_LOAD)
                .setPhaseControl(parameters.isPhaseShifterRegulationOn())
                .setTransformerVoltageControl(parameters.isTransformerVoltageControlOn())
                .setVoltagePerReactivePowerControl(parametersExt.isVoltagePerReactivePowerControl())
                .setReactivePowerRemoteControl(parametersExt.hasReactivePowerRemoteControl())
                .setDc(parameters.isDc())
                .setShuntVoltageControl(parameters.isShuntCompensatorVoltageControlOn())
                .setReactiveLimits(parameters.isUseReactiveLimits())
                .setHvdcAcEmulation(parameters.isHvdcAcEmulation())
                .setMinPlausibleTargetVoltage(parametersExt.getMinPlausibleTargetVoltage())
                .setMaxPlausibleTargetVoltage(parametersExt.getMaxPlausibleTargetVoltage())
                .setReactiveRangeCheckMode(parametersExt.getReactiveRangeCheckMode())
                .setLowImpedanceThreshold(parametersExt.getLowImpedanceThreshold())
                .setSvcVoltageMonitoring(parametersExt.isSvcVoltageMonitoring())
                .setMaxSlackBusCount(parametersExt.getMaxSlackBusCount())
                .setDebugDir(parametersExt.getDebugDir())
                .setSecondaryVoltageControl(parametersExt.isSecondaryVoltageControl())
                .setCacheEnabled(parametersExt.isNetworkCacheEnabled());
    }

    public static AcLoadFlowParameters createAcParameters(Network network, LoadFlowParameters parameters, OpenLoadFlowParameters parametersExt,
                                                          MatrixFactory matrixFactory, GraphConnectivityFactory<LfBus, LfBranch> connectivityFactory) {
        return createAcParameters(network, parameters, parametersExt, matrixFactory, connectivityFactory, false, false);
    }

    public static AcLoadFlowParameters createAcParameters(Network network, LoadFlowParameters parameters, OpenLoadFlowParameters parametersExt,
                                                          MatrixFactory matrixFactory, GraphConnectivityFactory<LfBus, LfBranch> connectivityFactory,
                                                          boolean breakers, boolean forceA1Var) {
        AcLoadFlowParameters acParameters = createAcParameters(parameters, parametersExt, matrixFactory, connectivityFactory, breakers, forceA1Var);
        if (parameters.isReadSlackBus()) {
            acParameters.getNetworkParameters().setSlackBusSelector(new NetworkSlackBusSelector(network, acParameters.getNetworkParameters().getSlackBusSelector()));
        }
        return acParameters;
    }

    private static NewtonRaphsonStoppingCriteria createNewtonRaphsonStoppingCriteria(OpenLoadFlowParameters parametersExt) {
        switch (parametersExt.getNewtonRaphsonStoppingCriteriaType()) {
            case UNIFORM_CRITERIA:
                return new DefaultNewtonRaphsonStoppingCriteria(parametersExt.getNewtonRaphsonConvEpsPerEq());
            case PER_EQUATION_TYPE_CRITERIA:
                return new PerEquationTypeStoppingCriteria(parametersExt.getMaxActivePowerMismatch(),
                        parametersExt.getMaxReactivePowerMismatch(), parametersExt.getMaxVoltageMismatch(),
                        parametersExt.getMaxAngleMismatch(), parametersExt.getMaxRatioMismatch(),
                        parametersExt.getMaxSusceptanceMismatch());
            default:
                throw new PowsyblException("Unknown Newton Raphson stopping criteria type: " + parametersExt.getNewtonRaphsonStoppingCriteriaType());
        }
    }

    public static AcLoadFlowParameters createAcParameters(LoadFlowParameters parameters, OpenLoadFlowParameters parametersExt,
                                                          MatrixFactory matrixFactory, GraphConnectivityFactory<LfBus, LfBranch> connectivityFactory,
                                                          boolean breakers, boolean forceA1Var) {
        SlackBusSelector slackBusSelector = SlackBusSelector.fromMode(parametersExt.getSlackBusSelectionMode(), parametersExt.getSlackBusesIds(), parametersExt.getPlausibleActivePowerLimit());

        var networkParameters = getNetworkParameters(parameters, parametersExt, slackBusSelector, connectivityFactory, breakers);

        var equationSystemCreationParameters = new AcEquationSystemCreationParameters(forceA1Var);

        VoltageInitializer voltageInitializer = getExtendedVoltageInitializer(parameters, parametersExt, networkParameters, matrixFactory);

        var newtonRaphsonParameters = new NewtonRaphsonParameters()
                .setStoppingCriteria(createNewtonRaphsonStoppingCriteria(parametersExt))
                .setMaxIteration(parametersExt.getMaxIteration())
                .setMinRealisticVoltage(parametersExt.getMinRealisticVoltage())
                .setMaxRealisticVoltage(parametersExt.getMaxRealisticVoltage())
                .setStateVectorScalingMode(parametersExt.getStateVectorScalingMode());

        OuterLoopConfig outerLoopConfig = OuterLoopConfig.findOuterLoopConfig(new DefaultOuterLoopConfig());
        List<OuterLoop> outerLoops = outerLoopConfig.configure(parameters, parametersExt);

        return new AcLoadFlowParameters(networkParameters,
                                        equationSystemCreationParameters,
                                        newtonRaphsonParameters,
                                        outerLoops,
                                        matrixFactory,
                                        voltageInitializer);
    }

    public static DcLoadFlowParameters createDcParameters(Network network, LoadFlowParameters parameters, OpenLoadFlowParameters parametersExt,
                                                          MatrixFactory matrixFactory, GraphConnectivityFactory<LfBus, LfBranch> connectivityFactory,
                                                          boolean forcePhaseControlOffAndAddAngle1Var) {
        var dcParameters = createDcParameters(parameters, parametersExt, matrixFactory, connectivityFactory, forcePhaseControlOffAndAddAngle1Var);
        if (parameters.isReadSlackBus()) {
            dcParameters.getNetworkParameters().setSlackBusSelector(new NetworkSlackBusSelector(network, dcParameters.getNetworkParameters().getSlackBusSelector()));
        }
        return dcParameters;
    }

    public static DcLoadFlowParameters createDcParameters(LoadFlowParameters parameters, OpenLoadFlowParameters parametersExt,
                                                          MatrixFactory matrixFactory, GraphConnectivityFactory<LfBus, LfBranch> connectivityFactory,
                                                          boolean forcePhaseControlOffAndAddAngle1Var) {
        SlackBusSelector slackBusSelector = SlackBusSelector.fromMode(parametersExt.getSlackBusSelectionMode(), parametersExt.getSlackBusesIds(), parametersExt.getPlausibleActivePowerLimit());

        var networkParameters = new LfNetworkParameters()
                .setSlackBusSelector(slackBusSelector)
                .setConnectivityFactory(connectivityFactory)
                .setGeneratorVoltageRemoteControl(false)
                .setMinImpedance(parametersExt.getLowImpedanceBranchMode() == OpenLoadFlowParameters.LowImpedanceBranchMode.REPLACE_BY_MIN_IMPEDANCE_LINE)
                .setTwtSplitShuntAdmittance(false)
                .setBreakers(false)
                .setPlausibleActivePowerLimit(parametersExt.getPlausibleActivePowerLimit())
                .setComputeMainConnectedComponentOnly(parameters.getConnectedComponentMode() == LoadFlowParameters.ConnectedComponentMode.MAIN)
                .setCountriesToBalance(parameters.getCountriesToBalance())
                .setDistributedOnConformLoad(parameters.isDistributedSlack() && parameters.getBalanceType() == LoadFlowParameters.BalanceType.PROPORTIONAL_TO_CONFORM_LOAD)
                .setPhaseControl(false)
                .setTransformerVoltageControl(false)
                .setVoltagePerReactivePowerControl(false)
                .setReactivePowerRemoteControl(false)
                .setDc(true)
                .setShuntVoltageControl(false)
                .setReactiveLimits(false)
                .setHvdcAcEmulation(false) // FIXME
                .setMinPlausibleTargetVoltage(parametersExt.getMinPlausibleTargetVoltage())
                .setMaxPlausibleTargetVoltage(parametersExt.getMaxPlausibleTargetVoltage())
                .setReactiveRangeCheckMode(ReactiveRangeCheckMode.MAX) // not useful for DC.
                .setLowImpedanceThreshold(parametersExt.getLowImpedanceThreshold())
                .setSvcVoltageMonitoring(false)
                .setMaxSlackBusCount(1);

        var equationSystemCreationParameters = new DcEquationSystemCreationParameters(true,
                                                                                      forcePhaseControlOffAndAddAngle1Var,
                                                                                      parameters.isDcUseTransformerRatio());

        return new DcLoadFlowParameters(networkParameters,
                                        equationSystemCreationParameters,
                                        matrixFactory,
                                        parameters.isDistributedSlack(),
                                        parameters.getBalanceType(),
                                        true);
    }

    public static boolean equals(LoadFlowParameters parameters1, LoadFlowParameters parameters2) {
        Objects.requireNonNull(parameters1);
        Objects.requireNonNull(parameters2);
        boolean equals = parameters1.getVoltageInitMode() == parameters2.getVoltageInitMode() &&
                parameters1.isTransformerVoltageControlOn() == parameters2.isTransformerVoltageControlOn() &&
                parameters1.isUseReactiveLimits() == parameters2.isUseReactiveLimits() &&
                parameters1.isPhaseShifterRegulationOn() == parameters2.isPhaseShifterRegulationOn() &&
                parameters1.isTwtSplitShuntAdmittance() == parameters2.isTwtSplitShuntAdmittance() &&
                parameters1.isShuntCompensatorVoltageControlOn() == parameters2.isShuntCompensatorVoltageControlOn() &&
                parameters1.isReadSlackBus() == parameters2.isReadSlackBus() &&
                parameters1.isWriteSlackBus() == parameters2.isWriteSlackBus() &&
                parameters1.isDc() == parameters2.isDc() &&
                parameters1.isDistributedSlack() == parameters2.isDistributedSlack() &&
                parameters1.getBalanceType() == parameters2.getBalanceType() &&
                parameters1.isDcUseTransformerRatio() == parameters2.isDcUseTransformerRatio() &&
                parameters1.getCountriesToBalance().equals(parameters2.getCountriesToBalance()) &&
                parameters1.getConnectedComponentMode() == parameters2.getConnectedComponentMode() &&
                parameters1.isHvdcAcEmulation() == parameters2.isHvdcAcEmulation() &&
                parameters1.getDcPowerFactor() == parameters2.getDcPowerFactor();
        if (!equals) {
            return false;
        }

        OpenLoadFlowParameters extension1 = parameters1.getExtension(OpenLoadFlowParameters.class);
        OpenLoadFlowParameters extension2 = parameters2.getExtension(OpenLoadFlowParameters.class);
        if (extension1 == null && extension2 == null) {
            return true;
        }
        if (extension1 == null) {
            return false;
        }
        if (extension2 == null) {
            return false;
        }

        return extension1.getSlackBusSelectionMode() == extension2.getSlackBusSelectionMode() &&
                extension1.getSlackBusesIds().equals(extension2.getSlackBusesIds()) &&
                extension1.isThrowsExceptionInCaseOfSlackDistributionFailure() == extension2.isThrowsExceptionInCaseOfSlackDistributionFailure() &&
                extension1.hasVoltageRemoteControl() == extension2.hasVoltageRemoteControl() &&
                extension1.getLowImpedanceBranchMode() == extension2.getLowImpedanceBranchMode() &&
                extension1.isLoadPowerFactorConstant() == extension2.isLoadPowerFactorConstant() &&
                extension1.getPlausibleActivePowerLimit() == extension2.getPlausibleActivePowerLimit() &&
                extension1.getSlackBusPMaxMismatch() == extension2.getSlackBusPMaxMismatch() &&
                extension1.isVoltagePerReactivePowerControl() == extension2.isVoltagePerReactivePowerControl() &&
                extension1.hasReactivePowerRemoteControl() == extension2.hasReactivePowerRemoteControl() &&
                extension1.getMaxIteration() == extension2.getMaxIteration() &&
                extension1.getNewtonRaphsonConvEpsPerEq() == extension2.getNewtonRaphsonConvEpsPerEq() &&
                extension1.getVoltageInitModeOverride() == extension2.getVoltageInitModeOverride() &&
                extension1.getTransformerVoltageControlMode() == extension2.getTransformerVoltageControlMode() &&
                extension1.getShuntVoltageControlMode() == extension2.getShuntVoltageControlMode() &&
                extension1.getMinPlausibleTargetVoltage() == extension2.getMinPlausibleTargetVoltage() &&
                extension1.getMaxPlausibleTargetVoltage() == extension2.getMaxPlausibleTargetVoltage() &&
                extension1.getMinRealisticVoltage() == extension2.getMinRealisticVoltage() &&
                extension1.getMaxRealisticVoltage() == extension2.getMaxRealisticVoltage() &&
                extension1.getReactiveRangeCheckMode() == extension2.getReactiveRangeCheckMode() &&
                extension1.getLowImpedanceThreshold() == extension2.getLowImpedanceThreshold() &&
                extension1.isNetworkCacheEnabled() == extension2.isNetworkCacheEnabled() &&
                extension1.isSvcVoltageMonitoring() == extension2.isSvcVoltageMonitoring() &&
                extension1.getStateVectorScalingMode() == extension2.getStateVectorScalingMode() &&
                extension1.getMaxSlackBusCount() == extension2.getMaxSlackBusCount() &&
                Objects.equals(extension1.getDebugDir(), extension2.getDebugDir()) &&
                extension1.getIncrementalTransformerVoltageControlOuterLoopMaxTapShift() == extension2.getIncrementalTransformerVoltageControlOuterLoopMaxTapShift() &&
                extension1.isSecondaryVoltageControl() == extension2.isSecondaryVoltageControl() &&
                extension1.getReactiveLimitsMaxPqPvSwitch() == extension2.getReactiveLimitsMaxPqPvSwitch() &&
                extension1.getPhaseShifterControlMode() == extension2.getPhaseShifterControlMode();
    }

    public static LoadFlowParameters clone(LoadFlowParameters parameters) {
        Objects.requireNonNull(parameters);
        LoadFlowParameters parameters2 = new LoadFlowParameters()
                .setVoltageInitMode(parameters.getVoltageInitMode())
                .setTransformerVoltageControlOn(parameters.isTransformerVoltageControlOn())
                .setUseReactiveLimits(parameters.isUseReactiveLimits())
                .setPhaseShifterRegulationOn(parameters.isPhaseShifterRegulationOn())
                .setTwtSplitShuntAdmittance(parameters.isTwtSplitShuntAdmittance())
                .setShuntCompensatorVoltageControlOn(parameters.isShuntCompensatorVoltageControlOn())
                .setReadSlackBus(parameters.isReadSlackBus())
                .setWriteSlackBus(parameters.isWriteSlackBus())
                .setDc(parameters.isDc())
                .setDistributedSlack(parameters.isDistributedSlack())
                .setBalanceType(parameters.getBalanceType())
                .setDcUseTransformerRatio(parameters.isDcUseTransformerRatio())
                .setCountriesToBalance(new HashSet<>(parameters.getCountriesToBalance()))
                .setConnectedComponentMode(parameters.getConnectedComponentMode())
                .setHvdcAcEmulation(parameters.isHvdcAcEmulation())
                .setDcPowerFactor(parameters.getDcPowerFactor());

        OpenLoadFlowParameters extension = parameters.getExtension(OpenLoadFlowParameters.class);
        if (extension != null) {
            OpenLoadFlowParameters extension2 = new OpenLoadFlowParameters()
                    .setSlackBusSelectionMode(extension.getSlackBusSelectionMode())
                    .setSlackBusesIds(new ArrayList<>(extension.getSlackBusesIds()))
                    .setThrowsExceptionInCaseOfSlackDistributionFailure(extension.isThrowsExceptionInCaseOfSlackDistributionFailure())
                    .setVoltageRemoteControl(extension.hasVoltageRemoteControl())
                    .setLowImpedanceBranchMode(extension.getLowImpedanceBranchMode())
                    .setLoadPowerFactorConstant(extension.isLoadPowerFactorConstant())
                    .setPlausibleActivePowerLimit(extension.getPlausibleActivePowerLimit())
                    .setSlackBusPMaxMismatch(extension.getSlackBusPMaxMismatch())
                    .setVoltagePerReactivePowerControl(extension.isVoltagePerReactivePowerControl())
                    .setReactivePowerRemoteControl(extension.hasReactivePowerRemoteControl())
                    .setMaxIteration(extension.getMaxIteration())
                    .setNewtonRaphsonConvEpsPerEq(extension.getNewtonRaphsonConvEpsPerEq())
                    .setVoltageInitModeOverride(extension.getVoltageInitModeOverride())
                    .setTransformerVoltageControlMode(extension.getTransformerVoltageControlMode())
                    .setShuntVoltageControlMode(extension.getShuntVoltageControlMode())
                    .setMinPlausibleTargetVoltage(extension.getMinPlausibleTargetVoltage())
                    .setMaxPlausibleTargetVoltage(extension.getMaxPlausibleTargetVoltage())
                    .setMinRealisticVoltage(extension.getMinRealisticVoltage())
                    .setMaxRealisticVoltage(extension.getMaxRealisticVoltage())
                    .setReactiveRangeCheckMode(extension.getReactiveRangeCheckMode())
                    .setLowImpedanceThreshold(extension.getLowImpedanceThreshold())
                    .setNetworkCacheEnabled(extension.isNetworkCacheEnabled())
                    .setSvcVoltageMonitoring(extension.isSvcVoltageMonitoring())
                    .setStateVectorScalingMode(extension.getStateVectorScalingMode())
                    .setMaxSlackBusCount(extension.getMaxSlackBusCount())
                    .setDebugDir(extension.getDebugDir())
                    .setIncrementalTransformerVoltageControlOuterLoopMaxTapShift(extension.getIncrementalTransformerVoltageControlOuterLoopMaxTapShift())
                    .setSecondaryVoltageControl(extension.isSecondaryVoltageControl())
                    .setReactiveLimitsMaxPqPvSwitch(extension.getReactiveLimitsMaxPqPvSwitch())
                    .setPhaseShifterControlMode(extension.getPhaseShifterControlMode());
            if (extension2 != null) {
                parameters2.addExtension(OpenLoadFlowParameters.class, extension2);
            }
        }

        return parameters2;
    }
}
<|MERGE_RESOLUTION|>--- conflicted
+++ resolved
@@ -895,21 +895,6 @@
         return create(parameters, OpenLoadFlowParameters::load);
     }
 
-<<<<<<< HEAD
-=======
-    public static void logDc(LoadFlowParameters parameters, OpenLoadFlowParameters parametersExt) {
-        LOGGER.info("Direct current: {}", parameters.isDc());
-        LOGGER.info("Slack bus selection mode: {}", parametersExt.getSlackBusSelectionMode());
-        LOGGER.info("Use transformer ratio: {}", parameters.isDcUseTransformerRatio());
-        LOGGER.info("Distributed slack: {}", parameters.isDistributedSlack());
-        LOGGER.info("Balance type: {}", parameters.getBalanceType());
-        LOGGER.info("Plausible active power limit: {}", parametersExt.getPlausibleActivePowerLimit());
-        LOGGER.info("Connected component mode: {}", parameters.getConnectedComponentMode());
-        LOGGER.info("DC power factor: {}", parameters.getDcPowerFactor());
-        LOGGER.info("Debug directory: {}", parametersExt.getDebugDir());
-    }
-
->>>>>>> 9fa91eb0
     /**
      * FIXME: To remove when migrating to next core release, when toMap method will be public.
      */
