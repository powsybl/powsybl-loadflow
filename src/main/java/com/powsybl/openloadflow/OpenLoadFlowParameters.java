--- conflicted
+++ resolved
@@ -130,11 +130,9 @@
 
     public static final String DEBUG_DIR_PARAM_NAME = "debugDir";
 
-<<<<<<< HEAD
+    public static final String INCREMENTAL_TRANSFORMER_VOLTAGE_CONTROL_OUTER_LOOP_MAX_TAP_SHIFT_PARAM_NAME = "incrementalTransformerVoltageControlOuterLoopMaxTapShift";
+
     public static final String SECONDARY_VOLTAGE_CONTROL_PARAM_NAME = "secondaryVoltageControl";
-=======
-    public static final String INCREMENTAL_TRANSFORMER_VOLTAGE_CONTROL_OUTER_LOOP_MAX_TAP_SHIFT_PARAM_NAME = "incrementalTransformerVoltageControlOuterLoopMaxTapShift";
->>>>>>> 85795808
 
     private static <E extends Enum<E>> List<Object> getEnumPossibleValues(Class<E> enumClass) {
         return EnumSet.allOf(enumClass).stream().map(Enum::name).collect(Collectors.toList());
@@ -168,11 +166,8 @@
         new Parameter(STATE_VECTOR_SCALING_MODE_NAME, ParameterType.STRING, "State vector scaling mode", NewtonRaphsonParameters.DEFAULT_STATE_VECTOR_SCALING_MODE.name(), getEnumPossibleValues(StateVectorScalingMode.class)),
         new Parameter(MAX_SLACK_BUS_COUNT_NAME, ParameterType.INTEGER, "Maximum slack buses count", LfNetworkParameters.DEFAULT_MAX_SLACK_BUS_COUNT),
         new Parameter(DEBUG_DIR_PARAM_NAME, ParameterType.STRING, "Directory to dump debug files", LfNetworkParameters.DEBUG_DIR_DEFAULT_VALUE, Collections.emptyList(), ParameterScope.TECHNICAL),
-<<<<<<< HEAD
+        new Parameter(INCREMENTAL_TRANSFORMER_VOLTAGE_CONTROL_OUTER_LOOP_MAX_TAP_SHIFT_PARAM_NAME, ParameterType.INTEGER, "Incremental transformer voltage control maximum tap shift per outer loop", IncrementalTransformerVoltageControlOuterLoop.DEFAULT_MAX_TAP_SHIFT),
         new Parameter(SECONDARY_VOLTAGE_CONTROL_PARAM_NAME, ParameterType.BOOLEAN, "Secondary voltage control simulation", LfNetworkParameters.SECONDARY_VOLTAGE_CONTROL_DEFAULT_VALUE)
-=======
-        new Parameter(INCREMENTAL_TRANSFORMER_VOLTAGE_CONTROL_OUTER_LOOP_MAX_TAP_SHIFT_PARAM_NAME, ParameterType.INTEGER, "Incremental transformer voltage control maximum tap shift per outer loop", IncrementalTransformerVoltageControlOuterLoop.DEFAULT_MAX_TAP_SHIFT)
->>>>>>> 85795808
     );
 
     public enum VoltageInitModeOverride {
@@ -257,11 +252,9 @@
 
     private String debugDir = LfNetworkParameters.DEBUG_DIR_DEFAULT_VALUE;
 
-<<<<<<< HEAD
+    private int incrementalTransformerVoltageControlOuterLoopMaxTapShift = IncrementalTransformerVoltageControlOuterLoop.DEFAULT_MAX_TAP_SHIFT;
+
     private boolean secondaryVoltageControl = LfNetworkParameters.SECONDARY_VOLTAGE_CONTROL_DEFAULT_VALUE;
-=======
-    private int incrementalTransformerVoltageControlOuterLoopMaxTapShift = IncrementalTransformerVoltageControlOuterLoop.DEFAULT_MAX_TAP_SHIFT;
->>>>>>> 85795808
 
     @Override
     public String getName() {
@@ -581,11 +574,8 @@
                 .setStateVectorScalingMode(config.getEnumProperty(STATE_VECTOR_SCALING_MODE_NAME, StateVectorScalingMode.class, NewtonRaphsonParameters.DEFAULT_STATE_VECTOR_SCALING_MODE))
                 .setMaxSlackBusCount(config.getIntProperty(MAX_SLACK_BUS_COUNT_NAME, LfNetworkParameters.DEFAULT_MAX_SLACK_BUS_COUNT))
                 .setDebugDir(config.getStringProperty(DEBUG_DIR_PARAM_NAME, LfNetworkParameters.DEBUG_DIR_DEFAULT_VALUE))
-<<<<<<< HEAD
+                .setIncrementalTransformerVoltageControlOuterLoopMaxTapShift(config.getIntProperty(INCREMENTAL_TRANSFORMER_VOLTAGE_CONTROL_OUTER_LOOP_MAX_TAP_SHIFT_PARAM_NAME, IncrementalTransformerVoltageControlOuterLoop.DEFAULT_MAX_TAP_SHIFT))
                 .setSecondaryVoltageControl(config.getBooleanProperty(SECONDARY_VOLTAGE_CONTROL_PARAM_NAME, LfNetworkParameters.SECONDARY_VOLTAGE_CONTROL_DEFAULT_VALUE)));
-=======
-                .setIncrementalTransformerVoltageControlOuterLoopMaxTapShift(config.getIntProperty(INCREMENTAL_TRANSFORMER_VOLTAGE_CONTROL_OUTER_LOOP_MAX_TAP_SHIFT_PARAM_NAME, IncrementalTransformerVoltageControlOuterLoop.DEFAULT_MAX_TAP_SHIFT)));
->>>>>>> 85795808
         return parameters;
     }
 
@@ -648,13 +638,10 @@
                 .ifPresent(prop -> this.setMaxSlackBusCount(Integer.parseInt(prop)));
         Optional.ofNullable(properties.get(DEBUG_DIR_PARAM_NAME))
                 .ifPresent(this::setDebugDir);
-<<<<<<< HEAD
+        Optional.ofNullable(properties.get(INCREMENTAL_TRANSFORMER_VOLTAGE_CONTROL_OUTER_LOOP_MAX_TAP_SHIFT_PARAM_NAME))
+                .ifPresent(prop -> this.setIncrementalTransformerVoltageControlOuterLoopMaxTapShift(Integer.parseInt(prop)));
         Optional.ofNullable(properties.get(SECONDARY_VOLTAGE_CONTROL_PARAM_NAME))
                 .ifPresent(prop -> this.setSecondaryVoltageControl(Boolean.parseBoolean(prop)));
-=======
-        Optional.ofNullable(properties.get(INCREMENTAL_TRANSFORMER_VOLTAGE_CONTROL_OUTER_LOOP_MAX_TAP_SHIFT_PARAM_NAME))
-                .ifPresent(prop -> this.setIncrementalTransformerVoltageControlOuterLoopMaxTapShift(Integer.parseInt(prop)));
->>>>>>> 85795808
         return this;
     }
 
@@ -688,11 +675,8 @@
                 ", stateVectorScalingMode=" + stateVectorScalingMode +
                 ", maxSlackBusCount=" + maxSlackBusCount +
                 ", debugDir=" + debugDir +
-<<<<<<< HEAD
+                ", incrementalTransformerVoltageControlOuterLoopMaxTapShift=" + incrementalTransformerVoltageControlOuterLoopMaxTapShift +
                 ", secondaryVoltageControl=" + secondaryVoltageControl +
-=======
-                ", incrementalTransformerVoltageControlOuterLoopMaxTapShift=" + incrementalTransformerVoltageControlOuterLoopMaxTapShift +
->>>>>>> 85795808
                 ')';
     }
 
@@ -764,11 +748,8 @@
         LOGGER.info("State vector scaling mode: {}", parametersExt.getStateVectorScalingMode());
         LOGGER.info("Max slack bus count: {}", parametersExt.getMaxSlackBusCount());
         LOGGER.info("Debug directory: {}", parametersExt.getDebugDir());
-<<<<<<< HEAD
+        LOGGER.info("Incremental transformer voltage control outer loop max tap shift: {}", parametersExt.getIncrementalTransformerVoltageControlOuterLoopMaxTapShift());
         LOGGER.info("Secondary voltage control: {}", parametersExt.isSecondaryVoltageControl());
-=======
-        LOGGER.info("Incremental transformer voltage control outer loop max tap shift: {}", parametersExt.getIncrementalTransformerVoltageControlOuterLoopMaxTapShift());
->>>>>>> 85795808
     }
 
     static VoltageInitializer getVoltageInitializer(LoadFlowParameters parameters, LfNetworkParameters networkParameters, MatrixFactory matrixFactory) {
@@ -996,11 +977,8 @@
                 extension1.getStateVectorScalingMode() == extension2.getStateVectorScalingMode() &&
                 extension1.getMaxSlackBusCount() == extension2.getMaxSlackBusCount() &&
                 Objects.equals(extension1.getDebugDir(), extension2.getDebugDir()) &&
-<<<<<<< HEAD
+                extension1.getIncrementalTransformerVoltageControlOuterLoopMaxTapShift() == extension2.getIncrementalTransformerVoltageControlOuterLoopMaxTapShift() &&
                 extension1.isSecondaryVoltageControl() == extension2.isSecondaryVoltageControl();
-=======
-                extension1.getIncrementalTransformerVoltageControlOuterLoopMaxTapShift() == extension2.getIncrementalTransformerVoltageControlOuterLoopMaxTapShift();
->>>>>>> 85795808
     }
 
     public static LoadFlowParameters clone(LoadFlowParameters parameters) {
@@ -1051,11 +1029,8 @@
                     .setStateVectorScalingMode(extension.getStateVectorScalingMode())
                     .setMaxSlackBusCount(extension.getMaxSlackBusCount())
                     .setDebugDir(extension.getDebugDir())
-<<<<<<< HEAD
+                    .setIncrementalTransformerVoltageControlOuterLoopMaxTapShift(extension.getIncrementalTransformerVoltageControlOuterLoopMaxTapShift())
                     .setSecondaryVoltageControl(extension.isSecondaryVoltageControl());
-=======
-                    .setIncrementalTransformerVoltageControlOuterLoopMaxTapShift(extension.getIncrementalTransformerVoltageControlOuterLoopMaxTapShift());
->>>>>>> 85795808
             if (extension2 != null) {
                 parameters2.addExtension(OpenLoadFlowParameters.class, extension2);
             }
