/**
 * Copyright (c) 2019, RTE (http://www.rte-france.com)
 * This Source Code Form is subject to the terms of the Mozilla Public
 * License, v. 2.0. If a copy of the MPL was not distributed with this
 * file, You can obtain one at http://mozilla.org/MPL/2.0/.
 */
package com.powsybl.openloadflow;

import com.powsybl.commons.PowsyblException;
import com.powsybl.commons.config.PlatformConfig;
import com.powsybl.commons.extensions.AbstractExtension;
import com.powsybl.commons.parameters.Parameter;
import com.powsybl.commons.parameters.ParameterScope;
import com.powsybl.commons.parameters.ParameterType;
import com.powsybl.iidm.network.Network;
import com.powsybl.loadflow.LoadFlowParameters;
import com.powsybl.math.matrix.MatrixFactory;
import com.powsybl.openloadflow.ac.outerloop.IncrementalTransformerVoltageControlOuterLoop;
import com.powsybl.openloadflow.ac.outerloop.ReactiveLimitsOuterLoop;
import com.powsybl.openloadflow.ac.VoltageMagnitudeInitializer;
import com.powsybl.openloadflow.ac.equations.AcEquationSystemCreationParameters;
import com.powsybl.openloadflow.ac.nr.*;
import com.powsybl.openloadflow.ac.AcLoadFlowParameters;
import com.powsybl.openloadflow.ac.OuterLoop;
import com.powsybl.openloadflow.dc.DcLoadFlowParameters;
import com.powsybl.openloadflow.dc.DcValueVoltageInitializer;
import com.powsybl.openloadflow.dc.equations.DcEquationSystemCreationParameters;
import com.powsybl.openloadflow.graph.GraphConnectivityFactory;
import com.powsybl.openloadflow.network.*;
import com.powsybl.openloadflow.network.util.PreviousValueVoltageInitializer;
import com.powsybl.openloadflow.network.util.UniformValueVoltageInitializer;
import com.powsybl.openloadflow.network.util.VoltageInitializer;
import org.slf4j.Logger;
import org.slf4j.LoggerFactory;

import java.util.*;
import java.util.function.Supplier;
import java.util.stream.Collectors;

/**
 * @author Geoffroy Jamgotchian <geoffroy.jamgotchian at rte-france.com>
 */
public class OpenLoadFlowParameters extends AbstractExtension<LoadFlowParameters> {

    private static final Logger LOGGER = LoggerFactory.getLogger(OpenLoadFlowParameters.class);

    public static final SlackBusSelectionMode SLACK_BUS_SELECTION_MODE_DEFAULT_VALUE = SlackBusSelectionMode.MOST_MESHED;

    public static final LowImpedanceBranchMode LOW_IMPEDANCE_BRANCH_MODE_DEFAULT_VALUE = LowImpedanceBranchMode.REPLACE_BY_ZERO_IMPEDANCE_LINE;

    public static final boolean THROWS_EXCEPTION_IN_CASE_OF_SLACK_DISTRIBUTION_FAILURE_DEFAULT_VALUE = false;

    public static final boolean VOLTAGE_REMOTE_CONTROL_DEFAULT_VALUE = true;

    public static final boolean REACTIVE_POWER_REMOTE_CONTROL_DEFAULT_VALUE = false;

    public static final boolean LOAD_POWER_FACTOR_CONSTANT_DEFAULT_VALUE = false;

    /**
     * Slack bus maximum active power mismatch in MW: 1 Mw => 10^-2 in p.u
     */
    public static final double SLACK_BUS_P_MAX_MISMATCH_DEFAULT_VALUE = 1.0;

    public static final NewtonRaphsonStoppingCriteriaType NEWTONRAPHSON_STOPPING_CRITERIA_TYPE_DEFAULT_VALUE = NewtonRaphsonStoppingCriteriaType.UNIFORM_CRITERIA;

    /** Default value of the maximum active power mismatch in MW **/
    public static final double MAX_ACTIVE_POWER_MISMATCH_DEFAULT_VALUE = 1e-2;

    /** Default value of the maximum reactive power mismatch in Mvar **/
    public static final double MAX_REACTIVE_POWER_MISMATCH_DEFAULT_VALUE = 1e-2;

    /** Default value of the maximum voltage mismatch in pu **/
    public static final double MAX_VOLTAGE_MISMATCH_DEFAULT_VALUE = 1e-4;

    public static final double MAX_ANGLE_MISMATCH_DEFAULT_VALUE = 1e-5;

    public static final double MAX_RATIO_MISMATCH_DEFAULT_VALUE = 1e-5;

    public static final double MAX_SUSCEPTANCE_MISMATCH_DEFAULT_VALUE = 1e-4;

    public static final boolean VOLTAGE_PER_REACTIVE_POWER_CONTROL_DEFAULT_VALUE = false;

    public static final double DC_POWER_FACTOR_DEFAULT_VALUE = 1.0;

    public static final boolean SVC_VOLTAGE_MONITORING_DEFAULT_VALUE = true;

    public static final VoltageInitModeOverride VOLTAGE_INIT_MODE_OVERRIDE_DEFAULT_VALUE = VoltageInitModeOverride.NONE;

    public static final TransformerVoltageControlMode TRANSFORMER_VOLTAGE_CONTROL_MODE_DEFAULT_VALUE = TransformerVoltageControlMode.WITH_GENERATOR_VOLTAGE_CONTROL;

    public static final ShuntVoltageControlMode SHUNT_VOLTAGE_CONTROL_MODE_DEFAULT_VALUE = ShuntVoltageControlMode.WITH_GENERATOR_VOLTAGE_CONTROL;

    public static final PhaseShifterControlMode PHASE_SHIFTER_CONTROL_MODE_DEFAULT_VALUE = PhaseShifterControlMode.CONTINUOUS_WITH_DISCRETISATION;

    public static final String SLACK_BUS_SELECTION_MODE_PARAM_NAME = "slackBusSelectionMode";

    public static final String SLACK_BUSES_IDS_PARAM_NAME = "slackBusesIds";

    public static final String THROWS_EXCEPTION_IN_CASE_OF_SLACK_DISTRIBUTION_FAILURE_PARAM_NAME = "throwsExceptionInCaseOfSlackDistributionFailure";

    public static final String VOLTAGE_REMOTE_CONTROL_PARAM_NAME = "voltageRemoteControl";

    public static final String REACTIVE_POWER_REMOTE_CONTROL_PARAM_NAME = "reactivePowerRemoteControl";

    public static final String LOW_IMPEDANCE_BRANCH_MODE_PARAM_NAME = "lowImpedanceBranchMode";

    public static final String LOAD_POWER_FACTOR_CONSTANT_PARAM_NAME = "loadPowerFactorConstant";

    public static final String PLAUSIBLE_ACTIVE_POWER_LIMIT_PARAM_NAME = "plausibleActivePowerLimit";

    public static final String NEWTONRAPHSON_STOPPING_CRITERIA_TYPE_PARAM_NAME = "newtonRaphsonStoppingCriteriaType";

    public static final String MAX_ACTIVE_POWER_MISMATCH_PARAM_NAME = "maxActivePowerMismatch";

    public static final String MAX_REACTIVE_POWER_MISMATCH_PARAM_NAME = "maxReactivePowerMismatch";

    public static final String MAX_VOLTAGE_MISMATCH_PARAM_NAME = "maxVoltageMismatch";

    public static final String MAX_ANGLE_MISMATCH_PARAM_NAME = "maxAngleMismatch";

    public static final String MAX_RATIO_MISMATCH_PARAM_NAME = "maxRatioMismatch";

    public static final String MAX_SUSCEPTANCE_MISMATCH_PARAM_NAME = "maxSusceptanceMismatch";

    public static final String SLACK_BUS_P_MAX_MISMATCH_NAME = "slackBusPMaxMismatch";

    public static final String VOLTAGE_PER_REACTIVE_POWER_CONTROL_NAME = "voltagePerReactivePowerControl";

    public static final String MAX_ITERATION_NAME = "maxIteration";

    public static final String NEWTON_RAPHSON_CONV_EPS_PER_EQ_NAME = "newtonRaphsonConvEpsPerEq";

    public static final String VOLTAGE_INIT_MODE_OVERRIDE_NAME = "voltageInitModeOverride";

    public static final String TRANSFORMER_VOLTAGE_CONTROL_MODE_NAME = "transformerVoltageControlMode";

    public static final String SHUNT_VOLTAGE_CONTROL_MODE_NAME = "shuntVoltageControlMode";

    public static final String DC_POWER_FACTOR_NAME = "dcPowerFactor";

    public static final String MIN_PLAUSIBLE_TARGET_VOLTAGE_NAME = "minPlausibleTargetVoltage";

    public static final String MAX_PLAUSIBLE_TARGET_VOLTAGE_NAME = "maxPlausibleTargetVoltage";

    public static final String MIN_REALISTIC_VOLTAGE_NAME = "minRealisticVoltage";

    public static final String MAX_REALISTIC_VOLTAGE_NAME = "maxRealisticVoltage";

    public static final String REACTIVE_RANGE_CHECK_MODE_NAME = "reactiveRangeCheckMode";

    public static final String LOW_IMPEDANCE_THRESHOLD_NAME = "lowImpedanceThreshold";

    public static final String NETWORK_CACHE_ENABLED_NAME = "networkCacheEnabled";

    public static final String SVC_VOLTAGE_MONITORING_NAME = "svcVoltageMonitoring";

    public static final String STATE_VECTOR_SCALING_MODE_NAME = "stateVectorScalingMode";

    public static final String MAX_SLACK_BUS_COUNT_NAME = "maxSlackBusCount";

    public static final String DEBUG_DIR_PARAM_NAME = "debugDir";

    public static final String INCREMENTAL_TRANSFORMER_VOLTAGE_CONTROL_OUTER_LOOP_MAX_TAP_SHIFT_PARAM_NAME = "incrementalTransformerVoltageControlOuterLoopMaxTapShift";

    public static final String SECONDARY_VOLTAGE_CONTROL_PARAM_NAME = "secondaryVoltageControl";

    public static final String REACTIVE_LIMITS_MAX_SWITCH_PQ_PV_PARAM_NAME = "ReactiveLimitsMaxPqPvSwitch";

<<<<<<< HEAD
    public static final String SIMULATE_AUTOMATONS_PARAM_NAME = "simulateAutomaton";
=======
    public static final String PHASE_SHIFTER_CONTROL_MODE_PARAM_NAME = "phaseShifterControlMode";
>>>>>>> 94755580

    private static <E extends Enum<E>> List<Object> getEnumPossibleValues(Class<E> enumClass) {
        return EnumSet.allOf(enumClass).stream().map(Enum::name).collect(Collectors.toList());
    }

    public static final List<Parameter> SPECIFIC_PARAMETERS = List.of(
        new Parameter(SLACK_BUS_SELECTION_MODE_PARAM_NAME, ParameterType.STRING, "Slack bus selection mode", SLACK_BUS_SELECTION_MODE_DEFAULT_VALUE.name(), getEnumPossibleValues(SlackBusSelectionMode.class)),
        new Parameter(SLACK_BUSES_IDS_PARAM_NAME, ParameterType.STRING, "Slack bus IDs", null),
        new Parameter(LOW_IMPEDANCE_BRANCH_MODE_PARAM_NAME, ParameterType.STRING, "Low impedance branch mode", LOW_IMPEDANCE_BRANCH_MODE_DEFAULT_VALUE.name(), getEnumPossibleValues(LowImpedanceBranchMode.class)),
        new Parameter(VOLTAGE_REMOTE_CONTROL_PARAM_NAME, ParameterType.BOOLEAN, "Generator voltage remote control", VOLTAGE_REMOTE_CONTROL_DEFAULT_VALUE),
        new Parameter(THROWS_EXCEPTION_IN_CASE_OF_SLACK_DISTRIBUTION_FAILURE_PARAM_NAME, ParameterType.BOOLEAN, "Throws an exception in case of slack distribution failure", THROWS_EXCEPTION_IN_CASE_OF_SLACK_DISTRIBUTION_FAILURE_DEFAULT_VALUE),
        new Parameter(LOAD_POWER_FACTOR_CONSTANT_PARAM_NAME, ParameterType.BOOLEAN, "Load power factor is constant", LOAD_POWER_FACTOR_CONSTANT_DEFAULT_VALUE),
        new Parameter(PLAUSIBLE_ACTIVE_POWER_LIMIT_PARAM_NAME, ParameterType.DOUBLE, "Plausible active power limit", LfNetworkParameters.PLAUSIBLE_ACTIVE_POWER_LIMIT_DEFAULT_VALUE),
        new Parameter(SLACK_BUS_P_MAX_MISMATCH_NAME, ParameterType.DOUBLE, "Slack bus max active power mismatch", SLACK_BUS_P_MAX_MISMATCH_DEFAULT_VALUE),
        new Parameter(VOLTAGE_PER_REACTIVE_POWER_CONTROL_NAME, ParameterType.BOOLEAN, "Voltage per reactive power slope", VOLTAGE_PER_REACTIVE_POWER_CONTROL_DEFAULT_VALUE),
        new Parameter(REACTIVE_POWER_REMOTE_CONTROL_PARAM_NAME, ParameterType.BOOLEAN, "SVC remote reactive power control", REACTIVE_POWER_REMOTE_CONTROL_DEFAULT_VALUE),
        new Parameter(MAX_ITERATION_NAME, ParameterType.INTEGER, "Max iterations", NewtonRaphsonParameters.DEFAULT_MAX_ITERATION),
        new Parameter(NEWTON_RAPHSON_CONV_EPS_PER_EQ_NAME, ParameterType.DOUBLE, "Newton-Raphson convergence epsilon per equation", DefaultNewtonRaphsonStoppingCriteria.DEFAULT_CONV_EPS_PER_EQ),
        new Parameter(VOLTAGE_INIT_MODE_OVERRIDE_NAME, ParameterType.STRING, "Voltage init mode override", VOLTAGE_INIT_MODE_OVERRIDE_DEFAULT_VALUE.name(), getEnumPossibleValues(VoltageInitModeOverride.class)),
        new Parameter(TRANSFORMER_VOLTAGE_CONTROL_MODE_NAME, ParameterType.STRING, "Transformer voltage control mode", TRANSFORMER_VOLTAGE_CONTROL_MODE_DEFAULT_VALUE.name(), getEnumPossibleValues(TransformerVoltageControlMode.class)),
        new Parameter(SHUNT_VOLTAGE_CONTROL_MODE_NAME, ParameterType.STRING, "Shunt voltage control mode", SHUNT_VOLTAGE_CONTROL_MODE_DEFAULT_VALUE.name(), getEnumPossibleValues(ShuntVoltageControlMode.class)),
        new Parameter(DC_POWER_FACTOR_NAME, ParameterType.DOUBLE, "DC approximation power factor", DC_POWER_FACTOR_DEFAULT_VALUE),
        new Parameter(MIN_PLAUSIBLE_TARGET_VOLTAGE_NAME, ParameterType.DOUBLE, "Min plausible target voltage", LfNetworkParameters.MIN_PLAUSIBLE_TARGET_VOLTAGE_DEFAULT_VALUE),
        new Parameter(MAX_PLAUSIBLE_TARGET_VOLTAGE_NAME, ParameterType.DOUBLE, "Max plausible target voltage", LfNetworkParameters.MAX_PLAUSIBLE_TARGET_VOLTAGE_DEFAULT_VALUE),
        new Parameter(MIN_REALISTIC_VOLTAGE_NAME, ParameterType.DOUBLE, "Min realistic voltage", NewtonRaphsonParameters.DEFAULT_MIN_REALISTIC_VOLTAGE),
        new Parameter(MAX_REALISTIC_VOLTAGE_NAME, ParameterType.DOUBLE, "Max realistic voltage", NewtonRaphsonParameters.DEFAULT_MAX_REALISTIC_VOLTAGE),
        new Parameter(REACTIVE_RANGE_CHECK_MODE_NAME, ParameterType.STRING, "Reactive range check mode", LfNetworkParameters.REACTIVE_RANGE_CHECK_MODE_DEFAULT_VALUE.name(), getEnumPossibleValues(ReactiveRangeCheckMode.class)),
        new Parameter(LOW_IMPEDANCE_THRESHOLD_NAME, ParameterType.DOUBLE, "Low impedance threshold in per unit", LfNetworkParameters.LOW_IMPEDANCE_THRESHOLD_DEFAULT_VALUE),
        new Parameter(NETWORK_CACHE_ENABLED_NAME, ParameterType.BOOLEAN, "Network cache enabled", LfNetworkParameters.CACHE_ENABLED_DEFAULT_VALUE),
        new Parameter(SVC_VOLTAGE_MONITORING_NAME, ParameterType.BOOLEAN, "SVC voltage monitoring", SVC_VOLTAGE_MONITORING_DEFAULT_VALUE),
        new Parameter(STATE_VECTOR_SCALING_MODE_NAME, ParameterType.STRING, "State vector scaling mode", NewtonRaphsonParameters.DEFAULT_STATE_VECTOR_SCALING_MODE.name(), getEnumPossibleValues(StateVectorScalingMode.class)),
        new Parameter(MAX_SLACK_BUS_COUNT_NAME, ParameterType.INTEGER, "Maximum slack buses count", LfNetworkParameters.DEFAULT_MAX_SLACK_BUS_COUNT),
        new Parameter(DEBUG_DIR_PARAM_NAME, ParameterType.STRING, "Directory to dump debug files", LfNetworkParameters.DEBUG_DIR_DEFAULT_VALUE, Collections.emptyList(), ParameterScope.TECHNICAL),
        new Parameter(INCREMENTAL_TRANSFORMER_VOLTAGE_CONTROL_OUTER_LOOP_MAX_TAP_SHIFT_PARAM_NAME, ParameterType.INTEGER, "Incremental transformer voltage control maximum tap shift per outer loop", IncrementalTransformerVoltageControlOuterLoop.DEFAULT_MAX_TAP_SHIFT),
        new Parameter(SECONDARY_VOLTAGE_CONTROL_PARAM_NAME, ParameterType.BOOLEAN, "Secondary voltage control simulation", LfNetworkParameters.SECONDARY_VOLTAGE_CONTROL_DEFAULT_VALUE),
        new Parameter(REACTIVE_LIMITS_MAX_SWITCH_PQ_PV_PARAM_NAME, ParameterType.INTEGER, "Reactive limits maximum Pq Pv switch", ReactiveLimitsOuterLoop.MAX_SWITCH_PQ_PV),
        new Parameter(NEWTONRAPHSON_STOPPING_CRITERIA_TYPE_PARAM_NAME, ParameterType.STRING, "Newton raphson stopping criteria type", NEWTONRAPHSON_STOPPING_CRITERIA_TYPE_DEFAULT_VALUE.name(), getEnumPossibleValues(NewtonRaphsonStoppingCriteriaType.class)),
        new Parameter(MAX_ACTIVE_POWER_MISMATCH_PARAM_NAME, ParameterType.DOUBLE, "Maximum active power for per equation stopping criteria", MAX_ACTIVE_POWER_MISMATCH_DEFAULT_VALUE),
        new Parameter(MAX_REACTIVE_POWER_MISMATCH_PARAM_NAME, ParameterType.DOUBLE, "Maximum reactive power for per equation stopping criteria", MAX_REACTIVE_POWER_MISMATCH_DEFAULT_VALUE),
        new Parameter(MAX_VOLTAGE_MISMATCH_PARAM_NAME, ParameterType.DOUBLE, "Maximum voltage for per equation stopping criteria", MAX_VOLTAGE_MISMATCH_DEFAULT_VALUE),
        new Parameter(MAX_ANGLE_MISMATCH_PARAM_NAME, ParameterType.DOUBLE, "Maximum angle for per equation stopping criteria", MAX_ANGLE_MISMATCH_DEFAULT_VALUE),
        new Parameter(MAX_RATIO_MISMATCH_PARAM_NAME, ParameterType.DOUBLE, "Maximum ratio for per equation stopping criteria", MAX_RATIO_MISMATCH_DEFAULT_VALUE),
        new Parameter(MAX_SUSCEPTANCE_MISMATCH_PARAM_NAME, ParameterType.DOUBLE, "Maximum susceptance for per equation stopping criteria", MAX_SUSCEPTANCE_MISMATCH_DEFAULT_VALUE),
<<<<<<< HEAD
        new Parameter(SIMULATE_AUTOMATONS_PARAM_NAME, ParameterType.BOOLEAN, "Automatons simulation", LfNetworkParameters.SIMULATE_AUTOMATONS_DEFAULT_VALUE)
=======
        new Parameter(PHASE_SHIFTER_CONTROL_MODE_PARAM_NAME, ParameterType.STRING, "Phase shifter control mode", PHASE_SHIFTER_CONTROL_MODE_DEFAULT_VALUE.name(), getEnumPossibleValues(PhaseShifterControlMode.class))
>>>>>>> 94755580
    );

    public enum VoltageInitModeOverride {
        NONE,
        VOLTAGE_MAGNITUDE,
        FULL_VOLTAGE
    }

    public enum TransformerVoltageControlMode {
        WITH_GENERATOR_VOLTAGE_CONTROL,
        AFTER_GENERATOR_VOLTAGE_CONTROL,
        INCREMENTAL_VOLTAGE_CONTROL
    }

    public enum ShuntVoltageControlMode {
        WITH_GENERATOR_VOLTAGE_CONTROL,
        INCREMENTAL_VOLTAGE_CONTROL
    }

    public enum PhaseShifterControlMode {
        CONTINUOUS_WITH_DISCRETISATION,
        INCREMENTAL
    }

    private SlackBusSelectionMode slackBusSelectionMode = SLACK_BUS_SELECTION_MODE_DEFAULT_VALUE;

    private List<String> slackBusesIds = Collections.emptyList();

    private boolean throwsExceptionInCaseOfSlackDistributionFailure = THROWS_EXCEPTION_IN_CASE_OF_SLACK_DISTRIBUTION_FAILURE_DEFAULT_VALUE;

    private boolean voltageRemoteControl = VOLTAGE_REMOTE_CONTROL_DEFAULT_VALUE;

    private LowImpedanceBranchMode lowImpedanceBranchMode = LOW_IMPEDANCE_BRANCH_MODE_DEFAULT_VALUE;

    public enum LowImpedanceBranchMode {
        REPLACE_BY_ZERO_IMPEDANCE_LINE,
        REPLACE_BY_MIN_IMPEDANCE_LINE
    }

    private boolean loadPowerFactorConstant = LOAD_POWER_FACTOR_CONSTANT_DEFAULT_VALUE;

    private double plausibleActivePowerLimit = LfNetworkParameters.PLAUSIBLE_ACTIVE_POWER_LIMIT_DEFAULT_VALUE;

    private NewtonRaphsonStoppingCriteriaType newtonRaphsonStoppingCriteriaType = NEWTONRAPHSON_STOPPING_CRITERIA_TYPE_DEFAULT_VALUE;

    private double maxActivePowerMismatch = MAX_ACTIVE_POWER_MISMATCH_DEFAULT_VALUE;

    private double maxReactivePowerMismatch = MAX_REACTIVE_POWER_MISMATCH_DEFAULT_VALUE;

    private double maxVoltageMismatch = MAX_VOLTAGE_MISMATCH_DEFAULT_VALUE;

    private double maxAngleMismatch = MAX_ANGLE_MISMATCH_DEFAULT_VALUE;

    private double maxRatioMismatch = MAX_RATIO_MISMATCH_DEFAULT_VALUE;

    private double maxSusceptanceMismatch = MAX_SUSCEPTANCE_MISMATCH_DEFAULT_VALUE;

    private double slackBusPMaxMismatch = SLACK_BUS_P_MAX_MISMATCH_DEFAULT_VALUE;

    private boolean voltagePerReactivePowerControl = VOLTAGE_PER_REACTIVE_POWER_CONTROL_DEFAULT_VALUE;

    private boolean reactivePowerRemoteControl = REACTIVE_POWER_REMOTE_CONTROL_DEFAULT_VALUE;

    private int maxIteration = NewtonRaphsonParameters.DEFAULT_MAX_ITERATION;

    private double newtonRaphsonConvEpsPerEq = DefaultNewtonRaphsonStoppingCriteria.DEFAULT_CONV_EPS_PER_EQ;

    private VoltageInitModeOverride voltageInitModeOverride = VOLTAGE_INIT_MODE_OVERRIDE_DEFAULT_VALUE;

    private TransformerVoltageControlMode transformerVoltageControlMode = TRANSFORMER_VOLTAGE_CONTROL_MODE_DEFAULT_VALUE;

    private ShuntVoltageControlMode shuntVoltageControlMode = SHUNT_VOLTAGE_CONTROL_MODE_DEFAULT_VALUE;

    private double dcPowerFactor = DC_POWER_FACTOR_DEFAULT_VALUE;

    private double minPlausibleTargetVoltage = LfNetworkParameters.MIN_PLAUSIBLE_TARGET_VOLTAGE_DEFAULT_VALUE;

    private double maxPlausibleTargetVoltage = LfNetworkParameters.MAX_PLAUSIBLE_TARGET_VOLTAGE_DEFAULT_VALUE;

    private double minRealisticVoltage = NewtonRaphsonParameters.DEFAULT_MIN_REALISTIC_VOLTAGE;

    private double maxRealisticVoltage = NewtonRaphsonParameters.DEFAULT_MAX_REALISTIC_VOLTAGE;

    private double lowImpedanceThreshold = LfNetworkParameters.LOW_IMPEDANCE_THRESHOLD_DEFAULT_VALUE;

    public enum ReactiveRangeCheckMode {
        MIN_MAX,
        MAX,
        TARGET_P
    }

    private ReactiveRangeCheckMode reactiveRangeCheckMode = LfNetworkParameters.REACTIVE_RANGE_CHECK_MODE_DEFAULT_VALUE;

    private boolean networkCacheEnabled = LfNetworkParameters.CACHE_ENABLED_DEFAULT_VALUE;

    private boolean svcVoltageMonitoring = SVC_VOLTAGE_MONITORING_DEFAULT_VALUE;

    private StateVectorScalingMode stateVectorScalingMode = NewtonRaphsonParameters.DEFAULT_STATE_VECTOR_SCALING_MODE;

    private int maxSlackBusCount = LfNetworkParameters.DEFAULT_MAX_SLACK_BUS_COUNT;

    private String debugDir = LfNetworkParameters.DEBUG_DIR_DEFAULT_VALUE;

    private int incrementalTransformerVoltageControlOuterLoopMaxTapShift = IncrementalTransformerVoltageControlOuterLoop.DEFAULT_MAX_TAP_SHIFT;

    private boolean secondaryVoltageControl = LfNetworkParameters.SECONDARY_VOLTAGE_CONTROL_DEFAULT_VALUE;

    private int reactiveLimitsMaxPqPvSwitch = ReactiveLimitsOuterLoop.MAX_SWITCH_PQ_PV;

<<<<<<< HEAD
    private boolean simulateAutomatons = LfNetworkParameters.SIMULATE_AUTOMATONS_DEFAULT_VALUE;
=======
    private PhaseShifterControlMode phaseShifterControlMode = PHASE_SHIFTER_CONTROL_MODE_DEFAULT_VALUE;
>>>>>>> 94755580

    @Override
    public String getName() {
        return "open-load-flow-parameters";
    }

    public SlackBusSelectionMode getSlackBusSelectionMode() {
        return slackBusSelectionMode;
    }

    public OpenLoadFlowParameters setSlackBusSelectionMode(SlackBusSelectionMode slackBusSelectionMode) {
        this.slackBusSelectionMode = Objects.requireNonNull(slackBusSelectionMode);
        return this;
    }

    public List<String> getSlackBusesIds() {
        return slackBusesIds;
    }

    public OpenLoadFlowParameters setSlackBusesIds(List<String> slackBusesIds) {
        this.slackBusesIds = Objects.requireNonNull(slackBusesIds);
        return this;
    }

    public OpenLoadFlowParameters setSlackBusId(String slackBusId) {
        this.slackBusesIds = List.of(Objects.requireNonNull(slackBusId));
        return this;
    }

    public boolean isThrowsExceptionInCaseOfSlackDistributionFailure() {
        return throwsExceptionInCaseOfSlackDistributionFailure;
    }

    public OpenLoadFlowParameters setThrowsExceptionInCaseOfSlackDistributionFailure(boolean throwsExceptionInCaseOfSlackDistributionFailure) {
        this.throwsExceptionInCaseOfSlackDistributionFailure = throwsExceptionInCaseOfSlackDistributionFailure;
        return this;
    }

    public boolean hasVoltageRemoteControl() {
        return voltageRemoteControl;
    }

    public OpenLoadFlowParameters setVoltageRemoteControl(boolean voltageRemoteControl) {
        this.voltageRemoteControl = voltageRemoteControl;
        return this;
    }

    public LowImpedanceBranchMode getLowImpedanceBranchMode() {
        return lowImpedanceBranchMode;
    }

    public OpenLoadFlowParameters setLowImpedanceBranchMode(LowImpedanceBranchMode lowImpedanceBranchMode) {
        this.lowImpedanceBranchMode = Objects.requireNonNull(lowImpedanceBranchMode);
        return this;
    }

    public boolean isLoadPowerFactorConstant() {
        return loadPowerFactorConstant;
    }

    public OpenLoadFlowParameters setLoadPowerFactorConstant(boolean loadPowerFactorConstant) {
        this.loadPowerFactorConstant = loadPowerFactorConstant;
        return this;
    }

    public double getPlausibleActivePowerLimit() {
        return plausibleActivePowerLimit;
    }

    public OpenLoadFlowParameters setPlausibleActivePowerLimit(double plausibleActivePowerLimit) {
        if (plausibleActivePowerLimit <= 0) {
            throw new IllegalArgumentException("Invalid plausible active power limit: " + plausibleActivePowerLimit);
        }
        this.plausibleActivePowerLimit = plausibleActivePowerLimit;
        return this;
    }

    public double getSlackBusPMaxMismatch() {
        return slackBusPMaxMismatch;
    }

    public OpenLoadFlowParameters setSlackBusPMaxMismatch(double pSlackBusPMaxMismatch) {
        this.slackBusPMaxMismatch = pSlackBusPMaxMismatch;
        return this;
    }

    public boolean isVoltagePerReactivePowerControl() {
        return voltagePerReactivePowerControl;
    }

    public OpenLoadFlowParameters setVoltagePerReactivePowerControl(boolean voltagePerReactivePowerControl) {
        this.voltagePerReactivePowerControl = voltagePerReactivePowerControl;
        return this;
    }

    public boolean hasReactivePowerRemoteControl() {
        return reactivePowerRemoteControl;
    }

    public OpenLoadFlowParameters setReactivePowerRemoteControl(boolean reactivePowerRemoteControl) {
        this.reactivePowerRemoteControl = reactivePowerRemoteControl;
        return this;
    }

    public int getMaxIteration() {
        return maxIteration;
    }

    public OpenLoadFlowParameters setMaxIteration(int maxIteration) {
        this.maxIteration = NewtonRaphsonParameters.checkMaxIteration(maxIteration);
        return this;
    }

    public double getNewtonRaphsonConvEpsPerEq() {
        return newtonRaphsonConvEpsPerEq;
    }

    public OpenLoadFlowParameters setNewtonRaphsonConvEpsPerEq(double newtonRaphsonConvEpsPerEq) {
        this.newtonRaphsonConvEpsPerEq = newtonRaphsonConvEpsPerEq;
        return this;
    }

    public NewtonRaphsonStoppingCriteriaType getNewtonRaphsonStoppingCriteriaType() {
        return newtonRaphsonStoppingCriteriaType;
    }

    public OpenLoadFlowParameters setNewtonRaphsonStoppingCriteriaType(NewtonRaphsonStoppingCriteriaType newtonRaphsonStoppingCriteriaType) {
        this.newtonRaphsonStoppingCriteriaType = Objects.requireNonNull(newtonRaphsonStoppingCriteriaType);
        return this;
    }

    public double getMaxActivePowerMismatch() {
        return maxActivePowerMismatch;
    }

    public OpenLoadFlowParameters setMaxActivePowerMismatch(double maxActivePowerMismatch) {
        if (maxActivePowerMismatch <= 0) {
            throw new PowsyblException("maxActivePowerMismatch must be greater to 0");
        }
        this.maxActivePowerMismatch = maxActivePowerMismatch;
        return this;
    }

    public double getMaxReactivePowerMismatch() {
        return maxReactivePowerMismatch;
    }

    public OpenLoadFlowParameters setMaxReactivePowerMismatch(double maxReactivePowerMismatch) {
        if (maxReactivePowerMismatch <= 0) {
            throw new PowsyblException("maxReactivePowerMismatch must be greater to 0");
        }
        this.maxReactivePowerMismatch = maxReactivePowerMismatch;
        return this;
    }

    public double getMaxVoltageMismatch() {
        return maxVoltageMismatch;
    }

    public OpenLoadFlowParameters setMaxVoltageMismatch(double maxVoltageMismatch) {
        if (maxVoltageMismatch <= 0) {
            throw new PowsyblException("maxVoltageMismatch must be greater to 0");
        }
        this.maxVoltageMismatch = maxVoltageMismatch;
        return this;
    }

    public double getMaxAngleMismatch() {
        return maxAngleMismatch;
    }

    public OpenLoadFlowParameters setMaxAngleMismatch(double maxAngleMismatch) {
        if (maxAngleMismatch <= 0) {
            throw new PowsyblException("maxAngleMismatch must be greater to 0");
        }
        this.maxAngleMismatch = maxAngleMismatch;
        return this;
    }

    public double getMaxRatioMismatch() {
        return maxRatioMismatch;
    }

    public OpenLoadFlowParameters setMaxRatioMismatch(double maxRatioMismatch) {
        if (maxRatioMismatch <= 0) {
            throw new PowsyblException("maxRatioMismatch must be greater to 0");
        }
        this.maxRatioMismatch = maxRatioMismatch;
        return this;
    }

    public double getMaxSusceptanceMismatch() {
        return maxSusceptanceMismatch;
    }

    public OpenLoadFlowParameters setMaxSusceptanceMismatch(double maxSusceptanceMismatch) {
        if (maxSusceptanceMismatch <= 0) {
            throw new PowsyblException("maxSusceptanceMismatch must be greater to 0");
        }
        this.maxSusceptanceMismatch = maxSusceptanceMismatch;
        return this;
    }

    public VoltageInitModeOverride getVoltageInitModeOverride() {
        return voltageInitModeOverride;
    }

    public OpenLoadFlowParameters setVoltageInitModeOverride(VoltageInitModeOverride voltageInitModeOverride) {
        this.voltageInitModeOverride = Objects.requireNonNull(voltageInitModeOverride);
        return this;
    }

    public TransformerVoltageControlMode getTransformerVoltageControlMode() {
        return transformerVoltageControlMode;
    }

    public OpenLoadFlowParameters setTransformerVoltageControlMode(TransformerVoltageControlMode transformerVoltageControlMode) {
        this.transformerVoltageControlMode = Objects.requireNonNull(transformerVoltageControlMode);
        return this;
    }

    public ShuntVoltageControlMode getShuntVoltageControlMode() {
        return shuntVoltageControlMode;
    }

    public OpenLoadFlowParameters setShuntVoltageControlMode(ShuntVoltageControlMode shuntVoltageControlMode) {
        this.shuntVoltageControlMode = Objects.requireNonNull(shuntVoltageControlMode);
        return this;
    }

    public double getDcPowerFactor() {
        return dcPowerFactor;
    }

    public OpenLoadFlowParameters setDcPowerFactor(double dcPowerFactor) {
        this.dcPowerFactor = dcPowerFactor;
        return this;
    }

    public double getMinPlausibleTargetVoltage() {
        return minPlausibleTargetVoltage;
    }

    public OpenLoadFlowParameters setMinPlausibleTargetVoltage(double minPlausibleTargetVoltage) {
        this.minPlausibleTargetVoltage = minPlausibleTargetVoltage;
        return this;
    }

    public double getMaxPlausibleTargetVoltage() {
        return maxPlausibleTargetVoltage;
    }

    public OpenLoadFlowParameters setMaxPlausibleTargetVoltage(double maxPlausibleTargetVoltage) {
        this.maxPlausibleTargetVoltage = maxPlausibleTargetVoltage;
        return this;
    }

    public double getMinRealisticVoltage() {
        return minRealisticVoltage;
    }

    public OpenLoadFlowParameters setMinRealisticVoltage(double minRealisticVoltage) {
        this.minRealisticVoltage = minRealisticVoltage;
        return this;
    }

    public double getMaxRealisticVoltage() {
        return maxRealisticVoltage;
    }

    public OpenLoadFlowParameters setMaxRealisticVoltage(double maxRealisticVoltage) {
        this.maxRealisticVoltage = maxRealisticVoltage;
        return this;
    }

    public ReactiveRangeCheckMode getReactiveRangeCheckMode() {
        return reactiveRangeCheckMode;
    }

    public OpenLoadFlowParameters setReactiveRangeCheckMode(ReactiveRangeCheckMode reactiveRangeCheckMode) {
        this.reactiveRangeCheckMode = reactiveRangeCheckMode;
        return this;
    }

    public double getLowImpedanceThreshold() {
        return lowImpedanceThreshold;
    }

    public OpenLoadFlowParameters setLowImpedanceThreshold(double lowImpedanceThreshold) {
        if (lowImpedanceThreshold <= 0) {
            throw new PowsyblException("lowImpedanceThreshold must be greater than 0");
        }
        this.lowImpedanceThreshold = lowImpedanceThreshold;
        return this;
    }

    public boolean isNetworkCacheEnabled() {
        return networkCacheEnabled;
    }

    public OpenLoadFlowParameters setNetworkCacheEnabled(boolean networkCacheEnabled) {
        this.networkCacheEnabled = networkCacheEnabled;
        return this;
    }

    public boolean isSvcVoltageMonitoring() {
        return svcVoltageMonitoring;
    }

    public OpenLoadFlowParameters setSvcVoltageMonitoring(boolean svcVoltageMonitoring) {
        this.svcVoltageMonitoring = svcVoltageMonitoring;
        return this;
    }

    public StateVectorScalingMode getStateVectorScalingMode() {
        return stateVectorScalingMode;
    }

    public OpenLoadFlowParameters setStateVectorScalingMode(StateVectorScalingMode stateVectorScalingMode) {
        this.stateVectorScalingMode = Objects.requireNonNull(stateVectorScalingMode);
        return this;
    }

    public int getMaxSlackBusCount() {
        return maxSlackBusCount;
    }

    public OpenLoadFlowParameters setMaxSlackBusCount(int maxSlackBusCount) {
        this.maxSlackBusCount = LfNetworkParameters.checkMaxSlackBusCount(maxSlackBusCount);
        return this;
    }

    public boolean isSecondaryVoltageControl() {
        return secondaryVoltageControl;
    }

    public OpenLoadFlowParameters setSecondaryVoltageControl(boolean secondaryVoltageControl) {
        this.secondaryVoltageControl = secondaryVoltageControl;
        return this;
    }

    public String getDebugDir() {
        return debugDir;
    }

    public OpenLoadFlowParameters setDebugDir(String debugDir) {
        this.debugDir = debugDir;
        return this;
    }

    public int getIncrementalTransformerVoltageControlOuterLoopMaxTapShift() {
        return incrementalTransformerVoltageControlOuterLoopMaxTapShift;
    }

    public OpenLoadFlowParameters setIncrementalTransformerVoltageControlOuterLoopMaxTapShift(int incrementalTransformerVoltageControlOuterLoopMaxTapShift) {
        if (incrementalTransformerVoltageControlOuterLoopMaxTapShift < 1) {
            throw new IllegalArgumentException("Invalid max tap shift value: " + incrementalTransformerVoltageControlOuterLoopMaxTapShift);
        }
        this.incrementalTransformerVoltageControlOuterLoopMaxTapShift = incrementalTransformerVoltageControlOuterLoopMaxTapShift;
        return this;
    }

    public int getReactiveLimitsMaxPqPvSwitch() {
        return reactiveLimitsMaxPqPvSwitch;
    }

    public OpenLoadFlowParameters setReactiveLimitsMaxPqPvSwitch(int reactiveLimitsMaxPqPvSwitch) {
        if (reactiveLimitsMaxPqPvSwitch < 0) {
            throw new IllegalArgumentException("Invalid max Pq Pv switch value: " + reactiveLimitsMaxPqPvSwitch);
        }
        this.reactiveLimitsMaxPqPvSwitch = reactiveLimitsMaxPqPvSwitch;
        return this;
    }

<<<<<<< HEAD
    public boolean isSimulateAutomatons() {
        return simulateAutomatons;
    }

    public OpenLoadFlowParameters setSimulateAutomatons(boolean simulateAutomatons) {
        this.simulateAutomatons = simulateAutomatons;
=======
    public PhaseShifterControlMode getPhaseShifterControlMode() {
        return phaseShifterControlMode;
    }

    public OpenLoadFlowParameters setPhaseShifterControlMode(PhaseShifterControlMode phaseShifterControlMode) {
        this.phaseShifterControlMode = Objects.requireNonNull(phaseShifterControlMode);
>>>>>>> 94755580
        return this;
    }

    public static OpenLoadFlowParameters load() {
        return load(PlatformConfig.defaultConfig());
    }

    public static OpenLoadFlowParameters load(PlatformConfig platformConfig) {
        OpenLoadFlowParameters parameters = new OpenLoadFlowParameters();
        platformConfig.getOptionalModuleConfig("open-loadflow-default-parameters")
            .ifPresent(config -> parameters
                .setSlackBusSelectionMode(config.getEnumProperty(SLACK_BUS_SELECTION_MODE_PARAM_NAME, SlackBusSelectionMode.class, SLACK_BUS_SELECTION_MODE_DEFAULT_VALUE))
                .setSlackBusesIds(config.getStringListProperty(SLACK_BUSES_IDS_PARAM_NAME, Collections.emptyList()))
                .setLowImpedanceBranchMode(config.getEnumProperty(LOW_IMPEDANCE_BRANCH_MODE_PARAM_NAME, LowImpedanceBranchMode.class, LOW_IMPEDANCE_BRANCH_MODE_DEFAULT_VALUE))
                .setVoltageRemoteControl(config.getBooleanProperty(VOLTAGE_REMOTE_CONTROL_PARAM_NAME, VOLTAGE_REMOTE_CONTROL_DEFAULT_VALUE))
                .setThrowsExceptionInCaseOfSlackDistributionFailure(
                        config.getBooleanProperty(THROWS_EXCEPTION_IN_CASE_OF_SLACK_DISTRIBUTION_FAILURE_PARAM_NAME, THROWS_EXCEPTION_IN_CASE_OF_SLACK_DISTRIBUTION_FAILURE_DEFAULT_VALUE)
                )
                .setLoadPowerFactorConstant(config.getBooleanProperty(LOAD_POWER_FACTOR_CONSTANT_PARAM_NAME, LOAD_POWER_FACTOR_CONSTANT_DEFAULT_VALUE))
                .setPlausibleActivePowerLimit(config.getDoubleProperty(PLAUSIBLE_ACTIVE_POWER_LIMIT_PARAM_NAME, LfNetworkParameters.PLAUSIBLE_ACTIVE_POWER_LIMIT_DEFAULT_VALUE))
                .setNewtonRaphsonStoppingCriteriaType(config.getEnumProperty(NEWTONRAPHSON_STOPPING_CRITERIA_TYPE_PARAM_NAME, NewtonRaphsonStoppingCriteriaType.class, NEWTONRAPHSON_STOPPING_CRITERIA_TYPE_DEFAULT_VALUE))
                .setMaxActivePowerMismatch(config.getDoubleProperty(MAX_ACTIVE_POWER_MISMATCH_PARAM_NAME, MAX_ACTIVE_POWER_MISMATCH_DEFAULT_VALUE))
                .setMaxReactivePowerMismatch(config.getDoubleProperty(MAX_REACTIVE_POWER_MISMATCH_PARAM_NAME, MAX_REACTIVE_POWER_MISMATCH_DEFAULT_VALUE))
                .setMaxVoltageMismatch(config.getDoubleProperty(MAX_VOLTAGE_MISMATCH_PARAM_NAME, MAX_VOLTAGE_MISMATCH_DEFAULT_VALUE))
                .setMaxAngleMismatch(config.getDoubleProperty(MAX_ANGLE_MISMATCH_PARAM_NAME, MAX_ANGLE_MISMATCH_DEFAULT_VALUE))
                .setMaxRatioMismatch(config.getDoubleProperty(MAX_RATIO_MISMATCH_PARAM_NAME, MAX_RATIO_MISMATCH_DEFAULT_VALUE))
                .setMaxSusceptanceMismatch(config.getDoubleProperty(MAX_SUSCEPTANCE_MISMATCH_PARAM_NAME, MAX_SUSCEPTANCE_MISMATCH_DEFAULT_VALUE))
                .setSlackBusPMaxMismatch(config.getDoubleProperty(SLACK_BUS_P_MAX_MISMATCH_NAME, SLACK_BUS_P_MAX_MISMATCH_DEFAULT_VALUE))
                .setVoltagePerReactivePowerControl(config.getBooleanProperty(VOLTAGE_PER_REACTIVE_POWER_CONTROL_NAME, VOLTAGE_PER_REACTIVE_POWER_CONTROL_DEFAULT_VALUE))
                .setReactivePowerRemoteControl(config.getBooleanProperty(REACTIVE_POWER_REMOTE_CONTROL_PARAM_NAME, REACTIVE_POWER_REMOTE_CONTROL_DEFAULT_VALUE))
                .setMaxIteration(config.getIntProperty(MAX_ITERATION_NAME, NewtonRaphsonParameters.DEFAULT_MAX_ITERATION))
                .setNewtonRaphsonConvEpsPerEq(config.getDoubleProperty(NEWTON_RAPHSON_CONV_EPS_PER_EQ_NAME, DefaultNewtonRaphsonStoppingCriteria.DEFAULT_CONV_EPS_PER_EQ))
                .setVoltageInitModeOverride(config.getEnumProperty(VOLTAGE_INIT_MODE_OVERRIDE_NAME, VoltageInitModeOverride.class, VOLTAGE_INIT_MODE_OVERRIDE_DEFAULT_VALUE))
                .setTransformerVoltageControlMode(config.getEnumProperty(TRANSFORMER_VOLTAGE_CONTROL_MODE_NAME, TransformerVoltageControlMode.class, TRANSFORMER_VOLTAGE_CONTROL_MODE_DEFAULT_VALUE))
                .setShuntVoltageControlMode(config.getEnumProperty(SHUNT_VOLTAGE_CONTROL_MODE_NAME, ShuntVoltageControlMode.class, SHUNT_VOLTAGE_CONTROL_MODE_DEFAULT_VALUE))
                .setDcPowerFactor(config.getDoubleProperty(DC_POWER_FACTOR_NAME, DC_POWER_FACTOR_DEFAULT_VALUE))
                .setMinPlausibleTargetVoltage(config.getDoubleProperty(MIN_PLAUSIBLE_TARGET_VOLTAGE_NAME, LfNetworkParameters.MIN_PLAUSIBLE_TARGET_VOLTAGE_DEFAULT_VALUE))
                .setMaxPlausibleTargetVoltage(config.getDoubleProperty(MAX_PLAUSIBLE_TARGET_VOLTAGE_NAME, LfNetworkParameters.MAX_PLAUSIBLE_TARGET_VOLTAGE_DEFAULT_VALUE))
                .setMinRealisticVoltage(config.getDoubleProperty(MIN_REALISTIC_VOLTAGE_NAME, NewtonRaphsonParameters.DEFAULT_MIN_REALISTIC_VOLTAGE))
                .setMaxRealisticVoltage(config.getDoubleProperty(MAX_REALISTIC_VOLTAGE_NAME, NewtonRaphsonParameters.DEFAULT_MAX_REALISTIC_VOLTAGE))
                .setReactiveRangeCheckMode(config.getEnumProperty(REACTIVE_RANGE_CHECK_MODE_NAME, ReactiveRangeCheckMode.class, LfNetworkParameters.REACTIVE_RANGE_CHECK_MODE_DEFAULT_VALUE))
                .setLowImpedanceThreshold(config.getDoubleProperty(LOW_IMPEDANCE_THRESHOLD_NAME, LfNetworkParameters.LOW_IMPEDANCE_THRESHOLD_DEFAULT_VALUE))
                .setNetworkCacheEnabled(config.getBooleanProperty(NETWORK_CACHE_ENABLED_NAME, LfNetworkParameters.CACHE_ENABLED_DEFAULT_VALUE))
                .setSvcVoltageMonitoring(config.getBooleanProperty(SVC_VOLTAGE_MONITORING_NAME, SVC_VOLTAGE_MONITORING_DEFAULT_VALUE))
                .setNetworkCacheEnabled(config.getBooleanProperty(NETWORK_CACHE_ENABLED_NAME, LfNetworkParameters.CACHE_ENABLED_DEFAULT_VALUE))
                .setStateVectorScalingMode(config.getEnumProperty(STATE_VECTOR_SCALING_MODE_NAME, StateVectorScalingMode.class, NewtonRaphsonParameters.DEFAULT_STATE_VECTOR_SCALING_MODE))
                .setMaxSlackBusCount(config.getIntProperty(MAX_SLACK_BUS_COUNT_NAME, LfNetworkParameters.DEFAULT_MAX_SLACK_BUS_COUNT))
                .setDebugDir(config.getStringProperty(DEBUG_DIR_PARAM_NAME, LfNetworkParameters.DEBUG_DIR_DEFAULT_VALUE))
                .setIncrementalTransformerVoltageControlOuterLoopMaxTapShift(config.getIntProperty(INCREMENTAL_TRANSFORMER_VOLTAGE_CONTROL_OUTER_LOOP_MAX_TAP_SHIFT_PARAM_NAME, IncrementalTransformerVoltageControlOuterLoop.DEFAULT_MAX_TAP_SHIFT))
                .setSecondaryVoltageControl(config.getBooleanProperty(SECONDARY_VOLTAGE_CONTROL_PARAM_NAME, LfNetworkParameters.SECONDARY_VOLTAGE_CONTROL_DEFAULT_VALUE))
                .setReactiveLimitsMaxPqPvSwitch(config.getIntProperty(REACTIVE_LIMITS_MAX_SWITCH_PQ_PV_PARAM_NAME, ReactiveLimitsOuterLoop.MAX_SWITCH_PQ_PV))
<<<<<<< HEAD
                .setSimulateAutomatons(config.getBooleanProperty(SIMULATE_AUTOMATONS_PARAM_NAME, LfNetworkParameters.SIMULATE_AUTOMATONS_DEFAULT_VALUE)));
=======
                .setPhaseShifterControlMode(config.getEnumProperty(PHASE_SHIFTER_CONTROL_MODE_PARAM_NAME, PhaseShifterControlMode.class, PHASE_SHIFTER_CONTROL_MODE_DEFAULT_VALUE)));
>>>>>>> 94755580
        return parameters;
    }

    public static OpenLoadFlowParameters load(Map<String, String> properties) {
        return new OpenLoadFlowParameters().update(properties);
    }

    public OpenLoadFlowParameters update(Map<String, String> properties) {
        Optional.ofNullable(properties.get(SLACK_BUS_SELECTION_MODE_PARAM_NAME))
                .ifPresent(prop -> this.setSlackBusSelectionMode(SlackBusSelectionMode.valueOf(prop)));
        Optional.ofNullable(properties.get(SLACK_BUSES_IDS_PARAM_NAME))
                .ifPresent(prop -> this.setSlackBusesIds(Arrays.asList(prop.split("[:,]"))));
        Optional.ofNullable(properties.get(LOW_IMPEDANCE_BRANCH_MODE_PARAM_NAME))
                .ifPresent(prop -> this.setLowImpedanceBranchMode(LowImpedanceBranchMode.valueOf(prop)));
        Optional.ofNullable(properties.get(VOLTAGE_REMOTE_CONTROL_PARAM_NAME))
                .ifPresent(prop -> this.setVoltageRemoteControl(Boolean.parseBoolean(prop)));
        Optional.ofNullable(properties.get(THROWS_EXCEPTION_IN_CASE_OF_SLACK_DISTRIBUTION_FAILURE_PARAM_NAME))
                .ifPresent(prop -> this.setThrowsExceptionInCaseOfSlackDistributionFailure(Boolean.parseBoolean(prop)));
        Optional.ofNullable(properties.get(LOAD_POWER_FACTOR_CONSTANT_PARAM_NAME))
                .ifPresent(prop -> this.setLoadPowerFactorConstant(Boolean.parseBoolean(prop)));
        Optional.ofNullable(properties.get(PLAUSIBLE_ACTIVE_POWER_LIMIT_PARAM_NAME))
                .ifPresent(prop -> this.setPlausibleActivePowerLimit(Double.parseDouble(prop)));
        Optional.ofNullable(properties.get(NEWTONRAPHSON_STOPPING_CRITERIA_TYPE_PARAM_NAME))
                .ifPresent(prop -> this.setNewtonRaphsonStoppingCriteriaType(NewtonRaphsonStoppingCriteriaType.valueOf(prop)));
        Optional.ofNullable(properties.get(MAX_ACTIVE_POWER_MISMATCH_PARAM_NAME))
                .ifPresent(prop -> this.setMaxActivePowerMismatch(Double.parseDouble(prop)));
        Optional.ofNullable(properties.get(MAX_REACTIVE_POWER_MISMATCH_PARAM_NAME))
                .ifPresent(prop -> this.setMaxReactivePowerMismatch(Double.parseDouble(prop)));
        Optional.ofNullable(properties.get(MAX_VOLTAGE_MISMATCH_PARAM_NAME))
                .ifPresent(prop -> this.setMaxVoltageMismatch(Double.parseDouble(prop)));
        Optional.ofNullable(properties.get(MAX_ANGLE_MISMATCH_PARAM_NAME))
                .ifPresent(prop -> this.setMaxAngleMismatch(Double.parseDouble(prop)));
        Optional.ofNullable(properties.get(MAX_RATIO_MISMATCH_PARAM_NAME))
                .ifPresent(prop -> this.setMaxRatioMismatch(Double.parseDouble(prop)));
        Optional.ofNullable(properties.get(MAX_SUSCEPTANCE_MISMATCH_PARAM_NAME))
                .ifPresent(prop -> this.setMaxSusceptanceMismatch(Double.parseDouble(prop)));
        Optional.ofNullable(properties.get(SLACK_BUS_P_MAX_MISMATCH_NAME))
                .ifPresent(prop -> this.setSlackBusPMaxMismatch(Double.parseDouble(prop)));
        Optional.ofNullable(properties.get(VOLTAGE_PER_REACTIVE_POWER_CONTROL_NAME))
                .ifPresent(prop -> this.setVoltagePerReactivePowerControl(Boolean.parseBoolean(prop)));
        Optional.ofNullable(properties.get(REACTIVE_POWER_REMOTE_CONTROL_PARAM_NAME))
                .ifPresent(prop -> this.setReactivePowerRemoteControl(Boolean.parseBoolean(prop)));
        Optional.ofNullable(properties.get(MAX_ITERATION_NAME))
                .ifPresent(prop -> this.setMaxIteration(Integer.parseInt(prop)));
        Optional.ofNullable(properties.get(NEWTON_RAPHSON_CONV_EPS_PER_EQ_NAME))
                .ifPresent(prop -> this.setNewtonRaphsonConvEpsPerEq(Double.parseDouble(prop)));
        Optional.ofNullable(properties.get(VOLTAGE_INIT_MODE_OVERRIDE_NAME))
                .ifPresent(prop -> this.setVoltageInitModeOverride(VoltageInitModeOverride.valueOf(prop)));
        Optional.ofNullable(properties.get(TRANSFORMER_VOLTAGE_CONTROL_MODE_NAME))
                .ifPresent(prop -> this.setTransformerVoltageControlMode(TransformerVoltageControlMode.valueOf(prop)));
        Optional.ofNullable(properties.get(SHUNT_VOLTAGE_CONTROL_MODE_NAME))
                .ifPresent(prop -> this.setShuntVoltageControlMode(ShuntVoltageControlMode.valueOf(prop)));
        Optional.ofNullable(properties.get(DC_POWER_FACTOR_NAME))
                .ifPresent(prop -> this.setDcPowerFactor(Double.parseDouble(prop)));
        Optional.ofNullable(properties.get(MIN_PLAUSIBLE_TARGET_VOLTAGE_NAME))
                .ifPresent(prop -> this.setMinPlausibleTargetVoltage(Double.parseDouble(prop)));
        Optional.ofNullable(properties.get(MAX_PLAUSIBLE_TARGET_VOLTAGE_NAME))
                .ifPresent(prop -> this.setMaxPlausibleTargetVoltage(Double.parseDouble(prop)));
        Optional.ofNullable(properties.get(MIN_REALISTIC_VOLTAGE_NAME))
                .ifPresent(prop -> this.setMinRealisticVoltage(Double.parseDouble(prop)));
        Optional.ofNullable(properties.get(MAX_REALISTIC_VOLTAGE_NAME))
                .ifPresent(prop -> this.setMaxRealisticVoltage(Double.parseDouble(prop)));
        Optional.ofNullable(properties.get(REACTIVE_RANGE_CHECK_MODE_NAME))
                .ifPresent(prop -> this.setReactiveRangeCheckMode(ReactiveRangeCheckMode.valueOf(prop)));
        Optional.ofNullable(properties.get(LOW_IMPEDANCE_THRESHOLD_NAME))
                .ifPresent(prop -> this.setLowImpedanceThreshold(Double.parseDouble(prop)));
        Optional.ofNullable(properties.get(NETWORK_CACHE_ENABLED_NAME))
                .ifPresent(prop -> this.setNetworkCacheEnabled(Boolean.parseBoolean(prop)));
        Optional.ofNullable(properties.get(SVC_VOLTAGE_MONITORING_NAME))
                .ifPresent(prop -> this.setSvcVoltageMonitoring(Boolean.parseBoolean(prop)));
        Optional.ofNullable(properties.get(STATE_VECTOR_SCALING_MODE_NAME))
                .ifPresent(prop -> this.setStateVectorScalingMode(StateVectorScalingMode.valueOf(prop)));
        Optional.ofNullable(properties.get(MAX_SLACK_BUS_COUNT_NAME))
                .ifPresent(prop -> this.setMaxSlackBusCount(Integer.parseInt(prop)));
        Optional.ofNullable(properties.get(DEBUG_DIR_PARAM_NAME))
                .ifPresent(this::setDebugDir);
        Optional.ofNullable(properties.get(INCREMENTAL_TRANSFORMER_VOLTAGE_CONTROL_OUTER_LOOP_MAX_TAP_SHIFT_PARAM_NAME))
                .ifPresent(prop -> this.setIncrementalTransformerVoltageControlOuterLoopMaxTapShift(Integer.parseInt(prop)));
        Optional.ofNullable(properties.get(SECONDARY_VOLTAGE_CONTROL_PARAM_NAME))
                .ifPresent(prop -> this.setSecondaryVoltageControl(Boolean.parseBoolean(prop)));
        Optional.ofNullable(properties.get(REACTIVE_LIMITS_MAX_SWITCH_PQ_PV_PARAM_NAME))
                .ifPresent(prop -> this.setReactiveLimitsMaxPqPvSwitch(Integer.parseInt(prop)));
<<<<<<< HEAD
        Optional.ofNullable(properties.get(SIMULATE_AUTOMATONS_PARAM_NAME))
                .ifPresent(prop -> this.setSimulateAutomatons(Boolean.parseBoolean(prop)));
=======
        Optional.ofNullable(properties.get(PHASE_SHIFTER_CONTROL_MODE_PARAM_NAME))
                .ifPresent(prop -> this.setPhaseShifterControlMode(PhaseShifterControlMode.valueOf(prop)));
>>>>>>> 94755580
        return this;
    }

    @Override
    public String toString() {
        return "OpenLoadFlowParameters(" +
                "slackBusSelectionMode=" + slackBusSelectionMode +
                ", slackBusesIds=" + slackBusesIds +
                ", throwsExceptionInCaseOfSlackDistributionFailure=" + throwsExceptionInCaseOfSlackDistributionFailure +
                ", voltageRemoteControl=" + voltageRemoteControl +
                ", lowImpedanceBranchMode=" + lowImpedanceBranchMode +
                ", loadPowerFactorConstant=" + loadPowerFactorConstant +
                ", plausibleActivePowerLimit=" + plausibleActivePowerLimit +
                ", newtonRaphsonStoppingCriteriaType=" + newtonRaphsonStoppingCriteriaType +
                ", slackBusPMaxMismatch=" + slackBusPMaxMismatch +
                ", maxActivePowerMismatch=" + maxActivePowerMismatch +
                ", maxReactivePowerMismatch=" + maxReactivePowerMismatch +
                ", maxVoltageMismatch=" + maxVoltageMismatch +
                ", maxAngleMismatch=" + maxAngleMismatch +
                ", maxRatioMismatch=" + maxRatioMismatch +
                ", maxSusceptanceMismatch=" + maxSusceptanceMismatch +
                ", voltagePerReactivePowerControl=" + voltagePerReactivePowerControl +
                ", reactivePowerRemoteControl=" + reactivePowerRemoteControl +
                ", maxIteration=" + maxIteration +
                ", newtonRaphsonConvEpsPerEq=" + newtonRaphsonConvEpsPerEq +
                ", voltageInitModeOverride=" + voltageInitModeOverride +
                ", transformerVoltageControlMode=" + transformerVoltageControlMode +
                ", shuntVoltageControlMode=" + shuntVoltageControlMode +
                ", dcPowerFactor=" + dcPowerFactor +
                ", minPlausibleTargetVoltage=" + minPlausibleTargetVoltage +
                ", maxPlausibleTargetVoltage=" + maxPlausibleTargetVoltage +
                ", minRealisticVoltage=" + minRealisticVoltage +
                ", maxRealisticVoltage=" + maxRealisticVoltage +
                ", reactiveRangeCheckMode=" + reactiveRangeCheckMode +
                ", lowImpedanceThreshold=" + lowImpedanceThreshold +
                ", networkCacheEnabled=" + networkCacheEnabled +
                ", svcVoltageMonitoring=" + svcVoltageMonitoring +
                ", stateVectorScalingMode=" + stateVectorScalingMode +
                ", maxSlackBusCount=" + maxSlackBusCount +
                ", debugDir=" + debugDir +
                ", incrementalTransformerVoltageControlOuterLoopMaxTapShift=" + incrementalTransformerVoltageControlOuterLoopMaxTapShift +
                ", secondaryVoltageControl=" + secondaryVoltageControl +
                ", reactiveLimitsMaxPqPvSwitch=" + reactiveLimitsMaxPqPvSwitch +
<<<<<<< HEAD
                ", simulateAutomaton=" + simulateAutomatons +
=======
                ", phaseShifterControlMode=" + phaseShifterControlMode +
>>>>>>> 94755580
                ')';
    }

    public static OpenLoadFlowParameters get(LoadFlowParameters parameters) {
        OpenLoadFlowParameters parametersExt = parameters.getExtension(OpenLoadFlowParameters.class);
        if (parametersExt == null) {
            parametersExt = new OpenLoadFlowParameters();
        }
        return parametersExt;
    }

    private static OpenLoadFlowParameters create(LoadFlowParameters parameters, Supplier<OpenLoadFlowParameters> parametersExtSupplier) {
        Objects.requireNonNull(parameters);
        OpenLoadFlowParameters parametersExt = parametersExtSupplier.get();
        parameters.addExtension(OpenLoadFlowParameters.class, parametersExt);
        return parametersExt;
    }

    public static OpenLoadFlowParameters create(LoadFlowParameters parameters) {
        return create(parameters, OpenLoadFlowParameters::new);
    }

    public static OpenLoadFlowParameters load(LoadFlowParameters parameters) {
        return create(parameters, OpenLoadFlowParameters::load);
    }

    public static void logDc(LoadFlowParameters parameters, OpenLoadFlowParameters parametersExt) {
        LOGGER.info("Direct current: {}", parameters.isDc());
        LOGGER.info("Slack bus selection mode: {}", parametersExt.getSlackBusSelectionMode());
        LOGGER.info("Use transformer ratio: {}", parameters.isDcUseTransformerRatio());
        LOGGER.info("Distributed slack: {}", parameters.isDistributedSlack());
        LOGGER.info("Balance type: {}", parameters.getBalanceType());
        LOGGER.info("Plausible active power limit: {}", parametersExt.getPlausibleActivePowerLimit());
        LOGGER.info("Connected component mode: {}", parameters.getConnectedComponentMode());
        LOGGER.info("DC power factor: {}", parametersExt.getDcPowerFactor());
        LOGGER.info("Debug directory: {}", parametersExt.getDebugDir());
    }

    /**
     * Log parameters interesting for AC calculation
     */
    public static void logAc(LoadFlowParameters parameters, OpenLoadFlowParameters parametersExt) {
        LOGGER.info("Direct current: {}", parameters.isDc());
        LOGGER.info("Slack bus selection mode: {}", parametersExt.getSlackBusSelectionMode());
        LOGGER.info("Voltage initialization mode: {}", parameters.getVoltageInitMode());
        LOGGER.info("Voltage initialization mode override: {}", parametersExt.getVoltageInitModeOverride());
        LOGGER.info("Distributed slack: {}", parameters.isDistributedSlack());
        LOGGER.info("Balance type: {}", parameters.getBalanceType());
        LOGGER.info("Reactive limits: {}", parameters.isUseReactiveLimits());
        LOGGER.info("Voltage remote control: {}", parametersExt.hasVoltageRemoteControl());
        LOGGER.info("Phase control: {}", parameters.isPhaseShifterRegulationOn());
        LOGGER.info("Split shunt admittance: {}", parameters.isTwtSplitShuntAdmittance());
        LOGGER.info("Transformer voltage control: {}", parameters.isTransformerVoltageControlOn());
        LOGGER.info("Load power factor constant: {}", parametersExt.isLoadPowerFactorConstant());
        LOGGER.info("Plausible active power limit: {}", parametersExt.getPlausibleActivePowerLimit());
        LOGGER.info("Slack bus Pmax mismatch: {}", parametersExt.getSlackBusPMaxMismatch());
        LOGGER.info("Connected component mode: {}", parameters.getConnectedComponentMode());
        LOGGER.info("Voltage per reactive power control: {}", parametersExt.isVoltagePerReactivePowerControl());
        LOGGER.info("Reactive Power Remote control: {}", parametersExt.hasReactivePowerRemoteControl());
        LOGGER.info("Shunt voltage control: {}", parameters.isShuntCompensatorVoltageControlOn());
        LOGGER.info("Hvdc Ac emulation: {}", parameters.isHvdcAcEmulation());
        LOGGER.info("Min plausible target voltage: {}", parametersExt.getMinPlausibleTargetVoltage());
        LOGGER.info("Max plausible target voltage: {}", parametersExt.getMaxPlausibleTargetVoltage());
        LOGGER.info("Min realistic voltage: {}", parametersExt.getMinRealisticVoltage());
        LOGGER.info("Max realistic voltage: {}", parametersExt.getMaxRealisticVoltage());
        LOGGER.info("Reactive range check mode: {}", parametersExt.getReactiveRangeCheckMode());
        LOGGER.info("Network cache enabled: {}", parametersExt.isNetworkCacheEnabled());
        LOGGER.info("Static var compensator voltage monitoring: {}", parametersExt.isSvcVoltageMonitoring());
        LOGGER.info("State vector scaling mode: {}", parametersExt.getStateVectorScalingMode());
        LOGGER.info("Max slack bus count: {}", parametersExt.getMaxSlackBusCount());
        LOGGER.info("Debug directory: {}", parametersExt.getDebugDir());
        LOGGER.info("Incremental transformer voltage control outer loop max tap shift: {}", parametersExt.getIncrementalTransformerVoltageControlOuterLoopMaxTapShift());
        LOGGER.info("Secondary voltage control: {}", parametersExt.isSecondaryVoltageControl());
        LOGGER.info("Reactive limits maximum Pq Pv switch: {}", parametersExt.getReactiveLimitsMaxPqPvSwitch());
<<<<<<< HEAD
        LOGGER.info("Simulate automaton: {}", parametersExt.isSimulateAutomatons());
=======
        LOGGER.info("Phase shifter control mode: {}", parametersExt.getPhaseShifterControlMode());
>>>>>>> 94755580
    }

    static VoltageInitializer getVoltageInitializer(LoadFlowParameters parameters, LfNetworkParameters networkParameters, MatrixFactory matrixFactory) {
        switch (parameters.getVoltageInitMode()) {
            case UNIFORM_VALUES:
                return new UniformValueVoltageInitializer();
            case PREVIOUS_VALUES:
                return new PreviousValueVoltageInitializer();
            case DC_VALUES:
                return new DcValueVoltageInitializer(networkParameters, parameters.isDistributedSlack(), parameters.getBalanceType(), parameters.isDcUseTransformerRatio(), matrixFactory);
            default:
                throw new UnsupportedOperationException("Unsupported voltage init mode: " + parameters.getVoltageInitMode());
        }
    }

    static VoltageInitializer getExtendedVoltageInitializer(LoadFlowParameters parameters, OpenLoadFlowParameters parametersExt,
                                                            LfNetworkParameters networkParameters, MatrixFactory matrixFactory) {
        switch (parametersExt.getVoltageInitModeOverride()) {
            case NONE:
                return getVoltageInitializer(parameters, networkParameters, matrixFactory);

            case VOLTAGE_MAGNITUDE:
                return new VoltageMagnitudeInitializer(parameters.isTransformerVoltageControlOn(), matrixFactory, networkParameters.getLowImpedanceThreshold());

            case FULL_VOLTAGE:
                return new FullVoltageInitializer(new VoltageMagnitudeInitializer(parameters.isTransformerVoltageControlOn(), matrixFactory, networkParameters.getLowImpedanceThreshold()),
                        new DcValueVoltageInitializer(networkParameters,
                                                      parameters.isDistributedSlack(),
                                                      parameters.getBalanceType(),
                                                      parameters.isDcUseTransformerRatio(),
                                                      matrixFactory));

            default:
                throw new PowsyblException("Unknown voltage init mode override: " + parametersExt.getVoltageInitModeOverride());
        }
    }

    static LfNetworkParameters getNetworkParameters(LoadFlowParameters parameters, OpenLoadFlowParameters parametersExt,
                                                    SlackBusSelector slackBusSelector, GraphConnectivityFactory<LfBus, LfBranch> connectivityFactory,
                                                    boolean breakers) {
        return new LfNetworkParameters()
                .setSlackBusSelector(slackBusSelector)
                .setConnectivityFactory(connectivityFactory)
                .setGeneratorVoltageRemoteControl(parametersExt.hasVoltageRemoteControl())
                .setMinImpedance(parametersExt.getLowImpedanceBranchMode() == OpenLoadFlowParameters.LowImpedanceBranchMode.REPLACE_BY_MIN_IMPEDANCE_LINE)
                .setTwtSplitShuntAdmittance(parameters.isTwtSplitShuntAdmittance())
                .setBreakers(breakers)
                .setPlausibleActivePowerLimit(parametersExt.getPlausibleActivePowerLimit())
                .setComputeMainConnectedComponentOnly(parameters.getConnectedComponentMode() == LoadFlowParameters.ConnectedComponentMode.MAIN)
                .setCountriesToBalance(parameters.getCountriesToBalance())
                .setDistributedOnConformLoad(parameters.isDistributedSlack() && parameters.getBalanceType() == LoadFlowParameters.BalanceType.PROPORTIONAL_TO_CONFORM_LOAD)
                .setPhaseControl(parameters.isPhaseShifterRegulationOn())
                .setTransformerVoltageControl(parameters.isTransformerVoltageControlOn())
                .setVoltagePerReactivePowerControl(parametersExt.isVoltagePerReactivePowerControl())
                .setReactivePowerRemoteControl(parametersExt.hasReactivePowerRemoteControl())
                .setDc(parameters.isDc())
                .setShuntVoltageControl(parameters.isShuntCompensatorVoltageControlOn())
                .setReactiveLimits(parameters.isUseReactiveLimits())
                .setHvdcAcEmulation(parameters.isHvdcAcEmulation())
                .setMinPlausibleTargetVoltage(parametersExt.getMinPlausibleTargetVoltage())
                .setMaxPlausibleTargetVoltage(parametersExt.getMaxPlausibleTargetVoltage())
                .setReactiveRangeCheckMode(parametersExt.getReactiveRangeCheckMode())
                .setLowImpedanceThreshold(parametersExt.getLowImpedanceThreshold())
                .setSvcVoltageMonitoring(parametersExt.isSvcVoltageMonitoring())
                .setMaxSlackBusCount(parametersExt.getMaxSlackBusCount())
                .setDebugDir(parametersExt.getDebugDir())
                .setSecondaryVoltageControl(parametersExt.isSecondaryVoltageControl())
                .setCacheEnabled(parametersExt.isNetworkCacheEnabled())
                .setSimulateAutomatons(parametersExt.isSimulateAutomatons());
    }

    public static AcLoadFlowParameters createAcParameters(Network network, LoadFlowParameters parameters, OpenLoadFlowParameters parametersExt,
                                                          MatrixFactory matrixFactory, GraphConnectivityFactory<LfBus, LfBranch> connectivityFactory) {
        return createAcParameters(network, parameters, parametersExt, matrixFactory, connectivityFactory, false, false);
    }

    public static AcLoadFlowParameters createAcParameters(Network network, LoadFlowParameters parameters, OpenLoadFlowParameters parametersExt,
                                                          MatrixFactory matrixFactory, GraphConnectivityFactory<LfBus, LfBranch> connectivityFactory,
                                                          boolean breakers, boolean forceA1Var) {
        AcLoadFlowParameters acParameters = createAcParameters(parameters, parametersExt, matrixFactory, connectivityFactory, breakers, forceA1Var);
        if (parameters.isReadSlackBus()) {
            acParameters.getNetworkParameters().setSlackBusSelector(new NetworkSlackBusSelector(network, acParameters.getNetworkParameters().getSlackBusSelector()));
        }
        return acParameters;
    }

    private static NewtonRaphsonStoppingCriteria createNewtonRaphsonStoppingCriteria(OpenLoadFlowParameters parametersExt) {
        switch (parametersExt.getNewtonRaphsonStoppingCriteriaType()) {
            case UNIFORM_CRITERIA:
                return new DefaultNewtonRaphsonStoppingCriteria(parametersExt.getNewtonRaphsonConvEpsPerEq());
            case PER_EQUATION_TYPE_CRITERIA:
                return new PerEquationTypeStoppingCriteria(parametersExt.getMaxActivePowerMismatch(),
                        parametersExt.getMaxReactivePowerMismatch(), parametersExt.getMaxVoltageMismatch(),
                        parametersExt.getMaxAngleMismatch(), parametersExt.getMaxRatioMismatch(),
                        parametersExt.getMaxSusceptanceMismatch());
            default:
                throw new PowsyblException("Unknown Newton Raphson stopping criteria type: " + parametersExt.getNewtonRaphsonStoppingCriteriaType());
        }
    }

    public static AcLoadFlowParameters createAcParameters(LoadFlowParameters parameters, OpenLoadFlowParameters parametersExt,
                                                          MatrixFactory matrixFactory, GraphConnectivityFactory<LfBus, LfBranch> connectivityFactory,
                                                          boolean breakers, boolean forceA1Var) {
        SlackBusSelector slackBusSelector = SlackBusSelector.fromMode(parametersExt.getSlackBusSelectionMode(), parametersExt.getSlackBusesIds(), parametersExt.getPlausibleActivePowerLimit());

        var networkParameters = getNetworkParameters(parameters, parametersExt, slackBusSelector, connectivityFactory, breakers);

        var equationSystemCreationParameters = new AcEquationSystemCreationParameters(forceA1Var);

        VoltageInitializer voltageInitializer = getExtendedVoltageInitializer(parameters, parametersExt, networkParameters, matrixFactory);

        var newtonRaphsonParameters = new NewtonRaphsonParameters()
                .setStoppingCriteria(createNewtonRaphsonStoppingCriteria(parametersExt))
                .setMaxIteration(parametersExt.getMaxIteration())
                .setMinRealisticVoltage(parametersExt.getMinRealisticVoltage())
                .setMaxRealisticVoltage(parametersExt.getMaxRealisticVoltage())
                .setStateVectorScalingMode(parametersExt.getStateVectorScalingMode());

        OuterLoopConfig outerLoopConfig = OuterLoopConfig.findOuterLoopConfig(new DefaultOuterLoopConfig());
        List<OuterLoop> outerLoops = outerLoopConfig.configure(parameters, parametersExt);

        return new AcLoadFlowParameters(networkParameters,
                                        equationSystemCreationParameters,
                                        newtonRaphsonParameters,
                                        outerLoops,
                                        matrixFactory,
                                        voltageInitializer);
    }

    public static DcLoadFlowParameters createDcParameters(Network network, LoadFlowParameters parameters, OpenLoadFlowParameters parametersExt,
                                                          MatrixFactory matrixFactory, GraphConnectivityFactory<LfBus, LfBranch> connectivityFactory,
                                                          boolean forcePhaseControlOffAndAddAngle1Var) {
        var dcParameters = createDcParameters(parameters, parametersExt, matrixFactory, connectivityFactory, forcePhaseControlOffAndAddAngle1Var);
        if (parameters.isReadSlackBus()) {
            dcParameters.getNetworkParameters().setSlackBusSelector(new NetworkSlackBusSelector(network, dcParameters.getNetworkParameters().getSlackBusSelector()));
        }
        return dcParameters;
    }

    public static DcLoadFlowParameters createDcParameters(LoadFlowParameters parameters, OpenLoadFlowParameters parametersExt,
                                                          MatrixFactory matrixFactory, GraphConnectivityFactory<LfBus, LfBranch> connectivityFactory,
                                                          boolean forcePhaseControlOffAndAddAngle1Var) {
        SlackBusSelector slackBusSelector = SlackBusSelector.fromMode(parametersExt.getSlackBusSelectionMode(), parametersExt.getSlackBusesIds(), parametersExt.getPlausibleActivePowerLimit());

        var networkParameters = new LfNetworkParameters()
                .setSlackBusSelector(slackBusSelector)
                .setConnectivityFactory(connectivityFactory)
                .setGeneratorVoltageRemoteControl(false)
                .setMinImpedance(parametersExt.getLowImpedanceBranchMode() == OpenLoadFlowParameters.LowImpedanceBranchMode.REPLACE_BY_MIN_IMPEDANCE_LINE)
                .setTwtSplitShuntAdmittance(false)
                .setBreakers(false)
                .setPlausibleActivePowerLimit(parametersExt.getPlausibleActivePowerLimit())
                .setComputeMainConnectedComponentOnly(parameters.getConnectedComponentMode() == LoadFlowParameters.ConnectedComponentMode.MAIN)
                .setCountriesToBalance(parameters.getCountriesToBalance())
                .setDistributedOnConformLoad(parameters.isDistributedSlack() && parameters.getBalanceType() == LoadFlowParameters.BalanceType.PROPORTIONAL_TO_CONFORM_LOAD)
                .setPhaseControl(false)
                .setTransformerVoltageControl(false)
                .setVoltagePerReactivePowerControl(false)
                .setReactivePowerRemoteControl(false)
                .setDc(true)
                .setShuntVoltageControl(false)
                .setReactiveLimits(false)
                .setHvdcAcEmulation(false) // FIXME
                .setMinPlausibleTargetVoltage(parametersExt.getMinPlausibleTargetVoltage())
                .setMaxPlausibleTargetVoltage(parametersExt.getMaxPlausibleTargetVoltage())
                .setReactiveRangeCheckMode(ReactiveRangeCheckMode.MAX) // not useful for DC.
                .setLowImpedanceThreshold(parametersExt.getLowImpedanceThreshold())
                .setSvcVoltageMonitoring(false)
                .setMaxSlackBusCount(1);

        var equationSystemCreationParameters = new DcEquationSystemCreationParameters(true,
                                                                                      forcePhaseControlOffAndAddAngle1Var,
                                                                                      parameters.isDcUseTransformerRatio());

        return new DcLoadFlowParameters(networkParameters,
                                        equationSystemCreationParameters,
                                        matrixFactory,
                                        parameters.isDistributedSlack(),
                                        parameters.getBalanceType(),
                                        true);
    }

    public static boolean equals(LoadFlowParameters parameters1, LoadFlowParameters parameters2) {
        Objects.requireNonNull(parameters1);
        Objects.requireNonNull(parameters2);
        boolean equals = parameters1.getVoltageInitMode() == parameters2.getVoltageInitMode() &&
                parameters1.isTransformerVoltageControlOn() == parameters2.isTransformerVoltageControlOn() &&
                parameters1.isUseReactiveLimits() == parameters2.isUseReactiveLimits() &&
                parameters1.isPhaseShifterRegulationOn() == parameters2.isPhaseShifterRegulationOn() &&
                parameters1.isTwtSplitShuntAdmittance() == parameters2.isTwtSplitShuntAdmittance() &&
                parameters1.isShuntCompensatorVoltageControlOn() == parameters2.isShuntCompensatorVoltageControlOn() &&
                parameters1.isReadSlackBus() == parameters2.isReadSlackBus() &&
                parameters1.isWriteSlackBus() == parameters2.isWriteSlackBus() &&
                parameters1.isDc() == parameters2.isDc() &&
                parameters1.isDistributedSlack() == parameters2.isDistributedSlack() &&
                parameters1.getBalanceType() == parameters2.getBalanceType() &&
                parameters1.isDcUseTransformerRatio() == parameters2.isDcUseTransformerRatio() &&
                parameters1.getCountriesToBalance().equals(parameters2.getCountriesToBalance()) &&
                parameters1.getConnectedComponentMode() == parameters2.getConnectedComponentMode() &&
                parameters1.isHvdcAcEmulation() == parameters2.isHvdcAcEmulation();
        if (!equals) {
            return false;
        }

        OpenLoadFlowParameters extension1 = parameters1.getExtension(OpenLoadFlowParameters.class);
        OpenLoadFlowParameters extension2 = parameters2.getExtension(OpenLoadFlowParameters.class);
        if (extension1 == null && extension2 == null) {
            return true;
        }
        if (extension1 == null) {
            return false;
        }
        if (extension2 == null) {
            return false;
        }

        return extension1.getSlackBusSelectionMode() == extension2.getSlackBusSelectionMode() &&
                extension1.getSlackBusesIds().equals(extension2.getSlackBusesIds()) &&
                extension1.isThrowsExceptionInCaseOfSlackDistributionFailure() == extension2.isThrowsExceptionInCaseOfSlackDistributionFailure() &&
                extension1.hasVoltageRemoteControl() == extension2.hasVoltageRemoteControl() &&
                extension1.getLowImpedanceBranchMode() == extension2.getLowImpedanceBranchMode() &&
                extension1.isLoadPowerFactorConstant() == extension2.isLoadPowerFactorConstant() &&
                extension1.getPlausibleActivePowerLimit() == extension2.getPlausibleActivePowerLimit() &&
                extension1.getSlackBusPMaxMismatch() == extension2.getSlackBusPMaxMismatch() &&
                extension1.isVoltagePerReactivePowerControl() == extension2.isVoltagePerReactivePowerControl() &&
                extension1.hasReactivePowerRemoteControl() == extension2.hasReactivePowerRemoteControl() &&
                extension1.getMaxIteration() == extension2.getMaxIteration() &&
                extension1.getNewtonRaphsonConvEpsPerEq() == extension2.getNewtonRaphsonConvEpsPerEq() &&
                extension1.getVoltageInitModeOverride() == extension2.getVoltageInitModeOverride() &&
                extension1.getTransformerVoltageControlMode() == extension2.getTransformerVoltageControlMode() &&
                extension1.getShuntVoltageControlMode() == extension2.getShuntVoltageControlMode() &&
                extension1.getDcPowerFactor() == extension2.getDcPowerFactor() &&
                extension1.getMinPlausibleTargetVoltage() == extension2.getMinPlausibleTargetVoltage() &&
                extension1.getMaxPlausibleTargetVoltage() == extension2.getMaxPlausibleTargetVoltage() &&
                extension1.getMinRealisticVoltage() == extension2.getMinRealisticVoltage() &&
                extension1.getMaxRealisticVoltage() == extension2.getMaxRealisticVoltage() &&
                extension1.getReactiveRangeCheckMode() == extension2.getReactiveRangeCheckMode() &&
                extension1.getLowImpedanceThreshold() == extension2.getLowImpedanceThreshold() &&
                extension1.isNetworkCacheEnabled() == extension2.isNetworkCacheEnabled() &&
                extension1.isSvcVoltageMonitoring() == extension2.isSvcVoltageMonitoring() &&
                extension1.getStateVectorScalingMode() == extension2.getStateVectorScalingMode() &&
                extension1.getMaxSlackBusCount() == extension2.getMaxSlackBusCount() &&
                Objects.equals(extension1.getDebugDir(), extension2.getDebugDir()) &&
                extension1.getIncrementalTransformerVoltageControlOuterLoopMaxTapShift() == extension2.getIncrementalTransformerVoltageControlOuterLoopMaxTapShift() &&
                extension1.isSecondaryVoltageControl() == extension2.isSecondaryVoltageControl() &&
                extension1.getReactiveLimitsMaxPqPvSwitch() == extension2.getReactiveLimitsMaxPqPvSwitch() &&
<<<<<<< HEAD
                extension1.isSimulateAutomatons() == extension2.isSimulateAutomatons();
=======
                extension1.getPhaseShifterControlMode() == extension2.getPhaseShifterControlMode();
>>>>>>> 94755580
    }

    public static LoadFlowParameters clone(LoadFlowParameters parameters) {
        Objects.requireNonNull(parameters);
        LoadFlowParameters parameters2 = new LoadFlowParameters(parameters.getVoltageInitMode(),
                                                                parameters.isTransformerVoltageControlOn(),
                                                                parameters.isUseReactiveLimits(),
                                                                parameters.isPhaseShifterRegulationOn(),
                                                                parameters.isTwtSplitShuntAdmittance(),
                                                                parameters.isShuntCompensatorVoltageControlOn(),
                                                                parameters.isReadSlackBus(),
                                                                parameters.isWriteSlackBus(),
                                                                parameters.isDc(),
                                                                parameters.isDistributedSlack(),
                                                                parameters.getBalanceType(),
                                                                parameters.isDcUseTransformerRatio(),
                                                                new HashSet<>(parameters.getCountriesToBalance()),
                                                                parameters.getConnectedComponentMode(),
                                                                parameters.isHvdcAcEmulation());

        OpenLoadFlowParameters extension = parameters.getExtension(OpenLoadFlowParameters.class);
        if (extension != null) {
            OpenLoadFlowParameters extension2 = new OpenLoadFlowParameters()
                    .setSlackBusSelectionMode(extension.getSlackBusSelectionMode())
                    .setSlackBusesIds(new ArrayList<>(extension.getSlackBusesIds()))
                    .setThrowsExceptionInCaseOfSlackDistributionFailure(extension.isThrowsExceptionInCaseOfSlackDistributionFailure())
                    .setVoltageRemoteControl(extension.hasVoltageRemoteControl())
                    .setLowImpedanceBranchMode(extension.getLowImpedanceBranchMode())
                    .setLoadPowerFactorConstant(extension.isLoadPowerFactorConstant())
                    .setPlausibleActivePowerLimit(extension.getPlausibleActivePowerLimit())
                    .setSlackBusPMaxMismatch(extension.getSlackBusPMaxMismatch())
                    .setVoltagePerReactivePowerControl(extension.isVoltagePerReactivePowerControl())
                    .setReactivePowerRemoteControl(extension.hasReactivePowerRemoteControl())
                    .setMaxIteration(extension.getMaxIteration())
                    .setNewtonRaphsonConvEpsPerEq(extension.getNewtonRaphsonConvEpsPerEq())
                    .setVoltageInitModeOverride(extension.getVoltageInitModeOverride())
                    .setTransformerVoltageControlMode(extension.getTransformerVoltageControlMode())
                    .setShuntVoltageControlMode(extension.getShuntVoltageControlMode())
                    .setDcPowerFactor(extension.getDcPowerFactor())
                    .setMinPlausibleTargetVoltage(extension.getMinPlausibleTargetVoltage())
                    .setMaxPlausibleTargetVoltage(extension.getMaxPlausibleTargetVoltage())
                    .setMinRealisticVoltage(extension.getMinRealisticVoltage())
                    .setMaxRealisticVoltage(extension.getMaxRealisticVoltage())
                    .setReactiveRangeCheckMode(extension.getReactiveRangeCheckMode())
                    .setLowImpedanceThreshold(extension.getLowImpedanceThreshold())
                    .setNetworkCacheEnabled(extension.isNetworkCacheEnabled())
                    .setSvcVoltageMonitoring(extension.isSvcVoltageMonitoring())
                    .setStateVectorScalingMode(extension.getStateVectorScalingMode())
                    .setMaxSlackBusCount(extension.getMaxSlackBusCount())
                    .setDebugDir(extension.getDebugDir())
                    .setIncrementalTransformerVoltageControlOuterLoopMaxTapShift(extension.getIncrementalTransformerVoltageControlOuterLoopMaxTapShift())
                    .setSecondaryVoltageControl(extension.isSecondaryVoltageControl())
                    .setReactiveLimitsMaxPqPvSwitch(extension.getReactiveLimitsMaxPqPvSwitch())
<<<<<<< HEAD
                    .setSimulateAutomatons(extension.isSimulateAutomatons());
=======
                    .setPhaseShifterControlMode(extension.getPhaseShifterControlMode());
>>>>>>> 94755580
            if (extension2 != null) {
                parameters2.addExtension(OpenLoadFlowParameters.class, extension2);
            }
        }

        return parameters2;
    }
}
<|MERGE_RESOLUTION|>--- conflicted
+++ resolved
@@ -166,11 +166,9 @@
 
     public static final String REACTIVE_LIMITS_MAX_SWITCH_PQ_PV_PARAM_NAME = "ReactiveLimitsMaxPqPvSwitch";
 
-<<<<<<< HEAD
+    public static final String PHASE_SHIFTER_CONTROL_MODE_PARAM_NAME = "phaseShifterControlMode";
+
     public static final String SIMULATE_AUTOMATONS_PARAM_NAME = "simulateAutomaton";
-=======
-    public static final String PHASE_SHIFTER_CONTROL_MODE_PARAM_NAME = "phaseShifterControlMode";
->>>>>>> 94755580
 
     private static <E extends Enum<E>> List<Object> getEnumPossibleValues(Class<E> enumClass) {
         return EnumSet.allOf(enumClass).stream().map(Enum::name).collect(Collectors.toList());
@@ -214,11 +212,8 @@
         new Parameter(MAX_ANGLE_MISMATCH_PARAM_NAME, ParameterType.DOUBLE, "Maximum angle for per equation stopping criteria", MAX_ANGLE_MISMATCH_DEFAULT_VALUE),
         new Parameter(MAX_RATIO_MISMATCH_PARAM_NAME, ParameterType.DOUBLE, "Maximum ratio for per equation stopping criteria", MAX_RATIO_MISMATCH_DEFAULT_VALUE),
         new Parameter(MAX_SUSCEPTANCE_MISMATCH_PARAM_NAME, ParameterType.DOUBLE, "Maximum susceptance for per equation stopping criteria", MAX_SUSCEPTANCE_MISMATCH_DEFAULT_VALUE),
-<<<<<<< HEAD
+        new Parameter(PHASE_SHIFTER_CONTROL_MODE_PARAM_NAME, ParameterType.STRING, "Phase shifter control mode", PHASE_SHIFTER_CONTROL_MODE_DEFAULT_VALUE.name(), getEnumPossibleValues(PhaseShifterControlMode.class)),
         new Parameter(SIMULATE_AUTOMATONS_PARAM_NAME, ParameterType.BOOLEAN, "Automatons simulation", LfNetworkParameters.SIMULATE_AUTOMATONS_DEFAULT_VALUE)
-=======
-        new Parameter(PHASE_SHIFTER_CONTROL_MODE_PARAM_NAME, ParameterType.STRING, "Phase shifter control mode", PHASE_SHIFTER_CONTROL_MODE_DEFAULT_VALUE.name(), getEnumPossibleValues(PhaseShifterControlMode.class))
->>>>>>> 94755580
     );
 
     public enum VoltageInitModeOverride {
@@ -328,11 +323,9 @@
 
     private int reactiveLimitsMaxPqPvSwitch = ReactiveLimitsOuterLoop.MAX_SWITCH_PQ_PV;
 
-<<<<<<< HEAD
+    private PhaseShifterControlMode phaseShifterControlMode = PHASE_SHIFTER_CONTROL_MODE_DEFAULT_VALUE;
+
     private boolean simulateAutomatons = LfNetworkParameters.SIMULATE_AUTOMATONS_DEFAULT_VALUE;
-=======
-    private PhaseShifterControlMode phaseShifterControlMode = PHASE_SHIFTER_CONTROL_MODE_DEFAULT_VALUE;
->>>>>>> 94755580
 
     @Override
     public String getName() {
@@ -707,21 +700,21 @@
         return this;
     }
 
-<<<<<<< HEAD
+    public PhaseShifterControlMode getPhaseShifterControlMode() {
+        return phaseShifterControlMode;
+    }
+
+    public OpenLoadFlowParameters setPhaseShifterControlMode(PhaseShifterControlMode phaseShifterControlMode) {
+        this.phaseShifterControlMode = Objects.requireNonNull(phaseShifterControlMode);
+        return this;
+    }
+
     public boolean isSimulateAutomatons() {
         return simulateAutomatons;
     }
 
     public OpenLoadFlowParameters setSimulateAutomatons(boolean simulateAutomatons) {
         this.simulateAutomatons = simulateAutomatons;
-=======
-    public PhaseShifterControlMode getPhaseShifterControlMode() {
-        return phaseShifterControlMode;
-    }
-
-    public OpenLoadFlowParameters setPhaseShifterControlMode(PhaseShifterControlMode phaseShifterControlMode) {
-        this.phaseShifterControlMode = Objects.requireNonNull(phaseShifterControlMode);
->>>>>>> 94755580
         return this;
     }
 
@@ -773,11 +766,8 @@
                 .setIncrementalTransformerVoltageControlOuterLoopMaxTapShift(config.getIntProperty(INCREMENTAL_TRANSFORMER_VOLTAGE_CONTROL_OUTER_LOOP_MAX_TAP_SHIFT_PARAM_NAME, IncrementalTransformerVoltageControlOuterLoop.DEFAULT_MAX_TAP_SHIFT))
                 .setSecondaryVoltageControl(config.getBooleanProperty(SECONDARY_VOLTAGE_CONTROL_PARAM_NAME, LfNetworkParameters.SECONDARY_VOLTAGE_CONTROL_DEFAULT_VALUE))
                 .setReactiveLimitsMaxPqPvSwitch(config.getIntProperty(REACTIVE_LIMITS_MAX_SWITCH_PQ_PV_PARAM_NAME, ReactiveLimitsOuterLoop.MAX_SWITCH_PQ_PV))
-<<<<<<< HEAD
+                .setPhaseShifterControlMode(config.getEnumProperty(PHASE_SHIFTER_CONTROL_MODE_PARAM_NAME, PhaseShifterControlMode.class, PHASE_SHIFTER_CONTROL_MODE_DEFAULT_VALUE))
                 .setSimulateAutomatons(config.getBooleanProperty(SIMULATE_AUTOMATONS_PARAM_NAME, LfNetworkParameters.SIMULATE_AUTOMATONS_DEFAULT_VALUE)));
-=======
-                .setPhaseShifterControlMode(config.getEnumProperty(PHASE_SHIFTER_CONTROL_MODE_PARAM_NAME, PhaseShifterControlMode.class, PHASE_SHIFTER_CONTROL_MODE_DEFAULT_VALUE)));
->>>>>>> 94755580
         return parameters;
     }
 
@@ -860,13 +850,10 @@
                 .ifPresent(prop -> this.setSecondaryVoltageControl(Boolean.parseBoolean(prop)));
         Optional.ofNullable(properties.get(REACTIVE_LIMITS_MAX_SWITCH_PQ_PV_PARAM_NAME))
                 .ifPresent(prop -> this.setReactiveLimitsMaxPqPvSwitch(Integer.parseInt(prop)));
-<<<<<<< HEAD
+        Optional.ofNullable(properties.get(PHASE_SHIFTER_CONTROL_MODE_PARAM_NAME))
+                .ifPresent(prop -> this.setPhaseShifterControlMode(PhaseShifterControlMode.valueOf(prop)));
         Optional.ofNullable(properties.get(SIMULATE_AUTOMATONS_PARAM_NAME))
                 .ifPresent(prop -> this.setSimulateAutomatons(Boolean.parseBoolean(prop)));
-=======
-        Optional.ofNullable(properties.get(PHASE_SHIFTER_CONTROL_MODE_PARAM_NAME))
-                .ifPresent(prop -> this.setPhaseShifterControlMode(PhaseShifterControlMode.valueOf(prop)));
->>>>>>> 94755580
         return this;
     }
 
@@ -910,11 +897,8 @@
                 ", incrementalTransformerVoltageControlOuterLoopMaxTapShift=" + incrementalTransformerVoltageControlOuterLoopMaxTapShift +
                 ", secondaryVoltageControl=" + secondaryVoltageControl +
                 ", reactiveLimitsMaxPqPvSwitch=" + reactiveLimitsMaxPqPvSwitch +
-<<<<<<< HEAD
+                ", phaseShifterControlMode=" + phaseShifterControlMode +
                 ", simulateAutomaton=" + simulateAutomatons +
-=======
-                ", phaseShifterControlMode=" + phaseShifterControlMode +
->>>>>>> 94755580
                 ')';
     }
 
@@ -989,11 +973,8 @@
         LOGGER.info("Incremental transformer voltage control outer loop max tap shift: {}", parametersExt.getIncrementalTransformerVoltageControlOuterLoopMaxTapShift());
         LOGGER.info("Secondary voltage control: {}", parametersExt.isSecondaryVoltageControl());
         LOGGER.info("Reactive limits maximum Pq Pv switch: {}", parametersExt.getReactiveLimitsMaxPqPvSwitch());
-<<<<<<< HEAD
+        LOGGER.info("Phase shifter control mode: {}", parametersExt.getPhaseShifterControlMode());
         LOGGER.info("Simulate automaton: {}", parametersExt.isSimulateAutomatons());
-=======
-        LOGGER.info("Phase shifter control mode: {}", parametersExt.getPhaseShifterControlMode());
->>>>>>> 94755580
     }
 
     static VoltageInitializer getVoltageInitializer(LoadFlowParameters parameters, LfNetworkParameters networkParameters, MatrixFactory matrixFactory) {
@@ -1240,11 +1221,8 @@
                 extension1.getIncrementalTransformerVoltageControlOuterLoopMaxTapShift() == extension2.getIncrementalTransformerVoltageControlOuterLoopMaxTapShift() &&
                 extension1.isSecondaryVoltageControl() == extension2.isSecondaryVoltageControl() &&
                 extension1.getReactiveLimitsMaxPqPvSwitch() == extension2.getReactiveLimitsMaxPqPvSwitch() &&
-<<<<<<< HEAD
+                extension1.getPhaseShifterControlMode() == extension2.getPhaseShifterControlMode() &&
                 extension1.isSimulateAutomatons() == extension2.isSimulateAutomatons();
-=======
-                extension1.getPhaseShifterControlMode() == extension2.getPhaseShifterControlMode();
->>>>>>> 94755580
     }
 
     public static LoadFlowParameters clone(LoadFlowParameters parameters) {
@@ -1298,11 +1276,8 @@
                     .setIncrementalTransformerVoltageControlOuterLoopMaxTapShift(extension.getIncrementalTransformerVoltageControlOuterLoopMaxTapShift())
                     .setSecondaryVoltageControl(extension.isSecondaryVoltageControl())
                     .setReactiveLimitsMaxPqPvSwitch(extension.getReactiveLimitsMaxPqPvSwitch())
-<<<<<<< HEAD
+                    .setPhaseShifterControlMode(extension.getPhaseShifterControlMode())
                     .setSimulateAutomatons(extension.isSimulateAutomatons());
-=======
-                    .setPhaseShifterControlMode(extension.getPhaseShifterControlMode());
->>>>>>> 94755580
             if (extension2 != null) {
                 parameters2.addExtension(OpenLoadFlowParameters.class, extension2);
             }
