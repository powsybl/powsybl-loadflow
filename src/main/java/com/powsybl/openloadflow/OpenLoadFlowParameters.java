/**
 * Copyright (c) 2019, RTE (http://www.rte-france.com)
 * This Source Code Form is subject to the terms of the Mozilla Public
 * License, v. 2.0. If a copy of the MPL was not distributed with this
 * file, You can obtain one at http://mozilla.org/MPL/2.0/.
 * SPDX-License-Identifier: MPL-2.0
 */
package com.powsybl.openloadflow;

import com.google.common.collect.ImmutableMap;
import com.powsybl.commons.PowsyblException;
import com.powsybl.commons.config.PlatformConfig;
import com.powsybl.commons.extensions.AbstractExtension;
import com.powsybl.commons.parameters.Parameter;
import com.powsybl.commons.parameters.ParameterScope;
import com.powsybl.commons.parameters.ParameterType;
import com.powsybl.iidm.network.Country;
import com.powsybl.iidm.network.Network;
import com.powsybl.loadflow.LoadFlowParameters;
import com.powsybl.math.matrix.MatrixFactory;
import com.powsybl.openloadflow.ac.AcLoadFlowParameters;
import com.powsybl.openloadflow.ac.VoltageMagnitudeInitializer;
import com.powsybl.openloadflow.ac.equations.AcEquationSystemCreationParameters;
import com.powsybl.openloadflow.ac.solver.*;
import com.powsybl.openloadflow.ac.outerloop.AcOuterLoop;
import com.powsybl.openloadflow.ac.outerloop.ReactiveLimitsOuterLoop;
import com.powsybl.openloadflow.dc.DcLoadFlowParameters;
import com.powsybl.openloadflow.dc.DcValueVoltageInitializer;
import com.powsybl.openloadflow.dc.equations.DcApproximationType;
import com.powsybl.openloadflow.dc.equations.DcEquationSystemCreationParameters;
import com.powsybl.openloadflow.graph.GraphConnectivityFactory;
import com.powsybl.openloadflow.lf.AbstractLoadFlowParameters;
import com.powsybl.openloadflow.network.*;
import com.powsybl.openloadflow.network.util.PreviousValueVoltageInitializer;
import com.powsybl.openloadflow.network.util.UniformValueVoltageInitializer;
import com.powsybl.openloadflow.network.util.VoltageInitializer;
import de.vandermeer.asciitable.AsciiTable;
import de.vandermeer.asciitable.CWC_LongestWord;
import org.slf4j.Logger;
import org.slf4j.LoggerFactory;

import java.util.*;
import java.util.function.Supplier;
import java.util.stream.Collectors;

/**
 * @author Geoffroy Jamgotchian {@literal <geoffroy.jamgotchian at rte-france.com>}
 */
public class OpenLoadFlowParameters extends AbstractExtension<LoadFlowParameters> {

    private static final Logger LOGGER = LoggerFactory.getLogger(OpenLoadFlowParameters.class);

    public static final SlackBusSelectionMode SLACK_BUS_SELECTION_MODE_DEFAULT_VALUE = SlackBusSelectionMode.MOST_MESHED;

    public static final LowImpedanceBranchMode LOW_IMPEDANCE_BRANCH_MODE_DEFAULT_VALUE = LowImpedanceBranchMode.REPLACE_BY_ZERO_IMPEDANCE_LINE;

    public static final String MODULE_SPECIFIC_PARAMETERS = "open-loadflow-default-parameters";

    public enum SlackDistributionFailureBehavior {
        THROW,
        FAIL,
        LEAVE_ON_SLACK_BUS,
        DISTRIBUTE_ON_REFERENCE_GENERATOR
    }

    public static final SlackDistributionFailureBehavior SLACK_DISTRIBUTION_FAILURE_BEHAVIOR_DEFAULT_VALUE = SlackDistributionFailureBehavior.LEAVE_ON_SLACK_BUS;

    public static final boolean VOLTAGE_REMOTE_CONTROL_DEFAULT_VALUE = true;

    public static final boolean GENERATOR_REACTIVE_POWER_REMOTE_CONTROL_DEFAULT_VALUE = false;

    public static final boolean TRANSFORMER_REACTIVE_POWER_REMOTE_CONTROL_DEFAULT_VALUE = false;

    public static final boolean LOAD_POWER_FACTOR_CONSTANT_DEFAULT_VALUE = false;

    /**
     * Slack bus maximum active power mismatch in MW: 1 Mw => 10^-2 in p.u
     */
    public static final double SLACK_BUS_P_MAX_MISMATCH_DEFAULT_VALUE = 1.0;

    public static final NewtonRaphsonStoppingCriteriaType NEWTONRAPHSON_STOPPING_CRITERIA_TYPE_DEFAULT_VALUE = NewtonRaphsonStoppingCriteriaType.UNIFORM_CRITERIA;

    /** Default value of the maximum active power mismatch in MW **/
    public static final double MAX_ACTIVE_POWER_MISMATCH_DEFAULT_VALUE = 1e-2;

    /** Default value of the maximum reactive power mismatch in Mvar **/
    public static final double MAX_REACTIVE_POWER_MISMATCH_DEFAULT_VALUE = 1e-2;

    /** Default value of the maximum voltage mismatch in pu **/
    public static final double MAX_VOLTAGE_MISMATCH_DEFAULT_VALUE = 1e-4;

    public static final double MAX_ANGLE_MISMATCH_DEFAULT_VALUE = 1e-5;

    public static final double MAX_RATIO_MISMATCH_DEFAULT_VALUE = 1e-5;

    public static final double MAX_SUSCEPTANCE_MISMATCH_DEFAULT_VALUE = 1e-4;

    public static final boolean VOLTAGE_PER_REACTIVE_POWER_CONTROL_DEFAULT_VALUE = false;

    public static final boolean SVC_VOLTAGE_MONITORING_DEFAULT_VALUE = true;

    public static final VoltageInitModeOverride VOLTAGE_INIT_MODE_OVERRIDE_DEFAULT_VALUE = VoltageInitModeOverride.NONE;

    public static final TransformerVoltageControlMode TRANSFORMER_VOLTAGE_CONTROL_MODE_DEFAULT_VALUE = TransformerVoltageControlMode.WITH_GENERATOR_VOLTAGE_CONTROL;

    public static final ShuntVoltageControlMode SHUNT_VOLTAGE_CONTROL_MODE_DEFAULT_VALUE = ShuntVoltageControlMode.WITH_GENERATOR_VOLTAGE_CONTROL;

    public static final PhaseShifterControlMode PHASE_SHIFTER_CONTROL_MODE_DEFAULT_VALUE = PhaseShifterControlMode.CONTINUOUS_WITH_DISCRETISATION;

    public static final Set<String> ACTIONABLE_SWITCH_IDS_DEFAULT_VALUE = Collections.emptySet();

    public static final Set<String> ACTIONABLE_TRANSFORMERS_IDS_DEFAULT_VALUE = Collections.emptySet();

    public static final Set<ReportedFeatures> REPORTED_FEATURES_DEFAULT_VALUE = Collections.emptySet();

    private static final ReactivePowerDispatchMode REACTIVE_POWER_DISPATCH_MODE_DEFAULT_VALUE = ReactivePowerDispatchMode.Q_EQUAL_PROPORTION;

    protected static final List<String> OUTER_LOOP_NAMES_DEFAULT_VALUE = null;

    protected static final int INCREMENTAL_TRANSFORMER_RATIO_TAP_CONTROL_OUTER_LOOP_MAX_TAP_SHIFT_DEFAULT_VALUE = 3;

    public static final boolean WRITE_REFERENCE_TERMINALS_DEFAULT_VALUE = true;

    protected static final double GENERATOR_VOLTAGE_CONTROL_MIN_NOMINAL_VOLTAGE_DEFAULT_VALUE = -1d;

    public enum FictitiousGeneratorVoltageControlCheckMode {
        FORCED,
        NORMAL
    }

    protected static final FictitiousGeneratorVoltageControlCheckMode FICTITIOUS_GENERATOR_VOLTAGE_CONTROL_CHECK_MODE_DEFAULT_VALUE = FictitiousGeneratorVoltageControlCheckMode.FORCED;

    public static final boolean AREA_INTERCHANGE_CONTROL_DEFAULT_VALUE = false;

    public static final double AREA_INTERCHANGE_P_MAX_MISMATCH_DEFAULT_VALUE = 2.0;

    public static final String SLACK_BUS_SELECTION_MODE_PARAM_NAME = "slackBusSelectionMode";

    public static final String SLACK_BUSES_IDS_PARAM_NAME = "slackBusesIds";

    public static final String SLACK_DISTRIBUTION_FAILURE_BEHAVIOR_PARAM_NAME = "slackDistributionFailureBehavior";

    public static final String VOLTAGE_REMOTE_CONTROL_PARAM_NAME = "voltageRemoteControl";

    public static final String GENERATOR_REACTIVE_POWER_REMOTE_CONTROL_PARAM_NAME = "generatorReactivePowerRemoteControl";

    public static final String TRANSFORMER_REACTIVE_POWER_CONTROL_PARAM_NAME = "transformerReactivePowerControl";

    public static final String LOW_IMPEDANCE_BRANCH_MODE_PARAM_NAME = "lowImpedanceBranchMode";

    public static final String LOAD_POWER_FACTOR_CONSTANT_PARAM_NAME = "loadPowerFactorConstant";

    public static final String PLAUSIBLE_ACTIVE_POWER_LIMIT_PARAM_NAME = "plausibleActivePowerLimit";

    public static final String NEWTONRAPHSON_STOPPING_CRITERIA_TYPE_PARAM_NAME = "newtonRaphsonStoppingCriteriaType";

    public static final String MAX_ACTIVE_POWER_MISMATCH_PARAM_NAME = "maxActivePowerMismatch";

    public static final String MAX_REACTIVE_POWER_MISMATCH_PARAM_NAME = "maxReactivePowerMismatch";

    public static final String MAX_VOLTAGE_MISMATCH_PARAM_NAME = "maxVoltageMismatch";

    public static final String MAX_ANGLE_MISMATCH_PARAM_NAME = "maxAngleMismatch";

    public static final String MAX_RATIO_MISMATCH_PARAM_NAME = "maxRatioMismatch";

    public static final String MAX_SUSCEPTANCE_MISMATCH_PARAM_NAME = "maxSusceptanceMismatch";

    public static final String SLACK_BUS_P_MAX_MISMATCH_PARAM_NAME = "slackBusPMaxMismatch";

    public static final String VOLTAGE_PER_REACTIVE_POWER_CONTROL_PARAM_NAME = "voltagePerReactivePowerControl";

    public static final String MAX_NEWTON_RAPHSON_ITERATIONS_PARAM_NAME = "maxNewtonRaphsonIterations";

    public static final String MAX_OUTER_LOOP_ITERATIONS_PARAM_NAME = "maxOuterLoopIterations";

    public static final String NEWTON_RAPHSON_CONV_EPS_PER_EQ_PARAM_NAME = "newtonRaphsonConvEpsPerEq";

    public static final String VOLTAGE_INIT_MODE_OVERRIDE_PARAM_NAME = "voltageInitModeOverride";

    public static final String TRANSFORMER_VOLTAGE_CONTROL_MODE_PARAM_NAME = "transformerVoltageControlMode";

    public static final String SHUNT_VOLTAGE_CONTROL_MODE_PARAM_NAME = "shuntVoltageControlMode";

    public static final String MIN_PLAUSIBLE_TARGET_VOLTAGE_PARAM_NAME = "minPlausibleTargetVoltage";

    public static final String MAX_PLAUSIBLE_TARGET_VOLTAGE_PARAM_NAME = "maxPlausibleTargetVoltage";

    public static final String MIN_REALISTIC_VOLTAGE_PARAM_NAME = "minRealisticVoltage";

    public static final String MAX_REALISTIC_VOLTAGE_PARAM_NAME = "maxRealisticVoltage";

    public static final String MIN_NOMINAL_VOLTAGE_TARGET_VOLTAGE_CHECK_PARAM_NAME = "minNominalVoltageTargetVoltageCheck";

    public static final String REACTIVE_RANGE_CHECK_MODE_PARAM_NAME = "reactiveRangeCheckMode";

    public static final String LOW_IMPEDANCE_THRESHOLD_PARAM_NAME = "lowImpedanceThreshold";

    public static final String NETWORK_CACHE_ENABLED_PARAM_NAME = "networkCacheEnabled";

    public static final String SVC_VOLTAGE_MONITORING_PARAM_NAME = "svcVoltageMonitoring";

    public static final String STATE_VECTOR_SCALING_MODE_PARAM_NAME = "stateVectorScalingMode";

    public static final String MAX_SLACK_BUS_COUNT_PARAM_NAME = "maxSlackBusCount";

    public static final String DEBUG_DIR_PARAM_NAME = "debugDir";

    public static final String INCREMENTAL_TRANSFORMER_RATIO_TAP_CONTROL_OUTER_LOOP_MAX_TAP_SHIFT_PARAM_NAME = "incrementalTransformerRatioTapControlOuterLoopMaxTapShift";

    public static final String SECONDARY_VOLTAGE_CONTROL_PARAM_NAME = "secondaryVoltageControl";

    public static final String REACTIVE_LIMITS_MAX_SWITCH_PQ_PV_PARAM_NAME = "reactiveLimitsMaxPqPvSwitch";

    public static final String PHASE_SHIFTER_CONTROL_MODE_PARAM_NAME = "phaseShifterControlMode";

    private static final String ALWAYS_UPDATE_NETWORK_PARAM_NAME = "alwaysUpdateNetwork";

    private static final String MOST_MESHED_SLACK_BUS_SELECTOR_MAX_NOMINAL_VOLTAGE_PERCENTILE_PARAM_NAME = "mostMeshedSlackBusSelectorMaxNominalVoltagePercentile";

    public static final String REPORTED_FEATURES_PARAM_NAME = "reportedFeatures";

    public static final String SLACK_BUS_COUNTRY_FILTER_PARAM_NAME = "slackBusCountryFilter";

    private static final String ACTIONABLE_SWITCHES_IDS_PARAM_NAME = "actionableSwitchesIds";

    private static final String ACTIONABLE_TRANSFORMERS_IDS_PARAM_NAME = "actionableTransformersIds";

    private static final String ASYMMETRICAL_PARAM_NAME = "asymmetrical";

    private static final String REACTIVE_POWER_DISPATCH_MODE_PARAM_NAME = "reactivePowerDispatchMode";

    static final String OUTER_LOOP_NAMES_PARAM_NAME = "outerLoopNames";

    public static final String USE_ACTIVE_LIMITS_PARAM_NAME = "useActiveLimits";

    public static final String DISABLE_VOLTAGE_CONTROL_OF_GENERATORS_OUTSIDE_ACTIVE_POWER_LIMITS_PARAM_NAME = "disableVoltageControlOfGeneratorsOutsideActivePowerLimits";

    private static final String LINE_SEARCH_STATE_VECTOR_SCALING_MAX_ITERATION_PARAM_NAME = "lineSearchStateVectorScalingMaxIteration";

    private static final String LINE_SEARCH_STATE_VECTOR_SCALING_STEP_FOLD_PARAM_NAME = "lineSearchStateVectorScalingStepFold";

    private static final String MAX_VOLTAGE_CHANGE_STATE_VECTOR_SCALING_MAX_DV_PARAM_NAME = "maxVoltageChangeStateVectorScalingMaxDv";

    private static final String MAX_VOLTAGE_CHANGE_STATE_VECTOR_SCALING_MAX_DPHI_PARAM_NAME = "maxVoltageChangeStateVectorScalingMaxDphi";

    private static final String LINE_PER_UNIT_MODE_PARAM_NAME = "linePerUnitMode";

    private static final String USE_LOAD_MODEL_PARAM_NAME = "useLoadModel";

    private static final String DC_APPROXIMATION_TYPE_PARAM_NAME = "dcApproximationType";

    public static final String SIMULATE_AUTOMATION_SYSTEMS_PARAM_NAME = "simulateAutomationSystems";

    public static final String AC_SOLVER_TYPE_PARAM_NAME = "acSolverType";

    public static final String MAX_NEWTON_KRYLOV_ITERATIONS_PARAM_NAME = "maxNewtonKrylovIterations";

    public static final String NEWTON_KRYLOV_LINE_SEARCH_PARAM_NAME = "newtonKrylovLineSearch";

    public static final String REFERENCE_BUS_SELECTION_MODE_PARAM_NAME = "referenceBusSelectionMode";

    public static final String WRITE_REFERENCE_TERMINALS_PARAM_NAME = "writeReferenceTerminals";

    public static final String VOLTAGE_TARGET_PRIORITIES_PARAM_NAME = "voltageTargetPriorities";

    public static final String TRANSFORMER_VOLTAGE_CONTROL_USE_INITIAL_TAP_POSITION_PARAM_NAME = "transformerVoltageControlUseInitialTapPosition";

    public static final String GENERATOR_VOLTAGE_CONTROL_MIN_NOMINAL_VOLTAGE_PARAM_NAME = "generatorVoltageControlMinNominalVoltage";

    public static final String FICTITIOUS_GENERATOR_VOLTAGE_CONTROL_CHECK_MODE = "fictitiousGeneratorVoltageControlCheckMode";

    public static final String AREA_INTERCHANGE_CONTROL_PARAM_NAME = "areaInterchangeControl";

    public static final String AREA_INTERCHANGE_CONTROL_AREA_TYPE_PARAM_NAME = "areaInterchangeControlAreaType";

    public static final String AREA_INTERCHANGE_P_MAX_MISMATCH_PARAM_NAME = "areaInterchangePMaxMismatch";

    public static <E extends Enum<E>> List<Object> getEnumPossibleValues(Class<E> enumClass) {
        return EnumSet.allOf(enumClass).stream().map(Enum::name).collect(Collectors.toList());
    }

    // Category keys
    public static final String MODEL_CATEGORY_KEY = "Model";

    public static final String DC_CATEGORY_KEY = "DC";

    public static final String SLACK_DISTRIBUTION_CATEGORY_KEY = "SlackDistribution";

    public static final String REFERENCE_BUS_CATEGORY_KEY = "ReferenceBus";

    public static final String VOLTAGE_CONTROLS_CATEGORY_KEY = "VoltageControls";

    public static final String GENERATOR_VOLTAGE_CONTROL_CATEGORY_KEY = "GeneratorVoltageControl";

    public static final String TRANSFORMER_VOLTAGE_CONTROL_CATEGORY_KEY = "TransformerVoltageControl";

    public static final String SHUNT_VOLTAGE_CONTROL_CATEGORY_KEY = "ShuntVoltageControl";

    public static final String PHASE_CONTROL_CATEGORY_KEY = "PhaseControl";

    public static final String REACTIVE_POWER_CONTROL_CATEGORY_KEY = "ReactivePowerControl";

    public static final String NEWTON_RAPHSON_CATEGORY_KEY = "NewtonRaphson";

    public static final String NEWTON_KRYLOV_CATEGORY_KEY = "NewtonKrylov";

    public static final String FAST_RESTART_CATEGORY_KEY = "FastRestart";

    public static final String OUTER_LOOPS_CATEGORY_KEY = "OuterLoops";

    public static final String SOLVER_CATEGORY_KEY = "Solver";

    public static final String DEBUG_CATEGORY_KEY = "Debug";

    public static final String REPORTING_CATEGORY_KEY = "Reporting";

    public static final String VOLTAGE_INIT_CATEGORY_KEY = "VoltageInit";

    public static final String HVDC_CATEGORY_KEY = "HVDC";

    public static final String AUTOMATION_CATEGORY_KEY = "Automation";

    public static final String PERFORMANCE_CATEGORY_KEY = "Performance";

    public static final Map<String, String> BASE_PARAMETERS_CATEGORY = ImmutableMap.<String, String>builder()
            .put("dc", MODEL_CATEGORY_KEY)
            .put("twtSplitShuntAdmittance", MODEL_CATEGORY_KEY)
            .put("dcPowerFactor", DC_CATEGORY_KEY)
            .put("dcUseTransformerRatio", DC_CATEGORY_KEY)
            .put("useReactiveLimits", VOLTAGE_CONTROLS_CATEGORY_KEY)
            .put("distributedSlack", SLACK_DISTRIBUTION_CATEGORY_KEY)
            .put("readSlackBus", SLACK_DISTRIBUTION_CATEGORY_KEY)
            .put("writeSlackBus", SLACK_DISTRIBUTION_CATEGORY_KEY)
            .put("balanceType", SLACK_DISTRIBUTION_CATEGORY_KEY)
            .put("countriesToBalance", SLACK_DISTRIBUTION_CATEGORY_KEY)
            .put("shuntCompensatorVoltageControlOn", SHUNT_VOLTAGE_CONTROL_CATEGORY_KEY)
            .put("transformerVoltageControlOn", TRANSFORMER_VOLTAGE_CONTROL_CATEGORY_KEY)
            .put("phaseShifterRegulationOn", PHASE_CONTROL_CATEGORY_KEY)
            .put("voltageInitMode", VOLTAGE_INIT_CATEGORY_KEY)
            .put("hvdcAcEmulation", HVDC_CATEGORY_KEY)
            .put("computedConnectedComponentScope", PERFORMANCE_CATEGORY_KEY)
            .build();

    public static final List<Parameter> SPECIFIC_PARAMETERS = List.of(
        new Parameter(SLACK_BUS_SELECTION_MODE_PARAM_NAME, ParameterType.STRING, "Slack bus selection mode", SLACK_BUS_SELECTION_MODE_DEFAULT_VALUE.name(), getEnumPossibleValues(SlackBusSelectionMode.class), ParameterScope.FUNCTIONAL, SLACK_DISTRIBUTION_CATEGORY_KEY),
        new Parameter(SLACK_BUSES_IDS_PARAM_NAME, ParameterType.STRING_LIST, "Slack bus IDs", null, ParameterScope.FUNCTIONAL, SLACK_DISTRIBUTION_CATEGORY_KEY),
        new Parameter(LOW_IMPEDANCE_BRANCH_MODE_PARAM_NAME, ParameterType.STRING, "Low impedance branch mode", LOW_IMPEDANCE_BRANCH_MODE_DEFAULT_VALUE.name(), getEnumPossibleValues(LowImpedanceBranchMode.class), ParameterScope.FUNCTIONAL, MODEL_CATEGORY_KEY),
        new Parameter(VOLTAGE_REMOTE_CONTROL_PARAM_NAME, ParameterType.BOOLEAN, "Generator voltage remote control", VOLTAGE_REMOTE_CONTROL_DEFAULT_VALUE, ParameterScope.FUNCTIONAL, GENERATOR_VOLTAGE_CONTROL_CATEGORY_KEY),
        new Parameter(SLACK_DISTRIBUTION_FAILURE_BEHAVIOR_PARAM_NAME, ParameterType.STRING, "Behavior in case of slack distribution failure", SLACK_DISTRIBUTION_FAILURE_BEHAVIOR_DEFAULT_VALUE.name(), getEnumPossibleValues(SlackDistributionFailureBehavior.class), ParameterScope.FUNCTIONAL, SLACK_DISTRIBUTION_CATEGORY_KEY),
        new Parameter(LOAD_POWER_FACTOR_CONSTANT_PARAM_NAME, ParameterType.BOOLEAN, "Load power factor is constant", LOAD_POWER_FACTOR_CONSTANT_DEFAULT_VALUE, ParameterScope.FUNCTIONAL, SLACK_DISTRIBUTION_CATEGORY_KEY),
        new Parameter(PLAUSIBLE_ACTIVE_POWER_LIMIT_PARAM_NAME, ParameterType.DOUBLE, "Plausible active power limit", LfNetworkParameters.PLAUSIBLE_ACTIVE_POWER_LIMIT_DEFAULT_VALUE, ParameterScope.FUNCTIONAL, SLACK_DISTRIBUTION_CATEGORY_KEY),
        new Parameter(SLACK_BUS_P_MAX_MISMATCH_PARAM_NAME, ParameterType.DOUBLE, "Slack bus max active power mismatch", SLACK_BUS_P_MAX_MISMATCH_DEFAULT_VALUE, ParameterScope.FUNCTIONAL, SLACK_DISTRIBUTION_CATEGORY_KEY),
        new Parameter(VOLTAGE_PER_REACTIVE_POWER_CONTROL_PARAM_NAME, ParameterType.BOOLEAN, "Voltage per reactive power slope", VOLTAGE_PER_REACTIVE_POWER_CONTROL_DEFAULT_VALUE, ParameterScope.FUNCTIONAL, GENERATOR_VOLTAGE_CONTROL_CATEGORY_KEY),
        new Parameter(GENERATOR_REACTIVE_POWER_REMOTE_CONTROL_PARAM_NAME, ParameterType.BOOLEAN, "Generator remote reactive power control", GENERATOR_REACTIVE_POWER_REMOTE_CONTROL_DEFAULT_VALUE, ParameterScope.FUNCTIONAL, REACTIVE_POWER_CONTROL_CATEGORY_KEY),
        new Parameter(TRANSFORMER_REACTIVE_POWER_CONTROL_PARAM_NAME, ParameterType.BOOLEAN, "Transformer reactive power control", TRANSFORMER_REACTIVE_POWER_REMOTE_CONTROL_DEFAULT_VALUE, ParameterScope.FUNCTIONAL, REACTIVE_POWER_CONTROL_CATEGORY_KEY),
        new Parameter(MAX_NEWTON_RAPHSON_ITERATIONS_PARAM_NAME, ParameterType.INTEGER, "Max iterations per Newton-Raphson", NewtonRaphsonParameters.DEFAULT_MAX_ITERATIONS, ParameterScope.FUNCTIONAL, NEWTON_RAPHSON_CATEGORY_KEY),
        new Parameter(MAX_OUTER_LOOP_ITERATIONS_PARAM_NAME, ParameterType.INTEGER, "Max outer loop iterations", AbstractLoadFlowParameters.DEFAULT_MAX_OUTER_LOOP_ITERATIONS, ParameterScope.FUNCTIONAL, OUTER_LOOPS_CATEGORY_KEY),
        new Parameter(NEWTON_RAPHSON_CONV_EPS_PER_EQ_PARAM_NAME, ParameterType.DOUBLE, "Newton-Raphson convergence epsilon per equation", NewtonRaphsonStoppingCriteria.DEFAULT_CONV_EPS_PER_EQ, ParameterScope.FUNCTIONAL, NEWTON_RAPHSON_CATEGORY_KEY),
        new Parameter(VOLTAGE_INIT_MODE_OVERRIDE_PARAM_NAME, ParameterType.STRING, "Voltage init mode override", VOLTAGE_INIT_MODE_OVERRIDE_DEFAULT_VALUE.name(), getEnumPossibleValues(VoltageInitModeOverride.class), ParameterScope.FUNCTIONAL, VOLTAGE_INIT_CATEGORY_KEY),
        new Parameter(TRANSFORMER_VOLTAGE_CONTROL_MODE_PARAM_NAME, ParameterType.STRING, "Transformer voltage control mode", TRANSFORMER_VOLTAGE_CONTROL_MODE_DEFAULT_VALUE.name(), getEnumPossibleValues(TransformerVoltageControlMode.class), ParameterScope.FUNCTIONAL, TRANSFORMER_VOLTAGE_CONTROL_CATEGORY_KEY),
        new Parameter(SHUNT_VOLTAGE_CONTROL_MODE_PARAM_NAME, ParameterType.STRING, "Shunt voltage control mode", SHUNT_VOLTAGE_CONTROL_MODE_DEFAULT_VALUE.name(), getEnumPossibleValues(ShuntVoltageControlMode.class), ParameterScope.FUNCTIONAL, SHUNT_VOLTAGE_CONTROL_CATEGORY_KEY),
        new Parameter(MIN_PLAUSIBLE_TARGET_VOLTAGE_PARAM_NAME, ParameterType.DOUBLE, "Min plausible target voltage", LfNetworkParameters.MIN_PLAUSIBLE_TARGET_VOLTAGE_DEFAULT_VALUE, ParameterScope.FUNCTIONAL, VOLTAGE_CONTROLS_CATEGORY_KEY),
        new Parameter(MAX_PLAUSIBLE_TARGET_VOLTAGE_PARAM_NAME, ParameterType.DOUBLE, "Max plausible target voltage", LfNetworkParameters.MAX_PLAUSIBLE_TARGET_VOLTAGE_DEFAULT_VALUE, ParameterScope.FUNCTIONAL, VOLTAGE_CONTROLS_CATEGORY_KEY),
        new Parameter(MIN_REALISTIC_VOLTAGE_PARAM_NAME, ParameterType.DOUBLE, "Min realistic voltage", NewtonRaphsonParameters.DEFAULT_MIN_REALISTIC_VOLTAGE, ParameterScope.FUNCTIONAL, NEWTON_RAPHSON_CATEGORY_KEY),
        new Parameter(MAX_REALISTIC_VOLTAGE_PARAM_NAME, ParameterType.DOUBLE, "Max realistic voltage", NewtonRaphsonParameters.DEFAULT_MAX_REALISTIC_VOLTAGE, ParameterScope.FUNCTIONAL, NEWTON_RAPHSON_CATEGORY_KEY),
        new Parameter(REACTIVE_RANGE_CHECK_MODE_PARAM_NAME, ParameterType.STRING, "Reactive range check mode", LfNetworkParameters.REACTIVE_RANGE_CHECK_MODE_DEFAULT_VALUE.name(), getEnumPossibleValues(ReactiveRangeCheckMode.class), ParameterScope.FUNCTIONAL, GENERATOR_VOLTAGE_CONTROL_CATEGORY_KEY),
        new Parameter(LOW_IMPEDANCE_THRESHOLD_PARAM_NAME, ParameterType.DOUBLE, "Low impedance threshold in per unit", LfNetworkParameters.LOW_IMPEDANCE_THRESHOLD_DEFAULT_VALUE, ParameterScope.FUNCTIONAL, MODEL_CATEGORY_KEY),
        new Parameter(NETWORK_CACHE_ENABLED_PARAM_NAME, ParameterType.BOOLEAN, "Network cache enabled", LfNetworkParameters.CACHE_ENABLED_DEFAULT_VALUE, ParameterScope.FUNCTIONAL, FAST_RESTART_CATEGORY_KEY),
        new Parameter(SVC_VOLTAGE_MONITORING_PARAM_NAME, ParameterType.BOOLEAN, "SVC voltage monitoring", SVC_VOLTAGE_MONITORING_DEFAULT_VALUE, ParameterScope.FUNCTIONAL, GENERATOR_VOLTAGE_CONTROL_CATEGORY_KEY),
        new Parameter(STATE_VECTOR_SCALING_MODE_PARAM_NAME, ParameterType.STRING, "State vector scaling mode", NewtonRaphsonParameters.DEFAULT_STATE_VECTOR_SCALING_MODE.name(), getEnumPossibleValues(StateVectorScalingMode.class), ParameterScope.FUNCTIONAL, NEWTON_RAPHSON_CATEGORY_KEY),
        new Parameter(MAX_SLACK_BUS_COUNT_PARAM_NAME, ParameterType.INTEGER, "Maximum slack buses count", LfNetworkParameters.DEFAULT_MAX_SLACK_BUS_COUNT, ParameterScope.FUNCTIONAL, SLACK_DISTRIBUTION_CATEGORY_KEY),
        new Parameter(DEBUG_DIR_PARAM_NAME, ParameterType.STRING, "Directory to dump debug files", LfNetworkParameters.DEBUG_DIR_DEFAULT_VALUE, null, ParameterScope.TECHNICAL, DEBUG_CATEGORY_KEY),
        new Parameter(INCREMENTAL_TRANSFORMER_RATIO_TAP_CONTROL_OUTER_LOOP_MAX_TAP_SHIFT_PARAM_NAME, ParameterType.INTEGER, "Incremental transformer ratio tap control maximum tap shift per outer loop", INCREMENTAL_TRANSFORMER_RATIO_TAP_CONTROL_OUTER_LOOP_MAX_TAP_SHIFT_DEFAULT_VALUE, ParameterScope.FUNCTIONAL, TRANSFORMER_VOLTAGE_CONTROL_CATEGORY_KEY),
        new Parameter(SECONDARY_VOLTAGE_CONTROL_PARAM_NAME, ParameterType.BOOLEAN, "Secondary voltage control simulation", LfNetworkParameters.SECONDARY_VOLTAGE_CONTROL_DEFAULT_VALUE, ParameterScope.FUNCTIONAL, VOLTAGE_CONTROLS_CATEGORY_KEY),
        new Parameter(REACTIVE_LIMITS_MAX_SWITCH_PQ_PV_PARAM_NAME, ParameterType.INTEGER, "Reactive limits maximum Pq Pv switch", ReactiveLimitsOuterLoop.MAX_SWITCH_PQ_PV_DEFAULT_VALUE, ParameterScope.FUNCTIONAL, GENERATOR_VOLTAGE_CONTROL_CATEGORY_KEY),
        new Parameter(NEWTONRAPHSON_STOPPING_CRITERIA_TYPE_PARAM_NAME, ParameterType.STRING, "Newton-Raphson stopping criteria type", NEWTONRAPHSON_STOPPING_CRITERIA_TYPE_DEFAULT_VALUE.name(), getEnumPossibleValues(NewtonRaphsonStoppingCriteriaType.class), ParameterScope.FUNCTIONAL, NEWTON_RAPHSON_CATEGORY_KEY),
        new Parameter(MAX_ACTIVE_POWER_MISMATCH_PARAM_NAME, ParameterType.DOUBLE, "Maximum active power for per equation stopping criteria", MAX_ACTIVE_POWER_MISMATCH_DEFAULT_VALUE, ParameterScope.FUNCTIONAL, NEWTON_RAPHSON_CATEGORY_KEY),
        new Parameter(MAX_REACTIVE_POWER_MISMATCH_PARAM_NAME, ParameterType.DOUBLE, "Maximum reactive power for per equation stopping criteria", MAX_REACTIVE_POWER_MISMATCH_DEFAULT_VALUE, ParameterScope.FUNCTIONAL, NEWTON_RAPHSON_CATEGORY_KEY),
        new Parameter(MAX_VOLTAGE_MISMATCH_PARAM_NAME, ParameterType.DOUBLE, "Maximum voltage for per equation stopping criteria", MAX_VOLTAGE_MISMATCH_DEFAULT_VALUE, ParameterScope.FUNCTIONAL, NEWTON_RAPHSON_CATEGORY_KEY),
        new Parameter(MAX_ANGLE_MISMATCH_PARAM_NAME, ParameterType.DOUBLE, "Maximum angle for per equation stopping criteria", MAX_ANGLE_MISMATCH_DEFAULT_VALUE, ParameterScope.FUNCTIONAL, NEWTON_RAPHSON_CATEGORY_KEY),
        new Parameter(MAX_RATIO_MISMATCH_PARAM_NAME, ParameterType.DOUBLE, "Maximum ratio for per equation stopping criteria", MAX_RATIO_MISMATCH_DEFAULT_VALUE, ParameterScope.FUNCTIONAL, NEWTON_RAPHSON_CATEGORY_KEY),
        new Parameter(MAX_SUSCEPTANCE_MISMATCH_PARAM_NAME, ParameterType.DOUBLE, "Maximum susceptance for per equation stopping criteria", MAX_SUSCEPTANCE_MISMATCH_DEFAULT_VALUE, ParameterScope.FUNCTIONAL, NEWTON_RAPHSON_CATEGORY_KEY),
        new Parameter(PHASE_SHIFTER_CONTROL_MODE_PARAM_NAME, ParameterType.STRING, "Phase shifter control mode", PHASE_SHIFTER_CONTROL_MODE_DEFAULT_VALUE.name(), getEnumPossibleValues(PhaseShifterControlMode.class), ParameterScope.FUNCTIONAL, PHASE_CONTROL_CATEGORY_KEY),
        new Parameter(ALWAYS_UPDATE_NETWORK_PARAM_NAME, ParameterType.BOOLEAN, "Update network even if Newton-Raphson algorithm has diverged", NewtonRaphsonParameters.ALWAYS_UPDATE_NETWORK_DEFAULT_VALUE, ParameterScope.FUNCTIONAL, DEBUG_CATEGORY_KEY),
        new Parameter(MOST_MESHED_SLACK_BUS_SELECTOR_MAX_NOMINAL_VOLTAGE_PERCENTILE_PARAM_NAME, ParameterType.DOUBLE, "In case of most meshed slack bus selection, the max nominal voltage percentile", MostMeshedSlackBusSelector.MAX_NOMINAL_VOLTAGE_PERCENTILE_DEFAULT_VALUE, ParameterScope.FUNCTIONAL, SLACK_DISTRIBUTION_CATEGORY_KEY),
        new Parameter(REPORTED_FEATURES_PARAM_NAME, ParameterType.STRING_LIST, "List of extra reported features to be added to report", null, getEnumPossibleValues(ReportedFeatures.class), ParameterScope.FUNCTIONAL, REPORTING_CATEGORY_KEY),
        new Parameter(SLACK_BUS_COUNTRY_FILTER_PARAM_NAME, ParameterType.STRING_LIST, "Slack bus selection country filter (no filtering if empty)", new ArrayList<>(LfNetworkParameters.SLACK_BUS_COUNTRY_FILTER_DEFAULT_VALUE), getEnumPossibleValues(Country.class), ParameterScope.FUNCTIONAL, SLACK_DISTRIBUTION_CATEGORY_KEY),
        new Parameter(ACTIONABLE_SWITCHES_IDS_PARAM_NAME, ParameterType.STRING_LIST, "List of actionable switches IDs (used with fast restart)", new ArrayList<>(ACTIONABLE_SWITCH_IDS_DEFAULT_VALUE), ParameterScope.FUNCTIONAL, FAST_RESTART_CATEGORY_KEY),
        new Parameter(ACTIONABLE_TRANSFORMERS_IDS_PARAM_NAME, ParameterType.STRING_LIST, "List of actionable transformers IDs (used with fast restart for tap position change)", new ArrayList<>(ACTIONABLE_TRANSFORMERS_IDS_DEFAULT_VALUE), ParameterScope.FUNCTIONAL, FAST_RESTART_CATEGORY_KEY),
        new Parameter(ASYMMETRICAL_PARAM_NAME, ParameterType.BOOLEAN, "Asymmetrical calculation", LfNetworkParameters.ASYMMETRICAL_DEFAULT_VALUE, ParameterScope.FUNCTIONAL, MODEL_CATEGORY_KEY),
        new Parameter(MIN_NOMINAL_VOLTAGE_TARGET_VOLTAGE_CHECK_PARAM_NAME, ParameterType.DOUBLE, "Min nominal voltage for target voltage check", LfNetworkParameters.MIN_NOMINAL_VOLTAGE_TARGET_VOLTAGE_CHECK_DEFAULT_VALUE, ParameterScope.FUNCTIONAL, VOLTAGE_CONTROLS_CATEGORY_KEY),
        new Parameter(REACTIVE_POWER_DISPATCH_MODE_PARAM_NAME, ParameterType.STRING, "Generators reactive power from bus dispatch mode", REACTIVE_POWER_DISPATCH_MODE_DEFAULT_VALUE.name(), getEnumPossibleValues(ReactivePowerDispatchMode.class), ParameterScope.FUNCTIONAL, GENERATOR_VOLTAGE_CONTROL_CATEGORY_KEY),
        new Parameter(OUTER_LOOP_NAMES_PARAM_NAME, ParameterType.STRING_LIST, "Ordered explicit list of outer loop names, supported outer loops are " + String.join(", ", ExplicitAcOuterLoopConfig.NAMES), OUTER_LOOP_NAMES_DEFAULT_VALUE, ParameterScope.TECHNICAL, OUTER_LOOPS_CATEGORY_KEY),
        new Parameter(USE_ACTIVE_LIMITS_PARAM_NAME, ParameterType.BOOLEAN, "Use active power limits in slack distribution", LfNetworkParameters.USE_ACTIVE_LIMITS_DEFAULT_VALUE, ParameterScope.FUNCTIONAL, SLACK_DISTRIBUTION_CATEGORY_KEY),
        new Parameter(DISABLE_VOLTAGE_CONTROL_OF_GENERATORS_OUTSIDE_ACTIVE_POWER_LIMITS_PARAM_NAME, ParameterType.BOOLEAN, "Disable voltage control of generators outside active power limits", LfNetworkParameters.DISABLE_VOLTAGE_CONTROL_OF_GENERATORS_OUTSIDE_ACTIVE_POWER_LIMITS_DEFAULT_VALUE, ParameterScope.FUNCTIONAL, GENERATOR_VOLTAGE_CONTROL_CATEGORY_KEY),
        new Parameter(LINE_SEARCH_STATE_VECTOR_SCALING_MAX_ITERATION_PARAM_NAME, ParameterType.INTEGER, "Max iteration for the line search state vector scaling", LineSearchStateVectorScaling.DEFAULT_MAX_ITERATION, ParameterScope.FUNCTIONAL, NEWTON_RAPHSON_CATEGORY_KEY),
        new Parameter(LINE_SEARCH_STATE_VECTOR_SCALING_STEP_FOLD_PARAM_NAME, ParameterType.DOUBLE, "Step fold for the line search state vector scaling", LineSearchStateVectorScaling.DEFAULT_STEP_FOLD, ParameterScope.FUNCTIONAL, NEWTON_RAPHSON_CATEGORY_KEY),
        new Parameter(MAX_VOLTAGE_CHANGE_STATE_VECTOR_SCALING_MAX_DV_PARAM_NAME, ParameterType.DOUBLE, "Max voltage magnitude change for the max voltage change state vector scaling", MaxVoltageChangeStateVectorScaling.DEFAULT_MAX_DV, ParameterScope.FUNCTIONAL, NEWTON_RAPHSON_CATEGORY_KEY),
        new Parameter(MAX_VOLTAGE_CHANGE_STATE_VECTOR_SCALING_MAX_DPHI_PARAM_NAME, ParameterType.DOUBLE, "Max voltage angle change for the max voltage change state vector scaling", MaxVoltageChangeStateVectorScaling.DEFAULT_MAX_DPHI, ParameterScope.FUNCTIONAL, NEWTON_RAPHSON_CATEGORY_KEY),
        new Parameter(LINE_PER_UNIT_MODE_PARAM_NAME, ParameterType.STRING, "Line per unit mode", LinePerUnitMode.IMPEDANCE.name(), getEnumPossibleValues(LinePerUnitMode.class), ParameterScope.FUNCTIONAL, MODEL_CATEGORY_KEY),
        new Parameter(USE_LOAD_MODEL_PARAM_NAME, ParameterType.BOOLEAN, "Use load model (with voltage dependency) for simulation", LfNetworkParameters.USE_LOAD_MODE_DEFAULT_VALUE, ParameterScope.FUNCTIONAL, MODEL_CATEGORY_KEY),
        new Parameter(DC_APPROXIMATION_TYPE_PARAM_NAME, ParameterType.STRING, "DC approximation type", DcEquationSystemCreationParameters.DC_APPROXIMATION_TYPE_DEFAULT_VALUE.name(), getEnumPossibleValues(DcApproximationType.class), ParameterScope.FUNCTIONAL, DC_CATEGORY_KEY),
        new Parameter(SIMULATE_AUTOMATION_SYSTEMS_PARAM_NAME, ParameterType.BOOLEAN, "Automation systems simulation", LfNetworkParameters.SIMULATE_AUTOMATION_SYSTEMS_DEFAULT_VALUE, ParameterScope.FUNCTIONAL, AUTOMATION_CATEGORY_KEY),
        new Parameter(AC_SOLVER_TYPE_PARAM_NAME, ParameterType.STRING, "AC solver type", AcSolverType.NEWTON_RAPHSON.name(), getEnumPossibleValues(AcSolverType.class), ParameterScope.FUNCTIONAL, SOLVER_CATEGORY_KEY),
        new Parameter(MAX_NEWTON_KRYLOV_ITERATIONS_PARAM_NAME, ParameterType.INTEGER, "Newton Krylov max number of iterations", NewtonKrylovParameters.DEFAULT_MAX_ITERATIONS, ParameterScope.FUNCTIONAL, NEWTON_KRYLOV_CATEGORY_KEY),
        new Parameter(NEWTON_KRYLOV_LINE_SEARCH_PARAM_NAME, ParameterType.BOOLEAN, "Newton Krylov line search activation", NewtonKrylovParameters.LINE_SEARCH_DEFAULT_VALUE, ParameterScope.FUNCTIONAL, NEWTON_KRYLOV_CATEGORY_KEY),
        new Parameter(REFERENCE_BUS_SELECTION_MODE_PARAM_NAME, ParameterType.STRING, "Reference bus selection mode", ReferenceBusSelector.DEFAULT_MODE.name(), getEnumPossibleValues(ReferenceBusSelectionMode.class), ParameterScope.FUNCTIONAL, REFERENCE_BUS_CATEGORY_KEY),
        new Parameter(WRITE_REFERENCE_TERMINALS_PARAM_NAME, ParameterType.BOOLEAN, "Write Reference Terminals", WRITE_REFERENCE_TERMINALS_DEFAULT_VALUE, ParameterScope.FUNCTIONAL, REFERENCE_BUS_CATEGORY_KEY),
        new Parameter(VOLTAGE_TARGET_PRIORITIES_PARAM_NAME, ParameterType.STRING_LIST, "Voltage target priorities for voltage controls", LfNetworkParameters.VOLTAGE_CONTROL_PRIORITIES_DEFAULT_VALUE, getEnumPossibleValues(VoltageControl.Type.class), ParameterScope.FUNCTIONAL, VOLTAGE_CONTROLS_CATEGORY_KEY),
        new Parameter(TRANSFORMER_VOLTAGE_CONTROL_USE_INITIAL_TAP_POSITION_PARAM_NAME, ParameterType.BOOLEAN, "Maintain initial tap position if possible", LfNetworkParameters.TRANSFORMER_VOLTAGE_CONTROL_USE_INITIAL_TAP_POSITION_DEFAULT_VALUE, ParameterScope.FUNCTIONAL, TRANSFORMER_VOLTAGE_CONTROL_CATEGORY_KEY),
        new Parameter(GENERATOR_VOLTAGE_CONTROL_MIN_NOMINAL_VOLTAGE_PARAM_NAME, ParameterType.DOUBLE, "Nominal voltage under which generator voltage controls are disabled during transformer voltage control outer loop of mode AFTER_GENERATOR_VOLTAGE_CONTROL, < 0 means automatic detection", OpenLoadFlowParameters.GENERATOR_VOLTAGE_CONTROL_MIN_NOMINAL_VOLTAGE_DEFAULT_VALUE, ParameterScope.FUNCTIONAL, TRANSFORMER_VOLTAGE_CONTROL_CATEGORY_KEY),
        new Parameter(FICTITIOUS_GENERATOR_VOLTAGE_CONTROL_CHECK_MODE, ParameterType.STRING, "Specifies fictitious generators active power checks exemption for voltage control", OpenLoadFlowParameters.FICTITIOUS_GENERATOR_VOLTAGE_CONTROL_CHECK_MODE_DEFAULT_VALUE.name(), getEnumPossibleValues(FictitiousGeneratorVoltageControlCheckMode.class), ParameterScope.FUNCTIONAL, GENERATOR_VOLTAGE_CONTROL_CATEGORY_KEY),
        new Parameter(AREA_INTERCHANGE_CONTROL_PARAM_NAME, ParameterType.BOOLEAN, "Area interchange control", AREA_INTERCHANGE_CONTROL_DEFAULT_VALUE, ParameterScope.FUNCTIONAL, SLACK_DISTRIBUTION_CATEGORY_KEY),
        new Parameter(AREA_INTERCHANGE_CONTROL_AREA_TYPE_PARAM_NAME, ParameterType.STRING, "Area type for area interchange control", LfNetworkParameters.AREA_INTERCHANGE_CONTROL_AREA_TYPE_DEFAULT_VALUE, ParameterScope.FUNCTIONAL, SLACK_DISTRIBUTION_CATEGORY_KEY),
        new Parameter(AREA_INTERCHANGE_P_MAX_MISMATCH_PARAM_NAME, ParameterType.DOUBLE, "Area interchange max active power mismatch", AREA_INTERCHANGE_P_MAX_MISMATCH_DEFAULT_VALUE, ParameterScope.FUNCTIONAL, SLACK_DISTRIBUTION_CATEGORY_KEY)
    );

    public enum VoltageInitModeOverride {
        NONE,
        VOLTAGE_MAGNITUDE,
        FULL_VOLTAGE
    }

    public enum TransformerVoltageControlMode {
        WITH_GENERATOR_VOLTAGE_CONTROL,
        AFTER_GENERATOR_VOLTAGE_CONTROL,
        INCREMENTAL_VOLTAGE_CONTROL
    }

    public enum ShuntVoltageControlMode {
        WITH_GENERATOR_VOLTAGE_CONTROL,
        INCREMENTAL_VOLTAGE_CONTROL
    }

    public enum PhaseShifterControlMode {
        CONTINUOUS_WITH_DISCRETISATION,
        INCREMENTAL
    }

    public enum ReportedFeatures {
        NEWTON_RAPHSON_LOAD_FLOW,
        NEWTON_RAPHSON_SECURITY_ANALYSIS,
        NEWTON_RAPHSON_SENSITIVITY_ANALYSIS,
    }

    private SlackBusSelectionMode slackBusSelectionMode = SLACK_BUS_SELECTION_MODE_DEFAULT_VALUE;

    private List<String> slackBusesIds = Collections.emptyList();

    private SlackDistributionFailureBehavior slackDistributionFailureBehavior = SLACK_DISTRIBUTION_FAILURE_BEHAVIOR_DEFAULT_VALUE;

    private boolean voltageRemoteControl = VOLTAGE_REMOTE_CONTROL_DEFAULT_VALUE;

    private LowImpedanceBranchMode lowImpedanceBranchMode = LOW_IMPEDANCE_BRANCH_MODE_DEFAULT_VALUE;

    public enum LowImpedanceBranchMode {
        REPLACE_BY_ZERO_IMPEDANCE_LINE,
        REPLACE_BY_MIN_IMPEDANCE_LINE
    }

    private boolean loadPowerFactorConstant = LOAD_POWER_FACTOR_CONSTANT_DEFAULT_VALUE;

    private double plausibleActivePowerLimit = LfNetworkParameters.PLAUSIBLE_ACTIVE_POWER_LIMIT_DEFAULT_VALUE;

    private NewtonRaphsonStoppingCriteriaType newtonRaphsonStoppingCriteriaType = NEWTONRAPHSON_STOPPING_CRITERIA_TYPE_DEFAULT_VALUE;

    private double maxActivePowerMismatch = MAX_ACTIVE_POWER_MISMATCH_DEFAULT_VALUE;

    private double maxReactivePowerMismatch = MAX_REACTIVE_POWER_MISMATCH_DEFAULT_VALUE;

    private double maxVoltageMismatch = MAX_VOLTAGE_MISMATCH_DEFAULT_VALUE;

    private double maxAngleMismatch = MAX_ANGLE_MISMATCH_DEFAULT_VALUE;

    private double maxRatioMismatch = MAX_RATIO_MISMATCH_DEFAULT_VALUE;

    private double maxSusceptanceMismatch = MAX_SUSCEPTANCE_MISMATCH_DEFAULT_VALUE;

    private double slackBusPMaxMismatch = SLACK_BUS_P_MAX_MISMATCH_DEFAULT_VALUE;

    private boolean voltagePerReactivePowerControl = VOLTAGE_PER_REACTIVE_POWER_CONTROL_DEFAULT_VALUE;

    private boolean generatorReactivePowerRemoteControl = GENERATOR_REACTIVE_POWER_REMOTE_CONTROL_DEFAULT_VALUE;

    private boolean transformerReactivePowerControl = TRANSFORMER_REACTIVE_POWER_REMOTE_CONTROL_DEFAULT_VALUE;

    private int maxNewtonRaphsonIterations = NewtonRaphsonParameters.DEFAULT_MAX_ITERATIONS;

    private int maxOuterLoopIterations = AbstractLoadFlowParameters.DEFAULT_MAX_OUTER_LOOP_ITERATIONS;

    private double newtonRaphsonConvEpsPerEq = NewtonRaphsonStoppingCriteria.DEFAULT_CONV_EPS_PER_EQ;

    private VoltageInitModeOverride voltageInitModeOverride = VOLTAGE_INIT_MODE_OVERRIDE_DEFAULT_VALUE;

    private TransformerVoltageControlMode transformerVoltageControlMode = TRANSFORMER_VOLTAGE_CONTROL_MODE_DEFAULT_VALUE;

    private ShuntVoltageControlMode shuntVoltageControlMode = SHUNT_VOLTAGE_CONTROL_MODE_DEFAULT_VALUE;

    private double minPlausibleTargetVoltage = LfNetworkParameters.MIN_PLAUSIBLE_TARGET_VOLTAGE_DEFAULT_VALUE;

    private double maxPlausibleTargetVoltage = LfNetworkParameters.MAX_PLAUSIBLE_TARGET_VOLTAGE_DEFAULT_VALUE;

    private double minNominalVoltageTargetVoltageCheck = LfNetworkParameters.MIN_NOMINAL_VOLTAGE_TARGET_VOLTAGE_CHECK_DEFAULT_VALUE;

    private double minRealisticVoltage = NewtonRaphsonParameters.DEFAULT_MIN_REALISTIC_VOLTAGE;

    private double maxRealisticVoltage = NewtonRaphsonParameters.DEFAULT_MAX_REALISTIC_VOLTAGE;

    private double lowImpedanceThreshold = LfNetworkParameters.LOW_IMPEDANCE_THRESHOLD_DEFAULT_VALUE;

    public enum ReactiveRangeCheckMode {
        MIN_MAX,
        MAX,
        TARGET_P
    }

    private ReactiveRangeCheckMode reactiveRangeCheckMode = LfNetworkParameters.REACTIVE_RANGE_CHECK_MODE_DEFAULT_VALUE;

    private boolean networkCacheEnabled = LfNetworkParameters.CACHE_ENABLED_DEFAULT_VALUE;

    private boolean svcVoltageMonitoring = SVC_VOLTAGE_MONITORING_DEFAULT_VALUE;

    private StateVectorScalingMode stateVectorScalingMode = NewtonRaphsonParameters.DEFAULT_STATE_VECTOR_SCALING_MODE;

    private int maxSlackBusCount = LfNetworkParameters.DEFAULT_MAX_SLACK_BUS_COUNT;

    private String debugDir = LfNetworkParameters.DEBUG_DIR_DEFAULT_VALUE;

    private int incrementalTransformerRatioTapControlOuterLoopMaxTapShift = INCREMENTAL_TRANSFORMER_RATIO_TAP_CONTROL_OUTER_LOOP_MAX_TAP_SHIFT_DEFAULT_VALUE;

    private boolean secondaryVoltageControl = LfNetworkParameters.SECONDARY_VOLTAGE_CONTROL_DEFAULT_VALUE;

    private int reactiveLimitsMaxPqPvSwitch = ReactiveLimitsOuterLoop.MAX_SWITCH_PQ_PV_DEFAULT_VALUE;

    private PhaseShifterControlMode phaseShifterControlMode = PHASE_SHIFTER_CONTROL_MODE_DEFAULT_VALUE;

    private boolean alwaysUpdateNetwork = NewtonRaphsonParameters.ALWAYS_UPDATE_NETWORK_DEFAULT_VALUE;

    private double mostMeshedSlackBusSelectorMaxNominalVoltagePercentile = MostMeshedSlackBusSelector.MAX_NOMINAL_VOLTAGE_PERCENTILE_DEFAULT_VALUE;

    private Set<ReportedFeatures> reportedFeatures = REPORTED_FEATURES_DEFAULT_VALUE;

    private Set<Country> slackBusCountryFilter = LfNetworkParameters.SLACK_BUS_COUNTRY_FILTER_DEFAULT_VALUE;

    private Set<String> actionableSwitchesIds = ACTIONABLE_SWITCH_IDS_DEFAULT_VALUE;

    private Set<String> actionableTransformersIds = ACTIONABLE_TRANSFORMERS_IDS_DEFAULT_VALUE;

    private boolean asymmetrical = LfNetworkParameters.ASYMMETRICAL_DEFAULT_VALUE;

    private ReactivePowerDispatchMode reactivePowerDispatchMode = REACTIVE_POWER_DISPATCH_MODE_DEFAULT_VALUE;

    private List<String> outerLoopNames = OUTER_LOOP_NAMES_DEFAULT_VALUE;

    private boolean useActiveLimits = LfNetworkParameters.USE_ACTIVE_LIMITS_DEFAULT_VALUE;

    private boolean disableVoltageControlOfGeneratorsOutsideActivePowerLimits = LfNetworkParameters.DISABLE_VOLTAGE_CONTROL_OF_GENERATORS_OUTSIDE_ACTIVE_POWER_LIMITS_DEFAULT_VALUE;

    private int lineSearchStateVectorScalingMaxIteration = LineSearchStateVectorScaling.DEFAULT_MAX_ITERATION;

    private double lineSearchStateVectorScalingStepFold = LineSearchStateVectorScaling.DEFAULT_STEP_FOLD;

    private double maxVoltageChangeStateVectorScalingMaxDv = MaxVoltageChangeStateVectorScaling.DEFAULT_MAX_DV;

    private double maxVoltageChangeStateVectorScalingMaxDphi = MaxVoltageChangeStateVectorScaling.DEFAULT_MAX_DPHI;

    private LinePerUnitMode linePerUnitMode = LfNetworkParameters.LINE_PER_UNIT_MODE_DEFAULT_VALUE;

    private boolean useLoadModel = LfNetworkParameters.USE_LOAD_MODE_DEFAULT_VALUE;

    private DcApproximationType dcApproximationType = DcEquationSystemCreationParameters.DC_APPROXIMATION_TYPE_DEFAULT_VALUE;

    private boolean simulateAutomationSystems = LfNetworkParameters.SIMULATE_AUTOMATION_SYSTEMS_DEFAULT_VALUE;

    private AcSolverType acSolverType = AcSolverType.NEWTON_RAPHSON;

    private int maxNewtonKrylovIterations = NewtonKrylovParameters.DEFAULT_MAX_ITERATIONS;

    private boolean newtonKrylovLineSearch = NewtonKrylovParameters.LINE_SEARCH_DEFAULT_VALUE;

    private ReferenceBusSelectionMode referenceBusSelectionMode = ReferenceBusSelector.DEFAULT_MODE;

    private boolean writeReferenceTerminals = WRITE_REFERENCE_TERMINALS_DEFAULT_VALUE;

    private List<String> voltageTargetPriorities = LfNetworkParameters.VOLTAGE_CONTROL_PRIORITIES_DEFAULT_VALUE;

    private boolean transformerVoltageControlUseInitialTapPosition = LfNetworkParameters.TRANSFORMER_VOLTAGE_CONTROL_USE_INITIAL_TAP_POSITION_DEFAULT_VALUE;

    private double generatorVoltageControlMinNominalVoltage = GENERATOR_VOLTAGE_CONTROL_MIN_NOMINAL_VOLTAGE_DEFAULT_VALUE;

    private FictitiousGeneratorVoltageControlCheckMode fictitiousGeneratorVoltageControlCheckMode = FICTITIOUS_GENERATOR_VOLTAGE_CONTROL_CHECK_MODE_DEFAULT_VALUE;

    private boolean areaInterchangeControl = AREA_INTERCHANGE_CONTROL_DEFAULT_VALUE;

    private String areaInterchangeControlAreaType = LfNetworkParameters.AREA_INTERCHANGE_CONTROL_AREA_TYPE_DEFAULT_VALUE;

    private double areaInterchangePMaxMismatch = AREA_INTERCHANGE_P_MAX_MISMATCH_DEFAULT_VALUE;

    public static double checkParameterValue(double parameterValue, boolean condition, String parameterName) {
        if (!condition) {
            throw new IllegalArgumentException("Invalid value for parameter " + parameterName + ": " + parameterValue);
        }
        return parameterValue;
    }

    public static int checkParameterValue(int parameterValue, boolean condition, String parameterName) {
        if (!condition) {
            throw new IllegalArgumentException("Invalid value for parameter " + parameterName + ": " + parameterValue);
        }
        return parameterValue;
    }

    @Override
    public String getName() {
        return "open-load-flow-parameters";
    }

    public SlackBusSelectionMode getSlackBusSelectionMode() {
        return slackBusSelectionMode;
    }

    public OpenLoadFlowParameters setSlackBusSelectionMode(SlackBusSelectionMode slackBusSelectionMode) {
        this.slackBusSelectionMode = Objects.requireNonNull(slackBusSelectionMode);
        return this;
    }

    public List<String> getSlackBusesIds() {
        return slackBusesIds;
    }

    public OpenLoadFlowParameters setSlackBusesIds(List<String> slackBusesIds) {
        this.slackBusesIds = Objects.requireNonNull(slackBusesIds);
        return this;
    }

    public OpenLoadFlowParameters setSlackBusId(String slackBusId) {
        this.slackBusesIds = List.of(Objects.requireNonNull(slackBusId));
        return this;
    }

    public SlackDistributionFailureBehavior getSlackDistributionFailureBehavior() {
        return slackDistributionFailureBehavior;
    }

    public OpenLoadFlowParameters setSlackDistributionFailureBehavior(SlackDistributionFailureBehavior slackDistributionFailureBehavior) {
        this.slackDistributionFailureBehavior = Objects.requireNonNull(slackDistributionFailureBehavior);
        return this;
    }

    public boolean isVoltageRemoteControl() {
        return voltageRemoteControl;
    }

    public OpenLoadFlowParameters setVoltageRemoteControl(boolean voltageRemoteControl) {
        this.voltageRemoteControl = voltageRemoteControl;
        return this;
    }

    public LowImpedanceBranchMode getLowImpedanceBranchMode() {
        return lowImpedanceBranchMode;
    }

    public OpenLoadFlowParameters setLowImpedanceBranchMode(LowImpedanceBranchMode lowImpedanceBranchMode) {
        this.lowImpedanceBranchMode = Objects.requireNonNull(lowImpedanceBranchMode);
        return this;
    }

    public boolean isLoadPowerFactorConstant() {
        return loadPowerFactorConstant;
    }

    public OpenLoadFlowParameters setLoadPowerFactorConstant(boolean loadPowerFactorConstant) {
        this.loadPowerFactorConstant = loadPowerFactorConstant;
        return this;
    }

    public double getPlausibleActivePowerLimit() {
        return plausibleActivePowerLimit;
    }

    public OpenLoadFlowParameters setPlausibleActivePowerLimit(double plausibleActivePowerLimit) {
        if (plausibleActivePowerLimit <= 0) {
            throw new IllegalArgumentException("Invalid plausible active power limit: " + plausibleActivePowerLimit);
        }
        this.plausibleActivePowerLimit = plausibleActivePowerLimit;
        return this;
    }

    public double getSlackBusPMaxMismatch() {
        return slackBusPMaxMismatch;
    }

    public OpenLoadFlowParameters setSlackBusPMaxMismatch(double slackBusPMaxMismatch) {
        this.slackBusPMaxMismatch = checkParameterValue(slackBusPMaxMismatch,
                slackBusPMaxMismatch >= 0,
                SLACK_BUS_P_MAX_MISMATCH_PARAM_NAME);
        return this;
    }

    public boolean isVoltagePerReactivePowerControl() {
        return voltagePerReactivePowerControl;
    }

    public OpenLoadFlowParameters setVoltagePerReactivePowerControl(boolean voltagePerReactivePowerControl) {
        this.voltagePerReactivePowerControl = voltagePerReactivePowerControl;
        return this;
    }

    public boolean isGeneratorReactivePowerRemoteControl() {
        return generatorReactivePowerRemoteControl;
    }

    public OpenLoadFlowParameters setGeneratorReactivePowerRemoteControl(boolean generatorReactivePowerRemoteControl) {
        this.generatorReactivePowerRemoteControl = generatorReactivePowerRemoteControl;
        return this;
    }

    public boolean isTransformerReactivePowerControl() {
        return transformerReactivePowerControl;
    }

    public OpenLoadFlowParameters setTransformerReactivePowerControl(boolean transformerReactivePowerControl) {
        this.transformerReactivePowerControl = transformerReactivePowerControl;
        return this;
    }

    public int getMaxNewtonRaphsonIterations() {
        return maxNewtonRaphsonIterations;
    }

    public OpenLoadFlowParameters setMaxNewtonRaphsonIterations(int maxNewtonRaphsonIterations) {
        this.maxNewtonRaphsonIterations = checkParameterValue(maxNewtonRaphsonIterations,
                maxNewtonRaphsonIterations >= 1,
                MAX_NEWTON_RAPHSON_ITERATIONS_PARAM_NAME);
        return this;
    }

    public int getMaxOuterLoopIterations() {
        return maxOuterLoopIterations;
    }

    public OpenLoadFlowParameters setMaxOuterLoopIterations(int maxOuterLoopIterations) {
        this.maxOuterLoopIterations = checkParameterValue(maxOuterLoopIterations,
                maxOuterLoopIterations >= 1,
                MAX_OUTER_LOOP_ITERATIONS_PARAM_NAME);
        return this;
    }

    public double getNewtonRaphsonConvEpsPerEq() {
        return newtonRaphsonConvEpsPerEq;
    }

    public OpenLoadFlowParameters setNewtonRaphsonConvEpsPerEq(double newtonRaphsonConvEpsPerEq) {
        this.newtonRaphsonConvEpsPerEq = checkParameterValue(newtonRaphsonConvEpsPerEq,
                newtonRaphsonConvEpsPerEq > 0,
                NEWTON_RAPHSON_CONV_EPS_PER_EQ_PARAM_NAME);
        return this;
    }

    public NewtonRaphsonStoppingCriteriaType getNewtonRaphsonStoppingCriteriaType() {
        return newtonRaphsonStoppingCriteriaType;
    }

    public OpenLoadFlowParameters setNewtonRaphsonStoppingCriteriaType(NewtonRaphsonStoppingCriteriaType newtonRaphsonStoppingCriteriaType) {
        this.newtonRaphsonStoppingCriteriaType = Objects.requireNonNull(newtonRaphsonStoppingCriteriaType);
        return this;
    }

    public double getMaxActivePowerMismatch() {
        return maxActivePowerMismatch;
    }

    public OpenLoadFlowParameters setMaxActivePowerMismatch(double maxActivePowerMismatch) {
        this.maxActivePowerMismatch = checkParameterValue(maxActivePowerMismatch,
                maxActivePowerMismatch > 0,
                MAX_ACTIVE_POWER_MISMATCH_PARAM_NAME);
        return this;
    }

    public double getMaxReactivePowerMismatch() {
        return maxReactivePowerMismatch;
    }

    public OpenLoadFlowParameters setMaxReactivePowerMismatch(double maxReactivePowerMismatch) {
        this.maxReactivePowerMismatch = checkParameterValue(maxReactivePowerMismatch,
                maxReactivePowerMismatch > 0,
                MAX_REACTIVE_POWER_MISMATCH_PARAM_NAME);
        return this;
    }

    public double getMaxVoltageMismatch() {
        return maxVoltageMismatch;
    }

    public OpenLoadFlowParameters setMaxVoltageMismatch(double maxVoltageMismatch) {
        this.maxVoltageMismatch = checkParameterValue(maxVoltageMismatch,
                maxVoltageMismatch > 0,
                MAX_VOLTAGE_MISMATCH_PARAM_NAME);
        return this;
    }

    public double getMaxAngleMismatch() {
        return maxAngleMismatch;
    }

    public OpenLoadFlowParameters setMaxAngleMismatch(double maxAngleMismatch) {
        this.maxAngleMismatch = checkParameterValue(maxAngleMismatch,
                maxAngleMismatch > 0,
                MAX_ANGLE_MISMATCH_PARAM_NAME);
        return this;
    }

    public double getMaxRatioMismatch() {
        return maxRatioMismatch;
    }

    public OpenLoadFlowParameters setMaxRatioMismatch(double maxRatioMismatch) {
        this.maxRatioMismatch = checkParameterValue(maxRatioMismatch,
                maxRatioMismatch > 0,
                MAX_RATIO_MISMATCH_PARAM_NAME);
        return this;
    }

    public double getMaxSusceptanceMismatch() {
        return maxSusceptanceMismatch;
    }

    public OpenLoadFlowParameters setMaxSusceptanceMismatch(double maxSusceptanceMismatch) {
        this.maxSusceptanceMismatch = checkParameterValue(maxSusceptanceMismatch,
                maxSusceptanceMismatch > 0,
                MAX_SUSCEPTANCE_MISMATCH_PARAM_NAME);
        return this;
    }

    public VoltageInitModeOverride getVoltageInitModeOverride() {
        return voltageInitModeOverride;
    }

    public OpenLoadFlowParameters setVoltageInitModeOverride(VoltageInitModeOverride voltageInitModeOverride) {
        this.voltageInitModeOverride = Objects.requireNonNull(voltageInitModeOverride);
        return this;
    }

    public TransformerVoltageControlMode getTransformerVoltageControlMode() {
        return transformerVoltageControlMode;
    }

    public OpenLoadFlowParameters setTransformerVoltageControlMode(TransformerVoltageControlMode transformerVoltageControlMode) {
        this.transformerVoltageControlMode = Objects.requireNonNull(transformerVoltageControlMode);
        return this;
    }

    public ShuntVoltageControlMode getShuntVoltageControlMode() {
        return shuntVoltageControlMode;
    }

    public OpenLoadFlowParameters setShuntVoltageControlMode(ShuntVoltageControlMode shuntVoltageControlMode) {
        this.shuntVoltageControlMode = Objects.requireNonNull(shuntVoltageControlMode);
        return this;
    }

    public double getMinPlausibleTargetVoltage() {
        return minPlausibleTargetVoltage;
    }

    public OpenLoadFlowParameters setMinPlausibleTargetVoltage(double minPlausibleTargetVoltage) {
        this.minPlausibleTargetVoltage = checkParameterValue(minPlausibleTargetVoltage,
                minPlausibleTargetVoltage >= 0,
                MIN_PLAUSIBLE_TARGET_VOLTAGE_PARAM_NAME);
        return this;
    }

    public double getMaxPlausibleTargetVoltage() {
        return maxPlausibleTargetVoltage;
    }

    public OpenLoadFlowParameters setMaxPlausibleTargetVoltage(double maxPlausibleTargetVoltage) {
        this.maxPlausibleTargetVoltage = checkParameterValue(maxPlausibleTargetVoltage,
                maxPlausibleTargetVoltage >= 0,
                MAX_PLAUSIBLE_TARGET_VOLTAGE_PARAM_NAME);
        return this;
    }

    public double getMinNominalVoltageTargetVoltageCheck() {
        return minNominalVoltageTargetVoltageCheck;
    }

    public OpenLoadFlowParameters setMinNominalVoltageTargetVoltageCheck(double minNominalVoltageTargetVoltageCheck) {
        this.minNominalVoltageTargetVoltageCheck = checkParameterValue(minNominalVoltageTargetVoltageCheck,
                minNominalVoltageTargetVoltageCheck >= 0,
                MIN_NOMINAL_VOLTAGE_TARGET_VOLTAGE_CHECK_PARAM_NAME);
        return this;
    }

    public double getMinRealisticVoltage() {
        return minRealisticVoltage;
    }

    public OpenLoadFlowParameters setMinRealisticVoltage(double minRealisticVoltage) {
        this.minRealisticVoltage = checkParameterValue(minRealisticVoltage,
                minRealisticVoltage >= 0,
                MIN_REALISTIC_VOLTAGE_PARAM_NAME);
        return this;
    }

    public double getMaxRealisticVoltage() {
        return maxRealisticVoltage;
    }

    public OpenLoadFlowParameters setMaxRealisticVoltage(double maxRealisticVoltage) {
        this.maxRealisticVoltage = checkParameterValue(maxRealisticVoltage,
                maxRealisticVoltage >= 0,
                MAX_REALISTIC_VOLTAGE_PARAM_NAME);
        return this;
    }

    public ReactiveRangeCheckMode getReactiveRangeCheckMode() {
        return reactiveRangeCheckMode;
    }

    public OpenLoadFlowParameters setReactiveRangeCheckMode(ReactiveRangeCheckMode reactiveRangeCheckMode) {
        this.reactiveRangeCheckMode = reactiveRangeCheckMode;
        return this;
    }

    public double getLowImpedanceThreshold() {
        return lowImpedanceThreshold;
    }

    public OpenLoadFlowParameters setLowImpedanceThreshold(double lowImpedanceThreshold) {
        this.lowImpedanceThreshold = checkParameterValue(lowImpedanceThreshold,
                lowImpedanceThreshold > 0,
                LOW_IMPEDANCE_THRESHOLD_PARAM_NAME);
        return this;
    }

    public boolean isNetworkCacheEnabled() {
        return networkCacheEnabled;
    }

    public OpenLoadFlowParameters setNetworkCacheEnabled(boolean networkCacheEnabled) {
        this.networkCacheEnabled = networkCacheEnabled;
        return this;
    }

    public boolean isSvcVoltageMonitoring() {
        return svcVoltageMonitoring;
    }

    public OpenLoadFlowParameters setSvcVoltageMonitoring(boolean svcVoltageMonitoring) {
        this.svcVoltageMonitoring = svcVoltageMonitoring;
        return this;
    }

    public StateVectorScalingMode getStateVectorScalingMode() {
        return stateVectorScalingMode;
    }

    public OpenLoadFlowParameters setStateVectorScalingMode(StateVectorScalingMode stateVectorScalingMode) {
        this.stateVectorScalingMode = Objects.requireNonNull(stateVectorScalingMode);
        return this;
    }

    public int getMaxSlackBusCount() {
        return maxSlackBusCount;
    }

    public OpenLoadFlowParameters setMaxSlackBusCount(int maxSlackBusCount) {
        this.maxSlackBusCount = LfNetworkParameters.checkMaxSlackBusCount(maxSlackBusCount);
        return this;
    }

    public boolean isSecondaryVoltageControl() {
        return secondaryVoltageControl;
    }

    public OpenLoadFlowParameters setSecondaryVoltageControl(boolean secondaryVoltageControl) {
        this.secondaryVoltageControl = secondaryVoltageControl;
        return this;
    }

    public boolean isUseActiveLimits() {
        return useActiveLimits;
    }

    public OpenLoadFlowParameters setUseActiveLimits(boolean useActiveLimits) {
        this.useActiveLimits = useActiveLimits;
        return this;
    }

    public boolean isDisableVoltageControlOfGeneratorsOutsideActivePowerLimits() {
        return disableVoltageControlOfGeneratorsOutsideActivePowerLimits;
    }

    public OpenLoadFlowParameters setDisableVoltageControlOfGeneratorsOutsideActivePowerLimits(boolean disableVoltageControlOfGeneratorsOutsideActivePowerLimits) {
        this.disableVoltageControlOfGeneratorsOutsideActivePowerLimits = disableVoltageControlOfGeneratorsOutsideActivePowerLimits;
        return this;
    }

    public String getDebugDir() {
        return debugDir;
    }

    public OpenLoadFlowParameters setDebugDir(String debugDir) {
        this.debugDir = debugDir;
        return this;
    }

    public int getIncrementalTransformerRatioTapControlOuterLoopMaxTapShift() {
        return incrementalTransformerRatioTapControlOuterLoopMaxTapShift;
    }

    public OpenLoadFlowParameters setIncrementalTransformerRatioTapControlOuterLoopMaxTapShift(int incrementalTransformerRatioTapControlOuterLoopMaxTapShift) {
        this.incrementalTransformerRatioTapControlOuterLoopMaxTapShift = checkParameterValue(incrementalTransformerRatioTapControlOuterLoopMaxTapShift,
                incrementalTransformerRatioTapControlOuterLoopMaxTapShift >= 1,
                INCREMENTAL_TRANSFORMER_RATIO_TAP_CONTROL_OUTER_LOOP_MAX_TAP_SHIFT_PARAM_NAME);
        return this;
    }

    public int getReactiveLimitsMaxPqPvSwitch() {
        return reactiveLimitsMaxPqPvSwitch;
    }

    public OpenLoadFlowParameters setReactiveLimitsMaxPqPvSwitch(int reactiveLimitsMaxPqPvSwitch) {
        this.reactiveLimitsMaxPqPvSwitch = checkParameterValue(reactiveLimitsMaxPqPvSwitch,
                reactiveLimitsMaxPqPvSwitch >= 0,
                REACTIVE_LIMITS_MAX_SWITCH_PQ_PV_PARAM_NAME);
        return this;
    }

    public PhaseShifterControlMode getPhaseShifterControlMode() {
        return phaseShifterControlMode;
    }

    public OpenLoadFlowParameters setPhaseShifterControlMode(PhaseShifterControlMode phaseShifterControlMode) {
        this.phaseShifterControlMode = Objects.requireNonNull(phaseShifterControlMode);
        return this;
    }

    public boolean isAlwaysUpdateNetwork() {
        return alwaysUpdateNetwork;
    }

    public OpenLoadFlowParameters setAlwaysUpdateNetwork(boolean alwaysUpdateNetwork) {
        this.alwaysUpdateNetwork = alwaysUpdateNetwork;
        return this;
    }

    public double getMostMeshedSlackBusSelectorMaxNominalVoltagePercentile() {
        return mostMeshedSlackBusSelectorMaxNominalVoltagePercentile;
    }

    public OpenLoadFlowParameters setMostMeshedSlackBusSelectorMaxNominalVoltagePercentile(double mostMeshedSlackBusSelectorMaxNominalVoltagePercentile) {
        this.mostMeshedSlackBusSelectorMaxNominalVoltagePercentile = checkParameterValue(mostMeshedSlackBusSelectorMaxNominalVoltagePercentile,
                mostMeshedSlackBusSelectorMaxNominalVoltagePercentile >= 0 &&
                        mostMeshedSlackBusSelectorMaxNominalVoltagePercentile <= 100,
                MOST_MESHED_SLACK_BUS_SELECTOR_MAX_NOMINAL_VOLTAGE_PERCENTILE_PARAM_NAME);
        return this;
    }

    public Set<ReportedFeatures> getReportedFeatures() {
        return reportedFeatures;
    }

    public OpenLoadFlowParameters setReportedFeatures(Set<ReportedFeatures> reportedFeatures) {
        this.reportedFeatures = Objects.requireNonNull(reportedFeatures);
        return this;
    }

    public Set<Country> getSlackBusCountryFilter() {
        return slackBusCountryFilter;
    }

    public OpenLoadFlowParameters setSlackBusCountryFilter(Set<Country> slackBusCountryFilter) {
        this.slackBusCountryFilter = Objects.requireNonNull(slackBusCountryFilter);
        return this;
    }

    public Set<String> getActionableSwitchesIds() {
        return actionableSwitchesIds;
    }

    public OpenLoadFlowParameters setActionableSwitchesIds(Set<String> actionableSwitchesIds) {
        this.actionableSwitchesIds = Objects.requireNonNull(actionableSwitchesIds);
        return this;
    }

    public Set<String> getActionableTransformersIds() {
        return actionableTransformersIds;
    }

    public OpenLoadFlowParameters setActionableTransformersIds(Set<String> actionableTransformersIds) {
        this.actionableTransformersIds = Objects.requireNonNull(actionableTransformersIds);
        return this;
    }

    public boolean isAsymmetrical() {
        return asymmetrical;
    }

    public OpenLoadFlowParameters setAsymmetrical(boolean asymmetrical) {
        this.asymmetrical = asymmetrical;
        return this;
    }

    public ReactivePowerDispatchMode getReactivePowerDispatchMode() {
        return reactivePowerDispatchMode;
    }

    public OpenLoadFlowParameters setReactivePowerDispatchMode(ReactivePowerDispatchMode reactivePowerDispatchMode) {
        this.reactivePowerDispatchMode = Objects.requireNonNull(reactivePowerDispatchMode);
        return this;
    }

    public List<String> getOuterLoopNames() {
        return outerLoopNames;
    }

    public OpenLoadFlowParameters setOuterLoopNames(List<String> outerLoopNames) {
        this.outerLoopNames = outerLoopNames;
        return this;
    }

    public int getLineSearchStateVectorScalingMaxIteration() {
        return lineSearchStateVectorScalingMaxIteration;
    }

    public OpenLoadFlowParameters setLineSearchStateVectorScalingMaxIteration(int lineSearchStateVectorScalingMaxIteration) {
        this.lineSearchStateVectorScalingMaxIteration = checkParameterValue(lineSearchStateVectorScalingMaxIteration,
                lineSearchStateVectorScalingMaxIteration >= 1,
                LINE_SEARCH_STATE_VECTOR_SCALING_MAX_ITERATION_PARAM_NAME);
        return this;
    }

    public double getLineSearchStateVectorScalingStepFold() {
        return lineSearchStateVectorScalingStepFold;
    }

    public OpenLoadFlowParameters setLineSearchStateVectorScalingStepFold(double lineSearchStateVectorScalingStepFold) {
        this.lineSearchStateVectorScalingStepFold = checkParameterValue(lineSearchStateVectorScalingStepFold,
                lineSearchStateVectorScalingStepFold > 1,
                LINE_SEARCH_STATE_VECTOR_SCALING_STEP_FOLD_PARAM_NAME);
        return this;
    }

    public double getMaxVoltageChangeStateVectorScalingMaxDv() {
        return maxVoltageChangeStateVectorScalingMaxDv;
    }

    public OpenLoadFlowParameters setMaxVoltageChangeStateVectorScalingMaxDv(double maxVoltageChangeStateVectorScalingMaxDv) {
        this.maxVoltageChangeStateVectorScalingMaxDv = checkParameterValue(maxVoltageChangeStateVectorScalingMaxDv,
                maxVoltageChangeStateVectorScalingMaxDv > 0,
                MAX_VOLTAGE_CHANGE_STATE_VECTOR_SCALING_MAX_DV_PARAM_NAME);
        return this;
    }

    public double getMaxVoltageChangeStateVectorScalingMaxDphi() {
        return maxVoltageChangeStateVectorScalingMaxDphi;
    }

    public OpenLoadFlowParameters setMaxVoltageChangeStateVectorScalingMaxDphi(double maxVoltageChangeStateVectorScalingMaxDphi) {
        this.maxVoltageChangeStateVectorScalingMaxDphi = checkParameterValue(maxVoltageChangeStateVectorScalingMaxDphi,
                maxVoltageChangeStateVectorScalingMaxDphi > 0,
                MAX_VOLTAGE_CHANGE_STATE_VECTOR_SCALING_MAX_DPHI_PARAM_NAME);
        return this;
    }

    public LinePerUnitMode getLinePerUnitMode() {
        return linePerUnitMode;
    }

    public OpenLoadFlowParameters setLinePerUnitMode(LinePerUnitMode linePerUnitMode) {
        this.linePerUnitMode = Objects.requireNonNull(linePerUnitMode);
        return this;
    }

    public boolean isUseLoadModel() {
        return useLoadModel;
    }

    public OpenLoadFlowParameters setUseLoadModel(boolean useLoadModel) {
        this.useLoadModel = useLoadModel;
        return this;
    }

    public DcApproximationType getDcApproximationType() {
        return dcApproximationType;
    }

    public OpenLoadFlowParameters setDcApproximationType(DcApproximationType dcApproximationType) {
        this.dcApproximationType = Objects.requireNonNull(dcApproximationType);
        return this;
    }

    public boolean isSimulateAutomationSystems() {
        return simulateAutomationSystems;
    }

    public OpenLoadFlowParameters setSimulateAutomationSystems(boolean simulateAutomationSystems) {
        this.simulateAutomationSystems = simulateAutomationSystems;
        return this;
    }

    public AcSolverType getAcSolverType() {
        return acSolverType;
    }

    public OpenLoadFlowParameters setAcSolverType(AcSolverType acSolverType) {
        this.acSolverType = Objects.requireNonNull(acSolverType);
        return this;
    }

    public int getMaxNewtonKrylovIterations() {
        return maxNewtonKrylovIterations;
    }

    public OpenLoadFlowParameters setMaxNewtonKrylovIterations(int maxNewtonKrylovIterations) {
        this.maxNewtonKrylovIterations = checkParameterValue(maxNewtonKrylovIterations,
                maxNewtonKrylovIterations >= 1,
                MAX_NEWTON_KRYLOV_ITERATIONS_PARAM_NAME);
        return this;
    }

    public boolean isNewtonKrylovLineSearch() {
        return newtonKrylovLineSearch;
    }

    public OpenLoadFlowParameters setNewtonKrylovLineSearch(boolean newtonKrylovLineSearch) {
        this.newtonKrylovLineSearch = newtonKrylovLineSearch;
        return this;
    }

    public ReferenceBusSelectionMode getReferenceBusSelectionMode() {
        return referenceBusSelectionMode;
    }

    public OpenLoadFlowParameters setReferenceBusSelectionMode(ReferenceBusSelectionMode referenceBusSelectionMode) {
        this.referenceBusSelectionMode = referenceBusSelectionMode;
        return this;
    }

    public boolean isWriteReferenceTerminals() {
        return writeReferenceTerminals;
    }

    public OpenLoadFlowParameters setWriteReferenceTerminals(boolean writeReferenceTerminals) {
        this.writeReferenceTerminals = writeReferenceTerminals;
        return this;
    }

    public List<String> getVoltageTargetPriorities() {
        return voltageTargetPriorities;
    }

    public OpenLoadFlowParameters setVoltageTargetPriorities(List<String> voltageTargetPriorities) {
        // just check, but do not use return value in this.voltageTargetPriorities:
        // doing this would modify the user's input
        LfNetworkParameters.checkVoltageTargetPriorities(voltageTargetPriorities);
        this.voltageTargetPriorities = voltageTargetPriorities;
        return this;
    }

    public boolean isTransformerVoltageControlUseInitialTapPosition() {
        return transformerVoltageControlUseInitialTapPosition;
    }

    public OpenLoadFlowParameters setTransformerVoltageControlUseInitialTapPosition(boolean transformerVoltageControlUseInitialTapPosition) {
        this.transformerVoltageControlUseInitialTapPosition = transformerVoltageControlUseInitialTapPosition;
        return this;
    }

    /**
     * Only if transformer voltage control is active and with mode `AFTER_GENERATOR_VOLTAGE_CONTROL`. Set the nominal
     * voltage under which the generator voltage control are disabled during outer loop. This parameter overrides the
     * automatic nominal voltage computation if >= 0.
     */
    public OpenLoadFlowParameters setGeneratorVoltageControlMinNominalVoltage(double generatorVoltageControlMinNominalVoltage) {
        this.generatorVoltageControlMinNominalVoltage = generatorVoltageControlMinNominalVoltage;
        return this;
    }

    public double getGeneratorVoltageControlMinNominalVoltage() {
        return generatorVoltageControlMinNominalVoltage;
    }

    public FictitiousGeneratorVoltageControlCheckMode getFictitiousGeneratorVoltageControlCheckMode() {
        return fictitiousGeneratorVoltageControlCheckMode;
    }

    public OpenLoadFlowParameters setFictitiousGeneratorVoltageControlCheckMode(FictitiousGeneratorVoltageControlCheckMode fictitiousGeneratorVoltageControlCheckMode) {
        this.fictitiousGeneratorVoltageControlCheckMode = Objects.requireNonNull(fictitiousGeneratorVoltageControlCheckMode);
        return this;
    }

    public boolean isAreaInterchangeControl() {
        return areaInterchangeControl;
    }

    public OpenLoadFlowParameters setAreaInterchangeControl(boolean areaInterchangeControl) {
        this.areaInterchangeControl = areaInterchangeControl;
        return this;
    }

    public String getAreaInterchangeControlAreaType() {
        return areaInterchangeControlAreaType;
    }

    public OpenLoadFlowParameters setAreaInterchangeControlAreaType(String areaInterchangeControlAreaType) {
        this.areaInterchangeControlAreaType = Objects.requireNonNull(areaInterchangeControlAreaType);
        return this;
    }

    public double getAreaInterchangePMaxMismatch() {
        return areaInterchangePMaxMismatch;
    }

    public OpenLoadFlowParameters setAreaInterchangePMaxMismatch(double areaInterchangePMaxMismatch) {
        this.areaInterchangePMaxMismatch = checkParameterValue(areaInterchangePMaxMismatch,
                areaInterchangePMaxMismatch >= 0,
                AREA_INTERCHANGE_P_MAX_MISMATCH_PARAM_NAME);
        return this;
    }

    public static OpenLoadFlowParameters load() {
        return load(PlatformConfig.defaultConfig());
    }

    public static OpenLoadFlowParameters load(PlatformConfig platformConfig) {
        OpenLoadFlowParameters parameters = new OpenLoadFlowParameters();
        platformConfig.getOptionalModuleConfig(MODULE_SPECIFIC_PARAMETERS)
            .ifPresent(config -> parameters
                .setSlackBusSelectionMode(config.getEnumProperty(SLACK_BUS_SELECTION_MODE_PARAM_NAME, SlackBusSelectionMode.class, SLACK_BUS_SELECTION_MODE_DEFAULT_VALUE))
                .setSlackBusesIds(config.getStringListProperty(SLACK_BUSES_IDS_PARAM_NAME, Collections.emptyList()))
                .setLowImpedanceBranchMode(config.getEnumProperty(LOW_IMPEDANCE_BRANCH_MODE_PARAM_NAME, LowImpedanceBranchMode.class, LOW_IMPEDANCE_BRANCH_MODE_DEFAULT_VALUE))
                .setVoltageRemoteControl(config.getBooleanProperty(VOLTAGE_REMOTE_CONTROL_PARAM_NAME, VOLTAGE_REMOTE_CONTROL_DEFAULT_VALUE))
                .setSlackDistributionFailureBehavior(config.getEnumProperty(SLACK_DISTRIBUTION_FAILURE_BEHAVIOR_PARAM_NAME, SlackDistributionFailureBehavior.class, SLACK_DISTRIBUTION_FAILURE_BEHAVIOR_DEFAULT_VALUE))
                .setLoadPowerFactorConstant(config.getBooleanProperty(LOAD_POWER_FACTOR_CONSTANT_PARAM_NAME, LOAD_POWER_FACTOR_CONSTANT_DEFAULT_VALUE))
                .setPlausibleActivePowerLimit(config.getDoubleProperty(PLAUSIBLE_ACTIVE_POWER_LIMIT_PARAM_NAME, LfNetworkParameters.PLAUSIBLE_ACTIVE_POWER_LIMIT_DEFAULT_VALUE))
                .setNewtonRaphsonStoppingCriteriaType(config.getEnumProperty(NEWTONRAPHSON_STOPPING_CRITERIA_TYPE_PARAM_NAME, NewtonRaphsonStoppingCriteriaType.class, NEWTONRAPHSON_STOPPING_CRITERIA_TYPE_DEFAULT_VALUE))
                .setMaxActivePowerMismatch(config.getDoubleProperty(MAX_ACTIVE_POWER_MISMATCH_PARAM_NAME, MAX_ACTIVE_POWER_MISMATCH_DEFAULT_VALUE))
                .setMaxReactivePowerMismatch(config.getDoubleProperty(MAX_REACTIVE_POWER_MISMATCH_PARAM_NAME, MAX_REACTIVE_POWER_MISMATCH_DEFAULT_VALUE))
                .setMaxVoltageMismatch(config.getDoubleProperty(MAX_VOLTAGE_MISMATCH_PARAM_NAME, MAX_VOLTAGE_MISMATCH_DEFAULT_VALUE))
                .setMaxAngleMismatch(config.getDoubleProperty(MAX_ANGLE_MISMATCH_PARAM_NAME, MAX_ANGLE_MISMATCH_DEFAULT_VALUE))
                .setMaxRatioMismatch(config.getDoubleProperty(MAX_RATIO_MISMATCH_PARAM_NAME, MAX_RATIO_MISMATCH_DEFAULT_VALUE))
                .setMaxSusceptanceMismatch(config.getDoubleProperty(MAX_SUSCEPTANCE_MISMATCH_PARAM_NAME, MAX_SUSCEPTANCE_MISMATCH_DEFAULT_VALUE))
                .setSlackBusPMaxMismatch(config.getDoubleProperty(SLACK_BUS_P_MAX_MISMATCH_PARAM_NAME, SLACK_BUS_P_MAX_MISMATCH_DEFAULT_VALUE))
                .setVoltagePerReactivePowerControl(config.getBooleanProperty(VOLTAGE_PER_REACTIVE_POWER_CONTROL_PARAM_NAME, VOLTAGE_PER_REACTIVE_POWER_CONTROL_DEFAULT_VALUE))
                .setGeneratorReactivePowerRemoteControl(config.getBooleanProperty(GENERATOR_REACTIVE_POWER_REMOTE_CONTROL_PARAM_NAME, GENERATOR_REACTIVE_POWER_REMOTE_CONTROL_DEFAULT_VALUE))
                .setTransformerReactivePowerControl(config.getBooleanProperty(TRANSFORMER_REACTIVE_POWER_CONTROL_PARAM_NAME, TRANSFORMER_REACTIVE_POWER_REMOTE_CONTROL_DEFAULT_VALUE))
                .setMaxNewtonRaphsonIterations(config.getIntProperty(MAX_NEWTON_RAPHSON_ITERATIONS_PARAM_NAME, NewtonRaphsonParameters.DEFAULT_MAX_ITERATIONS))
                .setMaxOuterLoopIterations(config.getIntProperty(MAX_OUTER_LOOP_ITERATIONS_PARAM_NAME, AbstractLoadFlowParameters.DEFAULT_MAX_OUTER_LOOP_ITERATIONS))
                .setNewtonRaphsonConvEpsPerEq(config.getDoubleProperty(NEWTON_RAPHSON_CONV_EPS_PER_EQ_PARAM_NAME, NewtonRaphsonStoppingCriteria.DEFAULT_CONV_EPS_PER_EQ))
                .setVoltageInitModeOverride(config.getEnumProperty(VOLTAGE_INIT_MODE_OVERRIDE_PARAM_NAME, VoltageInitModeOverride.class, VOLTAGE_INIT_MODE_OVERRIDE_DEFAULT_VALUE))
                .setTransformerVoltageControlMode(config.getEnumProperty(TRANSFORMER_VOLTAGE_CONTROL_MODE_PARAM_NAME, TransformerVoltageControlMode.class, TRANSFORMER_VOLTAGE_CONTROL_MODE_DEFAULT_VALUE))
                .setShuntVoltageControlMode(config.getEnumProperty(SHUNT_VOLTAGE_CONTROL_MODE_PARAM_NAME, ShuntVoltageControlMode.class, SHUNT_VOLTAGE_CONTROL_MODE_DEFAULT_VALUE))
                .setMinPlausibleTargetVoltage(config.getDoubleProperty(MIN_PLAUSIBLE_TARGET_VOLTAGE_PARAM_NAME, LfNetworkParameters.MIN_PLAUSIBLE_TARGET_VOLTAGE_DEFAULT_VALUE))
                .setMaxPlausibleTargetVoltage(config.getDoubleProperty(MAX_PLAUSIBLE_TARGET_VOLTAGE_PARAM_NAME, LfNetworkParameters.MAX_PLAUSIBLE_TARGET_VOLTAGE_DEFAULT_VALUE))
                .setMinRealisticVoltage(config.getDoubleProperty(MIN_REALISTIC_VOLTAGE_PARAM_NAME, NewtonRaphsonParameters.DEFAULT_MIN_REALISTIC_VOLTAGE))
                .setMaxRealisticVoltage(config.getDoubleProperty(MAX_REALISTIC_VOLTAGE_PARAM_NAME, NewtonRaphsonParameters.DEFAULT_MAX_REALISTIC_VOLTAGE))
                .setReactiveRangeCheckMode(config.getEnumProperty(REACTIVE_RANGE_CHECK_MODE_PARAM_NAME, ReactiveRangeCheckMode.class, LfNetworkParameters.REACTIVE_RANGE_CHECK_MODE_DEFAULT_VALUE))
                .setLowImpedanceThreshold(config.getDoubleProperty(LOW_IMPEDANCE_THRESHOLD_PARAM_NAME, LfNetworkParameters.LOW_IMPEDANCE_THRESHOLD_DEFAULT_VALUE))
                .setNetworkCacheEnabled(config.getBooleanProperty(NETWORK_CACHE_ENABLED_PARAM_NAME, LfNetworkParameters.CACHE_ENABLED_DEFAULT_VALUE))
                .setSvcVoltageMonitoring(config.getBooleanProperty(SVC_VOLTAGE_MONITORING_PARAM_NAME, SVC_VOLTAGE_MONITORING_DEFAULT_VALUE))
                .setNetworkCacheEnabled(config.getBooleanProperty(NETWORK_CACHE_ENABLED_PARAM_NAME, LfNetworkParameters.CACHE_ENABLED_DEFAULT_VALUE))
                .setStateVectorScalingMode(config.getEnumProperty(STATE_VECTOR_SCALING_MODE_PARAM_NAME, StateVectorScalingMode.class, NewtonRaphsonParameters.DEFAULT_STATE_VECTOR_SCALING_MODE))
                .setMaxSlackBusCount(config.getIntProperty(MAX_SLACK_BUS_COUNT_PARAM_NAME, LfNetworkParameters.DEFAULT_MAX_SLACK_BUS_COUNT))
                .setDebugDir(config.getStringProperty(DEBUG_DIR_PARAM_NAME, LfNetworkParameters.DEBUG_DIR_DEFAULT_VALUE))
                .setIncrementalTransformerRatioTapControlOuterLoopMaxTapShift(config.getIntProperty(INCREMENTAL_TRANSFORMER_RATIO_TAP_CONTROL_OUTER_LOOP_MAX_TAP_SHIFT_PARAM_NAME, INCREMENTAL_TRANSFORMER_RATIO_TAP_CONTROL_OUTER_LOOP_MAX_TAP_SHIFT_DEFAULT_VALUE))
                .setSecondaryVoltageControl(config.getBooleanProperty(SECONDARY_VOLTAGE_CONTROL_PARAM_NAME, LfNetworkParameters.SECONDARY_VOLTAGE_CONTROL_DEFAULT_VALUE))
                .setReactiveLimitsMaxPqPvSwitch(config.getIntProperty(REACTIVE_LIMITS_MAX_SWITCH_PQ_PV_PARAM_NAME, ReactiveLimitsOuterLoop.MAX_SWITCH_PQ_PV_DEFAULT_VALUE))
                .setPhaseShifterControlMode(config.getEnumProperty(PHASE_SHIFTER_CONTROL_MODE_PARAM_NAME, PhaseShifterControlMode.class, PHASE_SHIFTER_CONTROL_MODE_DEFAULT_VALUE))
                .setAlwaysUpdateNetwork(config.getBooleanProperty(ALWAYS_UPDATE_NETWORK_PARAM_NAME, NewtonRaphsonParameters.ALWAYS_UPDATE_NETWORK_DEFAULT_VALUE))
                .setMostMeshedSlackBusSelectorMaxNominalVoltagePercentile(config.getDoubleProperty(MOST_MESHED_SLACK_BUS_SELECTOR_MAX_NOMINAL_VOLTAGE_PERCENTILE_PARAM_NAME, MostMeshedSlackBusSelector.MAX_NOMINAL_VOLTAGE_PERCENTILE_DEFAULT_VALUE))
                .setReportedFeatures(config.getEnumSetProperty(REPORTED_FEATURES_PARAM_NAME, ReportedFeatures.class, REPORTED_FEATURES_DEFAULT_VALUE))
                .setSlackBusCountryFilter(config.getEnumSetProperty(SLACK_BUS_COUNTRY_FILTER_PARAM_NAME, Country.class, LfNetworkParameters.SLACK_BUS_COUNTRY_FILTER_DEFAULT_VALUE))
                .setActionableSwitchesIds(new HashSet<>(config.getStringListProperty(ACTIONABLE_SWITCHES_IDS_PARAM_NAME, new ArrayList<>(ACTIONABLE_SWITCH_IDS_DEFAULT_VALUE))))
                .setActionableTransformersIds(new HashSet<>(config.getStringListProperty(ACTIONABLE_TRANSFORMERS_IDS_PARAM_NAME, new ArrayList<>(ACTIONABLE_TRANSFORMERS_IDS_DEFAULT_VALUE))))
                .setAsymmetrical(config.getBooleanProperty(ASYMMETRICAL_PARAM_NAME, LfNetworkParameters.ASYMMETRICAL_DEFAULT_VALUE))
                .setMinNominalVoltageTargetVoltageCheck(config.getDoubleProperty(MIN_NOMINAL_VOLTAGE_TARGET_VOLTAGE_CHECK_PARAM_NAME, LfNetworkParameters.MIN_NOMINAL_VOLTAGE_TARGET_VOLTAGE_CHECK_DEFAULT_VALUE))
                .setReactivePowerDispatchMode(config.getEnumProperty(REACTIVE_POWER_DISPATCH_MODE_PARAM_NAME, ReactivePowerDispatchMode.class, REACTIVE_POWER_DISPATCH_MODE_DEFAULT_VALUE))
                .setOuterLoopNames(config.getStringListProperty(OUTER_LOOP_NAMES_PARAM_NAME, OUTER_LOOP_NAMES_DEFAULT_VALUE))
                .setUseActiveLimits(config.getBooleanProperty(USE_ACTIVE_LIMITS_PARAM_NAME, LfNetworkParameters.USE_ACTIVE_LIMITS_DEFAULT_VALUE))
                .setDisableVoltageControlOfGeneratorsOutsideActivePowerLimits(config.getBooleanProperty(DISABLE_VOLTAGE_CONTROL_OF_GENERATORS_OUTSIDE_ACTIVE_POWER_LIMITS_PARAM_NAME, LfNetworkParameters.DISABLE_VOLTAGE_CONTROL_OF_GENERATORS_OUTSIDE_ACTIVE_POWER_LIMITS_DEFAULT_VALUE))
                .setLineSearchStateVectorScalingMaxIteration(config.getIntProperty(LINE_SEARCH_STATE_VECTOR_SCALING_MAX_ITERATION_PARAM_NAME, LineSearchStateVectorScaling.DEFAULT_MAX_ITERATION))
                .setLineSearchStateVectorScalingStepFold(config.getDoubleProperty(LINE_SEARCH_STATE_VECTOR_SCALING_STEP_FOLD_PARAM_NAME, LineSearchStateVectorScaling.DEFAULT_STEP_FOLD))
                .setMaxVoltageChangeStateVectorScalingMaxDv(config.getDoubleProperty(MAX_VOLTAGE_CHANGE_STATE_VECTOR_SCALING_MAX_DV_PARAM_NAME, MaxVoltageChangeStateVectorScaling.DEFAULT_MAX_DV))
                .setMaxVoltageChangeStateVectorScalingMaxDphi(config.getDoubleProperty(MAX_VOLTAGE_CHANGE_STATE_VECTOR_SCALING_MAX_DPHI_PARAM_NAME, MaxVoltageChangeStateVectorScaling.DEFAULT_MAX_DPHI))
                .setLinePerUnitMode(config.getEnumProperty(LINE_PER_UNIT_MODE_PARAM_NAME, LinePerUnitMode.class, LfNetworkParameters.LINE_PER_UNIT_MODE_DEFAULT_VALUE))
                .setUseLoadModel(config.getBooleanProperty(USE_LOAD_MODEL_PARAM_NAME, LfNetworkParameters.USE_LOAD_MODE_DEFAULT_VALUE))
                .setDcApproximationType(config.getEnumProperty(DC_APPROXIMATION_TYPE_PARAM_NAME, DcApproximationType.class, DcEquationSystemCreationParameters.DC_APPROXIMATION_TYPE_DEFAULT_VALUE))
                .setSimulateAutomationSystems(config.getBooleanProperty(SIMULATE_AUTOMATION_SYSTEMS_PARAM_NAME, LfNetworkParameters.SIMULATE_AUTOMATION_SYSTEMS_DEFAULT_VALUE))
                .setAcSolverType(config.getEnumProperty(AC_SOLVER_TYPE_PARAM_NAME, AcSolverType.class, AcSolverType.NEWTON_RAPHSON))
                .setMaxNewtonKrylovIterations(config.getIntProperty(MAX_NEWTON_KRYLOV_ITERATIONS_PARAM_NAME, NewtonKrylovParameters.DEFAULT_MAX_ITERATIONS))
                .setNewtonKrylovLineSearch(config.getBooleanProperty(NEWTON_KRYLOV_LINE_SEARCH_PARAM_NAME, NewtonKrylovParameters.LINE_SEARCH_DEFAULT_VALUE))
                .setReferenceBusSelectionMode(config.getEnumProperty(REFERENCE_BUS_SELECTION_MODE_PARAM_NAME, ReferenceBusSelectionMode.class, ReferenceBusSelector.DEFAULT_MODE))
                .setWriteReferenceTerminals(config.getBooleanProperty(WRITE_REFERENCE_TERMINALS_PARAM_NAME, WRITE_REFERENCE_TERMINALS_DEFAULT_VALUE))
                .setVoltageTargetPriorities(config.getStringListProperty(VOLTAGE_TARGET_PRIORITIES_PARAM_NAME, LfNetworkParameters.VOLTAGE_CONTROL_PRIORITIES_DEFAULT_VALUE))
                .setTransformerVoltageControlUseInitialTapPosition(config.getBooleanProperty(TRANSFORMER_VOLTAGE_CONTROL_USE_INITIAL_TAP_POSITION_PARAM_NAME, LfNetworkParameters.TRANSFORMER_VOLTAGE_CONTROL_USE_INITIAL_TAP_POSITION_DEFAULT_VALUE))
                .setGeneratorVoltageControlMinNominalVoltage(config.getDoubleProperty(GENERATOR_VOLTAGE_CONTROL_MIN_NOMINAL_VOLTAGE_PARAM_NAME, GENERATOR_VOLTAGE_CONTROL_MIN_NOMINAL_VOLTAGE_DEFAULT_VALUE))
                .setAreaInterchangeControl(config.getBooleanProperty(AREA_INTERCHANGE_CONTROL_PARAM_NAME, AREA_INTERCHANGE_CONTROL_DEFAULT_VALUE))
                .setAreaInterchangeControlAreaType(config.getStringProperty(AREA_INTERCHANGE_CONTROL_AREA_TYPE_PARAM_NAME, LfNetworkParameters.AREA_INTERCHANGE_CONTROL_AREA_TYPE_DEFAULT_VALUE))
                .setAreaInterchangePMaxMismatch(config.getDoubleProperty(AREA_INTERCHANGE_P_MAX_MISMATCH_PARAM_NAME, AREA_INTERCHANGE_P_MAX_MISMATCH_DEFAULT_VALUE)));
        return parameters;
    }

    public static OpenLoadFlowParameters load(Map<String, String> properties) {
        return new OpenLoadFlowParameters().update(properties);
    }

    private static List<String> parseStringListProp(String prop) {
        if (prop.trim().isEmpty()) {
            return Collections.emptyList();
        }
        return Arrays.asList(prop.split("[:,]"));
    }

    public OpenLoadFlowParameters update(Map<String, String> properties) {
        Optional.ofNullable(properties.get(SLACK_BUS_SELECTION_MODE_PARAM_NAME))
                .ifPresent(prop -> this.setSlackBusSelectionMode(SlackBusSelectionMode.valueOf(prop)));
        Optional.ofNullable(properties.get(SLACK_BUSES_IDS_PARAM_NAME))
                .ifPresent(prop -> this.setSlackBusesIds(parseStringListProp(prop)));
        Optional.ofNullable(properties.get(LOW_IMPEDANCE_BRANCH_MODE_PARAM_NAME))
                .ifPresent(prop -> this.setLowImpedanceBranchMode(LowImpedanceBranchMode.valueOf(prop)));
        Optional.ofNullable(properties.get(VOLTAGE_REMOTE_CONTROL_PARAM_NAME))
                .ifPresent(prop -> this.setVoltageRemoteControl(Boolean.parseBoolean(prop)));
        Optional.ofNullable(properties.get(SLACK_DISTRIBUTION_FAILURE_BEHAVIOR_PARAM_NAME))
                .ifPresent(prop -> this.setSlackDistributionFailureBehavior(SlackDistributionFailureBehavior.valueOf(prop)));
        Optional.ofNullable(properties.get(LOAD_POWER_FACTOR_CONSTANT_PARAM_NAME))
                .ifPresent(prop -> this.setLoadPowerFactorConstant(Boolean.parseBoolean(prop)));
        Optional.ofNullable(properties.get(PLAUSIBLE_ACTIVE_POWER_LIMIT_PARAM_NAME))
                .ifPresent(prop -> this.setPlausibleActivePowerLimit(Double.parseDouble(prop)));
        Optional.ofNullable(properties.get(NEWTONRAPHSON_STOPPING_CRITERIA_TYPE_PARAM_NAME))
                .ifPresent(prop -> this.setNewtonRaphsonStoppingCriteriaType(NewtonRaphsonStoppingCriteriaType.valueOf(prop)));
        Optional.ofNullable(properties.get(MAX_ACTIVE_POWER_MISMATCH_PARAM_NAME))
                .ifPresent(prop -> this.setMaxActivePowerMismatch(Double.parseDouble(prop)));
        Optional.ofNullable(properties.get(MAX_REACTIVE_POWER_MISMATCH_PARAM_NAME))
                .ifPresent(prop -> this.setMaxReactivePowerMismatch(Double.parseDouble(prop)));
        Optional.ofNullable(properties.get(MAX_VOLTAGE_MISMATCH_PARAM_NAME))
                .ifPresent(prop -> this.setMaxVoltageMismatch(Double.parseDouble(prop)));
        Optional.ofNullable(properties.get(MAX_ANGLE_MISMATCH_PARAM_NAME))
                .ifPresent(prop -> this.setMaxAngleMismatch(Double.parseDouble(prop)));
        Optional.ofNullable(properties.get(MAX_RATIO_MISMATCH_PARAM_NAME))
                .ifPresent(prop -> this.setMaxRatioMismatch(Double.parseDouble(prop)));
        Optional.ofNullable(properties.get(MAX_SUSCEPTANCE_MISMATCH_PARAM_NAME))
                .ifPresent(prop -> this.setMaxSusceptanceMismatch(Double.parseDouble(prop)));
        Optional.ofNullable(properties.get(SLACK_BUS_P_MAX_MISMATCH_PARAM_NAME))
                .ifPresent(prop -> this.setSlackBusPMaxMismatch(Double.parseDouble(prop)));
        Optional.ofNullable(properties.get(VOLTAGE_PER_REACTIVE_POWER_CONTROL_PARAM_NAME))
                .ifPresent(prop -> this.setVoltagePerReactivePowerControl(Boolean.parseBoolean(prop)));
        Optional.ofNullable(properties.get(GENERATOR_REACTIVE_POWER_REMOTE_CONTROL_PARAM_NAME))
                .ifPresent(prop -> this.setGeneratorReactivePowerRemoteControl(Boolean.parseBoolean(prop)));
        Optional.ofNullable(properties.get(TRANSFORMER_REACTIVE_POWER_CONTROL_PARAM_NAME))
                .ifPresent(prop -> this.setTransformerReactivePowerControl(Boolean.parseBoolean(prop)));
        Optional.ofNullable(properties.get(MAX_NEWTON_RAPHSON_ITERATIONS_PARAM_NAME))
                .ifPresent(prop -> this.setMaxNewtonRaphsonIterations(Integer.parseInt(prop)));
        Optional.ofNullable(properties.get(MAX_OUTER_LOOP_ITERATIONS_PARAM_NAME))
                .ifPresent(prop -> this.setMaxOuterLoopIterations(Integer.parseInt(prop)));
        Optional.ofNullable(properties.get(NEWTON_RAPHSON_CONV_EPS_PER_EQ_PARAM_NAME))
                .ifPresent(prop -> this.setNewtonRaphsonConvEpsPerEq(Double.parseDouble(prop)));
        Optional.ofNullable(properties.get(VOLTAGE_INIT_MODE_OVERRIDE_PARAM_NAME))
                .ifPresent(prop -> this.setVoltageInitModeOverride(VoltageInitModeOverride.valueOf(prop)));
        Optional.ofNullable(properties.get(TRANSFORMER_VOLTAGE_CONTROL_MODE_PARAM_NAME))
                .ifPresent(prop -> this.setTransformerVoltageControlMode(TransformerVoltageControlMode.valueOf(prop)));
        Optional.ofNullable(properties.get(SHUNT_VOLTAGE_CONTROL_MODE_PARAM_NAME))
                .ifPresent(prop -> this.setShuntVoltageControlMode(ShuntVoltageControlMode.valueOf(prop)));
        Optional.ofNullable(properties.get(MIN_PLAUSIBLE_TARGET_VOLTAGE_PARAM_NAME))
                .ifPresent(prop -> this.setMinPlausibleTargetVoltage(Double.parseDouble(prop)));
        Optional.ofNullable(properties.get(MAX_PLAUSIBLE_TARGET_VOLTAGE_PARAM_NAME))
                .ifPresent(prop -> this.setMaxPlausibleTargetVoltage(Double.parseDouble(prop)));
        Optional.ofNullable(properties.get(MIN_REALISTIC_VOLTAGE_PARAM_NAME))
                .ifPresent(prop -> this.setMinRealisticVoltage(Double.parseDouble(prop)));
        Optional.ofNullable(properties.get(MAX_REALISTIC_VOLTAGE_PARAM_NAME))
                .ifPresent(prop -> this.setMaxRealisticVoltage(Double.parseDouble(prop)));
        Optional.ofNullable(properties.get(REACTIVE_RANGE_CHECK_MODE_PARAM_NAME))
                .ifPresent(prop -> this.setReactiveRangeCheckMode(ReactiveRangeCheckMode.valueOf(prop)));
        Optional.ofNullable(properties.get(LOW_IMPEDANCE_THRESHOLD_PARAM_NAME))
                .ifPresent(prop -> this.setLowImpedanceThreshold(Double.parseDouble(prop)));
        Optional.ofNullable(properties.get(NETWORK_CACHE_ENABLED_PARAM_NAME))
                .ifPresent(prop -> this.setNetworkCacheEnabled(Boolean.parseBoolean(prop)));
        Optional.ofNullable(properties.get(SVC_VOLTAGE_MONITORING_PARAM_NAME))
                .ifPresent(prop -> this.setSvcVoltageMonitoring(Boolean.parseBoolean(prop)));
        Optional.ofNullable(properties.get(STATE_VECTOR_SCALING_MODE_PARAM_NAME))
                .ifPresent(prop -> this.setStateVectorScalingMode(StateVectorScalingMode.valueOf(prop)));
        Optional.ofNullable(properties.get(MAX_SLACK_BUS_COUNT_PARAM_NAME))
                .ifPresent(prop -> this.setMaxSlackBusCount(Integer.parseInt(prop)));
        Optional.ofNullable(properties.get(DEBUG_DIR_PARAM_NAME))
                .ifPresent(this::setDebugDir);
        Optional.ofNullable(properties.get(INCREMENTAL_TRANSFORMER_RATIO_TAP_CONTROL_OUTER_LOOP_MAX_TAP_SHIFT_PARAM_NAME))
                .ifPresent(prop -> this.setIncrementalTransformerRatioTapControlOuterLoopMaxTapShift(Integer.parseInt(prop)));
        Optional.ofNullable(properties.get(SECONDARY_VOLTAGE_CONTROL_PARAM_NAME))
                .ifPresent(prop -> this.setSecondaryVoltageControl(Boolean.parseBoolean(prop)));
        Optional.ofNullable(properties.get(REACTIVE_LIMITS_MAX_SWITCH_PQ_PV_PARAM_NAME))
                .ifPresent(prop -> this.setReactiveLimitsMaxPqPvSwitch(Integer.parseInt(prop)));
        Optional.ofNullable(properties.get(PHASE_SHIFTER_CONTROL_MODE_PARAM_NAME))
                .ifPresent(prop -> this.setPhaseShifterControlMode(PhaseShifterControlMode.valueOf(prop)));
        Optional.ofNullable(properties.get(ALWAYS_UPDATE_NETWORK_PARAM_NAME))
                .ifPresent(prop -> this.setAlwaysUpdateNetwork(Boolean.parseBoolean(prop)));
        Optional.ofNullable(properties.get(MOST_MESHED_SLACK_BUS_SELECTOR_MAX_NOMINAL_VOLTAGE_PERCENTILE_PARAM_NAME))
                .ifPresent(prop -> this.setMostMeshedSlackBusSelectorMaxNominalVoltagePercentile(Double.parseDouble(prop)));
        Optional.ofNullable(properties.get(REPORTED_FEATURES_PARAM_NAME))
                .ifPresent(prop -> this.setReportedFeatures(
                        parseStringListProp(prop).stream()
                        .map(ReportedFeatures::valueOf)
                        .collect(Collectors.toSet())));
        Optional.ofNullable(properties.get(SLACK_BUS_COUNTRY_FILTER_PARAM_NAME))
                .ifPresent(prop -> this.setSlackBusCountryFilter(parseStringListProp(prop).stream().map(Country::valueOf).collect(Collectors.toSet())));
        Optional.ofNullable(properties.get(ACTIONABLE_SWITCHES_IDS_PARAM_NAME))
                .ifPresent(prop -> this.setActionableSwitchesIds(new HashSet<>(parseStringListProp(prop))));
        Optional.ofNullable(properties.get(ACTIONABLE_TRANSFORMERS_IDS_PARAM_NAME))
                .ifPresent(prop -> this.setActionableTransformersIds(new HashSet<>(parseStringListProp(prop))));
        Optional.ofNullable(properties.get(ASYMMETRICAL_PARAM_NAME))
                .ifPresent(prop -> this.setAsymmetrical(Boolean.parseBoolean(prop)));
        Optional.ofNullable(properties.get(MIN_NOMINAL_VOLTAGE_TARGET_VOLTAGE_CHECK_PARAM_NAME))
                .ifPresent(prop -> this.setMinNominalVoltageTargetVoltageCheck(Double.parseDouble(prop)));
        Optional.ofNullable(properties.get(REACTIVE_POWER_DISPATCH_MODE_PARAM_NAME))
                .ifPresent(prop -> this.setReactivePowerDispatchMode(ReactivePowerDispatchMode.valueOf(prop)));
        Optional.ofNullable(properties.get(OUTER_LOOP_NAMES_PARAM_NAME))
                .ifPresent(prop -> this.setOuterLoopNames(parseStringListProp(prop)));
        Optional.ofNullable(properties.get(USE_ACTIVE_LIMITS_PARAM_NAME))
                .ifPresent(prop -> this.setUseActiveLimits(Boolean.parseBoolean(prop)));
        Optional.ofNullable(properties.get(DISABLE_VOLTAGE_CONTROL_OF_GENERATORS_OUTSIDE_ACTIVE_POWER_LIMITS_PARAM_NAME))
                .ifPresent(prop -> this.setDisableVoltageControlOfGeneratorsOutsideActivePowerLimits(Boolean.parseBoolean(prop)));
        Optional.ofNullable(properties.get(LINE_SEARCH_STATE_VECTOR_SCALING_MAX_ITERATION_PARAM_NAME))
                .ifPresent(prop -> this.setLineSearchStateVectorScalingMaxIteration(Integer.parseInt(prop)));
        Optional.ofNullable(properties.get(LINE_SEARCH_STATE_VECTOR_SCALING_STEP_FOLD_PARAM_NAME))
                .ifPresent(prop -> this.setLineSearchStateVectorScalingStepFold(Double.parseDouble(prop)));
        Optional.ofNullable(properties.get(MAX_VOLTAGE_CHANGE_STATE_VECTOR_SCALING_MAX_DV_PARAM_NAME))
                .ifPresent(prop -> this.setMaxVoltageChangeStateVectorScalingMaxDv(Double.parseDouble(prop)));
        Optional.ofNullable(properties.get(MAX_VOLTAGE_CHANGE_STATE_VECTOR_SCALING_MAX_DPHI_PARAM_NAME))
                .ifPresent(prop -> this.setMaxVoltageChangeStateVectorScalingMaxDphi(Double.parseDouble(prop)));
        Optional.ofNullable(properties.get(LINE_PER_UNIT_MODE_PARAM_NAME))
                .ifPresent(prop -> this.setLinePerUnitMode(LinePerUnitMode.valueOf(prop)));
        Optional.ofNullable(properties.get(USE_LOAD_MODEL_PARAM_NAME))
                .ifPresent(prop -> this.setUseLoadModel(Boolean.parseBoolean(prop)));
        Optional.ofNullable(properties.get(DC_APPROXIMATION_TYPE_PARAM_NAME))
                .ifPresent(prop -> this.setDcApproximationType(DcApproximationType.valueOf(prop)));
        Optional.ofNullable(properties.get(SIMULATE_AUTOMATION_SYSTEMS_PARAM_NAME))
                .ifPresent(prop -> this.setSimulateAutomationSystems(Boolean.parseBoolean(prop)));
        Optional.ofNullable(properties.get(AC_SOLVER_TYPE_PARAM_NAME))
                .ifPresent(prop -> this.setAcSolverType(AcSolverType.valueOf(prop)));
        Optional.ofNullable(properties.get(MAX_NEWTON_KRYLOV_ITERATIONS_PARAM_NAME))
                .ifPresent(prop -> this.setMaxNewtonKrylovIterations(Integer.parseInt(prop)));
        Optional.ofNullable(properties.get(NEWTON_KRYLOV_LINE_SEARCH_PARAM_NAME))
                .ifPresent(prop -> this.setNewtonKrylovLineSearch(Boolean.parseBoolean(prop)));
        Optional.ofNullable(properties.get(REFERENCE_BUS_SELECTION_MODE_PARAM_NAME))
                .ifPresent(prop -> this.setReferenceBusSelectionMode(ReferenceBusSelectionMode.valueOf(prop)));
        Optional.ofNullable(properties.get(WRITE_REFERENCE_TERMINALS_PARAM_NAME))
                .ifPresent(prop -> this.setWriteReferenceTerminals(Boolean.parseBoolean(prop)));
        Optional.ofNullable(properties.get(VOLTAGE_TARGET_PRIORITIES_PARAM_NAME))
                .ifPresent(prop -> this.setVoltageTargetPriorities(parseStringListProp(prop)));
        Optional.ofNullable(properties.get(TRANSFORMER_VOLTAGE_CONTROL_USE_INITIAL_TAP_POSITION_PARAM_NAME))
                .ifPresent(prop -> this.setTransformerVoltageControlUseInitialTapPosition(Boolean.parseBoolean(prop)));
        Optional.ofNullable(properties.get(GENERATOR_VOLTAGE_CONTROL_MIN_NOMINAL_VOLTAGE_PARAM_NAME))
                .ifPresent(prop -> this.setGeneratorVoltageControlMinNominalVoltage(Double.parseDouble(prop)));
        Optional.ofNullable(properties.get(FICTITIOUS_GENERATOR_VOLTAGE_CONTROL_CHECK_MODE))
                .ifPresent(prop -> this.setFictitiousGeneratorVoltageControlCheckMode(FictitiousGeneratorVoltageControlCheckMode.valueOf(prop)));
        Optional.ofNullable(properties.get(AREA_INTERCHANGE_CONTROL_PARAM_NAME))
                .ifPresent(prop -> this.setAreaInterchangeControl(Boolean.parseBoolean(prop)));
        Optional.ofNullable(properties.get(AREA_INTERCHANGE_CONTROL_AREA_TYPE_PARAM_NAME))
                .ifPresent(this::setAreaInterchangeControlAreaType);
        Optional.ofNullable(properties.get(AREA_INTERCHANGE_P_MAX_MISMATCH_PARAM_NAME))
                .ifPresent(prop -> this.setAreaInterchangePMaxMismatch(Double.parseDouble(prop)));
        return this;
    }

    public Map<String, Object> toMap() {
        Map<String, Object> map = new LinkedHashMap<>(71);
        map.put(SLACK_BUS_SELECTION_MODE_PARAM_NAME, slackBusSelectionMode);
        map.put(SLACK_BUSES_IDS_PARAM_NAME, slackBusesIds);
        map.put(SLACK_DISTRIBUTION_FAILURE_BEHAVIOR_PARAM_NAME, slackDistributionFailureBehavior);
        map.put(VOLTAGE_REMOTE_CONTROL_PARAM_NAME, voltageRemoteControl);
        map.put(LOW_IMPEDANCE_BRANCH_MODE_PARAM_NAME, lowImpedanceBranchMode);
        map.put(LOAD_POWER_FACTOR_CONSTANT_PARAM_NAME, loadPowerFactorConstant);
        map.put(PLAUSIBLE_ACTIVE_POWER_LIMIT_PARAM_NAME, plausibleActivePowerLimit);
        map.put(NEWTONRAPHSON_STOPPING_CRITERIA_TYPE_PARAM_NAME, newtonRaphsonStoppingCriteriaType);
        map.put(SLACK_BUS_P_MAX_MISMATCH_PARAM_NAME, slackBusPMaxMismatch);
        map.put(MAX_ACTIVE_POWER_MISMATCH_PARAM_NAME, maxActivePowerMismatch);
        map.put(MAX_REACTIVE_POWER_MISMATCH_PARAM_NAME, maxReactivePowerMismatch);
        map.put(MAX_VOLTAGE_MISMATCH_PARAM_NAME, maxVoltageMismatch);
        map.put(MAX_ANGLE_MISMATCH_PARAM_NAME, maxAngleMismatch);
        map.put(MAX_RATIO_MISMATCH_PARAM_NAME, maxRatioMismatch);
        map.put(MAX_SUSCEPTANCE_MISMATCH_PARAM_NAME, maxSusceptanceMismatch);
        map.put(VOLTAGE_PER_REACTIVE_POWER_CONTROL_PARAM_NAME, voltagePerReactivePowerControl);
        map.put(GENERATOR_REACTIVE_POWER_REMOTE_CONTROL_PARAM_NAME, generatorReactivePowerRemoteControl);
        map.put(TRANSFORMER_REACTIVE_POWER_CONTROL_PARAM_NAME, transformerReactivePowerControl);
        map.put(MAX_NEWTON_RAPHSON_ITERATIONS_PARAM_NAME, maxNewtonRaphsonIterations);
        map.put(MAX_OUTER_LOOP_ITERATIONS_PARAM_NAME, maxOuterLoopIterations);
        map.put(NEWTON_RAPHSON_CONV_EPS_PER_EQ_PARAM_NAME, newtonRaphsonConvEpsPerEq);
        map.put(VOLTAGE_INIT_MODE_OVERRIDE_PARAM_NAME, voltageInitModeOverride);
        map.put(TRANSFORMER_VOLTAGE_CONTROL_MODE_PARAM_NAME, transformerVoltageControlMode);
        map.put(SHUNT_VOLTAGE_CONTROL_MODE_PARAM_NAME, shuntVoltageControlMode);
        map.put(MIN_PLAUSIBLE_TARGET_VOLTAGE_PARAM_NAME, minPlausibleTargetVoltage);
        map.put(MAX_PLAUSIBLE_TARGET_VOLTAGE_PARAM_NAME, maxPlausibleTargetVoltage);
        map.put(MIN_REALISTIC_VOLTAGE_PARAM_NAME, minRealisticVoltage);
        map.put(MAX_REALISTIC_VOLTAGE_PARAM_NAME, maxRealisticVoltage);
        map.put(REACTIVE_RANGE_CHECK_MODE_PARAM_NAME, reactiveRangeCheckMode);
        map.put(LOW_IMPEDANCE_THRESHOLD_PARAM_NAME, lowImpedanceThreshold);
        map.put(NETWORK_CACHE_ENABLED_PARAM_NAME, networkCacheEnabled);
        map.put(SVC_VOLTAGE_MONITORING_PARAM_NAME, svcVoltageMonitoring);
        map.put(STATE_VECTOR_SCALING_MODE_PARAM_NAME, stateVectorScalingMode);
        map.put(MAX_SLACK_BUS_COUNT_PARAM_NAME, maxSlackBusCount);
        map.put(DEBUG_DIR_PARAM_NAME, debugDir);
        map.put(INCREMENTAL_TRANSFORMER_RATIO_TAP_CONTROL_OUTER_LOOP_MAX_TAP_SHIFT_PARAM_NAME, incrementalTransformerRatioTapControlOuterLoopMaxTapShift);
        map.put(SECONDARY_VOLTAGE_CONTROL_PARAM_NAME, secondaryVoltageControl);
        map.put(REACTIVE_LIMITS_MAX_SWITCH_PQ_PV_PARAM_NAME, reactiveLimitsMaxPqPvSwitch);
        map.put(PHASE_SHIFTER_CONTROL_MODE_PARAM_NAME, phaseShifterControlMode);
        map.put(ALWAYS_UPDATE_NETWORK_PARAM_NAME, alwaysUpdateNetwork);
        map.put(MOST_MESHED_SLACK_BUS_SELECTOR_MAX_NOMINAL_VOLTAGE_PERCENTILE_PARAM_NAME, mostMeshedSlackBusSelectorMaxNominalVoltagePercentile);
        map.put(REPORTED_FEATURES_PARAM_NAME, reportedFeatures);
        map.put(SLACK_BUS_COUNTRY_FILTER_PARAM_NAME, slackBusCountryFilter);
        map.put(ACTIONABLE_SWITCHES_IDS_PARAM_NAME, actionableSwitchesIds);
        map.put(ACTIONABLE_TRANSFORMERS_IDS_PARAM_NAME, actionableTransformersIds);
        map.put(ASYMMETRICAL_PARAM_NAME, asymmetrical);
        map.put(MIN_NOMINAL_VOLTAGE_TARGET_VOLTAGE_CHECK_PARAM_NAME, minNominalVoltageTargetVoltageCheck);
        map.put(REACTIVE_POWER_DISPATCH_MODE_PARAM_NAME, reactivePowerDispatchMode);
        map.put(OUTER_LOOP_NAMES_PARAM_NAME, outerLoopNames);
        map.put(USE_ACTIVE_LIMITS_PARAM_NAME, useActiveLimits);
        map.put(DISABLE_VOLTAGE_CONTROL_OF_GENERATORS_OUTSIDE_ACTIVE_POWER_LIMITS_PARAM_NAME, disableVoltageControlOfGeneratorsOutsideActivePowerLimits);
        map.put(LINE_SEARCH_STATE_VECTOR_SCALING_MAX_ITERATION_PARAM_NAME, lineSearchStateVectorScalingMaxIteration);
        map.put(LINE_SEARCH_STATE_VECTOR_SCALING_STEP_FOLD_PARAM_NAME, lineSearchStateVectorScalingStepFold);
        map.put(MAX_VOLTAGE_CHANGE_STATE_VECTOR_SCALING_MAX_DV_PARAM_NAME, maxVoltageChangeStateVectorScalingMaxDv);
        map.put(MAX_VOLTAGE_CHANGE_STATE_VECTOR_SCALING_MAX_DPHI_PARAM_NAME, maxVoltageChangeStateVectorScalingMaxDphi);
        map.put(LINE_PER_UNIT_MODE_PARAM_NAME, linePerUnitMode);
        map.put(USE_LOAD_MODEL_PARAM_NAME, useLoadModel);
        map.put(DC_APPROXIMATION_TYPE_PARAM_NAME, dcApproximationType);
        map.put(SIMULATE_AUTOMATION_SYSTEMS_PARAM_NAME, simulateAutomationSystems);
        map.put(AC_SOLVER_TYPE_PARAM_NAME, acSolverType);
        map.put(MAX_NEWTON_KRYLOV_ITERATIONS_PARAM_NAME, maxNewtonKrylovIterations);
        map.put(NEWTON_KRYLOV_LINE_SEARCH_PARAM_NAME, newtonKrylovLineSearch);
        map.put(REFERENCE_BUS_SELECTION_MODE_PARAM_NAME, referenceBusSelectionMode);
        map.put(WRITE_REFERENCE_TERMINALS_PARAM_NAME, writeReferenceTerminals);
        map.put(VOLTAGE_TARGET_PRIORITIES_PARAM_NAME, voltageTargetPriorities);
        map.put(TRANSFORMER_VOLTAGE_CONTROL_USE_INITIAL_TAP_POSITION_PARAM_NAME, transformerVoltageControlUseInitialTapPosition);
        map.put(GENERATOR_VOLTAGE_CONTROL_MIN_NOMINAL_VOLTAGE_PARAM_NAME, generatorVoltageControlMinNominalVoltage);
        map.put(FICTITIOUS_GENERATOR_VOLTAGE_CONTROL_CHECK_MODE, fictitiousGeneratorVoltageControlCheckMode);
        map.put(AREA_INTERCHANGE_CONTROL_PARAM_NAME, areaInterchangeControl);
        map.put(AREA_INTERCHANGE_CONTROL_AREA_TYPE_PARAM_NAME, areaInterchangeControlAreaType);
        map.put(AREA_INTERCHANGE_P_MAX_MISMATCH_PARAM_NAME, areaInterchangePMaxMismatch);
        return map;
    }

    @Override
    public String toString() {
        return "OpenLoadFlowParameters(" + toMap().entrySet().stream().map(e -> e.getKey() + "=" + e.getValue()).collect(Collectors.joining(", ")) + ")";
    }

    public static OpenLoadFlowParameters get(LoadFlowParameters parameters) {
        OpenLoadFlowParameters parametersExt = parameters.getExtension(OpenLoadFlowParameters.class);
        if (parametersExt == null) {
            parametersExt = new OpenLoadFlowParameters();
        }
        return parametersExt;
    }

    private static OpenLoadFlowParameters create(LoadFlowParameters parameters, Supplier<OpenLoadFlowParameters> parametersExtSupplier) {
        Objects.requireNonNull(parameters);
        OpenLoadFlowParameters parametersExt = parametersExtSupplier.get();
        parameters.addExtension(OpenLoadFlowParameters.class, parametersExt);
        return parametersExt;
    }

    public static OpenLoadFlowParameters create(LoadFlowParameters parameters) {
        return create(parameters, OpenLoadFlowParameters::new);
    }

    public static OpenLoadFlowParameters load(LoadFlowParameters parameters) {
        return create(parameters, OpenLoadFlowParameters::load);
    }

    public static void log(LoadFlowParameters parameters, OpenLoadFlowParameters parametersExt) {
        if (LOGGER.isInfoEnabled()) {
            // build category map
            Map<String, String> categoryByParameterName = new HashMap<>(BASE_PARAMETERS_CATEGORY);
            for (Parameter parameter : OpenLoadFlowParameters.SPECIFIC_PARAMETERS) {
                if (parameter.getCategoryKey() != null) {
                    categoryByParameterName.put(parameter.getName(), parameter.getCategoryKey());
                }
            }

            record CategorizedParameter(String category, String name, Object value) implements Comparable<CategorizedParameter> {
                @Override
                public int compareTo(CategorizedParameter o) {
                    int c = category.compareTo(o.category);
                    if (c == 0) {
                        c = name.compareTo(o.name);
                    }
                    return c;
                }
            }
            Map<String, Object> parametersMap = new HashMap<>();
            parametersMap.putAll(parameters.toMap());
            parametersMap.putAll(parametersExt.toMap());
            Set<CategorizedParameter> categorizedParameters = parametersMap.entrySet()
                    .stream()
                    .map(e -> new CategorizedParameter(categoryByParameterName.getOrDefault(e.getKey(), "None"), e.getKey(), e.getValue()))
                    .collect(Collectors.toCollection(TreeSet::new));

            AsciiTable at = new AsciiTable();
            at.addRule();
            at.addRow("Category", "Name", "Value");
            at.addRule();
            String previousCategory = null;
            for (var p : categorizedParameters) {
                String category = p.category.equals(previousCategory) ? "" : p.category; // to not repeat in the table for each row
                previousCategory = p.category;
                at.addRow(category, p.name, Objects.toString(p.value, ""));
            }
            at.addRule();
            at.getRenderer().setCWC(new CWC_LongestWord());
            at.setPaddingLeftRight(1, 1);
            LOGGER.info("Parameters:\n{}", at.render());
        }
    }

    static VoltageInitializer getVoltageInitializer(LoadFlowParameters parameters, OpenLoadFlowParameters parametersExt, LfNetworkParameters networkParameters, MatrixFactory matrixFactory) {
        switch (parameters.getVoltageInitMode()) {
            case UNIFORM_VALUES:
                return new UniformValueVoltageInitializer();
            case PREVIOUS_VALUES:
                return new PreviousValueVoltageInitializer();
            case DC_VALUES:
                return new DcValueVoltageInitializer(networkParameters, parameters.isDistributedSlack() || parametersExt.isAreaInterchangeControl(), parameters.getBalanceType(), parameters.isDcUseTransformerRatio(), parametersExt.getDcApproximationType(), matrixFactory, parametersExt.getMaxOuterLoopIterations());
            default:
                throw new UnsupportedOperationException("Unsupported voltage init mode: " + parameters.getVoltageInitMode());
        }
    }

    static VoltageInitializer getExtendedVoltageInitializer(LoadFlowParameters parameters, OpenLoadFlowParameters parametersExt,
                                                            LfNetworkParameters networkParameters, MatrixFactory matrixFactory) {
        switch (parametersExt.getVoltageInitModeOverride()) {
            case NONE:
                return getVoltageInitializer(parameters, parametersExt, networkParameters, matrixFactory);

            case VOLTAGE_MAGNITUDE:
                return new VoltageMagnitudeInitializer(parameters.isTransformerVoltageControlOn(), matrixFactory, networkParameters.getLowImpedanceThreshold());

            case FULL_VOLTAGE:
                return new FullVoltageInitializer(new VoltageMagnitudeInitializer(parameters.isTransformerVoltageControlOn(), matrixFactory, networkParameters.getLowImpedanceThreshold()),
                        new DcValueVoltageInitializer(networkParameters,
                                                      parameters.isDistributedSlack() || parametersExt.isAreaInterchangeControl(),
                                                      parameters.getBalanceType(),
                                                      parameters.isDcUseTransformerRatio(),
                                                      parametersExt.getDcApproximationType(),
                                                      matrixFactory,
                                                      parametersExt.getMaxOuterLoopIterations()));

            default:
                throw new PowsyblException("Unknown voltage init mode override: " + parametersExt.getVoltageInitModeOverride());
        }
    }

    static LfNetworkParameters getNetworkParameters(LoadFlowParameters parameters, OpenLoadFlowParameters parametersExt,
                                                    SlackBusSelector slackBusSelector, GraphConnectivityFactory<LfBus, LfBranch> connectivityFactory,
                                                    boolean breakers) {
        return new LfNetworkParameters()
                .setSlackBusSelector(slackBusSelector)
                .setConnectivityFactory(connectivityFactory)
                .setGeneratorVoltageRemoteControl(parametersExt.isVoltageRemoteControl())
                .setMinImpedance(parametersExt.getLowImpedanceBranchMode() == OpenLoadFlowParameters.LowImpedanceBranchMode.REPLACE_BY_MIN_IMPEDANCE_LINE)
                .setTwtSplitShuntAdmittance(parameters.isTwtSplitShuntAdmittance())
                .setBreakers(breakers)
                .setPlausibleActivePowerLimit(parametersExt.getPlausibleActivePowerLimit())
                .setUseActiveLimits(parametersExt.isUseActiveLimits())
                .setDisableVoltageControlOfGeneratorsOutsideActivePowerLimits(parametersExt.isDisableVoltageControlOfGeneratorsOutsideActivePowerLimits())
                .setComputeMainConnectedComponentOnly(parameters.getConnectedComponentMode() == LoadFlowParameters.ConnectedComponentMode.MAIN)
                .setCountriesToBalance(parameters.getCountriesToBalance())
                .setDistributedOnConformLoad((parameters.isDistributedSlack() || parametersExt.isAreaInterchangeControl()) && parameters.getBalanceType() == LoadFlowParameters.BalanceType.PROPORTIONAL_TO_CONFORM_LOAD)
                .setPhaseControl(parameters.isPhaseShifterRegulationOn())
                .setTransformerVoltageControl(parameters.isTransformerVoltageControlOn())
                .setVoltagePerReactivePowerControl(parametersExt.isVoltagePerReactivePowerControl())
                .setGeneratorReactivePowerRemoteControl(parametersExt.isGeneratorReactivePowerRemoteControl())
                .setTransformerReactivePowerControl(parametersExt.isTransformerReactivePowerControl())
                .setLoadFlowModel(parameters.isDc() ? LoadFlowModel.DC : LoadFlowModel.AC)
                .setShuntVoltageControl(parameters.isShuntCompensatorVoltageControlOn())
                .setReactiveLimits(parameters.isUseReactiveLimits())
                .setHvdcAcEmulation(parameters.isHvdcAcEmulation())
                .setMinPlausibleTargetVoltage(parametersExt.getMinPlausibleTargetVoltage())
                .setMaxPlausibleTargetVoltage(parametersExt.getMaxPlausibleTargetVoltage())
                .setReactiveRangeCheckMode(parametersExt.getReactiveRangeCheckMode())
                .setLowImpedanceThreshold(parametersExt.getLowImpedanceThreshold())
                .setSvcVoltageMonitoring(parametersExt.isSvcVoltageMonitoring())
                .setMaxSlackBusCount(parametersExt.getMaxSlackBusCount())
                .setDebugDir(parametersExt.getDebugDir())
                .setSecondaryVoltageControl(parametersExt.isSecondaryVoltageControl())
                .setCacheEnabled(parametersExt.isNetworkCacheEnabled())
                .setAsymmetrical(parametersExt.isAsymmetrical())
                .setMinNominalVoltageTargetVoltageCheck(parametersExt.getMinNominalVoltageTargetVoltageCheck())
                .setLinePerUnitMode(parametersExt.getLinePerUnitMode())
                .setUseLoadModel(parametersExt.isUseLoadModel())
                .setSimulateAutomationSystems(parametersExt.isSimulateAutomationSystems())
                .setReferenceBusSelector(ReferenceBusSelector.fromMode(parametersExt.getReferenceBusSelectionMode()))
                .setVoltageTargetPriorities(parametersExt.getVoltageTargetPriorities())
                .setFictitiousGeneratorVoltageControlCheckMode(parametersExt.getFictitiousGeneratorVoltageControlCheckMode())
                .setAreaInterchangeControl(parametersExt.isAreaInterchangeControl())
                .setAreaInterchangeControlAreaType(parametersExt.getAreaInterchangeControlAreaType());
    }

    public static AcLoadFlowParameters createAcParameters(Network network, LoadFlowParameters parameters, OpenLoadFlowParameters parametersExt,
                                                          MatrixFactory matrixFactory, GraphConnectivityFactory<LfBus, LfBranch> connectivityFactory) {
        return createAcParameters(network, parameters, parametersExt, matrixFactory, connectivityFactory, false, false);
    }

    public static AcLoadFlowParameters createAcParameters(Network network, LoadFlowParameters parameters, OpenLoadFlowParameters parametersExt,
                                                          MatrixFactory matrixFactory, GraphConnectivityFactory<LfBus, LfBranch> connectivityFactory,
                                                          boolean breakers, boolean forceA1Var) {
        AcLoadFlowParameters acParameters = createAcParameters(parameters, parametersExt, matrixFactory, connectivityFactory, breakers, forceA1Var);
        if (parameters.isReadSlackBus()) {
            acParameters.getNetworkParameters().setSlackBusSelector(new NetworkSlackBusSelector(network, parametersExt.getSlackBusCountryFilter(),
                    acParameters.getNetworkParameters().getSlackBusSelector()));
        }
        return acParameters;
    }

    private static NewtonRaphsonStoppingCriteria createNewtonRaphsonStoppingCriteria(OpenLoadFlowParameters parametersExt) {
        return switch (parametersExt.getNewtonRaphsonStoppingCriteriaType()) {
            case UNIFORM_CRITERIA ->
                    new DefaultNewtonRaphsonStoppingCriteria(parametersExt.getNewtonRaphsonConvEpsPerEq());
            case PER_EQUATION_TYPE_CRITERIA ->
                    new PerEquationTypeStoppingCriteria(parametersExt.getNewtonRaphsonConvEpsPerEq(), parametersExt.getMaxActivePowerMismatch(),
                            parametersExt.getMaxReactivePowerMismatch(), parametersExt.getMaxVoltageMismatch(),
                            parametersExt.getMaxAngleMismatch(), parametersExt.getMaxRatioMismatch(),
                            parametersExt.getMaxSusceptanceMismatch());
        };
    }

    static List<AcOuterLoop> createOuterLoops(LoadFlowParameters parameters, OpenLoadFlowParameters parametersExt) {
        AcOuterLoopConfig outerLoopConfig = AcOuterLoopConfig.findOuterLoopConfig()
                .orElseGet(() -> parametersExt.getOuterLoopNames() != null ? new ExplicitAcOuterLoopConfig()
                                                                           : new DefaultAcOuterLoopConfig());
        return outerLoopConfig.configure(parameters, parametersExt);
    }

    public static AcLoadFlowParameters createAcParameters(LoadFlowParameters parameters, OpenLoadFlowParameters parametersExt,
                                                          MatrixFactory matrixFactory, GraphConnectivityFactory<LfBus, LfBranch> connectivityFactory,
                                                          boolean breakers, boolean forceA1Var) {
        SlackBusSelector slackBusSelector = SlackBusSelector.fromMode(parametersExt.getSlackBusSelectionMode(), parametersExt.getSlackBusesIds(),
                parametersExt.getPlausibleActivePowerLimit(), parametersExt.getMostMeshedSlackBusSelectorMaxNominalVoltagePercentile(), parametersExt.getSlackBusCountryFilter());

        var networkParameters = getNetworkParameters(parameters, parametersExt, slackBusSelector, connectivityFactory, breakers);

        var equationSystemCreationParameters = new AcEquationSystemCreationParameters(forceA1Var);

        VoltageInitializer voltageInitializer = getExtendedVoltageInitializer(parameters, parametersExt, networkParameters, matrixFactory);

        var newtonRaphsonParameters = new NewtonRaphsonParameters()
                .setStoppingCriteria(createNewtonRaphsonStoppingCriteria(parametersExt))
                .setMaxIterations(parametersExt.getMaxNewtonRaphsonIterations())
                .setMinRealisticVoltage(parametersExt.getMinRealisticVoltage())
                .setMaxRealisticVoltage(parametersExt.getMaxRealisticVoltage())
                .setStateVectorScalingMode(parametersExt.getStateVectorScalingMode())
                .setLineSearchStateVectorScalingMaxIteration(parametersExt.getLineSearchStateVectorScalingMaxIteration())
                .setLineSearchStateVectorScalingStepFold(parametersExt.getLineSearchStateVectorScalingStepFold())
                .setMaxVoltageChangeStateVectorScalingMaxDv(parametersExt.getMaxVoltageChangeStateVectorScalingMaxDv())
                .setMaxVoltageChangeStateVectorScalingMaxDphi(parametersExt.getMaxVoltageChangeStateVectorScalingMaxDphi())
                .setAlwaysUpdateNetwork(parametersExt.isAlwaysUpdateNetwork());

        NewtonKrylovParameters newtonKrylovParameters = new NewtonKrylovParameters()
                .setLineSearch(parametersExt.isNewtonKrylovLineSearch())
                .setMaxIterations(parametersExt.getMaxNewtonKrylovIterations());

        List<AcOuterLoop> outerLoops = createOuterLoops(parameters, parametersExt);

        AcSolverFactory solverFactory = switch (parametersExt.getAcSolverType()) {
            case NEWTON_RAPHSON -> new NewtonRaphsonFactory();
            case NEWTON_KRYLOV -> new NewtonKrylovFactory();
        };

        return new AcLoadFlowParameters()
                .setNetworkParameters(networkParameters)
                .setEquationSystemCreationParameters(equationSystemCreationParameters)
                .setNewtonRaphsonParameters(newtonRaphsonParameters)
                .setNewtonKrylovParameters(newtonKrylovParameters)
                .setOuterLoops(outerLoops)
                .setMaxOuterLoopIterations(parametersExt.getMaxOuterLoopIterations())
                .setMatrixFactory(matrixFactory)
                .setVoltageInitializer(voltageInitializer)
                .setAsymmetrical(parametersExt.isAsymmetrical())
                .setSlackDistributionFailureBehavior(parametersExt.getSlackDistributionFailureBehavior())
                .setSolverFactory(solverFactory);
    }

    public static DcLoadFlowParameters createDcParameters(Network network, LoadFlowParameters parameters, OpenLoadFlowParameters parametersExt,
                                                          MatrixFactory matrixFactory, GraphConnectivityFactory<LfBus, LfBranch> connectivityFactory,
                                                          boolean forcePhaseControlOffAndAddAngle1Var) {
        var dcParameters = createDcParameters(parameters, parametersExt, matrixFactory, connectivityFactory, forcePhaseControlOffAndAddAngle1Var);
        if (parameters.isReadSlackBus()) {
            dcParameters.getNetworkParameters().setSlackBusSelector(new NetworkSlackBusSelector(network, parametersExt.getSlackBusCountryFilter(),
                    dcParameters.getNetworkParameters().getSlackBusSelector()));
        }
        return dcParameters;
    }

    public static DcLoadFlowParameters createDcParameters(LoadFlowParameters parameters, OpenLoadFlowParameters parametersExt,
                                                          MatrixFactory matrixFactory, GraphConnectivityFactory<LfBus, LfBranch> connectivityFactory,
                                                          boolean forcePhaseControlOffAndAddAngle1Var) {
        SlackBusSelector slackBusSelector = SlackBusSelector.fromMode(parametersExt.getSlackBusSelectionMode(), parametersExt.getSlackBusesIds(),
                parametersExt.getPlausibleActivePowerLimit(), parametersExt.getMostMeshedSlackBusSelectorMaxNominalVoltagePercentile(), parametersExt.getSlackBusCountryFilter());

        var networkParameters = new LfNetworkParameters()
                .setSlackBusSelector(slackBusSelector)
                .setConnectivityFactory(connectivityFactory)
                .setGeneratorVoltageRemoteControl(false)
                .setMinImpedance(parametersExt.getLowImpedanceBranchMode() == OpenLoadFlowParameters.LowImpedanceBranchMode.REPLACE_BY_MIN_IMPEDANCE_LINE)
                .setTwtSplitShuntAdmittance(false)
                .setBreakers(false)
                .setPlausibleActivePowerLimit(parametersExt.getPlausibleActivePowerLimit())
                .setUseActiveLimits(parametersExt.isUseActiveLimits())
                .setDisableVoltageControlOfGeneratorsOutsideActivePowerLimits(parametersExt.isDisableVoltageControlOfGeneratorsOutsideActivePowerLimits())
                .setComputeMainConnectedComponentOnly(parameters.getConnectedComponentMode() == LoadFlowParameters.ConnectedComponentMode.MAIN)
                .setCountriesToBalance(parameters.getCountriesToBalance())
                .setDistributedOnConformLoad((parameters.isDistributedSlack() || parametersExt.isAreaInterchangeControl()) && parameters.getBalanceType() == LoadFlowParameters.BalanceType.PROPORTIONAL_TO_CONFORM_LOAD)
                .setPhaseControl(parameters.isPhaseShifterRegulationOn())
                .setTransformerVoltageControl(false)
                .setVoltagePerReactivePowerControl(false)
                .setGeneratorReactivePowerRemoteControl(false)
                .setTransformerReactivePowerControl(false)
                .setLoadFlowModel(LoadFlowModel.DC)
                .setShuntVoltageControl(false)
                .setReactiveLimits(false)
                .setHvdcAcEmulation(parameters.isHvdcAcEmulation())
                .setLowImpedanceThreshold(parametersExt.getLowImpedanceThreshold())
                .setSvcVoltageMonitoring(false)
<<<<<<< HEAD
                .setMaxSlackBusCount(1)
                .setLinePerUnitMode(parametersExt.getLinePerUnitMode())
                .setAreaInterchangeControl(parametersExt.isAreaInterchangeControl())
                .setAreaInterchangeControlAreaType(parametersExt.getAreaInterchangeControlAreaType());
=======
                .setMaxSlackBusCount(parametersExt.getMaxSlackBusCount())
                .setLinePerUnitMode(parametersExt.getLinePerUnitMode())
                .setReferenceBusSelector(ReferenceBusSelector.fromMode(parametersExt.getReferenceBusSelectionMode()));
>>>>>>> 6478bd7b

        var equationSystemCreationParameters = new DcEquationSystemCreationParameters()
                .setUpdateFlows(true)
                .setForcePhaseControlOffAndAddAngle1Var(forcePhaseControlOffAndAddAngle1Var)
                .setUseTransformerRatio(parameters.isDcUseTransformerRatio())
                .setDcApproximationType(parametersExt.getDcApproximationType())
                .setDcPowerFactor(parameters.getDcPowerFactor());

        return new DcLoadFlowParameters()
                .setNetworkParameters(networkParameters)
                .setEquationSystemCreationParameters(equationSystemCreationParameters)
                .setSlackDistributionFailureBehavior(parametersExt.getSlackDistributionFailureBehavior())
                .setMatrixFactory(matrixFactory)
                .setDistributedSlack(parameters.isDistributedSlack())
                .setAreaInterchangeControl(parametersExt.isAreaInterchangeControl())
                .setBalanceType(parameters.getBalanceType())
                .setSetVToNan(true)
                .setMaxOuterLoopIterations(parametersExt.getMaxOuterLoopIterations())
                .setSlackBusPMaxMismatch(parametersExt.getSlackBusPMaxMismatch())
                .setAreaInterchangePMaxMismatch(parametersExt.getAreaInterchangePMaxMismatch());
    }

    public static boolean equals(LoadFlowParameters parameters1, LoadFlowParameters parameters2) {
        Objects.requireNonNull(parameters1);
        Objects.requireNonNull(parameters2);
        boolean equals = parameters1.getVoltageInitMode() == parameters2.getVoltageInitMode() &&
                parameters1.isTransformerVoltageControlOn() == parameters2.isTransformerVoltageControlOn() &&
                parameters1.isUseReactiveLimits() == parameters2.isUseReactiveLimits() &&
                parameters1.isPhaseShifterRegulationOn() == parameters2.isPhaseShifterRegulationOn() &&
                parameters1.isTwtSplitShuntAdmittance() == parameters2.isTwtSplitShuntAdmittance() &&
                parameters1.isShuntCompensatorVoltageControlOn() == parameters2.isShuntCompensatorVoltageControlOn() &&
                parameters1.isReadSlackBus() == parameters2.isReadSlackBus() &&
                parameters1.isWriteSlackBus() == parameters2.isWriteSlackBus() &&
                parameters1.isDc() == parameters2.isDc() &&
                parameters1.isDistributedSlack() == parameters2.isDistributedSlack() &&
                parameters1.getBalanceType() == parameters2.getBalanceType() &&
                parameters1.isDcUseTransformerRatio() == parameters2.isDcUseTransformerRatio() &&
                parameters1.getCountriesToBalance().equals(parameters2.getCountriesToBalance()) &&
                parameters1.getConnectedComponentMode() == parameters2.getConnectedComponentMode() &&
                parameters1.isHvdcAcEmulation() == parameters2.isHvdcAcEmulation() &&
                parameters1.getDcPowerFactor() == parameters2.getDcPowerFactor();
        if (!equals) {
            return false;
        }

        OpenLoadFlowParameters extension1 = parameters1.getExtension(OpenLoadFlowParameters.class);
        OpenLoadFlowParameters extension2 = parameters2.getExtension(OpenLoadFlowParameters.class);
        if (extension1 == null && extension2 == null) {
            return true;
        }
        if (extension1 == null) {
            return false;
        }
        if (extension2 == null) {
            return false;
        }

        return extension1.getSlackBusSelectionMode() == extension2.getSlackBusSelectionMode() &&
                extension1.getSlackBusesIds().equals(extension2.getSlackBusesIds()) &&
                extension1.getSlackDistributionFailureBehavior() == extension2.getSlackDistributionFailureBehavior() &&
                extension1.isVoltageRemoteControl() == extension2.isVoltageRemoteControl() &&
                extension1.getLowImpedanceBranchMode() == extension2.getLowImpedanceBranchMode() &&
                extension1.isLoadPowerFactorConstant() == extension2.isLoadPowerFactorConstant() &&
                extension1.getPlausibleActivePowerLimit() == extension2.getPlausibleActivePowerLimit() &&
                extension1.getSlackBusPMaxMismatch() == extension2.getSlackBusPMaxMismatch() &&
                extension1.isVoltagePerReactivePowerControl() == extension2.isVoltagePerReactivePowerControl() &&
                extension1.isGeneratorReactivePowerRemoteControl() == extension2.isGeneratorReactivePowerRemoteControl() &&
                extension1.isTransformerReactivePowerControl() == extension2.isTransformerReactivePowerControl() &&
                extension1.getMaxNewtonRaphsonIterations() == extension2.getMaxNewtonRaphsonIterations() &&
                extension1.getMaxOuterLoopIterations() == extension2.getMaxOuterLoopIterations() &&
                extension1.getNewtonRaphsonConvEpsPerEq() == extension2.getNewtonRaphsonConvEpsPerEq() &&
                extension1.getVoltageInitModeOverride() == extension2.getVoltageInitModeOverride() &&
                extension1.getTransformerVoltageControlMode() == extension2.getTransformerVoltageControlMode() &&
                extension1.getShuntVoltageControlMode() == extension2.getShuntVoltageControlMode() &&
                extension1.getMinPlausibleTargetVoltage() == extension2.getMinPlausibleTargetVoltage() &&
                extension1.getMaxPlausibleTargetVoltage() == extension2.getMaxPlausibleTargetVoltage() &&
                extension1.getMinRealisticVoltage() == extension2.getMinRealisticVoltage() &&
                extension1.getMaxRealisticVoltage() == extension2.getMaxRealisticVoltage() &&
                extension1.getReactiveRangeCheckMode() == extension2.getReactiveRangeCheckMode() &&
                extension1.getLowImpedanceThreshold() == extension2.getLowImpedanceThreshold() &&
                extension1.isNetworkCacheEnabled() == extension2.isNetworkCacheEnabled() &&
                extension1.isSvcVoltageMonitoring() == extension2.isSvcVoltageMonitoring() &&
                extension1.getStateVectorScalingMode() == extension2.getStateVectorScalingMode() &&
                extension1.getMaxSlackBusCount() == extension2.getMaxSlackBusCount() &&
                Objects.equals(extension1.getDebugDir(), extension2.getDebugDir()) &&
                extension1.getIncrementalTransformerRatioTapControlOuterLoopMaxTapShift() == extension2.getIncrementalTransformerRatioTapControlOuterLoopMaxTapShift() &&
                extension1.isSecondaryVoltageControl() == extension2.isSecondaryVoltageControl() &&
                extension1.getReactiveLimitsMaxPqPvSwitch() == extension2.getReactiveLimitsMaxPqPvSwitch() &&
                extension1.getPhaseShifterControlMode() == extension2.getPhaseShifterControlMode() &&
                extension1.isAlwaysUpdateNetwork() == extension2.isAlwaysUpdateNetwork() &&
                extension1.getMostMeshedSlackBusSelectorMaxNominalVoltagePercentile() == extension2.getMostMeshedSlackBusSelectorMaxNominalVoltagePercentile() &&
                extension1.getReportedFeatures().equals(extension2.getReportedFeatures()) &&
                extension1.getSlackBusCountryFilter().equals(extension2.getSlackBusCountryFilter()) &&
                extension1.getActionableSwitchesIds().equals(extension2.getActionableSwitchesIds()) &&
                extension1.getActionableTransformersIds().equals(extension2.getActionableTransformersIds()) &&
                extension1.isAsymmetrical() == extension2.isAsymmetrical() &&
                extension1.getMinNominalVoltageTargetVoltageCheck() == extension2.getMinNominalVoltageTargetVoltageCheck() &&
                extension1.getReactivePowerDispatchMode() == extension2.getReactivePowerDispatchMode() &&
                Objects.equals(extension1.getOuterLoopNames(), extension2.getOuterLoopNames()) &&
                extension1.isUseActiveLimits() == extension2.isUseActiveLimits() &&
                extension1.isDisableVoltageControlOfGeneratorsOutsideActivePowerLimits() == extension2.isDisableVoltageControlOfGeneratorsOutsideActivePowerLimits() &&
                extension1.getLineSearchStateVectorScalingMaxIteration() == extension2.getLineSearchStateVectorScalingMaxIteration() &&
                extension1.getLineSearchStateVectorScalingStepFold() == extension2.getLineSearchStateVectorScalingStepFold() &&
                extension1.getMaxVoltageChangeStateVectorScalingMaxDv() == extension2.getMaxVoltageChangeStateVectorScalingMaxDv() &&
                extension1.getMaxVoltageChangeStateVectorScalingMaxDphi() == extension2.getMaxVoltageChangeStateVectorScalingMaxDphi() &&
                extension1.getLinePerUnitMode() == extension2.getLinePerUnitMode() &&
                extension1.isUseLoadModel() == extension2.isUseLoadModel() &&
                extension1.getDcApproximationType() == extension2.getDcApproximationType() &&
                extension1.isSimulateAutomationSystems() == extension2.isSimulateAutomationSystems() &&
                extension1.getAcSolverType() == extension2.getAcSolverType() &&
                extension1.getMaxNewtonKrylovIterations() == extension2.getMaxNewtonKrylovIterations() &&
                extension1.isNewtonKrylovLineSearch() == extension2.isNewtonKrylovLineSearch() &&
                extension1.getReferenceBusSelectionMode() == extension2.getReferenceBusSelectionMode() &&
                extension1.isWriteReferenceTerminals() == extension2.isWriteReferenceTerminals() &&
                extension1.getMaxActivePowerMismatch() == extension2.getMaxActivePowerMismatch() &&
                extension1.getMaxReactivePowerMismatch() == extension2.getMaxReactivePowerMismatch() &&
                extension1.getMaxVoltageMismatch() == extension2.getMaxVoltageMismatch() &&
                extension1.getMaxAngleMismatch() == extension2.getMaxAngleMismatch() &&
                extension1.getMaxRatioMismatch() == extension2.getMaxRatioMismatch() &&
                extension1.getMaxSusceptanceMismatch() == extension2.getMaxSusceptanceMismatch() &&
                extension1.getNewtonRaphsonStoppingCriteriaType() == extension2.getNewtonRaphsonStoppingCriteriaType() &&
                Objects.equals(extension1.getVoltageTargetPriorities(), extension2.getVoltageTargetPriorities()) &&
                extension1.isTransformerVoltageControlUseInitialTapPosition() == extension2.isTransformerVoltageControlUseInitialTapPosition() &&
                extension1.getGeneratorVoltageControlMinNominalVoltage() == extension2.getGeneratorVoltageControlMinNominalVoltage() &&
                extension1.getFictitiousGeneratorVoltageControlCheckMode() == extension2.getFictitiousGeneratorVoltageControlCheckMode() &&
                extension1.isAreaInterchangeControl() == extension2.isAreaInterchangeControl() &&
                Objects.equals(extension1.getAreaInterchangeControlAreaType(), extension2.getAreaInterchangeControlAreaType()) &&
                extension1.getAreaInterchangePMaxMismatch() == extension2.getAreaInterchangePMaxMismatch();
    }

    public static LoadFlowParameters clone(LoadFlowParameters parameters) {
        Objects.requireNonNull(parameters);
        LoadFlowParameters parameters2 = new LoadFlowParameters()
                .setVoltageInitMode(parameters.getVoltageInitMode())
                .setTransformerVoltageControlOn(parameters.isTransformerVoltageControlOn())
                .setUseReactiveLimits(parameters.isUseReactiveLimits())
                .setPhaseShifterRegulationOn(parameters.isPhaseShifterRegulationOn())
                .setTwtSplitShuntAdmittance(parameters.isTwtSplitShuntAdmittance())
                .setShuntCompensatorVoltageControlOn(parameters.isShuntCompensatorVoltageControlOn())
                .setReadSlackBus(parameters.isReadSlackBus())
                .setWriteSlackBus(parameters.isWriteSlackBus())
                .setDc(parameters.isDc())
                .setDistributedSlack(parameters.isDistributedSlack())
                .setBalanceType(parameters.getBalanceType())
                .setDcUseTransformerRatio(parameters.isDcUseTransformerRatio())
                .setCountriesToBalance(new HashSet<>(parameters.getCountriesToBalance()))
                .setConnectedComponentMode(parameters.getConnectedComponentMode())
                .setHvdcAcEmulation(parameters.isHvdcAcEmulation())
                .setDcPowerFactor(parameters.getDcPowerFactor());

        OpenLoadFlowParameters extension = parameters.getExtension(OpenLoadFlowParameters.class);
        if (extension != null) {
            OpenLoadFlowParameters extension2 = new OpenLoadFlowParameters()
                    .setSlackBusSelectionMode(extension.getSlackBusSelectionMode())
                    .setSlackBusesIds(new ArrayList<>(extension.getSlackBusesIds()))
                    .setSlackDistributionFailureBehavior(extension.getSlackDistributionFailureBehavior())
                    .setVoltageRemoteControl(extension.isVoltageRemoteControl())
                    .setLowImpedanceBranchMode(extension.getLowImpedanceBranchMode())
                    .setLoadPowerFactorConstant(extension.isLoadPowerFactorConstant())
                    .setPlausibleActivePowerLimit(extension.getPlausibleActivePowerLimit())
                    .setSlackBusPMaxMismatch(extension.getSlackBusPMaxMismatch())
                    .setVoltagePerReactivePowerControl(extension.isVoltagePerReactivePowerControl())
                    .setGeneratorReactivePowerRemoteControl(extension.isGeneratorReactivePowerRemoteControl())
                    .setTransformerReactivePowerControl(extension.isTransformerReactivePowerControl())
                    .setMaxNewtonRaphsonIterations(extension.getMaxNewtonRaphsonIterations())
                    .setMaxOuterLoopIterations(extension.getMaxOuterLoopIterations())
                    .setNewtonRaphsonConvEpsPerEq(extension.getNewtonRaphsonConvEpsPerEq())
                    .setVoltageInitModeOverride(extension.getVoltageInitModeOverride())
                    .setTransformerVoltageControlMode(extension.getTransformerVoltageControlMode())
                    .setShuntVoltageControlMode(extension.getShuntVoltageControlMode())
                    .setMinPlausibleTargetVoltage(extension.getMinPlausibleTargetVoltage())
                    .setMaxPlausibleTargetVoltage(extension.getMaxPlausibleTargetVoltage())
                    .setMinRealisticVoltage(extension.getMinRealisticVoltage())
                    .setMaxRealisticVoltage(extension.getMaxRealisticVoltage())
                    .setReactiveRangeCheckMode(extension.getReactiveRangeCheckMode())
                    .setLowImpedanceThreshold(extension.getLowImpedanceThreshold())
                    .setNetworkCacheEnabled(extension.isNetworkCacheEnabled())
                    .setSvcVoltageMonitoring(extension.isSvcVoltageMonitoring())
                    .setStateVectorScalingMode(extension.getStateVectorScalingMode())
                    .setMaxSlackBusCount(extension.getMaxSlackBusCount())
                    .setDebugDir(extension.getDebugDir())
                    .setIncrementalTransformerRatioTapControlOuterLoopMaxTapShift(extension.getIncrementalTransformerRatioTapControlOuterLoopMaxTapShift())
                    .setSecondaryVoltageControl(extension.isSecondaryVoltageControl())
                    .setReactiveLimitsMaxPqPvSwitch(extension.getReactiveLimitsMaxPqPvSwitch())
                    .setPhaseShifterControlMode(extension.getPhaseShifterControlMode())
                    .setAlwaysUpdateNetwork(extension.isAlwaysUpdateNetwork())
                    .setMostMeshedSlackBusSelectorMaxNominalVoltagePercentile(extension.getMostMeshedSlackBusSelectorMaxNominalVoltagePercentile())
                    .setReportedFeatures(extension.getReportedFeatures())
                    .setSlackBusCountryFilter(new HashSet<>(extension.getSlackBusCountryFilter()))
                    .setActionableSwitchesIds(new HashSet<>(extension.getActionableSwitchesIds()))
                    .setActionableTransformersIds(new HashSet<>(extension.getActionableTransformersIds()))
                    .setAsymmetrical(extension.isAsymmetrical())
                    .setMinNominalVoltageTargetVoltageCheck(extension.getMinNominalVoltageTargetVoltageCheck())
                    .setReactivePowerDispatchMode(extension.getReactivePowerDispatchMode())
                    .setOuterLoopNames(extension.getOuterLoopNames())
                    .setUseActiveLimits(extension.isUseActiveLimits())
                    .setDisableVoltageControlOfGeneratorsOutsideActivePowerLimits(extension.isDisableVoltageControlOfGeneratorsOutsideActivePowerLimits())
                    .setLineSearchStateVectorScalingMaxIteration(extension.getLineSearchStateVectorScalingMaxIteration())
                    .setLineSearchStateVectorScalingStepFold(extension.getLineSearchStateVectorScalingStepFold())
                    .setMaxVoltageChangeStateVectorScalingMaxDv(extension.getMaxVoltageChangeStateVectorScalingMaxDv())
                    .setMaxVoltageChangeStateVectorScalingMaxDphi(extension.getMaxVoltageChangeStateVectorScalingMaxDphi())
                    .setLinePerUnitMode(extension.getLinePerUnitMode())
                    .setUseLoadModel(extension.isUseLoadModel())
                    .setDcApproximationType(extension.getDcApproximationType())
                    .setAcSolverType(extension.getAcSolverType())
                    .setMaxNewtonKrylovIterations(extension.getMaxNewtonKrylovIterations())
                    .setNewtonKrylovLineSearch(extension.isNewtonKrylovLineSearch())
                    .setSimulateAutomationSystems(extension.isSimulateAutomationSystems())
                    .setWriteReferenceTerminals(extension.isWriteReferenceTerminals())
                    .setMaxActivePowerMismatch(extension.getMaxActivePowerMismatch())
                    .setMaxReactivePowerMismatch(extension.getMaxReactivePowerMismatch())
                    .setMaxVoltageMismatch(extension.getMaxVoltageMismatch())
                    .setMaxAngleMismatch(extension.getMaxAngleMismatch())
                    .setMaxRatioMismatch(extension.getMaxRatioMismatch())
                    .setMaxSusceptanceMismatch(extension.getMaxSusceptanceMismatch())
                    .setNewtonRaphsonStoppingCriteriaType(extension.getNewtonRaphsonStoppingCriteriaType())
                    .setReferenceBusSelectionMode(extension.getReferenceBusSelectionMode())
                    .setVoltageTargetPriorities(extension.getVoltageTargetPriorities())
                    .setTransformerVoltageControlUseInitialTapPosition(extension.isTransformerVoltageControlUseInitialTapPosition())
                    .setGeneratorVoltageControlMinNominalVoltage(extension.getGeneratorVoltageControlMinNominalVoltage())
                    .setFictitiousGeneratorVoltageControlCheckMode(extension.getFictitiousGeneratorVoltageControlCheckMode())
                    .setAreaInterchangeControl(extension.isAreaInterchangeControl())
                    .setAreaInterchangeControlAreaType(extension.getAreaInterchangeControlAreaType())
                    .setAreaInterchangePMaxMismatch(extension.getAreaInterchangePMaxMismatch());

            if (extension2 != null) {
                parameters2.addExtension(OpenLoadFlowParameters.class, extension2);
            }
        }

        return parameters2;
    }
}
<|MERGE_RESOLUTION|>--- conflicted
+++ resolved
@@ -1921,16 +1921,12 @@
                 .setHvdcAcEmulation(parameters.isHvdcAcEmulation())
                 .setLowImpedanceThreshold(parametersExt.getLowImpedanceThreshold())
                 .setSvcVoltageMonitoring(false)
-<<<<<<< HEAD
-                .setMaxSlackBusCount(1)
+                .setMaxSlackBusCount(parametersExt.getMaxSlackBusCount())
                 .setLinePerUnitMode(parametersExt.getLinePerUnitMode())
+                .setLinePerUnitMode(parametersExt.getLinePerUnitMode())
+                .setReferenceBusSelector(ReferenceBusSelector.fromMode(parametersExt.getReferenceBusSelectionMode()))
                 .setAreaInterchangeControl(parametersExt.isAreaInterchangeControl())
                 .setAreaInterchangeControlAreaType(parametersExt.getAreaInterchangeControlAreaType());
-=======
-                .setMaxSlackBusCount(parametersExt.getMaxSlackBusCount())
-                .setLinePerUnitMode(parametersExt.getLinePerUnitMode())
-                .setReferenceBusSelector(ReferenceBusSelector.fromMode(parametersExt.getReferenceBusSelectionMode()));
->>>>>>> 6478bd7b
 
         var equationSystemCreationParameters = new DcEquationSystemCreationParameters()
                 .setUpdateFlows(true)
