--- conflicted
+++ resolved
@@ -785,10 +785,6 @@
                 .setSvcVoltageMonitoring(false);
 
         var equationSystemCreationParameters = new DcEquationSystemCreationParameters(true,
-<<<<<<< HEAD
-=======
-                                                                                      indexTerms,
->>>>>>> 79f7202d
                                                                                       forcePhaseControlOffAndAddAngle1Var,
                                                                                       parameters.isDcUseTransformerRatio());
 
