--- conflicted
+++ resolved
@@ -1388,85 +1388,8 @@
 
     public static OpenLoadFlowParameters load(PlatformConfig platformConfig) {
         OpenLoadFlowParameters parameters = new OpenLoadFlowParameters();
-<<<<<<< HEAD
+
         return parameters.update(platformConfig);
-=======
-        platformConfig.getOptionalModuleConfig(MODULE_SPECIFIC_PARAMETERS)
-            .ifPresent(config -> parameters
-                .setSlackBusSelectionMode(config.getEnumProperty(SLACK_BUS_SELECTION_MODE_PARAM_NAME, SlackBusSelectionMode.class, SLACK_BUS_SELECTION_MODE_DEFAULT_VALUE))
-                .setSlackBusesIds(config.getStringListProperty(SLACK_BUSES_IDS_PARAM_NAME, Collections.emptyList()))
-                .setLowImpedanceBranchMode(config.getEnumProperty(LOW_IMPEDANCE_BRANCH_MODE_PARAM_NAME, LowImpedanceBranchMode.class, LOW_IMPEDANCE_BRANCH_MODE_DEFAULT_VALUE))
-                .setVoltageRemoteControl(config.getBooleanProperty(VOLTAGE_REMOTE_CONTROL_PARAM_NAME, VOLTAGE_REMOTE_CONTROL_DEFAULT_VALUE))
-                .setSlackDistributionFailureBehavior(config.getEnumProperty(SLACK_DISTRIBUTION_FAILURE_BEHAVIOR_PARAM_NAME, SlackDistributionFailureBehavior.class, SLACK_DISTRIBUTION_FAILURE_BEHAVIOR_DEFAULT_VALUE))
-                .setLoadPowerFactorConstant(config.getBooleanProperty(LOAD_POWER_FACTOR_CONSTANT_PARAM_NAME, LOAD_POWER_FACTOR_CONSTANT_DEFAULT_VALUE))
-                .setPlausibleActivePowerLimit(config.getDoubleProperty(PLAUSIBLE_ACTIVE_POWER_LIMIT_PARAM_NAME, LfNetworkParameters.PLAUSIBLE_ACTIVE_POWER_LIMIT_DEFAULT_VALUE))
-                .setNewtonRaphsonStoppingCriteriaType(config.getEnumProperty(NEWTONRAPHSON_STOPPING_CRITERIA_TYPE_PARAM_NAME, NewtonRaphsonStoppingCriteriaType.class, NEWTONRAPHSON_STOPPING_CRITERIA_TYPE_DEFAULT_VALUE))
-                .setMaxActivePowerMismatch(config.getDoubleProperty(MAX_ACTIVE_POWER_MISMATCH_PARAM_NAME, MAX_ACTIVE_POWER_MISMATCH_DEFAULT_VALUE))
-                .setMaxReactivePowerMismatch(config.getDoubleProperty(MAX_REACTIVE_POWER_MISMATCH_PARAM_NAME, MAX_REACTIVE_POWER_MISMATCH_DEFAULT_VALUE))
-                .setMaxVoltageMismatch(config.getDoubleProperty(MAX_VOLTAGE_MISMATCH_PARAM_NAME, MAX_VOLTAGE_MISMATCH_DEFAULT_VALUE))
-                .setMaxAngleMismatch(config.getDoubleProperty(MAX_ANGLE_MISMATCH_PARAM_NAME, MAX_ANGLE_MISMATCH_DEFAULT_VALUE))
-                .setMaxRatioMismatch(config.getDoubleProperty(MAX_RATIO_MISMATCH_PARAM_NAME, MAX_RATIO_MISMATCH_DEFAULT_VALUE))
-                .setMaxSusceptanceMismatch(config.getDoubleProperty(MAX_SUSCEPTANCE_MISMATCH_PARAM_NAME, MAX_SUSCEPTANCE_MISMATCH_DEFAULT_VALUE))
-                .setSlackBusPMaxMismatch(config.getDoubleProperty(SLACK_BUS_P_MAX_MISMATCH_PARAM_NAME, SLACK_BUS_P_MAX_MISMATCH_DEFAULT_VALUE))
-                .setVoltagePerReactivePowerControl(config.getBooleanProperty(VOLTAGE_PER_REACTIVE_POWER_CONTROL_PARAM_NAME, VOLTAGE_PER_REACTIVE_POWER_CONTROL_DEFAULT_VALUE))
-                .setGeneratorReactivePowerRemoteControl(config.getBooleanProperty(GENERATOR_REACTIVE_POWER_REMOTE_CONTROL_PARAM_NAME, GENERATOR_REACTIVE_POWER_REMOTE_CONTROL_DEFAULT_VALUE))
-                .setTransformerReactivePowerControl(config.getBooleanProperty(TRANSFORMER_REACTIVE_POWER_CONTROL_PARAM_NAME, TRANSFORMER_REACTIVE_POWER_REMOTE_CONTROL_DEFAULT_VALUE))
-                .setMaxNewtonRaphsonIterations(config.getIntProperty(MAX_NEWTON_RAPHSON_ITERATIONS_PARAM_NAME, NewtonRaphsonParameters.DEFAULT_MAX_ITERATIONS))
-                .setMaxOuterLoopIterations(config.getIntProperty(MAX_OUTER_LOOP_ITERATIONS_PARAM_NAME, AbstractLoadFlowParameters.DEFAULT_MAX_OUTER_LOOP_ITERATIONS))
-                .setNewtonRaphsonConvEpsPerEq(config.getDoubleProperty(NEWTON_RAPHSON_CONV_EPS_PER_EQ_PARAM_NAME, NewtonRaphsonStoppingCriteria.DEFAULT_CONV_EPS_PER_EQ))
-                .setVoltageInitModeOverride(config.getEnumProperty(VOLTAGE_INIT_MODE_OVERRIDE_PARAM_NAME, VoltageInitModeOverride.class, VOLTAGE_INIT_MODE_OVERRIDE_DEFAULT_VALUE))
-                .setTransformerVoltageControlMode(config.getEnumProperty(TRANSFORMER_VOLTAGE_CONTROL_MODE_PARAM_NAME, TransformerVoltageControlMode.class, TRANSFORMER_VOLTAGE_CONTROL_MODE_DEFAULT_VALUE))
-                .setShuntVoltageControlMode(config.getEnumProperty(SHUNT_VOLTAGE_CONTROL_MODE_PARAM_NAME, ShuntVoltageControlMode.class, SHUNT_VOLTAGE_CONTROL_MODE_DEFAULT_VALUE))
-                .setMinPlausibleTargetVoltage(config.getDoubleProperty(MIN_PLAUSIBLE_TARGET_VOLTAGE_PARAM_NAME, LfNetworkParameters.MIN_PLAUSIBLE_TARGET_VOLTAGE_DEFAULT_VALUE))
-                .setMaxPlausibleTargetVoltage(config.getDoubleProperty(MAX_PLAUSIBLE_TARGET_VOLTAGE_PARAM_NAME, LfNetworkParameters.MAX_PLAUSIBLE_TARGET_VOLTAGE_DEFAULT_VALUE))
-                .setMinRealisticVoltage(config.getDoubleProperty(MIN_REALISTIC_VOLTAGE_PARAM_NAME, AcLoadFlowParameters.DEFAULT_MIN_REALISTIC_VOLTAGE))
-                .setMaxRealisticVoltage(config.getDoubleProperty(MAX_REALISTIC_VOLTAGE_PARAM_NAME, AcLoadFlowParameters.DEFAULT_MAX_REALISTIC_VOLTAGE))
-                .setReactiveRangeCheckMode(config.getEnumProperty(REACTIVE_RANGE_CHECK_MODE_PARAM_NAME, ReactiveRangeCheckMode.class, LfNetworkParameters.REACTIVE_RANGE_CHECK_MODE_DEFAULT_VALUE))
-                .setLowImpedanceThreshold(config.getDoubleProperty(LOW_IMPEDANCE_THRESHOLD_PARAM_NAME, LfNetworkParameters.LOW_IMPEDANCE_THRESHOLD_DEFAULT_VALUE))
-                .setNetworkCacheEnabled(config.getBooleanProperty(NETWORK_CACHE_ENABLED_PARAM_NAME, LfNetworkParameters.CACHE_ENABLED_DEFAULT_VALUE))
-                .setSvcVoltageMonitoring(config.getBooleanProperty(SVC_VOLTAGE_MONITORING_PARAM_NAME, SVC_VOLTAGE_MONITORING_DEFAULT_VALUE))
-                .setNetworkCacheEnabled(config.getBooleanProperty(NETWORK_CACHE_ENABLED_PARAM_NAME, LfNetworkParameters.CACHE_ENABLED_DEFAULT_VALUE))
-                .setStateVectorScalingMode(config.getEnumProperty(STATE_VECTOR_SCALING_MODE_PARAM_NAME, StateVectorScalingMode.class, NewtonRaphsonParameters.DEFAULT_STATE_VECTOR_SCALING_MODE))
-                .setMaxSlackBusCount(config.getIntProperty(MAX_SLACK_BUS_COUNT_PARAM_NAME, LfNetworkParameters.DEFAULT_MAX_SLACK_BUS_COUNT))
-                .setDebugDir(config.getStringProperty(DEBUG_DIR_PARAM_NAME, LfNetworkParameters.DEBUG_DIR_DEFAULT_VALUE))
-                .setIncrementalTransformerRatioTapControlOuterLoopMaxTapShift(config.getIntProperty(INCREMENTAL_TRANSFORMER_RATIO_TAP_CONTROL_OUTER_LOOP_MAX_TAP_SHIFT_PARAM_NAME, INCREMENTAL_TRANSFORMER_RATIO_TAP_CONTROL_OUTER_LOOP_MAX_TAP_SHIFT_DEFAULT_VALUE))
-                .setSecondaryVoltageControl(config.getBooleanProperty(SECONDARY_VOLTAGE_CONTROL_PARAM_NAME, LfNetworkParameters.SECONDARY_VOLTAGE_CONTROL_DEFAULT_VALUE))
-                .setReactiveLimitsMaxPqPvSwitch(config.getIntProperty(REACTIVE_LIMITS_MAX_SWITCH_PQ_PV_PARAM_NAME, ReactiveLimitsOuterLoop.MAX_SWITCH_PQ_PV_DEFAULT_VALUE))
-                .setPhaseShifterControlMode(config.getEnumProperty(PHASE_SHIFTER_CONTROL_MODE_PARAM_NAME, PhaseShifterControlMode.class, PHASE_SHIFTER_CONTROL_MODE_DEFAULT_VALUE))
-                .setAlwaysUpdateNetwork(config.getBooleanProperty(ALWAYS_UPDATE_NETWORK_PARAM_NAME, NewtonRaphsonParameters.ALWAYS_UPDATE_NETWORK_DEFAULT_VALUE))
-                .setMostMeshedSlackBusSelectorMaxNominalVoltagePercentile(config.getDoubleProperty(MOST_MESHED_SLACK_BUS_SELECTOR_MAX_NOMINAL_VOLTAGE_PERCENTILE_PARAM_NAME, MostMeshedSlackBusSelector.MAX_NOMINAL_VOLTAGE_PERCENTILE_DEFAULT_VALUE))
-                .setReportedFeatures(config.getEnumSetProperty(REPORTED_FEATURES_PARAM_NAME, ReportedFeatures.class, REPORTED_FEATURES_DEFAULT_VALUE))
-                .setSlackBusCountryFilter(config.getEnumSetProperty(SLACK_BUS_COUNTRY_FILTER_PARAM_NAME, Country.class, LfNetworkParameters.SLACK_BUS_COUNTRY_FILTER_DEFAULT_VALUE))
-                .setActionableSwitchesIds(new HashSet<>(config.getStringListProperty(ACTIONABLE_SWITCHES_IDS_PARAM_NAME, new ArrayList<>(ACTIONABLE_SWITCH_IDS_DEFAULT_VALUE))))
-                .setActionableTransformersIds(new HashSet<>(config.getStringListProperty(ACTIONABLE_TRANSFORMERS_IDS_PARAM_NAME, new ArrayList<>(ACTIONABLE_TRANSFORMERS_IDS_DEFAULT_VALUE))))
-                .setAsymmetrical(config.getBooleanProperty(ASYMMETRICAL_PARAM_NAME, LfNetworkParameters.ASYMMETRICAL_DEFAULT_VALUE))
-                .setMinNominalVoltageTargetVoltageCheck(config.getDoubleProperty(MIN_NOMINAL_VOLTAGE_TARGET_VOLTAGE_CHECK_PARAM_NAME, LfNetworkParameters.MIN_NOMINAL_VOLTAGE_TARGET_VOLTAGE_CHECK_DEFAULT_VALUE))
-                .setReactivePowerDispatchMode(config.getEnumProperty(REACTIVE_POWER_DISPATCH_MODE_PARAM_NAME, ReactivePowerDispatchMode.class, REACTIVE_POWER_DISPATCH_MODE_DEFAULT_VALUE))
-                .setOuterLoopNames(config.getStringListProperty(OUTER_LOOP_NAMES_PARAM_NAME, OUTER_LOOP_NAMES_DEFAULT_VALUE))
-                .setUseActiveLimits(config.getBooleanProperty(USE_ACTIVE_LIMITS_PARAM_NAME, LfNetworkParameters.USE_ACTIVE_LIMITS_DEFAULT_VALUE))
-                .setDisableVoltageControlOfGeneratorsOutsideActivePowerLimits(config.getBooleanProperty(DISABLE_VOLTAGE_CONTROL_OF_GENERATORS_OUTSIDE_ACTIVE_POWER_LIMITS_PARAM_NAME, LfNetworkParameters.DISABLE_VOLTAGE_CONTROL_OF_GENERATORS_OUTSIDE_ACTIVE_POWER_LIMITS_DEFAULT_VALUE))
-                .setLineSearchStateVectorScalingMaxIteration(config.getIntProperty(LINE_SEARCH_STATE_VECTOR_SCALING_MAX_ITERATION_PARAM_NAME, LineSearchStateVectorScaling.DEFAULT_MAX_ITERATION))
-                .setLineSearchStateVectorScalingStepFold(config.getDoubleProperty(LINE_SEARCH_STATE_VECTOR_SCALING_STEP_FOLD_PARAM_NAME, LineSearchStateVectorScaling.DEFAULT_STEP_FOLD))
-                .setMaxVoltageChangeStateVectorScalingMaxDv(config.getDoubleProperty(MAX_VOLTAGE_CHANGE_STATE_VECTOR_SCALING_MAX_DV_PARAM_NAME, MaxVoltageChangeStateVectorScaling.DEFAULT_MAX_DV))
-                .setMaxVoltageChangeStateVectorScalingMaxDphi(config.getDoubleProperty(MAX_VOLTAGE_CHANGE_STATE_VECTOR_SCALING_MAX_DPHI_PARAM_NAME, MaxVoltageChangeStateVectorScaling.DEFAULT_MAX_DPHI))
-                .setLinePerUnitMode(config.getEnumProperty(LINE_PER_UNIT_MODE_PARAM_NAME, LinePerUnitMode.class, LfNetworkParameters.LINE_PER_UNIT_MODE_DEFAULT_VALUE))
-                .setUseLoadModel(config.getBooleanProperty(USE_LOAD_MODEL_PARAM_NAME, LfNetworkParameters.USE_LOAD_MODE_DEFAULT_VALUE))
-                .setDcApproximationType(config.getEnumProperty(DC_APPROXIMATION_TYPE_PARAM_NAME, DcApproximationType.class, DcEquationSystemCreationParameters.DC_APPROXIMATION_TYPE_DEFAULT_VALUE))
-                .setSimulateAutomationSystems(config.getBooleanProperty(SIMULATE_AUTOMATION_SYSTEMS_PARAM_NAME, LfNetworkParameters.SIMULATE_AUTOMATION_SYSTEMS_DEFAULT_VALUE))
-                .setAcSolverType(config.getStringProperty(AC_SOLVER_TYPE_PARAM_NAME, NewtonRaphsonFactory.NAME))
-                .setMaxNewtonKrylovIterations(config.getIntProperty(MAX_NEWTON_KRYLOV_ITERATIONS_PARAM_NAME, NewtonKrylovParameters.DEFAULT_MAX_ITERATIONS))
-                .setNewtonKrylovLineSearch(config.getBooleanProperty(NEWTON_KRYLOV_LINE_SEARCH_PARAM_NAME, NewtonKrylovParameters.LINE_SEARCH_DEFAULT_VALUE))
-                .setReferenceBusSelectionMode(config.getEnumProperty(REFERENCE_BUS_SELECTION_MODE_PARAM_NAME, ReferenceBusSelectionMode.class, ReferenceBusSelector.DEFAULT_MODE))
-                .setWriteReferenceTerminals(config.getBooleanProperty(WRITE_REFERENCE_TERMINALS_PARAM_NAME, WRITE_REFERENCE_TERMINALS_DEFAULT_VALUE))
-                .setVoltageTargetPriorities(config.getStringListProperty(VOLTAGE_TARGET_PRIORITIES_PARAM_NAME, LfNetworkParameters.VOLTAGE_CONTROL_PRIORITIES_DEFAULT_VALUE))
-                .setTransformerVoltageControlUseInitialTapPosition(config.getBooleanProperty(TRANSFORMER_VOLTAGE_CONTROL_USE_INITIAL_TAP_POSITION_PARAM_NAME, LfNetworkParameters.TRANSFORMER_VOLTAGE_CONTROL_USE_INITIAL_TAP_POSITION_DEFAULT_VALUE))
-                .setGeneratorVoltageControlMinNominalVoltage(config.getDoubleProperty(GENERATOR_VOLTAGE_CONTROL_MIN_NOMINAL_VOLTAGE_PARAM_NAME, GENERATOR_VOLTAGE_CONTROL_MIN_NOMINAL_VOLTAGE_DEFAULT_VALUE))
-                .setAreaInterchangeControl(config.getBooleanProperty(AREA_INTERCHANGE_CONTROL_PARAM_NAME, AREA_INTERCHANGE_CONTROL_DEFAULT_VALUE))
-                .setAreaInterchangeControlAreaType(config.getStringProperty(AREA_INTERCHANGE_CONTROL_AREA_TYPE_PARAM_NAME, LfNetworkParameters.AREA_INTERCHANGE_CONTROL_AREA_TYPE_DEFAULT_VALUE))
-                .setAreaInterchangePMaxMismatch(config.getDoubleProperty(AREA_INTERCHANGE_P_MAX_MISMATCH_PARAM_NAME, AREA_INTERCHANGE_P_MAX_MISMATCH_DEFAULT_VALUE))
-                .setDisableInconsistentVoltageControls(config.getBooleanProperty(DISABLE_INCONSISTENT_VOLTAGE_CONTROLS_PARAM_NAME, LfNetworkParameters.DISABLE_INCONSISTENT_VOLTAGE_CONTROLS_DEFAULT_VALUE)));
-        return parameters;
->>>>>>> f2663196
     }
 
     public static OpenLoadFlowParameters load(Map<String, String> properties) {
@@ -1576,6 +1499,7 @@
                     config.getOptionalBooleanProperty(AREA_INTERCHANGE_CONTROL_PARAM_NAME).ifPresent(this::setAreaInterchangeControl);
                     config.getOptionalStringProperty(AREA_INTERCHANGE_CONTROL_AREA_TYPE_PARAM_NAME).ifPresent(this::setAreaInterchangeControlAreaType);
                     config.getOptionalDoubleProperty(AREA_INTERCHANGE_P_MAX_MISMATCH_PARAM_NAME).ifPresent(this::setAreaInterchangePMaxMismatch);
+                    config.getOptionalBooleanProperty(DISABLE_INCONSISTENT_VOLTAGE_CONTROLS_PARAM_NAME).ifPresent(this::setDisableInconsistentVoltageControls);
                 });
         return this;
     }
