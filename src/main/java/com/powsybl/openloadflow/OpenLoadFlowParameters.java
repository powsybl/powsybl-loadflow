--- conflicted
+++ resolved
@@ -384,7 +384,8 @@
 
     private List<String> outerLoopNames = OUTER_LOOP_NAMES_DEFAULT_VALUE;
 
-<<<<<<< HEAD
+    private boolean useActiveLimits = LfNetworkParameters.USE_ACTIVE_LIMITS_DEFAULT_VALUE;
+
     private int lineSearchVectorScalingMaxIteration = LineSearchStateVectorScaling.DEFAULT_MAX_ITERATION;
 
     private double lineSearchVectorScalingStepFold = LineSearchStateVectorScaling.DEFAULT_STEP_FOLD;
@@ -392,9 +393,6 @@
     public double maxVoltageChangeVectorScalingMaxDv = MaxVoltageChangeStateVectorScaling.DEFAULT_MAX_DV;
 
     public double maxVoltageChangeVectorScalingMaxDphi = MaxVoltageChangeStateVectorScaling.DEFAULT_MAX_DPHI;
-=======
-    private boolean useActiveLimits = LfNetworkParameters.USE_ACTIVE_LIMITS_DEFAULT_VALUE;
->>>>>>> 323f4e91
 
     @Override
     public String getName() {
