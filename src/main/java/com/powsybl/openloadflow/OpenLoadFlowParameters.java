--- conflicted
+++ resolved
@@ -231,11 +231,9 @@
 
     private int maxSlackBusCount = LfNetworkParameters.DEFAULT_MAX_SLACK_BUS_COUNT;
 
-<<<<<<< HEAD
+    private String debugDir = LfNetworkParameters.DEBUG_DIR_DEFAULT_VALUE;
+
     private boolean disym = false;
-=======
-    private String debugDir = LfNetworkParameters.DEBUG_DIR_DEFAULT_VALUE;
->>>>>>> 6371e1f4
 
     @Override
     public String getName() {
@@ -478,21 +476,21 @@
         return this;
     }
 
-<<<<<<< HEAD
+    public String getDebugDir() {
+        return debugDir;
+    }
+
+    public OpenLoadFlowParameters setDebugDir(String debugDir) {
+        this.debugDir = debugDir;
+        return this;
+    }
+
     public boolean isDisym() {
         return disym;
     }
 
     public OpenLoadFlowParameters setDisym(boolean disym) {
         this.disym = disym;
-=======
-    public String getDebugDir() {
-        return debugDir;
-    }
-
-    public OpenLoadFlowParameters setDebugDir(String debugDir) {
-        this.debugDir = debugDir;
->>>>>>> 6371e1f4
         return this;
     }
 
