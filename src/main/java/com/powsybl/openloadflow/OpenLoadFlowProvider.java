--- conflicted
+++ resolved
@@ -131,11 +131,8 @@
         LOGGER.info("Phase control: {}", parameters.isPhaseShifterRegulationOn());
         LOGGER.info("Split shunt admittance: {}", parameters.isTwtSplitShuntAdmittance());
         LOGGER.info("Direct current: {}", parameters.isDc());
-<<<<<<< HEAD
+        LOGGER.info("Transformer voltage control: {}", parameters.isTransformerVoltageControlOn());
         LOGGER.info("Remains load power factor constant: {}", parametersExt.isRemainsLoadPowerFactorConstant());
-=======
-        LOGGER.info("Transformer voltage control: {}", parameters.isTransformerVoltageControlOn());
->>>>>>> 4ff88b8b
 
         List<OuterLoop> outerLoops = new ArrayList<>();
         if (parameters.isDistributedSlack()) {
