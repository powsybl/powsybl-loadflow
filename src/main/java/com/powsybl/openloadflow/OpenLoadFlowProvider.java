/**
 * Copyright (c) 2018, RTE (http://www.rte-france.com)
 * This Source Code Form is subject to the terms of the Mozilla Public
 * License, v. 2.0. If a copy of the MPL was not distributed with this
 * file, You can obtain one at http://mozilla.org/MPL/2.0/.
 */
package com.powsybl.openloadflow;

import com.google.auto.service.AutoService;
import com.powsybl.computation.ComputationManager;
import com.powsybl.iidm.network.Network;
import com.powsybl.iidm.network.extensions.SlackTerminal;
import com.powsybl.loadflow.LoadFlowParameters;
import com.powsybl.loadflow.LoadFlowProvider;
import com.powsybl.loadflow.LoadFlowResult;
import com.powsybl.loadflow.LoadFlowResultImpl;
import com.powsybl.loadflow.resultscompletion.z0flows.Z0FlowsCompletion;
import com.powsybl.math.matrix.MatrixFactory;
import com.powsybl.math.matrix.SparseMatrixFactory;
import com.powsybl.openloadflow.ac.*;
import com.powsybl.openloadflow.ac.nr.*;
import com.powsybl.openloadflow.ac.outerloop.AcLoadFlowParameters;
import com.powsybl.openloadflow.ac.outerloop.AcLoadFlowResult;
import com.powsybl.openloadflow.ac.outerloop.AcloadFlowEngine;
import com.powsybl.openloadflow.ac.outerloop.OuterLoop;
import com.powsybl.openloadflow.dc.DcLoadFlowEngine;
import com.powsybl.openloadflow.dc.DcLoadFlowParameters;
import com.powsybl.openloadflow.dc.DcLoadFlowResult;
import com.powsybl.openloadflow.dc.equations.DcEquationSystem;
import com.powsybl.openloadflow.equations.PreviousValueVoltageInitializer;
import com.powsybl.openloadflow.equations.UniformValueVoltageInitializer;
import com.powsybl.openloadflow.equations.VoltageInitializer;
import com.powsybl.openloadflow.network.NetworkSlackBusSelector;
import com.powsybl.openloadflow.network.PerUnit;
import com.powsybl.openloadflow.network.SlackBusSelector;
import com.powsybl.openloadflow.network.impl.Networks;
import com.powsybl.openloadflow.network.util.ActivePowerDistribution;
import com.powsybl.openloadflow.util.PowsyblOpenLoadFlowVersion;
import com.powsybl.tools.PowsyblCoreVersion;
import org.slf4j.Logger;
import org.slf4j.LoggerFactory;

import java.util.ArrayList;
import java.util.Collections;
import java.util.List;
import java.util.Objects;
import java.util.concurrent.CompletableFuture;

/**
 * @author Sylvain Leclerc <sylvain.leclerc at rte-france.com>
 */
@AutoService(LoadFlowProvider.class)
public class OpenLoadFlowProvider implements LoadFlowProvider {

    private static final Logger LOGGER = LoggerFactory.getLogger(OpenLoadFlowProvider.class);

    private static final String NAME = "OpenLoadFlow";

    private final MatrixFactory matrixFactory;

    public OpenLoadFlowProvider() {
        this(new SparseMatrixFactory());
    }

    public OpenLoadFlowProvider(MatrixFactory matrixFactory) {
        this.matrixFactory = Objects.requireNonNull(matrixFactory);
    }

    @Override
    public String getName() {
        return NAME;
    }

    @Override
    public String getVersion() {
        return new PowsyblCoreVersion().getMavenProjectVersion();
    }

    private static AcLoadFlowObserver getObserver(OpenLoadFlowParameters parametersExt) {
        List<AcLoadFlowObserver> observers = new ArrayList<>(parametersExt.getAdditionalObservers().size() + 2);
        observers.add(new AcLoadFlowLogger());
        observers.add(new AcLoadFlowProfiler());
        observers.addAll(parametersExt.getAdditionalObservers());
        return AcLoadFlowObserver.of(observers);
    }

<<<<<<< HEAD
    private static ImmutableMap<String, String> createMetrics(AcLoadFlowResult result) {
        String prefix = "network_" + result.getNetwork().getNum() + "_";
        return ImmutableMap.of(prefix + "iterations", Integer.toString(result.getNewtonRaphsonIterations()),
                               prefix + "status", result.getNewtonRaphsonStatus().name());
    }

    public static VoltageInitializer getVoltageInitializer(LoadFlowParameters parameters) {
=======
    private static VoltageInitializer getVoltageInitializer(LoadFlowParameters parameters) {
>>>>>>> 9ef36028
        switch (parameters.getVoltageInitMode()) {
            case UNIFORM_VALUES:
                return new UniformValueVoltageInitializer();
            case PREVIOUS_VALUES:
                return new PreviousValueVoltageInitializer();
            case DC_VALUES:
                return new DcValueVoltageInitializer();
            default:
                throw new UnsupportedOperationException("Unsupported voltage init mode: " + parameters.getVoltageInitMode());
        }
    }

    public static OpenLoadFlowParameters getParametersExt(LoadFlowParameters parameters) {
        OpenLoadFlowParameters parametersExt = parameters.getExtension(OpenLoadFlowParameters.class);
        if (parametersExt == null) {
            parametersExt = new OpenLoadFlowParameters();
        }
        return parametersExt;
    }

    private static SlackBusSelector getSlackBusSelector(Network network, LoadFlowParameters parameters, OpenLoadFlowParameters parametersExt) {
        return parameters.isReadSlackBus() ? new NetworkSlackBusSelector(network, parametersExt.getSlackBusSelector())
                                           : parametersExt.getSlackBusSelector();
    }

    public static AcLoadFlowParameters createAcParameters(Network network, MatrixFactory matrixFactory, LoadFlowParameters parameters,
                                                   OpenLoadFlowParameters parametersExt, boolean breakers) {

        SlackBusSelector slackBusSelector = getSlackBusSelector(network, parameters, parametersExt);

        VoltageInitializer voltageInitializer = getVoltageInitializer(parameters);

        NewtonRaphsonStoppingCriteria stoppingCriteria = new DefaultNewtonRaphsonStoppingCriteria();

        LOGGER.info("Slack bus selector: {}", slackBusSelector.getClass().getSimpleName());
        LOGGER.info("Voltage level initializer: {}", voltageInitializer.getClass().getSimpleName());
        LOGGER.info("Distributed slack: {}", parameters.isDistributedSlack());
        LOGGER.info("Balance type: {}", parameters.getBalanceType());
        LOGGER.info("Reactive limits: {}", !parameters.isNoGeneratorReactiveLimits());
        LOGGER.info("Voltage remote control: {}", parametersExt.hasVoltageRemoteControl());
        LOGGER.info("Phase control: {}", parameters.isPhaseShifterRegulationOn());
        LOGGER.info("Split shunt admittance: {}", parameters.isTwtSplitShuntAdmittance());
        LOGGER.info("Direct current: {}", parameters.isDc());
        LOGGER.info("Transformer voltage control: {}", parameters.isTransformerVoltageControlOn());
        LOGGER.info("Load power factor constant: {}", parametersExt.isLoadPowerFactorConstant());

        List<OuterLoop> outerLoops = new ArrayList<>();
        if (parameters.isDistributedSlack()) {
            ActivePowerDistribution activePowerDistribution = ActivePowerDistribution.create(parameters.getBalanceType(), parametersExt.isLoadPowerFactorConstant());
            outerLoops.add(new DistributedSlackOuterLoop(activePowerDistribution, parametersExt.isThrowsExceptionInCaseOfSlackDistributionFailure()));
        }
        if (parameters.isPhaseShifterRegulationOn()) {
            outerLoops.add(new PhaseControlOuterLoop());
        }
        if (!parameters.isNoGeneratorReactiveLimits()) {
            outerLoops.add(new ReactiveLimitsOuterLoop());
        }
        if (parameters.isTransformerVoltageControlOn()) {
            outerLoops.add(new TransformerVoltageControlOuterLoop());
        }

        return new AcLoadFlowParameters(slackBusSelector, voltageInitializer, stoppingCriteria,
                outerLoops, matrixFactory, getObserver(parametersExt),
                parametersExt.hasVoltageRemoteControl(),
                parameters.isPhaseShifterRegulationOn(),
                parameters.isTransformerVoltageControlOn(),
                parametersExt.getLowImpedanceBranchMode() == OpenLoadFlowParameters.LowImpedanceBranchMode.REPLACE_BY_MIN_IMPEDANCE_LINE,
                parameters.isTwtSplitShuntAdmittance(),
                breakers);
    }

    private CompletableFuture<LoadFlowResult> runAc(Network network, String workingStateId, LoadFlowParameters parameters, OpenLoadFlowParameters parametersExt) {
        return CompletableFuture.supplyAsync(() -> {
            network.getVariantManager().setWorkingVariant(workingStateId);

            AcLoadFlowParameters acParameters = createAcParameters(network, matrixFactory, parameters, parametersExt, false);
            List<AcLoadFlowResult> results = AcloadFlowEngine.run(network, acParameters);

            Networks.resetState(network);

            boolean ok = results.stream().anyMatch(result -> result.getNewtonRaphsonStatus() == NewtonRaphsonStatus.CONVERGED);
            // reset slack buses if at least one component has converged
            if (ok && parameters.isWriteSlackBus()) {
                SlackTerminal.reset(network);
            }

            List<LoadFlowResult.ComponentResult> componentResults = new ArrayList<>(results.size());
            for (AcLoadFlowResult result : results) {
                // update network state
                result.getNetwork().updateState(!parameters.isNoGeneratorReactiveLimits(), parameters.isWriteSlackBus(),
                    parameters.isPhaseShifterRegulationOn(), parameters.isTransformerVoltageControlOn());

                LoadFlowResult.ComponentResult.Status status;
                switch (result.getNewtonRaphsonStatus()) {
                    case CONVERGED:
                        status = LoadFlowResult.ComponentResult.Status.CONVERGED;
                        break;
                    case MAX_ITERATION_REACHED:
                        status = LoadFlowResult.ComponentResult.Status.MAX_ITERATION_REACHED;
                        break;
                    case SOLVER_FAILED:
                        status = LoadFlowResult.ComponentResult.Status.SOLVER_FAILED;
                        break;
                    default:
                        status = LoadFlowResult.ComponentResult.Status.FAILED;
                        break;
                }
                componentResults.add(new LoadFlowResultImpl.ComponentResultImpl(result.getNetwork().getNum(),
                                                                                status,
                                                                                result.getNewtonRaphsonIterations(),
                                                                                result.getNetwork().getSlackBus().getId(),
                                                                                result.getSlackBusActivePowerMismatch() * PerUnit.SB));
            }

            // zero or low impedance branch flows computation
            if (ok) {
                new Z0FlowsCompletion(network, line -> {
                    // to be consistent with low impedance criteria used in DcEquationSystem and AcEquationSystem
                    double nominalV = line.getTerminal1().getVoltageLevel().getNominalV();
                    double zb = nominalV * nominalV / PerUnit.SB;
                    double z = Math.hypot(line.getR(), line.getX());
                    return z / zb <= DcEquationSystem.LOW_IMPEDANCE_THRESHOLD;
                }).complete();
            }

            return new LoadFlowResultImpl(ok, Collections.emptyMap(), null, componentResults);
        });
    }

    private CompletableFuture<LoadFlowResult> runDc(Network network, String workingStateId, LoadFlowParameters parameters,
                                                    OpenLoadFlowParameters parametersExt) {
        return CompletableFuture.supplyAsync(() -> {
            network.getVariantManager().setWorkingVariant(workingStateId);

            SlackBusSelector slackBusSelector = getSlackBusSelector(network, parameters, parametersExt);
            DcLoadFlowParameters dcParameters = new DcLoadFlowParameters(slackBusSelector, matrixFactory, true,
                    parametersExt.isDcUseTransformerRatio(), parameters.isDistributedSlack(), parameters.getBalanceType());

            DcLoadFlowResult result = new DcLoadFlowEngine(network, dcParameters)
                    .run();

            Networks.resetState(network);

            if (result.getStatus() == LoadFlowResult.ComponentResult.Status.CONVERGED && parameters.isWriteSlackBus()) {
                SlackTerminal.reset(network);
            }

            result.getNetwork().updateState(false, parameters.isWriteSlackBus(), parameters.isPhaseShifterRegulationOn(),
                    parameters.isTransformerVoltageControlOn());

            LoadFlowResult.ComponentResult componentResult = new LoadFlowResultImpl.ComponentResultImpl(
                    result.getNetwork().getNum(),
                    result.getStatus(),
                    0,
                    result.getNetwork().getSlackBus().getId(),
                    result.getSlackBusActivePowerMismatch() * PerUnit.SB);

            return new LoadFlowResultImpl(result.getStatus() == LoadFlowResult.ComponentResult.Status.CONVERGED,
                                          Collections.emptyMap(),
                                          null,
                                          Collections.singletonList(componentResult));
        });
    }

    @Override
    public CompletableFuture<LoadFlowResult> run(Network network, ComputationManager computationManager, String workingVariantId, LoadFlowParameters parameters) {
        Objects.requireNonNull(workingVariantId);
        Objects.requireNonNull(parameters);

        LOGGER.info("Version: {}", new PowsyblOpenLoadFlowVersion());

        OpenLoadFlowParameters parametersExt = getParametersExt(parameters);

        return parameters.isDc() ? runDc(network, workingVariantId, parameters, parametersExt)
                                    : runAc(network, workingVariantId, parameters, parametersExt);
    }
}<|MERGE_RESOLUTION|>--- conflicted
+++ resolved
@@ -84,17 +84,7 @@
         return AcLoadFlowObserver.of(observers);
     }
 
-<<<<<<< HEAD
-    private static ImmutableMap<String, String> createMetrics(AcLoadFlowResult result) {
-        String prefix = "network_" + result.getNetwork().getNum() + "_";
-        return ImmutableMap.of(prefix + "iterations", Integer.toString(result.getNewtonRaphsonIterations()),
-                               prefix + "status", result.getNewtonRaphsonStatus().name());
-    }
-
     public static VoltageInitializer getVoltageInitializer(LoadFlowParameters parameters) {
-=======
-    private static VoltageInitializer getVoltageInitializer(LoadFlowParameters parameters) {
->>>>>>> 9ef36028
         switch (parameters.getVoltageInitMode()) {
             case UNIFORM_VALUES:
                 return new UniformValueVoltageInitializer();
