/**
 * Copyright (c) 2018, RTE (http://www.rte-france.com)
 * This Source Code Form is subject to the terms of the Mozilla Public
 * License, v. 2.0. If a copy of the MPL was not distributed with this
 * file, You can obtain one at http://mozilla.org/MPL/2.0/.
 */
package com.powsybl.openloadflow;

import com.google.auto.service.AutoService;
import com.google.common.base.Stopwatch;
import com.powsybl.commons.reporter.Reporter;
import com.powsybl.computation.ComputationManager;
import com.powsybl.iidm.network.Network;
import com.powsybl.iidm.network.extensions.SlackTerminal;
import com.powsybl.loadflow.LoadFlowParameters;
import com.powsybl.loadflow.LoadFlowProvider;
import com.powsybl.loadflow.LoadFlowResult;
import com.powsybl.loadflow.LoadFlowResultImpl;
import com.powsybl.loadflow.resultscompletion.z0flows.Z0FlowsCompletion;
import com.powsybl.math.matrix.MatrixFactory;
import com.powsybl.math.matrix.SparseMatrixFactory;
import com.powsybl.openloadflow.ac.DistributedSlackOuterLoop;
import com.powsybl.openloadflow.ac.PhaseControlOuterLoop;
import com.powsybl.openloadflow.ac.ReactiveLimitsOuterLoop;
import com.powsybl.openloadflow.ac.TransformerVoltageControlOuterLoop;
import com.powsybl.openloadflow.ac.nr.DcValueVoltageInitializer;
import com.powsybl.openloadflow.ac.nr.DefaultNewtonRaphsonStoppingCriteria;
import com.powsybl.openloadflow.ac.nr.NewtonRaphsonStatus;
import com.powsybl.openloadflow.ac.nr.NewtonRaphsonStoppingCriteria;
import com.powsybl.openloadflow.ac.outerloop.AcLoadFlowParameters;
import com.powsybl.openloadflow.ac.outerloop.AcLoadFlowResult;
import com.powsybl.openloadflow.ac.outerloop.AcloadFlowEngine;
import com.powsybl.openloadflow.ac.outerloop.OuterLoop;
import com.powsybl.openloadflow.dc.DcLoadFlowEngine;
import com.powsybl.openloadflow.dc.DcLoadFlowParameters;
import com.powsybl.openloadflow.dc.DcLoadFlowResult;
import com.powsybl.openloadflow.equations.PreviousValueVoltageInitializer;
import com.powsybl.openloadflow.equations.UniformValueVoltageInitializer;
import com.powsybl.openloadflow.equations.VoltageInitializer;
import com.powsybl.openloadflow.network.NetworkSlackBusSelector;
import com.powsybl.openloadflow.network.PerUnit;
import com.powsybl.openloadflow.network.SlackBusSelector;
import com.powsybl.openloadflow.network.impl.Networks;
import com.powsybl.openloadflow.network.util.ActivePowerDistribution;
import com.powsybl.openloadflow.util.Markers;
import com.powsybl.openloadflow.util.PowsyblOpenLoadFlowVersion;
import com.powsybl.tools.PowsyblCoreVersion;
import org.slf4j.Logger;
import org.slf4j.LoggerFactory;

import java.util.*;
import java.util.concurrent.CompletableFuture;
import java.util.concurrent.TimeUnit;
import java.util.stream.Collectors;

import static com.powsybl.openloadflow.network.LfNetwork.LOW_IMPEDANCE_THRESHOLD;

/**
 * @author Sylvain Leclerc <sylvain.leclerc at rte-france.com>
 */
@AutoService(LoadFlowProvider.class)
public class OpenLoadFlowProvider implements LoadFlowProvider {

    private static final Logger LOGGER = LoggerFactory.getLogger(OpenLoadFlowProvider.class);

    private static final String NAME = "OpenLoadFlow";

    private final MatrixFactory matrixFactory;

    private boolean forcePhaseControlOffAndAddAngle1Var = false; // just for unit testing

    public OpenLoadFlowProvider() {
        this(new SparseMatrixFactory());
    }

    public OpenLoadFlowProvider(MatrixFactory matrixFactory) {
        this.matrixFactory = Objects.requireNonNull(matrixFactory);
    }

    public void setForcePhaseControlOffAndAddAngle1Var(boolean forcePhaseControlOffAndAddAngle1Var) {
        this.forcePhaseControlOffAndAddAngle1Var = forcePhaseControlOffAndAddAngle1Var;
    }

    @Override
    public String getName() {
        return NAME;
    }

    @Override
    public String getVersion() {
        return new PowsyblCoreVersion().getMavenProjectVersion();
    }

    public static VoltageInitializer getVoltageInitializer(LoadFlowParameters parameters) {
        switch (parameters.getVoltageInitMode()) {
            case UNIFORM_VALUES:
                return new UniformValueVoltageInitializer();
            case PREVIOUS_VALUES:
                return new PreviousValueVoltageInitializer();
            case DC_VALUES:
                return new DcValueVoltageInitializer();
            default:
                throw new UnsupportedOperationException("Unsupported voltage init mode: " + parameters.getVoltageInitMode());
        }
    }

    public static OpenLoadFlowParameters getParametersExt(LoadFlowParameters parameters) {
        OpenLoadFlowParameters parametersExt = parameters.getExtension(OpenLoadFlowParameters.class);
        if (parametersExt == null) {
            parametersExt = OpenLoadFlowParameters.load();
        }
        return parametersExt;
    }

    private static SlackBusSelector getSlackBusSelector(Network network, LoadFlowParameters parameters, OpenLoadFlowParameters parametersExt) {
        SlackBusSelector slackBusSelector = SlackBusSelector.fromMode(parametersExt.getSlackBusSelectionMode(), parametersExt.getSlackBusId());
        return parameters.isReadSlackBus() ? new NetworkSlackBusSelector(network, slackBusSelector)
                                           : slackBusSelector;
    }

    public static AcLoadFlowParameters createAcParameters(Network network, MatrixFactory matrixFactory, LoadFlowParameters parameters,
                                                          OpenLoadFlowParameters parametersExt, boolean breakers) {
        return createAcParameters(network, matrixFactory, parameters, parametersExt, breakers, false, null);
    }

    public static AcLoadFlowParameters createAcParameters(Network network, MatrixFactory matrixFactory, LoadFlowParameters parameters,
                                                          OpenLoadFlowParameters parametersExt, boolean breakers, boolean forceA1Var,
                                                          Set<String> branchesWithCurrent) {

        SlackBusSelector slackBusSelector = getSlackBusSelector(network, parameters, parametersExt);

        VoltageInitializer voltageInitializer = getVoltageInitializer(parameters);

        NewtonRaphsonStoppingCriteria stoppingCriteria = new DefaultNewtonRaphsonStoppingCriteria();

        LOGGER.info("Slack bus selector: {}", slackBusSelector.getClass().getSimpleName());
        LOGGER.info("Voltage level initializer: {}", voltageInitializer.getClass().getSimpleName());
        LOGGER.info("Distributed slack: {}", parameters.isDistributedSlack());
        LOGGER.info("Balance type: {}", parameters.getBalanceType());
        LOGGER.info("Reactive limits: {}", !parameters.isNoGeneratorReactiveLimits());
        LOGGER.info("Voltage remote control: {}", parametersExt.hasVoltageRemoteControl());
        LOGGER.info("Phase control: {}", parameters.isPhaseShifterRegulationOn());
        LOGGER.info("Split shunt admittance: {}", parameters.isTwtSplitShuntAdmittance());
        LOGGER.info("Direct current: {}", parameters.isDc());
        LOGGER.info("Transformer voltage control: {}", parameters.isTransformerVoltageControlOn());
        LOGGER.info("Load power factor constant: {}", parametersExt.isLoadPowerFactorConstant());
        LOGGER.info("Plausible active power limit: {}", parametersExt.getPlausibleActivePowerLimit());
        LOGGER.info("Add ratio to lines with different nominal voltage at both ends: {}", parametersExt.isAddRatioToLinesWithDifferentNominalVoltageAtBothEnds());
        LOGGER.info("Slack bus Pmax mismatch: {}", parametersExt.getSlackBusPMaxMismatch());
        LOGGER.info("Connected component mode: {}", parameters.getConnectedComponentMode());
        LOGGER.info("Voltage per reactive power control: {}", parametersExt.hasVoltagePerReactivePowerControl());

        List<OuterLoop> outerLoops = new ArrayList<>();
        if (parameters.isDistributedSlack()) {
            ActivePowerDistribution activePowerDistribution = ActivePowerDistribution.create(parameters.getBalanceType(), parametersExt.isLoadPowerFactorConstant());
            outerLoops.add(new DistributedSlackOuterLoop(activePowerDistribution, parametersExt.isThrowsExceptionInCaseOfSlackDistributionFailure(), parametersExt.getSlackBusPMaxMismatch()));
        }
        if (parameters.isPhaseShifterRegulationOn()) {
            outerLoops.add(new PhaseControlOuterLoop());
        }
        if (!parameters.isNoGeneratorReactiveLimits()) {
            outerLoops.add(new ReactiveLimitsOuterLoop());
        }
        if (parameters.isTransformerVoltageControlOn()) {
            outerLoops.add(new TransformerVoltageControlOuterLoop());
        }
        if (LOGGER.isInfoEnabled()) {
            LOGGER.info("Outer loops: {}", outerLoops.stream().map(OuterLoop::getType).collect(Collectors.toList()));
        }

        return new AcLoadFlowParameters(slackBusSelector,
                                        voltageInitializer,
                                        stoppingCriteria,
                                        outerLoops, matrixFactory,
                                        parametersExt.hasVoltageRemoteControl(),
                                        parameters.isPhaseShifterRegulationOn(),
                                        parameters.isTransformerVoltageControlOn(),
                                        parametersExt.getLowImpedanceBranchMode() == OpenLoadFlowParameters.LowImpedanceBranchMode.REPLACE_BY_MIN_IMPEDANCE_LINE,
                                        parameters.isTwtSplitShuntAdmittance(),
                                        breakers,
                                        parametersExt.getPlausibleActivePowerLimit(),
                                        forceA1Var,
                                        parametersExt.isAddRatioToLinesWithDifferentNominalVoltageAtBothEnds(),
                                        branchesWithCurrent,
                                        parameters.getConnectedComponentMode() == LoadFlowParameters.ConnectedComponentMode.MAIN,
                                        parameters.getCountriesToBalance(),
<<<<<<< HEAD
                                        parametersExt.hasVoltagePerReactivePowerControl());
=======
                                        parameters.isDistributedSlack() && parameters.getBalanceType() == LoadFlowParameters.BalanceType.PROPORTIONAL_TO_CONFORM_LOAD);
>>>>>>> 7b06272a
    }

    private LoadFlowResult runAc(Network network, LoadFlowParameters parameters, OpenLoadFlowParameters parametersExt, Reporter reporter) {
        AcLoadFlowParameters acParameters = createAcParameters(network, matrixFactory, parameters, parametersExt, false);
        List<AcLoadFlowResult> results = AcloadFlowEngine.run(network, acParameters, reporter);

        Networks.resetState(network);

        boolean ok = results.stream().anyMatch(result -> result.getNewtonRaphsonStatus() == NewtonRaphsonStatus.CONVERGED);
        // reset slack buses if at least one component has converged
        if (ok && parameters.isWriteSlackBus()) {
            SlackTerminal.reset(network);
        }

        List<LoadFlowResult.ComponentResult> componentResults = new ArrayList<>(results.size());
        for (AcLoadFlowResult result : results) {
            // update network state
            if (result.getNewtonRaphsonStatus() == NewtonRaphsonStatus.CONVERGED) {
                result.getNetwork().updateState(!parameters.isNoGeneratorReactiveLimits(),
                                                parameters.isWriteSlackBus(),
                                                parameters.isPhaseShifterRegulationOn(),
                                                parameters.isTransformerVoltageControlOn(),
                                                parameters.isDistributedSlack() && parameters.getBalanceType() == LoadFlowParameters.BalanceType.PROPORTIONAL_TO_CONFORM_LOAD,
                                                parameters.isDistributedSlack() && (parameters.getBalanceType() == LoadFlowParameters.BalanceType.PROPORTIONAL_TO_LOAD ||
                                                    parameters.getBalanceType() == LoadFlowParameters.BalanceType.PROPORTIONAL_TO_CONFORM_LOAD) && parametersExt.isLoadPowerFactorConstant());
            }

            LoadFlowResult.ComponentResult.Status status;
            switch (result.getNewtonRaphsonStatus()) {
                case CONVERGED:
                    status = LoadFlowResult.ComponentResult.Status.CONVERGED;
                    break;
                case MAX_ITERATION_REACHED:
                    status = LoadFlowResult.ComponentResult.Status.MAX_ITERATION_REACHED;
                    break;
                case SOLVER_FAILED:
                    status = LoadFlowResult.ComponentResult.Status.SOLVER_FAILED;
                    break;
                default:
                    status = LoadFlowResult.ComponentResult.Status.FAILED;
                    break;
            }
            componentResults.add(new LoadFlowResultImpl.ComponentResultImpl(result.getNetwork().getNumCC(),
                                                                            result.getNetwork().getNumSC(),
                                                                            status,
                                                                            result.getNewtonRaphsonIterations(),
                                                                            result.getNetwork().getSlackBus().getId(),
                                                                            result.getSlackBusActivePowerMismatch() * PerUnit.SB));
        }

        // zero or low impedance branch flows computation
        if (ok) {
            new Z0FlowsCompletion(network, line -> {
                // to be consistent with low impedance criteria used in DcEquationSystem and AcEquationSystem
                double nominalV = line.getTerminal1().getVoltageLevel().getNominalV();
                double zb = nominalV * nominalV / PerUnit.SB;
                double z = Math.hypot(line.getR(), line.getX());
                return z / zb <= LOW_IMPEDANCE_THRESHOLD;
            }).complete();
        }

        return new LoadFlowResultImpl(ok, Collections.emptyMap(), null, componentResults);
    }

    private LoadFlowResult runDc(Network network, LoadFlowParameters parameters, OpenLoadFlowParameters parametersExt, Reporter reporter) {
        SlackBusSelector slackBusSelector = getSlackBusSelector(network, parameters, parametersExt);

        LOGGER.info("Slack bus selector: {}", slackBusSelector.getClass().getSimpleName());
        LOGGER.info("Use transformer ratio: {}", parameters.isDcUseTransformerRatio());
        LOGGER.info("Distributed slack: {}", parameters.isDistributedSlack());
        LOGGER.info("Balance type: {}", parameters.getBalanceType());
        LOGGER.info("Plausible active power limit: {}", parametersExt.getPlausibleActivePowerLimit());
        LOGGER.info("Add ratio to lines with different nominal voltage at both ends: {}", parametersExt.isAddRatioToLinesWithDifferentNominalVoltageAtBothEnds());
        LOGGER.info("Connected component mode: {}", parameters.getConnectedComponentMode());

        DcLoadFlowParameters dcParameters = new DcLoadFlowParameters(slackBusSelector,
                                                                     matrixFactory,
                                                                     true,
                                                                     parameters.isDcUseTransformerRatio(),
                                                                     parameters.isDistributedSlack(),
                                                                     parameters.getBalanceType(),
                                                                     forcePhaseControlOffAndAddAngle1Var,
                                                                     parametersExt.getPlausibleActivePowerLimit(),
                                                                     parametersExt.isAddRatioToLinesWithDifferentNominalVoltageAtBothEnds(),
                                                                     true,
                                                                     parameters.getConnectedComponentMode() == LoadFlowParameters.ConnectedComponentMode.MAIN,
                                                                     parameters.getCountriesToBalance());

        List<DcLoadFlowResult> results = new DcLoadFlowEngine(network, dcParameters, reporter)
                .run(reporter);

        Networks.resetState(network);

        List<LoadFlowResult.ComponentResult> componentsResult = results.stream().map(r -> processResult(network, r, parameters)).collect(Collectors.toList());
        boolean ok = results.stream().anyMatch(r -> r.getStatus() == LoadFlowResult.ComponentResult.Status.CONVERGED);
        return new LoadFlowResultImpl(ok, Collections.emptyMap(), null, componentsResult);
    }

    private LoadFlowResult.ComponentResult processResult(Network network, DcLoadFlowResult pResult, LoadFlowParameters parameters) {
        if (pResult.getStatus() == LoadFlowResult.ComponentResult.Status.CONVERGED && parameters.isWriteSlackBus()) {
            SlackTerminal.reset(network);
        }

        if (pResult.getStatus() == LoadFlowResult.ComponentResult.Status.CONVERGED) {
            pResult.getNetwork().updateState(false,
                    parameters.isWriteSlackBus(),
                    parameters.isPhaseShifterRegulationOn(),
                    parameters.isTransformerVoltageControlOn(),
                    parameters.isDistributedSlack() && parameters.getBalanceType() == LoadFlowParameters.BalanceType.PROPORTIONAL_TO_CONFORM_LOAD,
                    false);
        }

        return new LoadFlowResultImpl.ComponentResultImpl(
                pResult.getNetwork().getNumCC(),
                pResult.getNetwork().getNumSC(),
                pResult.getStatus(),
                0,
                pResult.getNetwork().getSlackBus().getId(),
                pResult.getSlackBusActivePowerMismatch() * PerUnit.SB);
    }

    @Override
    public CompletableFuture<LoadFlowResult> run(Network network, ComputationManager computationManager, String workingVariantId, LoadFlowParameters parameters) {
        return run(network, computationManager, workingVariantId, parameters, Reporter.NO_OP);
    }

    @Override
    public CompletableFuture<LoadFlowResult> run(Network network, ComputationManager computationManager, String workingVariantId, LoadFlowParameters parameters, Reporter reporter) {
        Objects.requireNonNull(workingVariantId);
        Objects.requireNonNull(parameters);

        LOGGER.info("Version: {}", new PowsyblOpenLoadFlowVersion());

        OpenLoadFlowParameters parametersExt = getParametersExt(parameters);

        Reporter lfReporter = reporter.createSubReporter("loadFlow", "Load flow on network ${networkId}",
            "networkId", network.getId());

        return CompletableFuture.supplyAsync(() -> {

            network.getVariantManager().setWorkingVariant(workingVariantId);

            Stopwatch stopwatch = Stopwatch.createStarted();

            LoadFlowResult result = parameters.isDc() ? runDc(network, parameters, parametersExt, lfReporter)
                                                      : runAc(network, parameters, parametersExt, lfReporter);

            stopwatch.stop();
            LOGGER.info(Markers.PERFORMANCE_MARKER, "Load flow ran in {} ms", stopwatch.elapsed(TimeUnit.MILLISECONDS));

            return result;
        });
    }
}<|MERGE_RESOLUTION|>--- conflicted
+++ resolved
@@ -184,11 +184,8 @@
                                         branchesWithCurrent,
                                         parameters.getConnectedComponentMode() == LoadFlowParameters.ConnectedComponentMode.MAIN,
                                         parameters.getCountriesToBalance(),
-<<<<<<< HEAD
+                                        parameters.isDistributedSlack() && parameters.getBalanceType() == LoadFlowParameters.BalanceType.PROPORTIONAL_TO_CONFORM_LOAD,
                                         parametersExt.hasVoltagePerReactivePowerControl());
-=======
-                                        parameters.isDistributedSlack() && parameters.getBalanceType() == LoadFlowParameters.BalanceType.PROPORTIONAL_TO_CONFORM_LOAD);
->>>>>>> 7b06272a
     }
 
     private LoadFlowResult runAc(Network network, LoadFlowParameters parameters, OpenLoadFlowParameters parametersExt, Reporter reporter) {
