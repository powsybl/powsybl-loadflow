/**
 * Copyright (c) 2018, RTE (http://www.rte-france.com)
 * This Source Code Form is subject to the terms of the Mozilla Public
 * License, v. 2.0. If a copy of the MPL was not distributed with this
 * file, You can obtain one at http://mozilla.org/MPL/2.0/.
 */
package com.powsybl.openloadflow;

import com.google.auto.service.AutoService;
import com.google.common.base.Stopwatch;
import com.powsybl.computation.ComputationManager;
import com.powsybl.iidm.network.Network;
import com.powsybl.iidm.network.extensions.SlackTerminal;
import com.powsybl.loadflow.LoadFlowParameters;
import com.powsybl.loadflow.LoadFlowProvider;
import com.powsybl.loadflow.LoadFlowResult;
import com.powsybl.loadflow.LoadFlowResultImpl;
import com.powsybl.loadflow.resultscompletion.z0flows.Z0FlowsCompletion;
import com.powsybl.math.matrix.MatrixFactory;
import com.powsybl.math.matrix.SparseMatrixFactory;
import com.powsybl.openloadflow.ac.DistributedSlackOuterLoop;
import com.powsybl.openloadflow.ac.PhaseControlOuterLoop;
import com.powsybl.openloadflow.ac.ReactiveLimitsOuterLoop;
import com.powsybl.openloadflow.ac.TransformerVoltageControlOuterLoop;
import com.powsybl.openloadflow.ac.nr.DcValueVoltageInitializer;
import com.powsybl.openloadflow.ac.nr.DefaultNewtonRaphsonStoppingCriteria;
import com.powsybl.openloadflow.ac.nr.NewtonRaphsonStatus;
import com.powsybl.openloadflow.ac.nr.NewtonRaphsonStoppingCriteria;
import com.powsybl.openloadflow.ac.outerloop.AcLoadFlowParameters;
import com.powsybl.openloadflow.ac.outerloop.AcLoadFlowResult;
import com.powsybl.openloadflow.ac.outerloop.AcloadFlowEngine;
import com.powsybl.openloadflow.ac.outerloop.OuterLoop;
import com.powsybl.openloadflow.dc.DcLoadFlowEngine;
import com.powsybl.openloadflow.dc.DcLoadFlowParameters;
import com.powsybl.openloadflow.dc.DcLoadFlowResult;
import com.powsybl.openloadflow.equations.PreviousValueVoltageInitializer;
import com.powsybl.openloadflow.equations.UniformValueVoltageInitializer;
import com.powsybl.openloadflow.equations.VoltageInitializer;
import com.powsybl.openloadflow.network.NetworkSlackBusSelector;
import com.powsybl.openloadflow.network.PerUnit;
import com.powsybl.openloadflow.network.SlackBusSelector;
import com.powsybl.openloadflow.network.impl.Networks;
import com.powsybl.openloadflow.network.util.ActivePowerDistribution;
import com.powsybl.openloadflow.util.Markers;
import com.powsybl.openloadflow.util.PowsyblOpenLoadFlowVersion;
import com.powsybl.tools.PowsyblCoreVersion;
import org.slf4j.Logger;
import org.slf4j.LoggerFactory;

import java.util.ArrayList;
import java.util.Collections;
import java.util.List;
import java.util.Objects;
import java.util.concurrent.CompletableFuture;
import java.util.concurrent.TimeUnit;

import static com.powsybl.openloadflow.network.LfNetwork.LOW_IMPEDANCE_THRESHOLD;

/**
 * @author Sylvain Leclerc <sylvain.leclerc at rte-france.com>
 */
@AutoService(LoadFlowProvider.class)
public class OpenLoadFlowProvider implements LoadFlowProvider {

    private static final Logger LOGGER = LoggerFactory.getLogger(OpenLoadFlowProvider.class);

    private static final String NAME = "OpenLoadFlow";

    private final MatrixFactory matrixFactory;

    private boolean forcePhaseControlOffAndAddAngle1Var = false; // just for unit testing

    public OpenLoadFlowProvider() {
        this(new SparseMatrixFactory());
    }

    public OpenLoadFlowProvider(MatrixFactory matrixFactory) {
        this.matrixFactory = Objects.requireNonNull(matrixFactory);
    }

    public void setForcePhaseControlOffAndAddAngle1Var(boolean forcePhaseControlOffAndAddAngle1Var) {
        this.forcePhaseControlOffAndAddAngle1Var = forcePhaseControlOffAndAddAngle1Var;
    }

    @Override
    public String getName() {
        return NAME;
    }

    @Override
    public String getVersion() {
        return new PowsyblCoreVersion().getMavenProjectVersion();
    }

    public static VoltageInitializer getVoltageInitializer(LoadFlowParameters parameters) {
        switch (parameters.getVoltageInitMode()) {
            case UNIFORM_VALUES:
                return new UniformValueVoltageInitializer();
            case PREVIOUS_VALUES:
                return new PreviousValueVoltageInitializer();
            case DC_VALUES:
                return new DcValueVoltageInitializer();
            default:
                throw new UnsupportedOperationException("Unsupported voltage init mode: " + parameters.getVoltageInitMode());
        }
    }

    public static OpenLoadFlowParameters getParametersExt(LoadFlowParameters parameters) {
        OpenLoadFlowParameters parametersExt = parameters.getExtension(OpenLoadFlowParameters.class);
        if (parametersExt == null) {
            parametersExt = new OpenLoadFlowParameters();
        }
        return parametersExt;
    }

    private static SlackBusSelector getSlackBusSelector(Network network, LoadFlowParameters parameters, OpenLoadFlowParameters parametersExt) {
        return parameters.isReadSlackBus() ? new NetworkSlackBusSelector(network, parametersExt.getSlackBusSelector())
                                           : parametersExt.getSlackBusSelector();
    }

    public static AcLoadFlowParameters createAcParameters(Network network, MatrixFactory matrixFactory, LoadFlowParameters parameters,
                                                          OpenLoadFlowParameters parametersExt, boolean breakers) {
        return createAcParameters(network, matrixFactory, parameters, parametersExt, breakers, false);
    }

    public static AcLoadFlowParameters createAcParameters(Network network, MatrixFactory matrixFactory, LoadFlowParameters parameters,
                                                   OpenLoadFlowParameters parametersExt, boolean breakers, boolean forceA1Var) {

        SlackBusSelector slackBusSelector = getSlackBusSelector(network, parameters, parametersExt);

        VoltageInitializer voltageInitializer = getVoltageInitializer(parameters);

        NewtonRaphsonStoppingCriteria stoppingCriteria = new DefaultNewtonRaphsonStoppingCriteria();

        LOGGER.info("Slack bus selector: {}", slackBusSelector.getClass().getSimpleName());
        LOGGER.info("Voltage level initializer: {}", voltageInitializer.getClass().getSimpleName());
        LOGGER.info("Distributed slack: {}", parameters.isDistributedSlack());
        LOGGER.info("Balance type: {}", parameters.getBalanceType());
        LOGGER.info("Reactive limits: {}", !parameters.isNoGeneratorReactiveLimits());
        LOGGER.info("Voltage remote control: {}", parametersExt.hasVoltageRemoteControl());
        LOGGER.info("Phase control: {}", parameters.isPhaseShifterRegulationOn());
        LOGGER.info("Split shunt admittance: {}", parameters.isTwtSplitShuntAdmittance());
        LOGGER.info("Direct current: {}", parameters.isDc());
        LOGGER.info("Transformer voltage control: {}", parameters.isTransformerVoltageControlOn());
        LOGGER.info("Shunt voltage control: {}", parameters.isSimulShunt());
        LOGGER.info("Load power factor constant: {}", parametersExt.isLoadPowerFactorConstant());
        LOGGER.info("Plausible active power limit: {}", parametersExt.getPlausibleActivePowerLimit());
        LOGGER.info("Add ratio to lines with different nominal voltage at both ends: {}", parametersExt.isAddRatioToLinesWithDifferentNominalVoltageAtBothEnds());

        List<OuterLoop> outerLoops = new ArrayList<>();
        if (parameters.isDistributedSlack()) {
            ActivePowerDistribution activePowerDistribution = ActivePowerDistribution.create(parameters.getBalanceType(), parametersExt.isLoadPowerFactorConstant());
            outerLoops.add(new DistributedSlackOuterLoop(activePowerDistribution, parametersExt.isThrowsExceptionInCaseOfSlackDistributionFailure()));
        }
        if (parameters.isPhaseShifterRegulationOn()) {
            outerLoops.add(new PhaseControlOuterLoop());
        }
        if (!parameters.isNoGeneratorReactiveLimits()) {
            outerLoops.add(new ReactiveLimitsOuterLoop());
        }
        if (parameters.isTransformerVoltageControlOn()) {
            outerLoops.add(new TransformerVoltageControlOuterLoop());
        }
        if (parameters.isSimulShunt()) {
            outerLoops.add(new ShuntVoltageControlOuterLoop());
        }

<<<<<<< HEAD
        return new AcLoadFlowParameters(slackBusSelector, voltageInitializer, stoppingCriteria,
                outerLoops, matrixFactory, getObserver(parametersExt),
                parametersExt.hasVoltageRemoteControl(),
                parameters.isPhaseShifterRegulationOn(),
                parameters.isTransformerVoltageControlOn(),
                parameters.isSimulShunt(),
                parametersExt.getLowImpedanceBranchMode() == OpenLoadFlowParameters.LowImpedanceBranchMode.REPLACE_BY_MIN_IMPEDANCE_LINE,
                parameters.isTwtSplitShuntAdmittance(),
                breakers);
=======
        return new AcLoadFlowParameters(slackBusSelector,
                                        voltageInitializer,
                                        stoppingCriteria,
                                        outerLoops, matrixFactory,
                                        parametersExt.hasVoltageRemoteControl(),
                                        parameters.isPhaseShifterRegulationOn(),
                                        parameters.isTransformerVoltageControlOn(),
                                        parametersExt.getLowImpedanceBranchMode() == OpenLoadFlowParameters.LowImpedanceBranchMode.REPLACE_BY_MIN_IMPEDANCE_LINE,
                                        parameters.isTwtSplitShuntAdmittance(),
                                        breakers,
                                        parametersExt.getPlausibleActivePowerLimit(),
                                        forceA1Var,
                                        parametersExt.isAddRatioToLinesWithDifferentNominalVoltageAtBothEnds());
>>>>>>> a54059d7
    }

    private LoadFlowResult runAc(Network network, LoadFlowParameters parameters, OpenLoadFlowParameters parametersExt) {
        AcLoadFlowParameters acParameters = createAcParameters(network, matrixFactory, parameters, parametersExt, false);
        List<AcLoadFlowResult> results = AcloadFlowEngine.run(network, acParameters);

        Networks.resetState(network);

        boolean ok = results.stream().anyMatch(result -> result.getNewtonRaphsonStatus() == NewtonRaphsonStatus.CONVERGED);
        // reset slack buses if at least one component has converged
        if (ok && parameters.isWriteSlackBus()) {
            SlackTerminal.reset(network);
        }

        List<LoadFlowResult.ComponentResult> componentResults = new ArrayList<>(results.size());
        for (AcLoadFlowResult result : results) {
            // update network state
            if (result.getNewtonRaphsonStatus() == NewtonRaphsonStatus.CONVERGED) {
                result.getNetwork().updateState(!parameters.isNoGeneratorReactiveLimits(),
                                                parameters.isWriteSlackBus(),
                                                parameters.isPhaseShifterRegulationOn(),
                                                parameters.isTransformerVoltageControlOn());
            }

            LoadFlowResult.ComponentResult.Status status;
            switch (result.getNewtonRaphsonStatus()) {
                case CONVERGED:
                    status = LoadFlowResult.ComponentResult.Status.CONVERGED;
                    break;
                case MAX_ITERATION_REACHED:
                    status = LoadFlowResult.ComponentResult.Status.MAX_ITERATION_REACHED;
                    break;
                case SOLVER_FAILED:
                    status = LoadFlowResult.ComponentResult.Status.SOLVER_FAILED;
                    break;
                default:
                    status = LoadFlowResult.ComponentResult.Status.FAILED;
                    break;
            }
            componentResults.add(new LoadFlowResultImpl.ComponentResultImpl(result.getNetwork().getNum(),
                                                                            status,
                                                                            result.getNewtonRaphsonIterations(),
                                                                            result.getNetwork().getSlackBus().getId(),
                                                                            result.getSlackBusActivePowerMismatch() * PerUnit.SB));
        }

        // zero or low impedance branch flows computation
        if (ok) {
            new Z0FlowsCompletion(network, line -> {
                // to be consistent with low impedance criteria used in DcEquationSystem and AcEquationSystem
                double nominalV = line.getTerminal1().getVoltageLevel().getNominalV();
                double zb = nominalV * nominalV / PerUnit.SB;
                double z = Math.hypot(line.getR(), line.getX());
                return z / zb <= LOW_IMPEDANCE_THRESHOLD;
            }).complete();
        }

        return new LoadFlowResultImpl(ok, Collections.emptyMap(), null, componentResults);
    }

    private LoadFlowResult runDc(Network network, LoadFlowParameters parameters, OpenLoadFlowParameters parametersExt) {
        SlackBusSelector slackBusSelector = getSlackBusSelector(network, parameters, parametersExt);

        LOGGER.info("Slack bus selector: {}", slackBusSelector.getClass().getSimpleName());
        LOGGER.info("Use transformer ratio: {}", parametersExt.isDcUseTransformerRatio());
        LOGGER.info("Distributed slack: {}", parameters.isDistributedSlack());
        LOGGER.info("Balance type: {}", parameters.getBalanceType());
        LOGGER.info("Plausible active power limit: {}", parametersExt.getPlausibleActivePowerLimit());
        LOGGER.info("Add ratio to lines with different nominal voltage at both ends: {}", parametersExt.isAddRatioToLinesWithDifferentNominalVoltageAtBothEnds());

        DcLoadFlowParameters dcParameters = new DcLoadFlowParameters(slackBusSelector,
                                                                     matrixFactory,
                                                                     true,
                                                                     parametersExt.isDcUseTransformerRatio(),
                                                                     parameters.isDistributedSlack(),
                                                                     parameters.getBalanceType(),
                                                                     forcePhaseControlOffAndAddAngle1Var,
                                                                     parametersExt.getPlausibleActivePowerLimit(),
                                                                     parametersExt.isAddRatioToLinesWithDifferentNominalVoltageAtBothEnds());

        DcLoadFlowResult result = new DcLoadFlowEngine(network, dcParameters)
                .run();

        Networks.resetState(network);

        if (result.getStatus() == LoadFlowResult.ComponentResult.Status.CONVERGED && parameters.isWriteSlackBus()) {
            SlackTerminal.reset(network);
        }

        if (result.getStatus() == LoadFlowResult.ComponentResult.Status.CONVERGED) {
            result.getNetwork().updateState(false,
                                            parameters.isWriteSlackBus(),
                                            parameters.isPhaseShifterRegulationOn(),
                                            parameters.isTransformerVoltageControlOn());
        }

        LoadFlowResult.ComponentResult componentResult = new LoadFlowResultImpl.ComponentResultImpl(
                result.getNetwork().getNum(),
                result.getStatus(),
                0,
                result.getNetwork().getSlackBus().getId(),
                result.getSlackBusActivePowerMismatch() * PerUnit.SB);

        return new LoadFlowResultImpl(result.getStatus() == LoadFlowResult.ComponentResult.Status.CONVERGED,
                                      Collections.emptyMap(),
                                      null,
                                      Collections.singletonList(componentResult));
    }

    @Override
    public CompletableFuture<LoadFlowResult> run(Network network, ComputationManager computationManager, String workingVariantId, LoadFlowParameters parameters) {
        Objects.requireNonNull(workingVariantId);
        Objects.requireNonNull(parameters);

        LOGGER.info("Version: {}", new PowsyblOpenLoadFlowVersion());

        OpenLoadFlowParameters parametersExt = getParametersExt(parameters);

        return CompletableFuture.supplyAsync(() -> {
            network.getVariantManager().setWorkingVariant(workingVariantId);

            Stopwatch stopwatch = Stopwatch.createStarted();

            LoadFlowResult result = parameters.isDc() ? runDc(network, parameters, parametersExt)
                                                      : runAc(network, parameters, parametersExt);

            stopwatch.stop();
            LOGGER.info(Markers.PERFORMANCE_MARKER, "Load flow ran in {} ms", stopwatch.elapsed(TimeUnit.MILLISECONDS));

            return result;
        });
    }
}<|MERGE_RESOLUTION|>--- conflicted
+++ resolved
@@ -18,10 +18,7 @@
 import com.powsybl.loadflow.resultscompletion.z0flows.Z0FlowsCompletion;
 import com.powsybl.math.matrix.MatrixFactory;
 import com.powsybl.math.matrix.SparseMatrixFactory;
-import com.powsybl.openloadflow.ac.DistributedSlackOuterLoop;
-import com.powsybl.openloadflow.ac.PhaseControlOuterLoop;
-import com.powsybl.openloadflow.ac.ReactiveLimitsOuterLoop;
-import com.powsybl.openloadflow.ac.TransformerVoltageControlOuterLoop;
+import com.powsybl.openloadflow.ac.*;
 import com.powsybl.openloadflow.ac.nr.DcValueVoltageInitializer;
 import com.powsybl.openloadflow.ac.nr.DefaultNewtonRaphsonStoppingCriteria;
 import com.powsybl.openloadflow.ac.nr.NewtonRaphsonStatus;
@@ -165,17 +162,6 @@
             outerLoops.add(new ShuntVoltageControlOuterLoop());
         }
 
-<<<<<<< HEAD
-        return new AcLoadFlowParameters(slackBusSelector, voltageInitializer, stoppingCriteria,
-                outerLoops, matrixFactory, getObserver(parametersExt),
-                parametersExt.hasVoltageRemoteControl(),
-                parameters.isPhaseShifterRegulationOn(),
-                parameters.isTransformerVoltageControlOn(),
-                parameters.isSimulShunt(),
-                parametersExt.getLowImpedanceBranchMode() == OpenLoadFlowParameters.LowImpedanceBranchMode.REPLACE_BY_MIN_IMPEDANCE_LINE,
-                parameters.isTwtSplitShuntAdmittance(),
-                breakers);
-=======
         return new AcLoadFlowParameters(slackBusSelector,
                                         voltageInitializer,
                                         stoppingCriteria,
@@ -183,13 +169,13 @@
                                         parametersExt.hasVoltageRemoteControl(),
                                         parameters.isPhaseShifterRegulationOn(),
                                         parameters.isTransformerVoltageControlOn(),
+                                        parameters.isSimulShunt(),
                                         parametersExt.getLowImpedanceBranchMode() == OpenLoadFlowParameters.LowImpedanceBranchMode.REPLACE_BY_MIN_IMPEDANCE_LINE,
                                         parameters.isTwtSplitShuntAdmittance(),
                                         breakers,
                                         parametersExt.getPlausibleActivePowerLimit(),
                                         forceA1Var,
                                         parametersExt.isAddRatioToLinesWithDifferentNominalVoltageAtBothEnds());
->>>>>>> a54059d7
     }
 
     private LoadFlowResult runAc(Network network, LoadFlowParameters parameters, OpenLoadFlowParameters parametersExt) {
