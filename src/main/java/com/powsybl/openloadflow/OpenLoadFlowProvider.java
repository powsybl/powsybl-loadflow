--- conflicted
+++ resolved
@@ -147,11 +147,8 @@
         LOGGER.info("Plausible active power limit: {}", parametersExt.getPlausibleActivePowerLimit());
         LOGGER.info("Add ratio to lines with different nominal voltage at both ends: {}", parametersExt.isAddRatioToLinesWithDifferentNominalVoltageAtBothEnds());
         LOGGER.info("Slack bus Pmax mismatch: {}", parametersExt.getSlackBusPMaxMismatch());
-<<<<<<< HEAD
+        LOGGER.info("Connected component mode: {}", parameters.getConnectedComponentMode());
         LOGGER.info("Voltage per reactive power control: {}", parametersExt.hasVoltagePerReactivePowerControl());
-=======
-        LOGGER.info("Connected component mode: {}", parameters.getConnectedComponentMode());
->>>>>>> e5a43b46
 
         List<OuterLoop> outerLoops = new ArrayList<>();
         if (parameters.isDistributedSlack()) {
@@ -185,12 +182,9 @@
                                         forceA1Var,
                                         parametersExt.isAddRatioToLinesWithDifferentNominalVoltageAtBothEnds(),
                                         branchesWithCurrent,
-<<<<<<< HEAD
+                                        parameters.getConnectedComponentMode() == LoadFlowParameters.ConnectedComponentMode.MAIN,
+                                        parameters.getCountriesToBalance(),
                                         parametersExt.hasVoltagePerReactivePowerControl());
-=======
-                                        parameters.getConnectedComponentMode() == LoadFlowParameters.ConnectedComponentMode.MAIN,
-                                        parameters.getCountriesToBalance());
->>>>>>> e5a43b46
     }
 
     private LoadFlowResult runAc(Network network, LoadFlowParameters parameters, OpenLoadFlowParameters parametersExt, Reporter reporter) {
