--- conflicted
+++ resolved
@@ -303,15 +303,6 @@
     }
 
     @Override
-<<<<<<< HEAD
-    public Map<String, String> createMapFromSpecificParameters(Extension<LoadFlowParameters> extension) {
-        return null; // TODO
-    }
-
-    @Override
-    public Optional<Class<? extends Extension<LoadFlowParameters>>> getSpecificParametersClass() {
-        return Optional.empty();
-=======
     public Optional<Class<? extends Extension<LoadFlowParameters>>> getSpecificParametersClass() {
         return Optional.of(OpenLoadFlowParameters.class);
     }
@@ -321,6 +312,5 @@
         return ((OpenLoadFlowParameters) extension).toMap().entrySet()
                 .stream()
                 .collect(Collectors.toMap(Map.Entry::getKey, e -> Objects.toString(e.getValue(), "")));
->>>>>>> b402a1b6
     }
 }