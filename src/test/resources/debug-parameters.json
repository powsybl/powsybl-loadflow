--- conflicted
+++ resolved
@@ -58,11 +58,8 @@
         "phaseShifterControlMode" : "CONTINUOUS_WITH_DISCRETISATION",
         "alwaysUpdateNetwork" : false,
         "mostMeshedSlackBusSelectorMaxNominalVoltagePercentile" : 95.0,
-<<<<<<< HEAD
+        "slackBusCountryFilter" : [ ],
         "autoDcInitPhaseShifterAngleThreshold" : 20.0
-=======
-        "slackBusCountryFilter" : [ ]
->>>>>>> cd1136b7
       }
     }
   },
