--- conflicted
+++ resolved
@@ -44,11 +44,8 @@
         "stateVectorScalingMode" : "NONE",
         "maxSlackBusCount" : 1,
         "debugDir" : null,
-<<<<<<< HEAD
+        "incrementalTransformerVoltageControlOuterLoopMaxTapShift" : 3,
         "secondaryVoltageControl" : false
-=======
-        "incrementalTransformerVoltageControlOuterLoopMaxTapShift" : 3
->>>>>>> 85795808
       }
     }
   },
