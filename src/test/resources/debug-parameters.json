{
  "version" : "1.0",
  "load-flow-parameters" : {
    "version" : "1.8",
    "voltageInitMode" : "UNIFORM_VALUES",
    "transformerVoltageControlOn" : false,
    "phaseShifterRegulationOn" : false,
    "useReactiveLimits" : true,
    "twtSplitShuntAdmittance" : false,
    "shuntCompensatorVoltageControlOn" : false,
    "readSlackBus" : true,
    "writeSlackBus" : false,
    "dc" : true,
    "distributedSlack" : false,
    "balanceType" : "PROPORTIONAL_TO_GENERATION_P_MAX",
    "dcUseTransformerRatio" : true,
    "countriesToBalance" : [ ],
    "connectedComponentMode" : "MAIN",
    "hvdcAcEmulation" : true,
    "extensions" : {
      "open-load-flow-parameters" : {
        "slackBusSelectionMode" : "NAME",
        "slackBusesIds" : [ "b1_vl_0" ],
        "throwsExceptionInCaseOfSlackDistributionFailure" : false,
        "lowImpedanceBranchMode" : "REPLACE_BY_ZERO_IMPEDANCE_LINE",
        "loadPowerFactorConstant" : false,
        "plausibleActivePowerLimit" : 5000.0,
        "newtonRaphsonStoppingCriteriaType" : "UNIFORM_CRITERIA",
        "maxActivePowerMismatch" : 0.01,
        "maxReactivePowerMismatch" : 0.01,
        "maxVoltageMismatch" : 1.0E-4,
        "maxAngleMismatch" : 1.0E-5,
        "maxRatioMismatch" : 1.0E-5,
        "maxSusceptanceMismatch" : 1.0E-4,
        "slackBusPMaxMismatch" : 1.0,
        "voltagePerReactivePowerControl" : false,
        "maxIteration" : 30,
        "newtonRaphsonConvEpsPerEq" : 1.0E-4,
        "voltageInitModeOverride" : "NONE",
        "transformerVoltageControlMode" : "WITH_GENERATOR_VOLTAGE_CONTROL",
        "shuntVoltageControlMode" : "WITH_GENERATOR_VOLTAGE_CONTROL",
        "dcPowerFactor" : 1.0,
        "minPlausibleTargetVoltage" : 0.8,
        "maxPlausibleTargetVoltage" : 1.2,
        "minRealisticVoltage" : 0.5,
        "maxRealisticVoltage" : 1.5,
        "lowImpedanceThreshold" : 1.0E-8,
        "reactiveRangeCheckMode" : "MAX",
        "networkCacheEnabled" : false,
        "svcVoltageMonitoring" : true,
        "stateVectorScalingMode" : "NONE",
        "maxSlackBusCount" : 1,
        "debugDir" : null,
        "incrementalTransformerVoltageControlOuterLoopMaxTapShift" : 3,
        "secondaryVoltageControl" : false,
<<<<<<< HEAD
        "phaseShifterControlMode" : "CONTINUOUS_WITH_DISCRETISATION"
=======
        "reactiveLimitsMaxPqPvSwitch" : 3
>>>>>>> 962f6223
      }
    }
  },
  "extensions" : {
    "open-sensitivity-parameters" : {
      "debugDir" : "/work"
    }
  }
}<|MERGE_RESOLUTION|>--- conflicted
+++ resolved
@@ -53,11 +53,8 @@
         "debugDir" : null,
         "incrementalTransformerVoltageControlOuterLoopMaxTapShift" : 3,
         "secondaryVoltageControl" : false,
-<<<<<<< HEAD
+        "reactiveLimitsMaxPqPvSwitch" : 3,
         "phaseShifterControlMode" : "CONTINUOUS_WITH_DISCRETISATION"
-=======
-        "reactiveLimitsMaxPqPvSwitch" : 3
->>>>>>> 962f6223
       }
     }
   },
