--- conflicted
+++ resolved
@@ -53,12 +53,9 @@
         "debugDir" : null,
         "incrementalTransformerVoltageControlOuterLoopMaxTapShift" : 3,
         "secondaryVoltageControl" : false,
-<<<<<<< HEAD
+        "reactiveLimitsMaxPqPvSwitch" : 3,
+        "phaseShifterControlMode" : "CONTINUOUS_WITH_DISCRETISATION",
         "nominalVoltagePerUnitResolution" : 0.1
-=======
-        "reactiveLimitsMaxPqPvSwitch" : 3,
-        "phaseShifterControlMode" : "CONTINUOUS_WITH_DISCRETISATION"
->>>>>>> 84d98584
       }
     }
   },
