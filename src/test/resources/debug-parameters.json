--- conflicted
+++ resolved
@@ -42,11 +42,8 @@
         "svcVoltageMonitoring" : true,
         "stateVectorScalingMode" : "NONE",
         "maxSlackBusCount" : 1,
-<<<<<<< HEAD
+        "debugDir" : null,
         "disym" : false
-=======
-        "debugDir" : null
->>>>>>> 6371e1f4
       }
     }
   },
