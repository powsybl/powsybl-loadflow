--- conflicted
+++ resolved
@@ -43,13 +43,10 @@
         "svcVoltageMonitoring" : true,
         "stateVectorScalingMode" : "NONE",
         "maxSlackBusCount" : 1,
-<<<<<<< HEAD
-        "nominalVoltagePerUnitResolution" : 0.1
-=======
         "debugDir" : null,
         "incrementalTransformerVoltageControlOuterLoopMaxTapShift" : 3,
-        "secondaryVoltageControl" : false
->>>>>>> 49ecf890
+        "secondaryVoltageControl" : false,
+        "nominalVoltagePerUnitResolution" : 0.1
       }
     }
   },
