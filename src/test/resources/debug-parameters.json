--- conflicted
+++ resolved
@@ -44,10 +44,6 @@
         "maxPlausibleTargetVoltage" : 1.2,
         "minRealisticVoltage" : 0.5,
         "maxRealisticVoltage" : 1.5,
-<<<<<<< HEAD
-        "loadAlpha" : 0.0,
-        "loadBeta" : 0.0
-=======
         "lowImpedanceThreshold" : 1.0E-8,
         "reactiveRangeCheckMode" : "MAX",
         "networkCacheEnabled" : false,
@@ -58,8 +54,9 @@
         "incrementalTransformerVoltageControlOuterLoopMaxTapShift" : 3,
         "secondaryVoltageControl" : false,
         "reactiveLimitsMaxPqPvSwitch" : 3,
-        "phaseShifterControlMode" : "CONTINUOUS_WITH_DISCRETISATION"
->>>>>>> b330dadd
+        "phaseShifterControlMode" : "CONTINUOUS_WITH_DISCRETISATION",
+        "loadAlpha" : 0.0,
+        "loadBeta" : 0.0
       }
     }
   },
