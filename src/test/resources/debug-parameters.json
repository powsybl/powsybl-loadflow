{
  "version" : "1.0",
  "load-flow-parameters" : {
    "version" : "1.5",
    "voltageInitMode" : "UNIFORM_VALUES",
    "transformerVoltageControlOn" : false,
    "phaseShifterRegulationOn" : false,
    "noGeneratorReactiveLimits" : false,
    "twtSplitShuntAdmittance" : false,
    "simulShunt" : false,
    "readSlackBus" : false,
    "writeSlackBus" : false,
    "dc" : true,
    "distributedSlack" : false,
    "balanceType" : "PROPORTIONAL_TO_GENERATION_P_MAX",
    "dcUseTransformerRatio" : true,
    "countriesToBalance" : [ ],
    "connectedComponentMode" : "MAIN",
    "extensions" : {
      "open-load-flow-parameters" : {
        "slackBusSelectionMode" : "NAME",
        "slackBusesIds" : [ "b1_vl_0" ],
        "throwsExceptionInCaseOfSlackDistributionFailure" : false,
        "lowImpedanceBranchMode" : "REPLACE_BY_ZERO_IMPEDANCE_LINE",
        "loadPowerFactorConstant" : false,
        "plausibleActivePowerLimit" : 5000.0,
        "addRatioToLinesWithDifferentNominalVoltageAtBothEnds" : false,
        "slackBusPMaxMismatch" : 1.0,
        "voltagePerReactivePowerControl" : false,
<<<<<<< HEAD
        "voltageInitMode" : "NONE"
=======
        "maxIteration" : 30,
        "newtonRaphsonConvEpsPerEq" : 1.0E-4
>>>>>>> 5244230a
      }
    }
  },
  "extensions" : {
    "open-sensitivity-parameters" : {
      "debugDir" : "/work"
    }
  }
}<|MERGE_RESOLUTION|>--- conflicted
+++ resolved
@@ -27,12 +27,9 @@
         "addRatioToLinesWithDifferentNominalVoltageAtBothEnds" : false,
         "slackBusPMaxMismatch" : 1.0,
         "voltagePerReactivePowerControl" : false,
-<<<<<<< HEAD
+        "maxIteration" : 30,
+        "newtonRaphsonConvEpsPerEq" : 1.0E-4,
         "voltageInitMode" : "NONE"
-=======
-        "maxIteration" : 30,
-        "newtonRaphsonConvEpsPerEq" : 1.0E-4
->>>>>>> 5244230a
       }
     }
   },
