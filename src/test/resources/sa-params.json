--- conflicted
+++ resolved
@@ -31,11 +31,8 @@
     "open-security-analysis-parameters" : {
       "createResultExtension" : true,
       "contingencyPropagation" : false,
-<<<<<<< HEAD
+      "threadCount" : 1,
       "dcFastMode" : true
-=======
-      "threadCount" : 1
->>>>>>> e7ff398b
     }
   }
 }