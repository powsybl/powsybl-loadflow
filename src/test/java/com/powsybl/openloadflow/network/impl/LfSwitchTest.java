--- conflicted
+++ resolved
@@ -27,7 +27,6 @@
 import java.util.List;
 
 import static org.junit.jupiter.api.Assertions.assertEquals;
-import static org.junit.jupiter.api.Assertions.assertFalse;
 
 /**
  * @author Anne Tilloy <anne.tilloy at rte-france.com>
@@ -56,23 +55,13 @@
     @Test
     void getterTest() {
         assertEquals("B3", lfSwitch.getId());
-<<<<<<< HEAD
         assertEquals(false, lfSwitch.hasPhaseControlCapability());
-        assertEquals(Double.NaN, lfSwitch.getP1());
-        assertEquals(Double.NaN, lfSwitch.getP2());
-        assertEquals(Double.NaN, lfSwitch.getI1());
-        assertEquals(Double.NaN, lfSwitch.getI2());
-        assertEquals(Collections.emptyList(), lfSwitch.getLimits1());
-        assertEquals(Collections.emptyList(), lfSwitch.getLimits2());
-=======
-        assertFalse(lfSwitch.hasPhaseControlCapability());
         assertEquals(Double.NaN, lfSwitch.getP1().eval());
         assertEquals(Double.NaN, lfSwitch.getP2().eval());
         assertEquals(Double.NaN, lfSwitch.getI1().eval());
         assertEquals(Double.NaN, lfSwitch.getI2().eval());
-        assertEquals(Double.NaN, lfSwitch.getPermanentLimit1());
-        assertEquals(Double.NaN, lfSwitch.getPermanentLimit2());
->>>>>>> ee0bcd76
+        assertEquals(Collections.emptyList(), lfSwitch.getLimits1());
+        assertEquals(Collections.emptyList(), lfSwitch.getLimits2());
     }
 
     @Test
