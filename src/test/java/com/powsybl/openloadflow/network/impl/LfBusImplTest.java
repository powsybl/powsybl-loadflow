/**
 * Copyright (c) 2021, RTE (http://www.rte-france.com)
 * This Source Code Form is subject to the terms of the Mozilla Public
 * License, v. 2.0. If a copy of the MPL was not distributed with this
 * file, You can obtain one at http://mozilla.org/MPL/2.0/.
 */
package com.powsybl.openloadflow.network.impl;

import com.powsybl.iidm.network.*;
import com.powsybl.iidm.network.extensions.VoltagePerReactivePowerControlAdder;
import com.powsybl.iidm.network.test.EurostagTutorialExample1Factory;
import com.powsybl.iidm.network.test.FourSubstationsNodeBreakerFactory;
import com.powsybl.openloadflow.graph.NaiveGraphConnectivityFactory;
import com.powsybl.openloadflow.network.*;
import com.powsybl.openloadflow.util.PerUnit;
import org.junit.jupiter.api.Assertions;
import org.junit.jupiter.api.BeforeEach;
import org.junit.jupiter.api.Test;

import java.util.ArrayList;
import java.util.Arrays;
import java.util.List;

import static com.powsybl.openloadflow.util.LoadFlowAssert.DELTA_POWER;

/**
 * @author Fabien Rigaux (https://github.com/frigaux)
 */
class LfBusImplTest {
    private Network network;
    private LfNetwork lfNetwork;
    private Bus bus1;
    private Bus bus2;
    private StaticVarCompensator svc1;
    private StaticVarCompensator svc2;
    private StaticVarCompensator svc3;
    private Load load;

    private Network createNetwork() {
        Network network = Network.create("svc", "test");
        Substation s1 = network.newSubstation()
                .setId("S1")
                .add();
        VoltageLevel vl1 = s1.newVoltageLevel()
                .setId("vl1")
                .setNominalV(400)
                .setTopologyKind(TopologyKind.BUS_BREAKER)
                .add();
        VoltageLevel vl2 = s1.newVoltageLevel()
                .setId("vl2")
                .setNominalV(400)
                .setTopologyKind(TopologyKind.BUS_BREAKER)
                .add();
        bus1 = vl1.getBusBreakerView().newBus()
                .setId("b1")
                .add();
        bus2 = vl2.getBusBreakerView().newBus()
                .setId("b2")
                .add();
        svc1 = vl1.newStaticVarCompensator()
                .setId("svc1")
                .setConnectableBus("b1")
                .setBus("b1")
                .setRegulationMode(StaticVarCompensator.RegulationMode.OFF)
                .setBmin(-0.006)
                .setBmax(0.006)
                .add();
        svc1.setVoltageSetpoint(385)
                .setRegulationMode(StaticVarCompensator.RegulationMode.VOLTAGE)
                .newExtension(VoltagePerReactivePowerControlAdder.class)
                .withSlope(0.01)
                .add();
        svc2 = vl1.newStaticVarCompensator()
                .setId("svc2")
                .setConnectableBus("b1")
                .setBus("b1")
                .setRegulationMode(StaticVarCompensator.RegulationMode.OFF)
                .setBmin(-0.001)
                .setBmax(0.001)
                .add();
        svc2.setVoltageSetpoint(385)
                .setRegulationMode(StaticVarCompensator.RegulationMode.VOLTAGE)
                .newExtension(VoltagePerReactivePowerControlAdder.class)
                .withSlope(0.015)
                .add();
        svc3 = vl1.newStaticVarCompensator()
                .setId("svc3")
                .setConnectableBus("b1")
                .setBus("b1")
                .setRegulationMode(StaticVarCompensator.RegulationMode.OFF)
                .setBmin(-0.00075)
                .setBmax(0.00075)
                .add();
        svc3.setVoltageSetpoint(385)
                .setRegulationMode(StaticVarCompensator.RegulationMode.VOLTAGE)
                .newExtension(VoltagePerReactivePowerControlAdder.class)
                .withSlope(0.02)
                .add();
        load = vl2.newLoad()
                .setId("load")
                .setConnectableBus("b2")
                .setBus("b2")
                .setQ0(100)
                .setP0(0)
                .add();
        Line line = network.newLine()
                .setId("line")
                .setVoltageLevel1("vl1")
                .setVoltageLevel2("vl2")
                .setBus1("b1")
                .setBus2("b2")
                .setB1(0)
                .setB2(0)
                .setG1(0)
                .setG2(0)
                .setR(1)
                .setX(1)
                .add();
        return network;
    }

    @BeforeEach
    void setUp() {
        network = createNetwork();
        List<LfNetwork> networks = Networks.load(network, new MostMeshedSlackBusSelector());
        lfNetwork = networks.get(0);
    }

    @Test
    void updateGeneratorsStateTest() {
        List<LfNetwork> networks = Networks.load(EurostagTutorialExample1Factory.create(), new MostMeshedSlackBusSelector());
        LfNetwork mainNetwork = networks.get(0);

        LfNetworkParameters parameters = new LfNetworkParameters()
                .setBreakers(true);
        LfBusImpl lfBus = new LfBusImpl(bus1, mainNetwork, 385, 0, parameters, true);
        LfNetworkLoadingReport lfNetworkLoadingReport = new LfNetworkLoadingReport();
        lfBus.addStaticVarCompensator(svc1, parameters, lfNetworkLoadingReport);
        lfBus.addStaticVarCompensator(svc2, parameters, lfNetworkLoadingReport);
        lfBus.addStaticVarCompensator(svc3, parameters, lfNetworkLoadingReport);
        double generationQ = -6.412103131789854;
        lfBus.updateGeneratorsState(generationQ * PerUnit.SB, true);
        double sumQ = 0;
        for (LfGenerator lfGenerator : lfBus.getGenerators()) {
            sumQ += lfGenerator.getCalculatedQ();
        }
        Assertions.assertEquals(generationQ, sumQ, DELTA_POWER, "sum of generators calculatedQ should be equals to qToDispatch");
    }

    private static List<LfGenerator> createLfGeneratorsWithInitQ(List<Double> initQs) {
        Network network = FourSubstationsNodeBreakerFactory.create();
<<<<<<< HEAD
        LfNetwork lfNetwork = new LfNetwork(0, 0, new FirstSlackBusSelector(), 1, new NaiveGraphConnectivityFactory<>(LfBus::getNum));
=======
        LfNetwork lfNetwork = new LfNetwork(0, 0, new FirstSlackBusSelector(), new NaiveGraphConnectivityFactory<>(LfBus::getNum));
        LfNetworkParameters parameters1 = new LfNetworkParameters()
                .setPlausibleActivePowerLimit(100)
                .setMinPlausibleTargetVoltage(0.9)
                .setMaxPlausibleTargetVoltage(1.1);
>>>>>>> 7329c91c
        LfNetworkLoadingReport lfNetworkLoadingReport = new LfNetworkLoadingReport();
        LfGenerator lfGenerator1 = LfGeneratorImpl.create(network.getGenerator("GH1"), lfNetwork, parameters1, lfNetworkLoadingReport);
        lfGenerator1.setCalculatedQ(initQs.get(0));
        LfNetworkParameters parameters23 = new LfNetworkParameters()
                .setPlausibleActivePowerLimit(200)
                .setMinPlausibleTargetVoltage(0.9)
                .setMaxPlausibleTargetVoltage(1.1);
        LfGenerator lfGenerator2 = LfGeneratorImpl.create(network.getGenerator("GH2"), lfNetwork, parameters23, lfNetworkLoadingReport);
        lfGenerator2.setCalculatedQ(initQs.get(1));
        LfGenerator lfGenerator3 = LfGeneratorImpl.create(network.getGenerator("GH3"), lfNetwork, parameters23, lfNetworkLoadingReport);
        lfGenerator3.setCalculatedQ(initQs.get(2));
        List<LfGenerator> generators = new ArrayList<>();
        generators.add(lfGenerator1);
        generators.add(lfGenerator2);
        generators.add(lfGenerator3);
        return generators;
    }

    @Test
    void dispatchQForMaxTest() {
        List<LfGenerator> generators = createLfGeneratorsWithInitQ(Arrays.asList(0d, 0d, 0d));
        LfGenerator generatorToRemove = generators.get(1);
        double qToDispatch = 21;
        double residueQ = AbstractLfBus.dispatchQ(generators, true, qToDispatch);
        double totalCalculatedQ = generators.get(0).getCalculatedQ() + generators.get(1).getCalculatedQ() + generatorToRemove.getCalculatedQ();
        Assertions.assertEquals(7.0, generators.get(0).getCalculatedQ());
        Assertions.assertEquals(7.0, generators.get(1).getCalculatedQ());
        Assertions.assertEquals(2, generators.size());
        Assertions.assertEquals(qToDispatch - totalCalculatedQ, residueQ, 0.00001);
        Assertions.assertEquals(generatorToRemove.getMaxQ(), generatorToRemove.getCalculatedQ());
    }

    @Test
    void dispatchQTestWithInitialQForMax() {
        List<LfGenerator> generators = createLfGeneratorsWithInitQ(Arrays.asList(1.5d, 1d, 3d));
        double qInitial = generators.get(0).getCalculatedQ() + generators.get(1).getCalculatedQ() + generators.get(2).getCalculatedQ();
        LfGenerator generatorToRemove1 = generators.get(1);
        LfGenerator generatorToRemove2 = generators.get(2);
        double qToDispatch = 20;
        double residueQ = AbstractLfBus.dispatchQ(generators, true, qToDispatch);
        double totalCalculatedQ = generators.get(0).getCalculatedQ() + generatorToRemove1.getCalculatedQ() + generatorToRemove2.getCalculatedQ();
        Assertions.assertEquals(1, generators.size());
        Assertions.assertEquals(qToDispatch + qInitial - totalCalculatedQ, residueQ, 0.0001);
        Assertions.assertEquals(8.17, generators.get(0).getCalculatedQ(), 0.01);
        Assertions.assertEquals(generatorToRemove1.getMaxQ(), generatorToRemove1.getCalculatedQ(), 0.01);
        Assertions.assertEquals(generatorToRemove2.getMaxQ(), generatorToRemove2.getCalculatedQ(), 0.01);
    }

    @Test
    void dispatchQForMinTest() {
        List<LfGenerator> generators = createLfGeneratorsWithInitQ(Arrays.asList(0d, 0d, 0d));
        LfGenerator generatorToRemove2 = generators.get(1);
        LfGenerator generatorToRemove3 = generators.get(2);
        double qToDispatch = -21;
        double residueQ = AbstractLfBus.dispatchQ(generators, true, qToDispatch);
        double totalCalculatedQ = generators.get(0).getCalculatedQ() + generatorToRemove2.getCalculatedQ() + generatorToRemove3.getCalculatedQ();
        Assertions.assertEquals(-7.0, generators.get(0).getCalculatedQ());
        Assertions.assertEquals(1, generators.size());
        Assertions.assertEquals(qToDispatch - totalCalculatedQ, residueQ, 0.00001);
        Assertions.assertEquals(generatorToRemove2.getMinQ(), generatorToRemove2.getCalculatedQ());
        Assertions.assertEquals(generatorToRemove3.getMinQ(), generatorToRemove3.getCalculatedQ());
    }

    @Test
    void dispatchQEmptyListTest() {
        List<LfGenerator> generators = new ArrayList<>();
        double qToDispatch = -21;
        Assertions.assertThrows(IllegalArgumentException.class, () -> AbstractLfBus.dispatchQ(generators, true, qToDispatch),
                "the generator list to dispatch Q can not be empty");
    }
}<|MERGE_RESOLUTION|>--- conflicted
+++ resolved
@@ -149,15 +149,11 @@
 
     private static List<LfGenerator> createLfGeneratorsWithInitQ(List<Double> initQs) {
         Network network = FourSubstationsNodeBreakerFactory.create();
-<<<<<<< HEAD
         LfNetwork lfNetwork = new LfNetwork(0, 0, new FirstSlackBusSelector(), 1, new NaiveGraphConnectivityFactory<>(LfBus::getNum));
-=======
-        LfNetwork lfNetwork = new LfNetwork(0, 0, new FirstSlackBusSelector(), new NaiveGraphConnectivityFactory<>(LfBus::getNum));
         LfNetworkParameters parameters1 = new LfNetworkParameters()
                 .setPlausibleActivePowerLimit(100)
                 .setMinPlausibleTargetVoltage(0.9)
                 .setMaxPlausibleTargetVoltage(1.1);
->>>>>>> 7329c91c
         LfNetworkLoadingReport lfNetworkLoadingReport = new LfNetworkLoadingReport();
         LfGenerator lfGenerator1 = LfGeneratorImpl.create(network.getGenerator("GH1"), lfNetwork, parameters1, lfNetworkLoadingReport);
         lfGenerator1.setCalculatedQ(initQs.get(0));
