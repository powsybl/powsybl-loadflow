/**
 * Copyright (c) 2021, RTE (http://www.rte-france.com)
 * This Source Code Form is subject to the terms of the Mozilla Public
 * License, v. 2.0. If a copy of the MPL was not distributed with this
 * file, You can obtain one at http://mozilla.org/MPL/2.0/.
 */
package com.powsybl.openloadflow.network;

import com.powsybl.iidm.network.*;
import com.powsybl.iidm.network.extensions.RemoteReactivePowerControlAdder;

/**
 * @author Caio Luke {@literal <caio.luke at artelys.com>}
 */
public class ReactivePowerControlNetworkFactory extends AbstractLoadFlowNetworkFactory {

    /**
     * <p>Based on 4 bus test network:</p>
     *<pre>
     *      2pu                 2pu - 1pu
     *   1 =======           2 =======
     *      | | |               |   |
     *      | | +---------------+   |
     *      | |                     |
     *      | +-------------------+ |
     *      |                     | |
     *      |   +---------------+ | |
     *      |   |               | | |
     *   4 =======           3 =======
     *      1pu                 -4pu
     *</pre>
     */
    public static Network createWithGeneratorRemoteControl() {
        Network network = FourBusNetworkFactory.createBaseNetwork();
        Generator g1 = network.getGenerator("g1");
        Generator g4 = network.getGenerator("g4");
        Line l34 = network.getLine("l34");
        g1.setMaxP(10);
        g4.setMaxP(10);
        // disable voltage control on g4
        g4.setTargetQ(0.0).setVoltageRegulatorOn(false);
        // generator g4 regulates reactive power on line 4->3 (on side of g4)
        g4.newExtension(RemoteReactivePowerControlAdder.class)
<<<<<<< HEAD
                .withTargetQ(4.0)
                .withRegulatingTerminal(l34.getTerminal(Branch.Side.TWO))
                .withEnabled(true)
                .add();
        return network;
    }
=======
                .withTargetQ(targetQ)
                .withRegulatingTerminal(l34.getTerminal(TwoSides.TWO))
                .withEnabled(true).add();
>>>>>>> ee74c400

    public static Network createWithGeneratorRemoteControl2() {
        Network network = FourBusNetworkFactory.createBaseNetwork();
        Generator g1 = network.getGenerator("g1");
        Generator g4 = network.getGenerator("g4");
        Line l12 = network.getLine("l12");
        g1.setMaxP(10);
        g4.setMaxP(10);
        // disable voltage control on g4
        g4.setTargetQ(0.0).setVoltageRegulatorOn(false);
        // generator g4 regulates reactive power on line 1->2 in 2
        g4.newExtension(RemoteReactivePowerControlAdder.class)
                .withTargetQ(1.0)
                .withRegulatingTerminal(l12.getTerminal(Branch.Side.TWO))
                .withEnabled(true)
                .add();
        return network;
    }

    public static Network createWithGeneratorsRemoteControlShared() {
        Network network = FourBusNetworkFactory.createWithReactiveControl2GeneratorsOnSameBusAnd1Extra();
        Generator g1 = network.getGenerator("g1");
        Generator g1Bis = network.getGenerator("g1Bis");
        Generator g4 = network.getGenerator("g4");
        g1.setMaxP(10);
        g1Bis.setMaxP(10);
        g4.setMaxP(10);
        return network;
    }
}<|MERGE_RESOLUTION|>--- conflicted
+++ resolved
@@ -41,18 +41,12 @@
         g4.setTargetQ(0.0).setVoltageRegulatorOn(false);
         // generator g4 regulates reactive power on line 4->3 (on side of g4)
         g4.newExtension(RemoteReactivePowerControlAdder.class)
-<<<<<<< HEAD
                 .withTargetQ(4.0)
-                .withRegulatingTerminal(l34.getTerminal(Branch.Side.TWO))
+                .withRegulatingTerminal(l34.getTerminal(TwoSides.TWO))
                 .withEnabled(true)
                 .add();
         return network;
     }
-=======
-                .withTargetQ(targetQ)
-                .withRegulatingTerminal(l34.getTerminal(TwoSides.TWO))
-                .withEnabled(true).add();
->>>>>>> ee74c400
 
     public static Network createWithGeneratorRemoteControl2() {
         Network network = FourBusNetworkFactory.createBaseNetwork();
@@ -66,7 +60,7 @@
         // generator g4 regulates reactive power on line 1->2 in 2
         g4.newExtension(RemoteReactivePowerControlAdder.class)
                 .withTargetQ(1.0)
-                .withRegulatingTerminal(l12.getTerminal(Branch.Side.TWO))
+                .withRegulatingTerminal(l12.getTerminal(TwoSides.TWO))
                 .withEnabled(true)
                 .add();
         return network;
