--- conflicted
+++ resolved
@@ -220,38 +220,40 @@
     }
 
     @Test
-<<<<<<< HEAD
-    void areaInterchangeControl() throws IOException {
-        Network network = MultiAreaNetworkFactory.createTwoAreasWithXNode();
-=======
     void testTransformerControlAlreadyExistsWithDifferentTargetV() throws IOException {
         Network network = VoltageControlNetworkFactory.createWithTransformerSharedRemoteControl();
         network.getTwoWindingsTransformer("T2wT2").getRatioTapChanger().setTargetV(34.5).setTargetDeadband(3.0);
->>>>>>> 6d521fc2
-        ReportNode reportNode = ReportNode.newRootReportNode()
-                .withMessageTemplate("testReport", "Test Report")
-                .build();
-        var lfParameters = new LoadFlowParameters();
-<<<<<<< HEAD
+        ReportNode reportNode = ReportNode.newRootReportNode()
+                .withMessageTemplate("testReport", "Test Report")
+                .build();
+        var lfParameters = new LoadFlowParameters();
+        lfParameters.setTransformerVoltageControlOn(true);
+        var olfParameters = OpenLoadFlowParameters.create(lfParameters);
+        olfParameters.setReportedFeatures(Set.of(OpenLoadFlowParameters.ReportedFeatures.NEWTON_RAPHSON_LOAD_FLOW));
+
+        LoadFlowProvider provider = new OpenLoadFlowProvider(new DenseMatrixFactory(), new NaiveGraphConnectivityFactory<>(LfBus::getNum));
+        LoadFlow.Runner runner = new LoadFlow.Runner(provider);
+        LoadFlowResult result = runner.run(network, network.getVariantManager().getWorkingVariantId(), LocalComputationManager.getDefault(), lfParameters, reportNode);
+
+        assertEquals(LoadFlowResult.ComponentResult.Status.CONVERGED, result.getComponentResults().get(0).getStatus());
+        LoadFlowAssert.assertReportEquals("/transformerControlAlreadyExistsWithDifferentTargetVReport.txt", reportNode);
+    }
+
+    @Test
+    void areaInterchangeControl() throws IOException {
+        Network network = MultiAreaNetworkFactory.createTwoAreasWithXNode();
+        ReportNode reportNode = ReportNode.newRootReportNode()
+                .withMessageTemplate("testReport", "Test Report")
+                .build();
+        var lfParameters = new LoadFlowParameters();
         OpenLoadFlowParameters.create(lfParameters)
                 .setAreaInterchangeControl(true);
-=======
-        lfParameters.setTransformerVoltageControlOn(true);
-        var olfParameters = OpenLoadFlowParameters.create(lfParameters);
-        olfParameters.setReportedFeatures(Set.of(OpenLoadFlowParameters.ReportedFeatures.NEWTON_RAPHSON_LOAD_FLOW));
->>>>>>> 6d521fc2
-
-        LoadFlowProvider provider = new OpenLoadFlowProvider(new DenseMatrixFactory(), new NaiveGraphConnectivityFactory<>(LfBus::getNum));
-        LoadFlow.Runner runner = new LoadFlow.Runner(provider);
-        LoadFlowResult result = runner.run(network, network.getVariantManager().getWorkingVariantId(), LocalComputationManager.getDefault(), lfParameters, reportNode);
-
-        assertEquals(LoadFlowResult.ComponentResult.Status.CONVERGED, result.getComponentResults().get(0).getStatus());
-<<<<<<< HEAD
+
+        LoadFlowProvider provider = new OpenLoadFlowProvider(new DenseMatrixFactory(), new NaiveGraphConnectivityFactory<>(LfBus::getNum));
+        LoadFlow.Runner runner = new LoadFlow.Runner(provider);
+        LoadFlowResult result = runner.run(network, network.getVariantManager().getWorkingVariantId(), LocalComputationManager.getDefault(), lfParameters, reportNode);
+
+        assertEquals(LoadFlowResult.ComponentResult.Status.CONVERGED, result.getComponentResults().get(0).getStatus());
         LoadFlowAssert.assertReportEquals("/areaInterchangeControlOuterloop.txt", reportNode);
     }
-
-=======
-        LoadFlowAssert.assertReportEquals("/transformerControlAlreadyExistsWithDifferentTargetVReport.txt", reportNode);
-    }
->>>>>>> 6d521fc2
 }