--- conflicted
+++ resolved
@@ -103,26 +103,21 @@
     }
 
     @Test
-<<<<<<< HEAD
     void testWithXnodeDistributedSlack() {
-=======
+        parameters.setUseReactiveLimits(true);
+        parameters.setDistributedSlack(true);
+        testWithXnode();
+    }
+
+    @Test
+    void testWithXnodeAreaInterchangeControl() {
+        parameters.setUseReactiveLimits(true);
+        parametersExt.setAreaInterchangeControl(true);
+        testWithXnode();
+    }
+
     void testWithXnode() {
         network = BoundaryFactory.createWithXnode();
->>>>>>> 5e3d7b10
-        parameters.setUseReactiveLimits(true);
-        parameters.setDistributedSlack(true);
-        testWithXnode();
-    }
-
-    @Test
-    void testWithXnodeAreaInterchangeControl() {
-        parameters.setUseReactiveLimits(true);
-        parametersExt.setAreaInterchangeControl(true);
-        testWithXnode();
-    }
-
-    void testWithXnode() {
-        Network network = BoundaryFactory.createWithXnode();
 
         LoadFlowResult result = loadFlowRunner.run(network, parameters);
         assertTrue(result.isFullyConverged());
@@ -134,26 +129,21 @@
     }
 
     @Test
-<<<<<<< HEAD
     void testWithTieLineDistributedSlack() {
-=======
+        parameters.setUseReactiveLimits(true);
+        parameters.setDistributedSlack(true);
+        testWithTieLine();
+    }
+
+    @Test
+    void testWithTieLineAreaInterchangeControl() {
+        parameters.setUseReactiveLimits(true);
+        parametersExt.setAreaInterchangeControl(true);
+        testWithTieLine();
+    }
+
     void testWithTieLine() {
         network = BoundaryFactory.createWithTieLine();
->>>>>>> 5e3d7b10
-        parameters.setUseReactiveLimits(true);
-        parameters.setDistributedSlack(true);
-        testWithTieLine();
-    }
-
-    @Test
-    void testWithTieLineAreaInterchangeControl() {
-        parameters.setUseReactiveLimits(true);
-        parametersExt.setAreaInterchangeControl(true);
-        testWithTieLine();
-    }
-
-    void testWithTieLine() {
-        Network network = BoundaryFactory.createWithTieLine();
         LoadFlowResult result = loadFlowRunner.run(network, parameters);
         assertTrue(result.isFullyConverged());
 
