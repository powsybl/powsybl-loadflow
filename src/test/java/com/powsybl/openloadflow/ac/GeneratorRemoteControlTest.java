--- conflicted
+++ resolved
@@ -457,15 +457,9 @@
         parameters.getExtension(OpenLoadFlowParameters.class).setReactivePowerRemoteControl(true);
         LoadFlowResult result = loadFlowRunner.run(network, parameters);
         assertTrue(result.isOk());
-<<<<<<< HEAD
-        assertReactivePowerEquals(1, l34.getTerminal(Branch.Side.TWO));
+        assertReactivePowerEquals(1, l34.getTerminal(TwoSides.TWO));
         assertEquals(0.0, Math.abs(b1.getConnectedTerminalStream().mapToDouble(Terminal::getQ).sum()), DELTA_POWER);
         assertEquals(0.0, Math.abs(b4.getConnectedTerminalStream().mapToDouble(Terminal::getQ).sum()), DELTA_POWER);
-=======
-        assertReactivePowerEquals(1, l34.getTerminal(TwoSides.TWO));
-        assertEquals(0.0, Math.abs(network.getBusView().getBus("b1_vl_0").getConnectedTerminalStream().mapToDouble(Terminal::getQ).sum()), 1E-2);
-        assertEquals(0.0, Math.abs(network.getBusView().getBus("b4_vl_0").getConnectedTerminalStream().mapToDouble(Terminal::getQ).sum()), 1E-2);
->>>>>>> ee74c400
 
         // generators g1 and g4 both regulate reactive power on line 4->3
         g1.newExtension(RemoteReactivePowerControlAdder.class)
@@ -480,8 +474,7 @@
         parameters.getExtension(OpenLoadFlowParameters.class).setReactivePowerRemoteControl(true);
         LoadFlowResult result2 = loadFlowRunner.run(network, parameters);
         assertTrue(result2.isOk());
-<<<<<<< HEAD
-        assertReactivePowerEquals(1, l34.getTerminal(Branch.Side.TWO));
+        assertReactivePowerEquals(1, l34.getTerminal(TwoSides.TWO));
         assertEquals(0.0, Math.abs(b1.getConnectedTerminalStream().mapToDouble(Terminal::getQ).sum()), DELTA_POWER);
         assertEquals(0.0, Math.abs(b4.getConnectedTerminalStream().mapToDouble(Terminal::getQ).sum()), DELTA_POWER);
     }
@@ -503,7 +496,7 @@
 
         LoadFlowResult result1 = loadFlowRunner.run(network1, parameters);
         assertTrue(result1.isOk());
-        assertReactivePowerEquals(2, l34n1.getTerminal(Branch.Side.TWO));
+        assertReactivePowerEquals(2, l34n1.getTerminal(TwoSides.TWO));
         // reactive power equally partitioned
         assertEquals(Math.abs(g1n1.getTerminal().getQ()), Math.abs(g4n1.getTerminal().getQ()), DELTA_POWER);
 
@@ -518,7 +511,7 @@
 
         LoadFlowResult result2 = loadFlowRunner.run(network2, parameters);
         assertTrue(result2.isOk());
-        assertReactivePowerEquals(2, l34n2.getTerminal(Branch.Side.TWO));
+        assertReactivePowerEquals(2, l34n2.getTerminal(TwoSides.TWO));
         // reactive power partitioned 1:3
         assertEquals(Math.abs(g1n2.getTerminal().getQ()), 3 * Math.abs(g4n2.getTerminal().getQ()), DELTA_POWER);
     }
@@ -534,7 +527,7 @@
         parameters.getExtension(OpenLoadFlowParameters.class).setReactivePowerRemoteControl(true);
         LoadFlowResult result1 = loadFlowRunner.run(network1, parameters);
         assertTrue(result1.isOk());
-        assertReactivePowerEquals(2, l34n1.getTerminal(Branch.Side.TWO));
+        assertReactivePowerEquals(2, l34n1.getTerminal(TwoSides.TWO));
 
         // both generators g1 and g1Bis (same bus) regulate reactive power on line 4->3 equally
         Network network2 = FourBusNetworkFactory.createWithReactiveControl2GeneratorsOnSameBus();
@@ -543,7 +536,7 @@
 
         LoadFlowResult result2 = loadFlowRunner.run(network2, parameters);
         assertTrue(result2.isOk());
-        assertReactivePowerEquals(2, l34n2.getTerminal(Branch.Side.TWO));
+        assertReactivePowerEquals(2, l34n2.getTerminal(TwoSides.TWO));
 
         // in second run reactive power is divided by 2 due to the presence of the second generator g1Bis
         assertEquals(g1n1.getTerminal().getQ(), 2 * g1n2.getTerminal().getQ(), DELTA_POWER);
@@ -560,14 +553,9 @@
         parameters.getExtension(OpenLoadFlowParameters.class).setReactivePowerRemoteControl(true);
         LoadFlowResult result = loadFlowRunner.run(network, parameters);
         assertTrue(result.isOk());
-        assertReactivePowerEquals(2, l34.getTerminal(Branch.Side.TWO));
+        assertReactivePowerEquals(2, l34.getTerminal(TwoSides.TWO));
         // reactive power partitioned 2 (bus1 with 2 generators) : 1 (bus4)
         assertEquals(Math.abs(g1.getTerminal().getQ()), Math.abs(g4.getTerminal().getQ()), DELTA_POWER);
-=======
-        assertReactivePowerEquals(1, l34.getTerminal(TwoSides.TWO));
-        assertEquals(0.0, Math.abs(network.getBusView().getBus("b1_vl_0").getConnectedTerminalStream().mapToDouble(Terminal::getQ).sum()), 1E-2);
-        assertEquals(0.0, Math.abs(network.getBusView().getBus("b4_vl_0").getConnectedTerminalStream().mapToDouble(Terminal::getQ).sum()), 1E-2);
->>>>>>> ee74c400
     }
 
     @Test
