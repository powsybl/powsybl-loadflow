--- conflicted
+++ resolved
@@ -153,14 +153,6 @@
     }
 
     @Test
-<<<<<<< HEAD
-    void zeroImpedanceToShuntCompensator() {
-        var network = TwoBusNetworkFactory.createZeroImpedanceToShuntCompensator();
-        LoadFlowResult result = loadFlowRunner.run(network, parameters);
-        assertTrue(result.isOk());
-        assertReactivePowerEquals(0.9038788263615884, network.getLine("l23").getTerminal1());
-        assertActivePowerEquals(0.0, network.getLine("l23").getTerminal1());
-=======
     void modifiedLoadCaseTest() {
         // previous value : l1 (P0, Q0) = (2, 1)
         // new values :     l1 (P0, Q0) = (0, 1) and
@@ -191,6 +183,14 @@
                 .reduce(0.0, Double::sum);
 
         assertEquals(0.0, bus2BalanceQ, DELTA_POWER);
->>>>>>> c7327e29
+    }
+
+    @Test
+    void zeroImpedanceToShuntCompensator() {
+        var network = TwoBusNetworkFactory.createZeroImpedanceToShuntCompensator();
+        LoadFlowResult result = loadFlowRunner.run(network, parameters);
+        assertTrue(result.isOk());
+        assertReactivePowerEquals(0.9038788263615884, network.getLine("l23").getTerminal1());
+        assertActivePowerEquals(0.0, network.getLine("l23").getTerminal1());
     }
 }