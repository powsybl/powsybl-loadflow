--- conflicted
+++ resolved
@@ -83,15 +83,9 @@
         Network network = NodeBreakerNetworkFactory.create3Bars();
         network.getLine("L2").setR(0.0).setX(0.0);
         network.getLine("L1").getTerminal1().disconnect();
-<<<<<<< HEAD
         loadFlowRunner.run(network);
-        assertEquals(600.0, network.getLine("L2").getTerminal1().getP(), LoadFlowAssert.DELTA_POWER);
-        assertEquals(-600.0, network.getLine("L2").getTerminal2().getP(), LoadFlowAssert.DELTA_POWER);
-=======
-        LoadFlow.run(network);
         assertEquals(600.018, network.getLine("L2").getTerminal1().getP(), LoadFlowAssert.DELTA_POWER);
         assertEquals(-600.018, network.getLine("L2").getTerminal2().getP(), LoadFlowAssert.DELTA_POWER);
->>>>>>> 8b028459
         assertEquals(Double.NaN, network.getLine("L1").getTerminal1().getP(), LoadFlowAssert.DELTA_POWER);
 
         network.getLine("L1").getTerminal1().connect();
