/**
 * Copyright (c) 2020, RTE (http://www.rte-france.com)
 * This Source Code Form is subject to the terms of the Mozilla Public
 * License, v. 2.0. If a copy of the MPL was not distributed with this
 * file, You can obtain one at http://mozilla.org/MPL/2.0/.
 */
package com.powsybl.openloadflow.ac;

import com.powsybl.iidm.network.*;
import com.powsybl.openloadflow.network.*;
import com.powsybl.openloadflow.util.ParameterConstants;
import org.junit.jupiter.api.Test;

import java.util.Collections;
import java.util.List;
import java.util.Optional;

import static org.junit.jupiter.api.Assertions.*;

/**
 * @author Geoffroy Jamgotchian <geoffroy.jamgotchian at rte-france.com>
 */
class GeneratorTargetVoltageInconsistencyTest {

    @Test
    void localTest() {
        Network network = Network.create("generatorLocalInconsistentTargetVoltage", "code");
        Substation s = network.newSubstation()
                .setId("s")
                .add();
        VoltageLevel vl1 = s.newVoltageLevel()
                .setId("vl1")
                .setNominalV(20)
                .setTopologyKind(TopologyKind.BUS_BREAKER)
                .add();
        vl1.getBusBreakerView().newBus()
                .setId("b1")
                .add();

        vl1.newGenerator()
                .setId("g1")
                .setBus("b1")
                .setConnectableBus("b1")
                .setEnergySource(EnergySource.THERMAL)
                .setMinP(0)
                .setMaxP(200)
                .setTargetP(100)
                .setTargetV(23)
                .setVoltageRegulatorOn(true)
                .add();
        vl1.newGenerator()
                .setId("g2")
                .setBus("b1")
                .setConnectableBus("b1")
                .setEnergySource(EnergySource.THERMAL)
                .setMinP(0)
                .setMaxP(200)
                .setTargetP(100)
                .setTargetV(22)
                .setVoltageRegulatorOn(true)
                .add();

        VoltageLevel vl2 = s.newVoltageLevel()
                .setId("vl2")
                .setNominalV(400)
                .setTopologyKind(TopologyKind.BUS_BREAKER)
                .add();
        vl2.getBusBreakerView().newBus()
                .setId("b2")
                .add();
        vl2.newLoad()
                .setId("ld2")
                .setBus("b2")
                .setConnectableBus("b2")
                .setP0(99.9)
                .setQ0(80)
                .add();
        network.newLine()
                .setId("l1")
                .setVoltageLevel1("vl1")
                .setConnectableBus1("b1")
                .setBus1("b1")
                .setVoltageLevel2("vl2")
                .setConnectableBus2("b2")
                .setBus2("b2")
                .setR(1)
                .setX(1)
                .setG1(0)
                .setG2(0)
                .setB1(0)
                .setB2(0)
                .add();

        List<LfNetwork> lfNetworks = LfNetwork.load(network, new FirstSlackBusSelector());
        assertEquals(1, lfNetworks.size());

        LfNetwork lfNetwork = lfNetworks.get(0);
        LfBus controlledBus = lfNetwork.getBusById("vl1_0");
        assertNotNull(controlledBus);

        Optional<VoltageControl> vc = controlledBus.getVoltageControl();
        assertTrue(vc.isPresent());
        assertEquals(23, vc.get().getTargetValue() * controlledBus.getNominalV());
    }

    @Test
    void remoteTest() {
        Network network = Network.create("generatorRemoteInconsistentTargetVoltage", "code");
        Substation s = network.newSubstation()
                .setId("s")
                .add();

        VoltageLevel vl3 = s.newVoltageLevel()
                .setId("vl3")
                .setNominalV(400)
                .setTopologyKind(TopologyKind.BUS_BREAKER)
                .add();
        vl3.getBusBreakerView().newBus()
                .setId("b3")
                .add();
        Load ld = vl3.newLoad()
                .setId("ld")
                .setBus("b3")
                .setConnectableBus("b3")
                .setP0(99.9)
                .setQ0(80)
                .add();

        VoltageLevel vl1 = s.newVoltageLevel()
                .setId("vl1")
                .setNominalV(20)
                .setTopologyKind(TopologyKind.BUS_BREAKER)
                .add();
        vl1.getBusBreakerView().newBus()
                .setId("b1")
                .add();
        vl1.newGenerator()
                .setId("g1")
                .setBus("b1")
                .setConnectableBus("b1")
                .setEnergySource(EnergySource.THERMAL)
                .setMinP(0)
                .setMaxP(200)
                .setTargetP(100)
                .setTargetV(413)
                .setVoltageRegulatorOn(true)
                .setRegulatingTerminal(ld.getTerminal())
                .add();

        VoltageLevel vl2 = s.newVoltageLevel()
                .setId("vl2")
                .setNominalV(400)
                .setTopologyKind(TopologyKind.BUS_BREAKER)
                .add();
        vl2.getBusBreakerView().newBus()
                .setId("b2")
                .add();
        Generator g2 = vl2.newGenerator()
                .setId("g2")
                .setBus("b2")
                .setConnectableBus("b2")
                .setEnergySource(EnergySource.THERMAL)
                .setMinP(0)
                .setMaxP(200)
                .setTargetP(100)
                .setTargetV(225)
                .setVoltageRegulatorOn(true)
                .setRegulatingTerminal(ld.getTerminal())
                .add();

        network.newLine()
                .setId("l1")
                .setVoltageLevel1("vl1")
                .setConnectableBus1("b1")
                .setBus1("b1")
                .setVoltageLevel2("vl3")
                .setConnectableBus2("b3")
                .setBus2("b3")
                .setR(1)
                .setX(1)
                .setG1(0)
                .setG2(0)
                .setB1(0)
                .setB2(0)
                .add();
        network.newLine()
                .setId("l2")
                .setVoltageLevel1("vl2")
                .setConnectableBus1("b2")
                .setBus1("b2")
                .setVoltageLevel2("vl3")
                .setConnectableBus2("b3")
                .setBus2("b3")
                .setR(1)
                .setX(1)
                .setG1(0)
                .setG2(0)
                .setB1(0)
                .setB2(0)
                .add();

        FirstSlackBusSelector slackBusSelector = new FirstSlackBusSelector();
        LfNetworkParameters parameters = new LfNetworkParameters(slackBusSelector, true, false, false, false,
                ParameterConstants.PLAUSIBLE_ACTIVE_POWER_LIMIT_DEFAULT_VALUE, false,
<<<<<<< HEAD
                true, Collections.emptySet(), false, false);
=======
                true, Collections.emptySet(), false, false, false);
>>>>>>> a05ae20c

        Generator g = network.getGenerator("g2");
        assertEquals(0.5625, g.getTargetV() / g.getTerminal().getVoltageLevel().getNominalV());

        List<LfNetwork> networkList = LfNetwork.load(network, parameters);
        LfNetwork mainNetwork = networkList.get(0);
        LfGenerator generator = mainNetwork.getBusById("vl2_0").getGenerators().get(0);
        assertEquals("g2", generator.getId());
        assertEquals(PlausibleValues.MIN_TARGET_VOLTAGE_PU, generator.getTargetV());
    }

    @Test
    void remoteAndLocalTest() {
        Network network = Network.create("generatorRemoteAndLocalInconsistentTargetVoltage", "code");
        Substation s = network.newSubstation()
                .setId("s")
                .add();

        VoltageLevel vl2 = s.newVoltageLevel()
                .setId("vl2")
                .setNominalV(400)
                .setTopologyKind(TopologyKind.BUS_BREAKER)
                .add();
        vl2.getBusBreakerView().newBus()
                .setId("b2")
                .add();
        Generator g2 = vl2.newGenerator()
                .setId("g2")
                .setBus("b2")
                .setConnectableBus("b2")
                .setEnergySource(EnergySource.THERMAL)
                .setMinP(0)
                .setMaxP(200)
                .setTargetP(100)
                .setTargetV(413)
                .setVoltageRegulatorOn(true)
                .add();

        VoltageLevel vl1 = s.newVoltageLevel()
                .setId("vl1")
                .setNominalV(20)
                .setTopologyKind(TopologyKind.BUS_BREAKER)
                .add();
        vl1.getBusBreakerView().newBus()
                .setId("b1")
                .add();
        vl1.newGenerator()
                .setId("g1")
                .setBus("b1")
                .setConnectableBus("b1")
                .setEnergySource(EnergySource.THERMAL)
                .setMinP(0)
                .setMaxP(200)
                .setTargetP(100)
                .setTargetV(412)
                .setVoltageRegulatorOn(true)
                .setRegulatingTerminal(g2.getTerminal())
                .add();

        network.newLine()
                .setId("l1")
                .setVoltageLevel1("vl1")
                .setConnectableBus1("b1")
                .setBus1("b1")
                .setVoltageLevel2("vl2")
                .setConnectableBus2("b2")
                .setBus2("b2")
                .setR(1)
                .setX(1)
                .setG1(0)
                .setG2(0)
                .setB1(0)
                .setB2(0)
                .add();

        VoltageLevel vl3 = s.newVoltageLevel()
                .setId("vl3")
                .setNominalV(400)
                .setTopologyKind(TopologyKind.BUS_BREAKER)
                .add();
        vl3.getBusBreakerView().newBus()
                .setId("b3")
                .add();
        vl3.newLoad()
                .setId("ld")
                .setBus("b3")
                .setConnectableBus("b3")
                .setP0(99.9)
                .setQ0(80)
                .add();

        network.newLine()
                .setId("l2")
                .setVoltageLevel1("vl2")
                .setConnectableBus1("b2")
                .setBus1("b2")
                .setVoltageLevel2("vl3")
                .setConnectableBus2("b3")
                .setBus2("b3")
                .setR(1)
                .setX(1)
                .setG1(0)
                .setG2(0)
                .setB1(0)
                .setB2(0)
                .add();

        FirstSlackBusSelector slackBusSelector = new FirstSlackBusSelector();
        LfNetworkParameters parameters = new LfNetworkParameters(slackBusSelector, true, false, false, false,
                ParameterConstants.PLAUSIBLE_ACTIVE_POWER_LIMIT_DEFAULT_VALUE, false,
<<<<<<< HEAD
                true, Collections.emptySet(), false, false);
=======
                true, Collections.emptySet(), false, false, false);
>>>>>>> a05ae20c

        assertEquals(412, network.getGenerator("g1").getTargetV());
        assertEquals(413, g2.getTargetV());

        List<LfNetwork> networkList = LfNetwork.load(network, parameters);
        LfNetwork mainNetwork = networkList.get(0);
        Optional<VoltageControl> sharedVoltageControl = mainNetwork.getBusById("vl2_0").getVoltageControl();
        assertTrue(sharedVoltageControl.isPresent());

        assertEquals(413 / g2.getTerminal().getVoltageLevel().getNominalV(), sharedVoltageControl.get().getTargetValue());
    }
}<|MERGE_RESOLUTION|>--- conflicted
+++ resolved
@@ -202,11 +202,7 @@
         FirstSlackBusSelector slackBusSelector = new FirstSlackBusSelector();
         LfNetworkParameters parameters = new LfNetworkParameters(slackBusSelector, true, false, false, false,
                 ParameterConstants.PLAUSIBLE_ACTIVE_POWER_LIMIT_DEFAULT_VALUE, false,
-<<<<<<< HEAD
-                true, Collections.emptySet(), false, false);
-=======
-                true, Collections.emptySet(), false, false, false);
->>>>>>> a05ae20c
+                true, Collections.emptySet(), false, false, false, false);
 
         Generator g = network.getGenerator("g2");
         assertEquals(0.5625, g.getTargetV() / g.getTerminal().getVoltageLevel().getNominalV());
@@ -317,11 +313,7 @@
         FirstSlackBusSelector slackBusSelector = new FirstSlackBusSelector();
         LfNetworkParameters parameters = new LfNetworkParameters(slackBusSelector, true, false, false, false,
                 ParameterConstants.PLAUSIBLE_ACTIVE_POWER_LIMIT_DEFAULT_VALUE, false,
-<<<<<<< HEAD
-                true, Collections.emptySet(), false, false);
-=======
-                true, Collections.emptySet(), false, false, false);
->>>>>>> a05ae20c
+                true, Collections.emptySet(), false, false, false, false);
 
         assertEquals(412, network.getGenerator("g1").getTargetV());
         assertEquals(413, g2.getTargetV());
