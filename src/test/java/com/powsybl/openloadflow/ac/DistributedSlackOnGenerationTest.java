--- conflicted
+++ resolved
@@ -204,7 +204,6 @@
     }
 
     @Test
-<<<<<<< HEAD
     void targetBelowMinAndActivePowerLimitDisabled() {
         parameters.getExtension(OpenLoadFlowParameters.class).setUseActiveLimits(false);
         g1.setMinP(100); // was 0
@@ -215,23 +214,10 @@
         assertActivePowerEquals(-252.5, g2.getTerminal());
         assertActivePowerEquals(-107.5, g3.getTerminal());
         assertActivePowerEquals(-142.5, g4.getTerminal());
-=======
-    void targetBelowPositiveMinTest() {
-        // g1 targetP below positive minP (e.g. unit starting up / ramping)
-        g1.setMinP(100);
-        g1.setTargetP(80);
-        LoadFlowResult result = loadFlowRunner.run(network, parameters);
-        assertTrue(result.isOk());
-        assertActivePowerEquals(-80.0, g1.getTerminal()); // stays at targetP
-        assertActivePowerEquals(-260.0, g2.getTerminal());
-        assertActivePowerEquals(-110.0, g3.getTerminal());
-        assertActivePowerEquals(-150.0, g4.getTerminal());
->>>>>>> a76aeeff
         assertEquals(140, result.getComponentResults().get(0).getDistributedActivePower(), LoadFlowAssert.DELTA_POWER);
     }
 
     @Test
-<<<<<<< HEAD
     void targetAboveMaxAndActivePowerLimitDisabled() {
         parameters.getExtension(OpenLoadFlowParameters.class).setUseActiveLimits(false);
         g1.setTargetP(240); // max is 200
@@ -242,7 +228,23 @@
         assertActivePowerEquals(-87.5, g3.getTerminal());
         assertActivePowerEquals(-82.5, g4.getTerminal());
         assertEquals(-20.0, result.getComponentResults().get(0).getDistributedActivePower(), LoadFlowAssert.DELTA_POWER);
-=======
+    }
+
+    @Test
+    void targetBelowPositiveMinTest() {
+        // g1 targetP below positive minP (e.g. unit starting up / ramping)
+        g1.setMinP(100);
+        g1.setTargetP(80);
+        LoadFlowResult result = loadFlowRunner.run(network, parameters);
+        assertTrue(result.isOk());
+        assertActivePowerEquals(-80.0, g1.getTerminal()); // stays at targetP
+        assertActivePowerEquals(-260.0, g2.getTerminal());
+        assertActivePowerEquals(-110.0, g3.getTerminal());
+        assertActivePowerEquals(-150.0, g4.getTerminal());
+        assertEquals(140, result.getComponentResults().get(0).getDistributedActivePower(), LoadFlowAssert.DELTA_POWER);
+    }
+
+    @Test
     void targetBelowZeroMinTest() {
         // g1 targetP below zero minP (e.g. unit modelled lumped with station supply and not producing but consuming a little bit)
         g1.setMinP(0);
@@ -270,7 +272,6 @@
         assertActivePowerEquals(-110.0, g3.getTerminal());
         assertActivePowerEquals(-150.0, g4.getTerminal());
         assertEquals(140, result.getComponentResults().get(0).getDistributedActivePower(), LoadFlowAssert.DELTA_POWER);
->>>>>>> a76aeeff
     }
 
     @Test
