/**
 * Copyright (c) 2020, RTE (http://www.rte-france.com)
 * This Source Code Form is subject to the terms of the Mozilla Public
 * License, v. 2.0. If a copy of the MPL was not distributed with this
 * file, You can obtain one at http://mozilla.org/MPL/2.0/.
 */
package com.powsybl.openloadflow;

import com.powsybl.iidm.network.Branch;
import com.powsybl.iidm.network.Network;
import com.powsybl.iidm.network.test.DanglingLineNetworkFactory;
import com.powsybl.iidm.network.test.EurostagTutorialExample1Factory;
import com.powsybl.iidm.network.test.ThreeWindingsTransformerNetworkFactory;
import com.powsybl.loadflow.LoadFlowParameters;
import com.powsybl.math.matrix.DenseMatrixFactory;
import com.powsybl.openloadflow.ac.outerloop.AcLoadFlowParameters;
import com.powsybl.openloadflow.ac.outerloop.AcloadFlowEngine;
import com.powsybl.openloadflow.network.*;
import org.junit.jupiter.api.BeforeEach;
import org.junit.jupiter.api.Test;

import java.util.List;

import static org.junit.jupiter.api.Assertions.assertEquals;
import static org.junit.jupiter.api.Assertions.assertTrue;

/**
 * @author Anne Tilloy <anne.tilloy at rte-france.com>
 */
class OperationalLimitsTest extends AbstractLoadFlowNetworkFactory {

    private LoadFlowParameters parameters;

    private OpenLoadFlowParameters parametersExt;

    public static final double DELTA_CURRENT = 10E-3;

    @BeforeEach
    void setUp() {
        parameters = new LoadFlowParameters();
        parametersExt = new OpenLoadFlowParameters();
        parameters.addExtension(OpenLoadFlowParameters.class, parametersExt);
    }

    @Test
    void testLineCurrentLimits() {
        Network network = EurostagTutorialExample1Factory.createWithFixedCurrentLimits();
        List<LfNetwork> lfNetworks = LfNetwork.load(network, new MostMeshedSlackBusSelector());
        assertEquals(1, lfNetworks.size());
        LfNetwork lfNetwork = lfNetworks.get(0);
        AcLoadFlowParameters acParameters = OpenLoadFlowProvider.createAcParameters(network, new DenseMatrixFactory(), parameters, parametersExt, false);
        AcloadFlowEngine engine = new AcloadFlowEngine(lfNetwork, acParameters);
        engine.run();
        LfBranch branch1 = lfNetwork.getBranchById("NHV1_NHV2_1");
<<<<<<< HEAD
        assertTrue(branch1.getI1() < getLimitValueFromAcceptableDuration(branch1, Integer.MAX_VALUE, Branch.Side.ONE));
        LfBranch branch2 = lfNetwork.getBranchById("NHV1_NHV2_2");
        assertTrue(branch2.getI2() < getLimitValueFromAcceptableDuration(branch2, Integer.MAX_VALUE, Branch.Side.TWO));
        LfBranch branch3 = lfNetwork.getBranchById("NGEN_NHV1");
        assertEquals(Double.NaN, getLimitValueFromAcceptableDuration(branch3, Integer.MAX_VALUE, Branch.Side.ONE));
        assertEquals(3654.18, branch3.getI1(), DELTA_CURRENT);
        LfBranch branch4 = lfNetwork.getBranchById("NHV2_NLOAD");
        assertEquals(Double.NaN, getLimitValueFromAcceptableDuration(branch4, Integer.MAX_VALUE, Branch.Side.TWO));
        assertEquals(3711.395, branch4.getI2(), DELTA_CURRENT);
        assertEquals(4180.0, getLimitValueFromAcceptableDuration(branch2, 1200, Branch.Side.ONE), DELTA_CURRENT);
        assertEquals(4560.0, getLimitValueFromAcceptableDuration(branch2, 60, Branch.Side.ONE), DELTA_CURRENT);
        assertEquals(5700.0, getLimitValueFromAcceptableDuration(branch1, 0, Branch.Side.TWO), DELTA_CURRENT);
        assertEquals(4180.0, getLimitValueFromAcceptableDuration(branch1, 600, Branch.Side.TWO), DELTA_CURRENT);
        assertEquals(4560.0, getLimitValueFromAcceptableDuration(branch1, 60, Branch.Side.TWO), DELTA_CURRENT);
        assertEquals(5700.0, getLimitValueFromAcceptableDuration(branch1, 0, Branch.Side.TWO), DELTA_CURRENT);
    }

    private double getLimitValueFromAcceptableDuration(LfBranch branch, int acceptableDuration, Branch.Side side) {
        return (side == Branch.Side.ONE ? branch.getLimits1() : branch.getLimits2()).stream()
            .filter(l -> l.getAcceptableDuration() == acceptableDuration)
            .map(AbstractLfBranch.LfLimit::getValue)
            .findFirst().orElse(Double.NaN);
=======
        assertTrue(branch1.getI1().eval() < branch1.getPermanentLimit1());
        LfBranch branch2 = lfNetwork.getBranchById("NHV1_NHV2_2");
        assertTrue(branch2.getI2().eval() < branch2.getPermanentLimit2());
        LfBranch branch3 = lfNetwork.getBranchById("NGEN_NHV1");
        assertTrue(Double.isNaN(branch3.getPermanentLimit1()));
        assertEquals(3654.18, branch3.getI1().eval(), 10E-3);
        LfBranch branch4 = lfNetwork.getBranchById("NHV2_NLOAD");
        assertTrue(Double.isNaN(branch4.getPermanentLimit2()));
        assertEquals(3711.395, branch4.getI2().eval(), 10E-3);
>>>>>>> ee0bcd76
    }

    @Test
    void testDanglingLineCurrentLimits() {
        Network network = DanglingLineNetworkFactory.create();
        List<LfNetwork> lfNetworks = LfNetwork.load(network, new MostMeshedSlackBusSelector());
        assertEquals(1, lfNetworks.size());
        LfNetwork lfNetwork = lfNetworks.get(0);
        AcLoadFlowParameters acParameters = OpenLoadFlowProvider.createAcParameters(network, new DenseMatrixFactory(), parameters, parametersExt, false);
        AcloadFlowEngine engine = new AcloadFlowEngine(lfNetwork, acParameters);
        engine.run();
        LfBranch branch = lfNetwork.getBranchById("DL");
<<<<<<< HEAD
        assertEquals(361.588, branch.getI1(), DELTA_CURRENT);
        assertTrue(Double.isNaN(branch.getI2()));
        assertEquals(Double.NaN, getLimitValueFromAcceptableDuration(branch, Integer.MAX_VALUE, Branch.Side.TWO), DELTA_CURRENT);
        assertEquals(100, getLimitValueFromAcceptableDuration(branch, 1200, Branch.Side.ONE), DELTA_CURRENT);
        assertEquals(120, getLimitValueFromAcceptableDuration(branch, 600, Branch.Side.ONE), DELTA_CURRENT);
        assertEquals(140, getLimitValueFromAcceptableDuration(branch, 0, Branch.Side.ONE), DELTA_CURRENT);
        assertTrue(branch.getLimits2().isEmpty());
=======
        assertEquals(361.588, branch.getI1().eval(), 10E-3);
        assertEquals(100.0, branch.getPermanentLimit1(), 10E-3);
        assertTrue(Double.isNaN(branch.getI2().eval()));
        assertTrue(Double.isNaN(branch.getPermanentLimit2()));
>>>>>>> ee0bcd76
    }

    @Test
    void testLegCurrentLimits() {
        Network network = ThreeWindingsTransformerNetworkFactory.create();
        List<LfNetwork> lfNetworks = LfNetwork.load(network, new NameSlackBusSelector("VL_33_0"));
        assertEquals(1, lfNetworks.size());
        LfNetwork lfNetwork = lfNetworks.get(0);
        AcLoadFlowParameters acParameters = OpenLoadFlowProvider.createAcParameters(network, new DenseMatrixFactory(), parameters, parametersExt, false);
        AcloadFlowEngine engine = new AcloadFlowEngine(lfNetwork, acParameters);
        engine.run();
        LfBranch branch1 = lfNetwork.getBranchById("3WT_leg_1");
<<<<<<< HEAD
        assertEquals(660.702, branch1.getI1(), DELTA_CURRENT);
        assertTrue(Double.isNaN(branch1.getI2()));
        assertEquals(Double.NaN, getLimitValueFromAcceptableDuration(branch1, Integer.MAX_VALUE, Branch.Side.ONE), DELTA_CURRENT);
        assertEquals(Double.NaN, getLimitValueFromAcceptableDuration(branch1, Integer.MAX_VALUE, Branch.Side.TWO), DELTA_CURRENT);
        assertTrue(branch1.getLimits1().isEmpty());
        assertTrue(branch1.getLimits2().isEmpty());
=======
        assertEquals(660.702, branch1.getI1().eval(), 10E-3);
        assertTrue(Double.isNaN(branch1.getI2().eval()));
        assertTrue(Double.isNaN(branch1.getPermanentLimit1()));
        assertTrue(Double.isNaN(branch1.getPermanentLimit2()));
>>>>>>> ee0bcd76
    }

    @Test
    void testLineActivePowerLimits() {
        //FIXME: to be completed with new operational limits design.
        Network network = EurostagTutorialExample1Factory.createWithFixedCurrentLimits();
        List<LfNetwork> lfNetworks = LfNetwork.load(network, new MostMeshedSlackBusSelector());
        assertEquals(1, lfNetworks.size());
        LfNetwork lfNetwork = lfNetworks.get(0);
        AcLoadFlowParameters acParameters = OpenLoadFlowProvider.createAcParameters(network, new DenseMatrixFactory(), parameters, parametersExt, false);
        AcloadFlowEngine engine = new AcloadFlowEngine(lfNetwork, acParameters);
        engine.run();
        LfBranch branch1 = lfNetwork.getBranchById("NHV1_NHV2_1");
        assertEquals(302.444, branch1.getP1().eval() * PerUnit.SB, 10E-3);
        LfBranch branch2 = lfNetwork.getBranchById("NHV1_NHV2_2");
        assertEquals(-300.434, branch2.getP2().eval() * PerUnit.SB, 10E-3);
    }

    @Test
    void testDanglingLineActivePowerLimits() {
        //FIXME: to be completed with new operational limits design.
        Network network = DanglingLineNetworkFactory.create();
        List<LfNetwork> lfNetworks = LfNetwork.load(network, new MostMeshedSlackBusSelector());
        assertEquals(1, lfNetworks.size());
        LfNetwork lfNetwork = lfNetworks.get(0);
        AcLoadFlowParameters acParameters = OpenLoadFlowProvider.createAcParameters(network, new DenseMatrixFactory(), parameters, parametersExt, false);
        AcloadFlowEngine engine = new AcloadFlowEngine(lfNetwork, acParameters);
        engine.run();
        LfBranch branch = lfNetwork.getBranchById("DL");
        assertEquals(54.815, branch.getP1().eval() * PerUnit.SB, 10E-3);
        assertTrue(Double.isNaN(branch.getP2().eval()));
    }

    @Test
    void testLegActivePowerLimits() {
        //FIXME: to be completed with new operational limits design.
        Network network = ThreeWindingsTransformerNetworkFactory.create();
        List<LfNetwork> lfNetworks = LfNetwork.load(network, new NameSlackBusSelector("VL_33_0"));
        assertEquals(1, lfNetworks.size());
        LfNetwork lfNetwork = lfNetworks.get(0);
        AcLoadFlowParameters acParameters = OpenLoadFlowProvider.createAcParameters(network, new DenseMatrixFactory(), parameters, parametersExt, false);
        AcloadFlowEngine engine = new AcloadFlowEngine(lfNetwork, acParameters);
        engine.run();
        LfBranch branch1 = lfNetwork.getBranchById("3WT_leg_1");
<<<<<<< HEAD
        assertEquals(116.251, branch1.getP1() * PerUnit.SB, DELTA_CURRENT);
        assertTrue(Double.isNaN(branch1.getP2()));
=======
        assertEquals(116.251, branch1.getP1().eval() * PerUnit.SB, 10E-3);
        assertTrue(Double.isNaN(branch1.getP2().eval()));
>>>>>>> ee0bcd76
    }
}<|MERGE_RESOLUTION|>--- conflicted
+++ resolved
@@ -52,16 +52,15 @@
         AcloadFlowEngine engine = new AcloadFlowEngine(lfNetwork, acParameters);
         engine.run();
         LfBranch branch1 = lfNetwork.getBranchById("NHV1_NHV2_1");
-<<<<<<< HEAD
-        assertTrue(branch1.getI1() < getLimitValueFromAcceptableDuration(branch1, Integer.MAX_VALUE, Branch.Side.ONE));
+        assertTrue(branch1.getI1().eval() < getLimitValueFromAcceptableDuration(branch1, Integer.MAX_VALUE, Branch.Side.ONE));
         LfBranch branch2 = lfNetwork.getBranchById("NHV1_NHV2_2");
-        assertTrue(branch2.getI2() < getLimitValueFromAcceptableDuration(branch2, Integer.MAX_VALUE, Branch.Side.TWO));
+        assertTrue(branch2.getI2().eval() < getLimitValueFromAcceptableDuration(branch2, Integer.MAX_VALUE, Branch.Side.TWO));
         LfBranch branch3 = lfNetwork.getBranchById("NGEN_NHV1");
         assertEquals(Double.NaN, getLimitValueFromAcceptableDuration(branch3, Integer.MAX_VALUE, Branch.Side.ONE));
-        assertEquals(3654.18, branch3.getI1(), DELTA_CURRENT);
+        assertEquals(3654.18, branch3.getI1().eval(), DELTA_CURRENT);
         LfBranch branch4 = lfNetwork.getBranchById("NHV2_NLOAD");
         assertEquals(Double.NaN, getLimitValueFromAcceptableDuration(branch4, Integer.MAX_VALUE, Branch.Side.TWO));
-        assertEquals(3711.395, branch4.getI2(), DELTA_CURRENT);
+        assertEquals(3711.395, branch4.getI2().eval(), DELTA_CURRENT);
         assertEquals(4180.0, getLimitValueFromAcceptableDuration(branch2, 1200, Branch.Side.ONE), DELTA_CURRENT);
         assertEquals(4560.0, getLimitValueFromAcceptableDuration(branch2, 60, Branch.Side.ONE), DELTA_CURRENT);
         assertEquals(5700.0, getLimitValueFromAcceptableDuration(branch1, 0, Branch.Side.TWO), DELTA_CURRENT);
@@ -75,17 +74,6 @@
             .filter(l -> l.getAcceptableDuration() == acceptableDuration)
             .map(AbstractLfBranch.LfLimit::getValue)
             .findFirst().orElse(Double.NaN);
-=======
-        assertTrue(branch1.getI1().eval() < branch1.getPermanentLimit1());
-        LfBranch branch2 = lfNetwork.getBranchById("NHV1_NHV2_2");
-        assertTrue(branch2.getI2().eval() < branch2.getPermanentLimit2());
-        LfBranch branch3 = lfNetwork.getBranchById("NGEN_NHV1");
-        assertTrue(Double.isNaN(branch3.getPermanentLimit1()));
-        assertEquals(3654.18, branch3.getI1().eval(), 10E-3);
-        LfBranch branch4 = lfNetwork.getBranchById("NHV2_NLOAD");
-        assertTrue(Double.isNaN(branch4.getPermanentLimit2()));
-        assertEquals(3711.395, branch4.getI2().eval(), 10E-3);
->>>>>>> ee0bcd76
     }
 
     @Test
@@ -98,20 +86,13 @@
         AcloadFlowEngine engine = new AcloadFlowEngine(lfNetwork, acParameters);
         engine.run();
         LfBranch branch = lfNetwork.getBranchById("DL");
-<<<<<<< HEAD
-        assertEquals(361.588, branch.getI1(), DELTA_CURRENT);
-        assertTrue(Double.isNaN(branch.getI2()));
+        assertEquals(361.588, branch.getI1().eval(), DELTA_CURRENT);
+        assertTrue(Double.isNaN(branch.getI2().eval()));
         assertEquals(Double.NaN, getLimitValueFromAcceptableDuration(branch, Integer.MAX_VALUE, Branch.Side.TWO), DELTA_CURRENT);
         assertEquals(100, getLimitValueFromAcceptableDuration(branch, 1200, Branch.Side.ONE), DELTA_CURRENT);
         assertEquals(120, getLimitValueFromAcceptableDuration(branch, 600, Branch.Side.ONE), DELTA_CURRENT);
         assertEquals(140, getLimitValueFromAcceptableDuration(branch, 0, Branch.Side.ONE), DELTA_CURRENT);
         assertTrue(branch.getLimits2().isEmpty());
-=======
-        assertEquals(361.588, branch.getI1().eval(), 10E-3);
-        assertEquals(100.0, branch.getPermanentLimit1(), 10E-3);
-        assertTrue(Double.isNaN(branch.getI2().eval()));
-        assertTrue(Double.isNaN(branch.getPermanentLimit2()));
->>>>>>> ee0bcd76
     }
 
     @Test
@@ -124,19 +105,12 @@
         AcloadFlowEngine engine = new AcloadFlowEngine(lfNetwork, acParameters);
         engine.run();
         LfBranch branch1 = lfNetwork.getBranchById("3WT_leg_1");
-<<<<<<< HEAD
-        assertEquals(660.702, branch1.getI1(), DELTA_CURRENT);
-        assertTrue(Double.isNaN(branch1.getI2()));
+        assertEquals(660.702, branch1.getI1().eval(), DELTA_CURRENT);
+        assertTrue(Double.isNaN(branch1.getI2().eval()));
         assertEquals(Double.NaN, getLimitValueFromAcceptableDuration(branch1, Integer.MAX_VALUE, Branch.Side.ONE), DELTA_CURRENT);
         assertEquals(Double.NaN, getLimitValueFromAcceptableDuration(branch1, Integer.MAX_VALUE, Branch.Side.TWO), DELTA_CURRENT);
         assertTrue(branch1.getLimits1().isEmpty());
         assertTrue(branch1.getLimits2().isEmpty());
-=======
-        assertEquals(660.702, branch1.getI1().eval(), 10E-3);
-        assertTrue(Double.isNaN(branch1.getI2().eval()));
-        assertTrue(Double.isNaN(branch1.getPermanentLimit1()));
-        assertTrue(Double.isNaN(branch1.getPermanentLimit2()));
->>>>>>> ee0bcd76
     }
 
     @Test
@@ -181,12 +155,7 @@
         AcloadFlowEngine engine = new AcloadFlowEngine(lfNetwork, acParameters);
         engine.run();
         LfBranch branch1 = lfNetwork.getBranchById("3WT_leg_1");
-<<<<<<< HEAD
-        assertEquals(116.251, branch1.getP1() * PerUnit.SB, DELTA_CURRENT);
-        assertTrue(Double.isNaN(branch1.getP2()));
-=======
-        assertEquals(116.251, branch1.getP1().eval() * PerUnit.SB, 10E-3);
+        assertEquals(116.251, branch1.getP1().eval() * PerUnit.SB, DELTA_CURRENT);
         assertTrue(Double.isNaN(branch1.getP2().eval()));
->>>>>>> ee0bcd76
     }
 }