--- conflicted
+++ resolved
@@ -1169,7 +1169,6 @@
     }
 
     @Test
-<<<<<<< HEAD
     void testFunctionRefWithAdditionalFactors() {
         // Test that the result if you compute sensitivity manually one by one,
         // or all at once does not change result on function reference
@@ -1177,16 +1176,6 @@
         Network network = ConnectedComponentNetworkFactory.createHighlyConnectedNetwork();
         SensitivityAnalysisParameters sensiParameters = createParameters(true, "b6_vl_0", true);
         sensiParameters.getLoadFlowParameters().setBalanceType(LoadFlowParameters.BalanceType.PROPORTIONAL_TO_LOAD);
-=======
-    void testChangingCompensationThenNot() {
-        // Multiple contingencies: one that lose connectivity and change the slack distribution, and others that lose connectivity without changing distribution
-        // This allows us to check that changing the compensation has no side effect on the next contingencies
-        // The contingency changing distribution must be done before at least one of the other.
-
-        Network network = ConnectedComponentNetworkFactory.createHighlyConnectedNetwork();
-        SensitivityAnalysisParameters sensiParameters = createParameters(true, "b6_vl_0", true);
-        sensiParameters.getLoadFlowParameters().setBalanceType(LoadFlowParameters.BalanceType.PROPORTIONAL_TO_GENERATION_P_MAX);
->>>>>>> d60ac77b
 
         String branchId = "l36";
         String injectionId = "g3";
@@ -1196,7 +1185,6 @@
             new InjectionIncrease(injectionId, injectionId, injectionId)
         ));
 
-<<<<<<< HEAD
         SensitivityFactorsProvider factorsProvider = new SensitivityFactorsProvider() {
             @Override
             public List<SensitivityFactor> getCommonFactors(Network network) {
@@ -1211,12 +1199,6 @@
 
         Contingency contingency78 = new Contingency("l78", new BranchContingency("l78"));
         Contingency contingency12 = new Contingency("l12", new BranchContingency("l12"));
-=======
-        SensitivityFactorsProvider factorsProvider = net -> factors;
-
-        Contingency contingency78 = new Contingency("l78", new BranchContingency("l78"));
-        Contingency contingency12 = new Contingency("l12", new BranchContingency("l12")); // change distribution
->>>>>>> d60ac77b
         Contingency contingency35and56and57 = new Contingency("l35+l56+l57", new BranchContingency("l35"),  new BranchContingency("l56"),  new BranchContingency("l57"));
 
         Function<List<Contingency>, SensitivityAnalysisResult> resultProvider = contingencies -> sensiProvider.run(network, VariantManagerConstants.INITIAL_VARIANT_ID, factorsProvider, contingencies, sensiParameters, LocalComputationManager.getDefault()).join();
@@ -1226,15 +1208,45 @@
         SensitivityAnalysisResult result35and56and57 = resultProvider.apply(List.of(contingency35and56and57));
         SensitivityAnalysisResult globalResult = resultProvider.apply(List.of(contingency12, contingency78, contingency35and56and57));
 
-<<<<<<< HEAD
         assertEquals(getContingencyFunctionReference(result78, branchId, "l78"), getContingencyFunctionReference(globalResult, branchId, "l78"), LoadFlowAssert.DELTA_POWER);
         assertEquals(getContingencyFunctionReference(result12, branchId, "l12"), getContingencyFunctionReference(globalResult, branchId, "l12"), LoadFlowAssert.DELTA_POWER);
         assertEquals(getContingencyFunctionReference(result35and56and57, branchId, "l35+l56+l57"), getContingencyFunctionReference(globalResult, branchId, "l35+l56+l57"), LoadFlowAssert.DELTA_POWER);
-=======
+    }
+
+    @Test
+    void testChangingCompensationThenNot() {
+        // Multiple contingencies: one that lose connectivity and change the slack distribution, and others that lose connectivity without changing distribution
+        // This allows us to check that changing the compensation has no side effect on the next contingencies
+        // The contingency changing distribution must be done before at least one of the other.
+
+        Network network = ConnectedComponentNetworkFactory.createHighlyConnectedNetwork();
+        SensitivityAnalysisParameters sensiParameters = createParameters(true, "b6_vl_0", true);
+        sensiParameters.getLoadFlowParameters().setBalanceType(LoadFlowParameters.BalanceType.PROPORTIONAL_TO_GENERATION_P_MAX);
+
+        String branchId = "l36";
+        String injectionId = "g3";
+        Branch branch = network.getBranch(branchId);
+        List<SensitivityFactor> factors = List.of(new BranchFlowPerInjectionIncrease(
+                createBranchFlow(branch),
+                new InjectionIncrease(injectionId, injectionId, injectionId)
+        ));
+
+        SensitivityFactorsProvider factorsProvider = net -> factors;
+
+        Contingency contingency78 = new Contingency("l78", new BranchContingency("l78"));
+        Contingency contingency12 = new Contingency("l12", new BranchContingency("l12")); // change distribution
+        Contingency contingency35and56and57 = new Contingency("l35+l56+l57", new BranchContingency("l35"),  new BranchContingency("l56"),  new BranchContingency("l57"));
+
+        Function<List<Contingency>, SensitivityAnalysisResult> resultProvider = contingencies -> sensiProvider.run(network, VariantManagerConstants.INITIAL_VARIANT_ID, factorsProvider, contingencies, sensiParameters, LocalComputationManager.getDefault()).join();
+
+        SensitivityAnalysisResult result78 = resultProvider.apply(List.of(contingency78));
+        SensitivityAnalysisResult result12 = resultProvider.apply(List.of(contingency12));
+        SensitivityAnalysisResult result35and56and57 = resultProvider.apply(List.of(contingency35and56and57));
+        SensitivityAnalysisResult globalResult = resultProvider.apply(List.of(contingency12, contingency78, contingency35and56and57));
+
         assertEquals(getContingencyValue(result78, "l78", injectionId, branchId), getContingencyValue(globalResult, "l78", injectionId, branchId), LoadFlowAssert.DELTA_POWER);
         assertEquals(getContingencyValue(result12, "l12", injectionId, branchId), getContingencyValue(globalResult, "l12", injectionId, branchId), LoadFlowAssert.DELTA_POWER);
         assertEquals(getContingencyValue(result35and56and57, "l35+l56+l57", injectionId, branchId), getContingencyValue(globalResult, "l35+l56+l57", injectionId, branchId), LoadFlowAssert.DELTA_POWER);
->>>>>>> d60ac77b
     }
 
     @Test
