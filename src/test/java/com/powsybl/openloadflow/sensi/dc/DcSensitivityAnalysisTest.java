/**
 * Copyright (c) 2020, RTE (http://www.rte-france.com)
 * This Source Code Form is subject to the terms of the Mozilla Public
 * License, v. 2.0. If a copy of the MPL was not distributed with this
 * file, You can obtain one at http://mozilla.org/MPL/2.0/.
 */
package com.powsybl.openloadflow.sensi.dc;

import com.powsybl.commons.PowsyblException;
import com.powsybl.computation.local.LocalComputationManager;
<<<<<<< HEAD
import com.powsybl.contingency.Contingency;
import com.powsybl.contingency.ContingencyContext;
import com.powsybl.contingency.DanglingLineContingency;
=======
import com.powsybl.contingency.*;
>>>>>>> b7bcfe7f
import com.powsybl.iidm.network.*;
import com.powsybl.iidm.network.test.EurostagTutorialExample1Factory;
import com.powsybl.iidm.network.test.PhaseShifterTestCaseFactory;
import com.powsybl.loadflow.LoadFlowParameters;
import com.powsybl.openloadflow.network.DanglingLineFactory;
import com.powsybl.openloadflow.network.FourBusNetworkFactory;
import com.powsybl.openloadflow.network.HvdcNetworkFactory;
import com.powsybl.openloadflow.network.NodeBreakerNetworkFactory;
import com.powsybl.openloadflow.sensi.*;
import com.powsybl.openloadflow.util.LoadFlowAssert;
<<<<<<< HEAD
import com.powsybl.sensitivity.*;
=======
import com.powsybl.openloadflow.util.PropagatedContingency;
import com.powsybl.sensitivity.SensitivityAnalysisParameters;
import com.powsybl.sensitivity.SensitivityAnalysisResult;
import com.powsybl.sensitivity.SensitivityFactor;
import com.powsybl.sensitivity.SensitivityFactorsProvider;
import com.powsybl.sensitivity.factors.BranchFlowPerInjectionIncrease;
import com.powsybl.sensitivity.factors.BranchFlowPerLinearGlsk;
import com.powsybl.sensitivity.factors.BranchFlowPerPSTAngle;
import com.powsybl.sensitivity.factors.BranchIntensityPerPSTAngle;
import com.powsybl.sensitivity.factors.functions.BranchFlow;
import com.powsybl.sensitivity.factors.variables.InjectionIncrease;
import com.powsybl.sensitivity.factors.variables.LinearGlsk;
import com.powsybl.sensitivity.factors.variables.PhaseTapChangerAngle;
>>>>>>> b7bcfe7f
import org.junit.jupiter.api.Test;

import java.util.*;
import java.util.concurrent.CompletableFuture;
import java.util.concurrent.CompletionException;
import java.util.stream.Collectors;

import static org.junit.jupiter.api.Assertions.*;

/**
 * @author Geoffroy Jamgotchian <geoffroy.jamgotchian at rte-france.com>
 */
class DcSensitivityAnalysisTest extends AbstractSensitivityAnalysisTest {

    @Test
    void testEsgTuto() {
        Network network = EurostagTutorialExample1Factory.create();
        runAcLf(network);

        SensitivityAnalysisParameters sensiParameters = createParameters(true, "VLLOAD_0");
        SensitivityFactorsProvider factorsProvider = n -> createFactorMatrix(network.getGeneratorStream().collect(Collectors.toList()),
                network.getLineStream().collect(Collectors.toList()));
        SensitivityAnalysisResult result = sensiProvider.run(network, VariantManagerConstants.INITIAL_VARIANT_ID, factorsProvider, Collections.emptyList(), Collections.emptyList(),
                sensiParameters, LocalComputationManager.getDefault())
                .join();
        assertEquals(2, result.getValues().size());
        assertEquals(0.5d, getValue(result, "GEN", "NHV1_NHV2_1"), LoadFlowAssert.DELTA_POWER);
        assertEquals(0.5d, getValue(result, "GEN", "NHV1_NHV2_2"), LoadFlowAssert.DELTA_POWER);
    }

    @Test
    void test4buses() {
        Network network = FourBusNetworkFactory.create();
        runDcLf(network);
        Map<String, Double> functionReferenceByLine = new HashMap<>();
        for (Line line : network.getLines()) {
            functionReferenceByLine.put(line.getId(), line.getTerminal1().getP());
        }

        SensitivityAnalysisParameters sensiParameters = createParameters(true, "b3_vl_0");
        SensitivityFactorsProvider factorsProvider = n -> createFactorMatrix(network.getGeneratorStream().collect(Collectors.toList()),
                network.getBranchStream().collect(Collectors.toList()));
        SensitivityAnalysisResult result = sensiProvider.run(network, VariantManagerConstants.INITIAL_VARIANT_ID, factorsProvider, Collections.emptyList(), Collections.emptyList(),
                sensiParameters, LocalComputationManager.getDefault())
                .join();

        assertEquals(15, result.getValues().size());
        assertEquals(0.25d, getValue(result, "g1", "l14"), LoadFlowAssert.DELTA_POWER);
        assertEquals(0.25d, getValue(result, "g1", "l12"), LoadFlowAssert.DELTA_POWER);
        assertEquals(0.25d, getValue(result, "g1", "l23"), LoadFlowAssert.DELTA_POWER);
        assertEquals(-0.25d, getValue(result, "g1", "l34"), LoadFlowAssert.DELTA_POWER);
        assertEquals(0.5d, getValue(result, "g1", "l13"), LoadFlowAssert.DELTA_POWER);

        assertEquals(0.125d, getValue(result, "g2", "l14"), LoadFlowAssert.DELTA_POWER);
        assertEquals(-0.375d, getValue(result, "g2", "l12"), LoadFlowAssert.DELTA_POWER);
        assertEquals(0.625d, getValue(result, "g2", "l23"), LoadFlowAssert.DELTA_POWER);
        assertEquals(-0.125d, getValue(result, "g2", "l34"), LoadFlowAssert.DELTA_POWER);
        assertEquals(0.25d, getValue(result, "g2", "l13"), LoadFlowAssert.DELTA_POWER);

        assertEquals(-0.375d, getValue(result, "g4", "l14"), LoadFlowAssert.DELTA_POWER);
        assertEquals(0.125d, getValue(result, "g4", "l12"), LoadFlowAssert.DELTA_POWER);
        assertEquals(0.125d, getValue(result, "g4", "l23"), LoadFlowAssert.DELTA_POWER);
        assertEquals(-0.625d, getValue(result, "g4", "l34"), LoadFlowAssert.DELTA_POWER);
        assertEquals(0.25d, getValue(result, "g4", "l13"), LoadFlowAssert.DELTA_POWER);

        for (Line line : network.getLines()) {
            assertEquals(functionReferenceByLine.get(line.getId()), getFunctionReference(result, line.getId()), LoadFlowAssert.DELTA_POWER);
        }
    }

    @Test
    void testGeneratorInjection4busesDistributed() {
        // The factors are generators injections
        Network network = FourBusNetworkFactory.create();
        for (Generator generator : network.getGenerators()) {
            generator.setMaxP(generator.getTargetP() + 0.5);
        }
        runDcLf(network);
        SensitivityAnalysisParameters sensiParameters = createParameters(true, "b3_vl_0", true);
        sensiParameters.getLoadFlowParameters().setBalanceType(LoadFlowParameters.BalanceType.PROPORTIONAL_TO_GENERATION_P_MAX);
        SensitivityFactorsProvider factorsProvider = n -> createFactorMatrix(network.getGeneratorStream().collect(Collectors.toList()),
                network.getBranchStream().collect(Collectors.toList()));
        SensitivityAnalysisResult result = sensiProvider.run(network, VariantManagerConstants.INITIAL_VARIANT_ID, factorsProvider, Collections.emptyList(), Collections.emptyList(),
                sensiParameters, LocalComputationManager.getDefault())
                .join();

<<<<<<< HEAD
        assertEquals(15, result.getValues().size());
=======
        assertEquals(0.192d, getValue(result, "g1", "l14"), LoadFlowAssert.DELTA_POWER);
        assertEquals(0.269d, getValue(result, "g1", "l12"), LoadFlowAssert.DELTA_POWER);
        assertEquals(-0.115d, getValue(result, "g1", "l23"), LoadFlowAssert.DELTA_POWER);
        assertEquals(0.038d, getValue(result, "g1", "l34"), LoadFlowAssert.DELTA_POWER);
        assertEquals(0.154d, getValue(result, "g1", "l13"), LoadFlowAssert.DELTA_POWER);

        assertEquals(0.067d, getValue(result, "g2", "l14"), LoadFlowAssert.DELTA_POWER);
        assertEquals(-0.356d, getValue(result, "g2", "l12"), LoadFlowAssert.DELTA_POWER);
        assertEquals(0.260d, getValue(result, "g2", "l23"), LoadFlowAssert.DELTA_POWER);
        assertEquals(0.163d, getValue(result, "g2", "l34"), LoadFlowAssert.DELTA_POWER);
        assertEquals(-0.096d, getValue(result, "g2", "l13"), LoadFlowAssert.DELTA_POWER);

        assertEquals(-0.433d, getValue(result, "g4", "l14"), LoadFlowAssert.DELTA_POWER);
        assertEquals(0.144d, getValue(result, "g4", "l12"), LoadFlowAssert.DELTA_POWER);
        assertEquals(-0.24d, getValue(result, "g4", "l23"), LoadFlowAssert.DELTA_POWER);
        assertEquals(-0.337d, getValue(result, "g4", "l34"), LoadFlowAssert.DELTA_POWER);
        assertEquals(-0.096d, getValue(result, "g4", "l13"), LoadFlowAssert.DELTA_POWER);
    }

    @Test
    void testGeneratorInjection4busesDistributed2() {
        // The factors are generators injections
        Network network = FourBusNetworkFactory.create();
        runDcLf(network);
        SensitivityAnalysisParameters sensiParameters = createParameters(true, "b3_vl_0", true);
        sensiParameters.getLoadFlowParameters().setBalanceType(LoadFlowParameters.BalanceType.PROPORTIONAL_TO_GENERATION_P);
        SensitivityFactorsProvider factorsProvider = n -> createFactorMatrix(network.getGeneratorStream().collect(Collectors.toList()),
                network.getBranchStream().collect(Collectors.toList()));
        SensitivityAnalysisResult result = sensiProvider.run(network, VariantManagerConstants.INITIAL_VARIANT_ID, factorsProvider, Collections.emptyList(),
                sensiParameters, LocalComputationManager.getDefault())
                .join();

        assertEquals(15, result.getSensitivityValues().size());
>>>>>>> b7bcfe7f
        assertEquals(0.175d, getValue(result, "g1", "l14"), LoadFlowAssert.DELTA_POWER);
        assertEquals(0.275d, getValue(result, "g1", "l12"), LoadFlowAssert.DELTA_POWER);
        assertEquals(-0.125d, getValue(result, "g1", "l23"), LoadFlowAssert.DELTA_POWER);
        assertEquals(0.025d, getValue(result, "g1", "l34"), LoadFlowAssert.DELTA_POWER);
        assertEquals(0.15d, getValue(result, "g1", "l13"), LoadFlowAssert.DELTA_POWER);

        assertEquals(0.05d, getValue(result, "g2", "l14"), LoadFlowAssert.DELTA_POWER);
        assertEquals(-0.35d, getValue(result, "g2", "l12"), LoadFlowAssert.DELTA_POWER);
        assertEquals(0.25d, getValue(result, "g2", "l23"), LoadFlowAssert.DELTA_POWER);
        assertEquals(0.15d, getValue(result, "g2", "l34"), LoadFlowAssert.DELTA_POWER);
        assertEquals(-0.1d, getValue(result, "g2", "l13"), LoadFlowAssert.DELTA_POWER);

        assertEquals(-0.450d, getValue(result, "g4", "l14"), LoadFlowAssert.DELTA_POWER);
        assertEquals(0.15d, getValue(result, "g4", "l12"), LoadFlowAssert.DELTA_POWER);
        assertEquals(-0.25d, getValue(result, "g4", "l23"), LoadFlowAssert.DELTA_POWER);
        assertEquals(-0.35d, getValue(result, "g4", "l34"), LoadFlowAssert.DELTA_POWER);
        assertEquals(-0.1d, getValue(result, "g4", "l13"), LoadFlowAssert.DELTA_POWER);
    }

    @Test
    void testLoadInjection4busesDistributed() {
        // test injection increase on loads
        Network network = FourBusNetworkFactory.create();
        runDcLf(network);
        SensitivityAnalysisParameters sensiParameters = createParameters(true, "b1_vl_0", true);
        sensiParameters.getLoadFlowParameters().setBalanceType(LoadFlowParameters.BalanceType.PROPORTIONAL_TO_GENERATION_P_MAX);
        SensitivityFactorsProvider factorsProvider = n -> createFactorMatrix(network.getLoadStream().collect(Collectors.toList()),
                network.getBranchStream().collect(Collectors.toList()));
        SensitivityAnalysisResult result = sensiProvider.run(network, VariantManagerConstants.INITIAL_VARIANT_ID, factorsProvider, Collections.emptyList(), Collections.emptyList(),
                sensiParameters, LocalComputationManager.getDefault())
                .join();

        assertEquals(10, result.getValues().size());
        assertEquals(0.05d, getValue(result, "d2", "l14"), LoadFlowAssert.DELTA_POWER);
        assertEquals(-0.35d, getValue(result, "d2", "l12"), LoadFlowAssert.DELTA_POWER);
        assertEquals(0.25d, getValue(result, "d2", "l23"), LoadFlowAssert.DELTA_POWER);
        assertEquals(0.15d, getValue(result, "d2", "l34"), LoadFlowAssert.DELTA_POWER);
        assertEquals(-0.1d, getValue(result, "d2", "l13"), LoadFlowAssert.DELTA_POWER);

        assertEquals(-0.075d, getValue(result, "d3", "l14"), LoadFlowAssert.DELTA_POWER);
        assertEquals(0.025d, getValue(result, "d3", "l12"), LoadFlowAssert.DELTA_POWER);
        assertEquals(-0.375d, getValue(result, "d3", "l23"), LoadFlowAssert.DELTA_POWER);
        assertEquals(0.275d, getValue(result, "d3", "l34"), LoadFlowAssert.DELTA_POWER);
        assertEquals(-0.35d, getValue(result, "d3", "l13"), LoadFlowAssert.DELTA_POWER);
    }

    @Test
    void testSeveralGeneratorsConnectedToTheSameBus() {
        // test injection increase on loads
        Network network = FourBusNetworkFactory.createWithTwoGeneratorsAtBus2();
        runDcLf(network);
        SensitivityAnalysisParameters sensiParameters = createParameters(true, "b1_vl_0", true);
        sensiParameters.getLoadFlowParameters().setBalanceType(LoadFlowParameters.BalanceType.PROPORTIONAL_TO_GENERATION_P_MAX);
        SensitivityFactorsProvider factorsProvider = n -> createFactorMatrix(network.getLoadStream().collect(Collectors.toList()),
                network.getBranchStream().collect(Collectors.toList()));
        SensitivityAnalysisResult result = sensiProvider.run(network, VariantManagerConstants.INITIAL_VARIANT_ID, factorsProvider, Collections.emptyList(), Collections.emptyList(),
                sensiParameters, LocalComputationManager.getDefault())
                .join();

        assertEquals(10, result.getValues().size());
        assertEquals(0.045d, getValue(result, "d2", "l14"), LoadFlowAssert.DELTA_POWER);
        assertEquals(-0.318d, getValue(result, "d2", "l12"), LoadFlowAssert.DELTA_POWER);
        assertEquals(0.227d, getValue(result, "d2", "l23"), LoadFlowAssert.DELTA_POWER);
        assertEquals(0.136d, getValue(result, "d2", "l34"), LoadFlowAssert.DELTA_POWER);
        assertEquals(-0.09d, getValue(result, "d2", "l13"), LoadFlowAssert.DELTA_POWER);
    }

    @Test
    void testGeneratorInjection4busesDistributedOnLoad() {
        // test injection increase on loads
        Network network = FourBusNetworkFactory.create();
        runDcLf(network);
        SensitivityAnalysisParameters sensiParameters = createParameters(true, "b3_vl_0", true);
        sensiParameters.getLoadFlowParameters().setBalanceType(LoadFlowParameters.BalanceType.PROPORTIONAL_TO_LOAD);
        SensitivityFactorsProvider factorsProvider = n -> createFactorMatrix(network.getGeneratorStream().collect(Collectors.toList()),
                network.getBranchStream().collect(Collectors.toList()));
        SensitivityAnalysisResult result = sensiProvider.run(network, VariantManagerConstants.INITIAL_VARIANT_ID, factorsProvider, Collections.emptyList(), Collections.emptyList(),
                sensiParameters, LocalComputationManager.getDefault())
                .join();

        assertEquals(15, result.getValues().size());
        assertEquals(0.225d, getValue(result, "g1", "l14"), LoadFlowAssert.DELTA_POWER);
        assertEquals(0.325d, getValue(result, "g1", "l12"), LoadFlowAssert.DELTA_POWER);
        assertEquals(0.125d, getValue(result, "g1", "l23"), LoadFlowAssert.DELTA_POWER);
        assertEquals(-0.225d, getValue(result, "g1", "l34"), LoadFlowAssert.DELTA_POWER);
        assertEquals(0.45d, getValue(result, "g1", "l13"), LoadFlowAssert.DELTA_POWER);

        assertEquals(0.1d, getValue(result, "g2", "l14"), LoadFlowAssert.DELTA_POWER);
        assertEquals(-0.3d, getValue(result, "g2", "l12"), LoadFlowAssert.DELTA_POWER);
        assertEquals(0.5d, getValue(result, "g2", "l23"), LoadFlowAssert.DELTA_POWER);
        assertEquals(-0.1d, getValue(result, "g2", "l34"), LoadFlowAssert.DELTA_POWER);
        assertEquals(0.2d, getValue(result, "g2", "l13"), LoadFlowAssert.DELTA_POWER);

        assertEquals(-0.4d, getValue(result, "g4", "l14"), LoadFlowAssert.DELTA_POWER);
        assertEquals(0.2d, getValue(result, "g4", "l12"), LoadFlowAssert.DELTA_POWER);
        assertEquals(0d, getValue(result, "g4", "l23"), LoadFlowAssert.DELTA_POWER);
        assertEquals(-0.6d, getValue(result, "g4", "l34"), LoadFlowAssert.DELTA_POWER);
        assertEquals(0.2d, getValue(result, "g4", "l13"), LoadFlowAssert.DELTA_POWER);
    }

    @Test
    void testLoadInjection4busesDistributedOnLoad() {
        // test injection increase on loads
        Network network = FourBusNetworkFactory.create();
        runDcLf(network);
        SensitivityAnalysisParameters sensiParameters = createParameters(true, "b1_vl_0", true);
        sensiParameters.getLoadFlowParameters().setBalanceType(LoadFlowParameters.BalanceType.PROPORTIONAL_TO_LOAD);
        SensitivityFactorsProvider factorsProvider = n -> createFactorMatrix(network.getLoadStream().collect(Collectors.toList()),
                network.getBranchStream().collect(Collectors.toList()));
        SensitivityAnalysisResult result = sensiProvider.run(network, VariantManagerConstants.INITIAL_VARIANT_ID, factorsProvider, Collections.emptyList(), Collections.emptyList(),
                sensiParameters, LocalComputationManager.getDefault())
                .join();

        assertEquals(10, result.getValues().size());
        assertEquals(0.1d, getValue(result, "d2", "l14"), LoadFlowAssert.DELTA_POWER);
        assertEquals(-0.3d, getValue(result, "d2", "l12"), LoadFlowAssert.DELTA_POWER);
        assertEquals(0.5d, getValue(result, "d2", "l23"), LoadFlowAssert.DELTA_POWER);
        assertEquals(-0.1d, getValue(result, "d2", "l34"), LoadFlowAssert.DELTA_POWER);
        assertEquals(0.2d, getValue(result, "d2", "l13"), LoadFlowAssert.DELTA_POWER);

        assertEquals(-0.025d, getValue(result, "d3", "l14"), LoadFlowAssert.DELTA_POWER);
        assertEquals(0.075d, getValue(result, "d3", "l12"), LoadFlowAssert.DELTA_POWER);
        assertEquals(-0.125d, getValue(result, "d3", "l23"), LoadFlowAssert.DELTA_POWER);
        assertEquals(0.025d, getValue(result, "d3", "l34"), LoadFlowAssert.DELTA_POWER);
        assertEquals(-0.05d, getValue(result, "d3", "l13"), LoadFlowAssert.DELTA_POWER);
    }

    @Test
    void test4busesDistributedPartialFactors() {
        // test that the sensitivity computation does not make assumption about the presence of all factors
        Network network = FourBusNetworkFactory.create();
        runDcLf(network);
        SensitivityAnalysisParameters sensiParameters = createParameters(true, "b3_vl_0", true);
        sensiParameters.getLoadFlowParameters().setBalanceType(LoadFlowParameters.BalanceType.PROPORTIONAL_TO_GENERATION_P_MAX);
        SensitivityFactorsProvider factorsProvider = n -> createFactorMatrix(network.getGeneratorStream().filter(gen -> gen.getId().equals("g1")).collect(Collectors.toList()),
                network.getBranchStream().collect(Collectors.toList()));
        SensitivityAnalysisResult result = sensiProvider.run(network, VariantManagerConstants.INITIAL_VARIANT_ID, factorsProvider, Collections.emptyList(), Collections.emptyList(),
                sensiParameters, LocalComputationManager.getDefault())
                .join();

        assertEquals(5, result.getValues().size());
        assertEquals(0.175d, getValue(result, "g1", "l14"), LoadFlowAssert.DELTA_POWER);
        assertEquals(0.275d, getValue(result, "g1", "l12"), LoadFlowAssert.DELTA_POWER);
        assertEquals(-0.125d, getValue(result, "g1", "l23"), LoadFlowAssert.DELTA_POWER);
        assertEquals(0.025d, getValue(result, "g1", "l34"), LoadFlowAssert.DELTA_POWER);
        assertEquals(0.15d, getValue(result, "g1", "l13"), LoadFlowAssert.DELTA_POWER);
    }

    @Test
    void testLoadInjectionWithoutGenerator() {
        // test injection increase on loads
        Network network = FourBusNetworkFactory.createBaseNetwork();
        runDcLf(network);
        SensitivityAnalysisParameters sensiParameters = createParameters(true, "b1_vl_0", true);
        sensiParameters.getLoadFlowParameters().setBalanceType(LoadFlowParameters.BalanceType.PROPORTIONAL_TO_GENERATION_P_MAX);
        SensitivityFactorsProvider factorsProvider = n -> createFactorMatrix(network.getLoadStream().collect(Collectors.toList()),
                network.getBranchStream().collect(Collectors.toList()));
        SensitivityAnalysisResult result = sensiProvider.run(network, VariantManagerConstants.INITIAL_VARIANT_ID, factorsProvider, Collections.emptyList(), Collections.emptyList(),
                sensiParameters, LocalComputationManager.getDefault())
                .join();

        assertEquals(10, result.getValues().size());
        assertEquals(0.083d, getValue(result, "d2", "l14"), LoadFlowAssert.DELTA_POWER);
        assertEquals(-0.583d, getValue(result, "d2", "l12"), LoadFlowAssert.DELTA_POWER);
        assertEquals(0.417d, getValue(result, "d2", "l23"), LoadFlowAssert.DELTA_POWER);
        assertEquals(0.25d, getValue(result, "d2", "l34"), LoadFlowAssert.DELTA_POWER);
        assertEquals(-0.167d, getValue(result, "d2", "l13"), LoadFlowAssert.DELTA_POWER);

        assertEquals(-0.0416d, getValue(result, "d3", "l14"), LoadFlowAssert.DELTA_POWER);
        assertEquals(-0.2083d, getValue(result, "d3", "l12"), LoadFlowAssert.DELTA_POWER);
        assertEquals(-0.2083d, getValue(result, "d3", "l23"), LoadFlowAssert.DELTA_POWER);
        assertEquals(0.375d, getValue(result, "d3", "l34"), LoadFlowAssert.DELTA_POWER);
        assertEquals(-0.416d, getValue(result, "d3", "l13"), LoadFlowAssert.DELTA_POWER);
    }

    @Test
    void testLoadInjectionOnSlackBusDistributed() {
        Network network = FourBusNetworkFactory.create();
        runDcLf(network);
        SensitivityAnalysisParameters sensiParameters = createParameters(true, "b1_vl_0", true);
        sensiParameters.getLoadFlowParameters().setBalanceType(LoadFlowParameters.BalanceType.PROPORTIONAL_TO_GENERATION_P_MAX);
        SensitivityFactorsProvider factorsProvider = n -> createFactorMatrix(network.getGeneratorStream().collect(Collectors.toList()),
                network.getBranchStream().collect(Collectors.toList()));
        SensitivityAnalysisResult result = sensiProvider.run(network, VariantManagerConstants.INITIAL_VARIANT_ID, factorsProvider, Collections.emptyList(), Collections.emptyList(),
                sensiParameters, LocalComputationManager.getDefault())
                .join();

        assertEquals(15, result.getValues().size());
        assertEquals(0.175d, getValue(result, "g1", "l14"), LoadFlowAssert.DELTA_POWER);
        assertEquals(0.275d, getValue(result, "g1", "l12"), LoadFlowAssert.DELTA_POWER);
        assertEquals(-0.125d, getValue(result, "g1", "l23"), LoadFlowAssert.DELTA_POWER);
        assertEquals(0.025d, getValue(result, "g1", "l34"), LoadFlowAssert.DELTA_POWER);
        assertEquals(0.15d, getValue(result, "g1", "l13"), LoadFlowAssert.DELTA_POWER);

        assertEquals(0.05d, getValue(result, "g2", "l14"), LoadFlowAssert.DELTA_POWER);
        assertEquals(-0.35d, getValue(result, "g2", "l12"), LoadFlowAssert.DELTA_POWER);
        assertEquals(0.25d, getValue(result, "g2", "l23"), LoadFlowAssert.DELTA_POWER);
        assertEquals(0.15d, getValue(result, "g2", "l34"), LoadFlowAssert.DELTA_POWER);
        assertEquals(-0.1d, getValue(result, "g2", "l13"), LoadFlowAssert.DELTA_POWER);

        assertEquals(-0.450d, getValue(result, "g4", "l14"), LoadFlowAssert.DELTA_POWER);
        assertEquals(0.15d, getValue(result, "g4", "l12"), LoadFlowAssert.DELTA_POWER);
        assertEquals(-0.25d, getValue(result, "g4", "l23"), LoadFlowAssert.DELTA_POWER);
        assertEquals(-0.35d, getValue(result, "g4", "l34"), LoadFlowAssert.DELTA_POWER);
        assertEquals(-0.1d, getValue(result, "g4", "l13"), LoadFlowAssert.DELTA_POWER);
    }

    @Test
    void testGLSK() {
        Network network = FourBusNetworkFactory.create();
        runDcLf(network);
        SensitivityAnalysisParameters sensiParameters = createParameters(true, "b1_vl_0", false);

        List<WeightedSensitivityVariable> variables = new ArrayList<>();
        variables.add(new WeightedSensitivityVariable("d2", 30f));
        variables.add(new WeightedSensitivityVariable("g2", 10f));
        variables.add(new WeightedSensitivityVariable("d3", 50f));
        variables.add(new WeightedSensitivityVariable("g1", 10f));
        List<SensitivityVariableSet> variableSets = Collections.singletonList(new SensitivityVariableSet("glsk", variables));

        SensitivityFactorsProvider factorsProvider = n -> network.getBranchStream().map(branch -> createBranchFlowPerLinearGlsk(branch.getId(), "glsk")).collect(Collectors.toList());
        SensitivityAnalysisResult result = sensiProvider.run(network, VariantManagerConstants.INITIAL_VARIANT_ID, factorsProvider, Collections.emptyList(), variableSets,
                sensiParameters, LocalComputationManager.getDefault())
                .join();

        assertEquals(5, result.getValues().size());
        assertEquals(-7d / 40d, getValue(result, "glsk", "l14"), LoadFlowAssert.DELTA_POWER);
        assertEquals(-3d / 8d, getValue(result, "glsk", "l12"), LoadFlowAssert.DELTA_POWER);
        assertEquals(1d / 40d, getValue(result, "glsk", "l23"), LoadFlowAssert.DELTA_POWER);
        assertEquals(7d / 40d, getValue(result, "glsk", "l34"), LoadFlowAssert.DELTA_POWER);
        assertEquals(-7d / 20d, getValue(result, "glsk", "l13"), LoadFlowAssert.DELTA_POWER);
    }

    @Test
    void testGlskOnSlackBusDistributed() {
        Network network = FourBusNetworkFactory.create();
        runDcLf(network);
        SensitivityAnalysisParameters sensiParameters = createParameters(true, "b1_vl_0", true);
        sensiParameters.getLoadFlowParameters().setBalanceType(LoadFlowParameters.BalanceType.PROPORTIONAL_TO_GENERATION_P_MAX);

        List<WeightedSensitivityVariable> variables = new ArrayList<>();
        variables.add(new WeightedSensitivityVariable("d2", 30f));
        variables.add(new WeightedSensitivityVariable("g2", 10f));
        variables.add(new WeightedSensitivityVariable("d3", 50f));
        variables.add(new WeightedSensitivityVariable("g1", 10f));
        List<SensitivityVariableSet> variableSets = Collections.singletonList(new SensitivityVariableSet("glsk", variables));

        SensitivityFactorsProvider factorsProvider = n -> network.getBranchStream().map(branch -> createBranchFlowPerLinearGlsk(branch.getId(), "glsk")).collect(Collectors.toList());
        SensitivityAnalysisResult result = sensiProvider.run(network, VariantManagerConstants.INITIAL_VARIANT_ID, factorsProvider, Collections.emptyList(), variableSets,
                sensiParameters, LocalComputationManager.getDefault())
                .join();

        assertEquals(5, result.getValues().size());
        assertEquals(0d, getValue(result, "glsk", "l14"), LoadFlowAssert.DELTA_POWER);
        assertEquals(-1d / 10d, getValue(result, "glsk", "l12"), LoadFlowAssert.DELTA_POWER);
        assertEquals(-1d / 10d, getValue(result, "glsk", "l23"), LoadFlowAssert.DELTA_POWER);
        assertEquals(1d / 5d, getValue(result, "glsk", "l34"), LoadFlowAssert.DELTA_POWER);
        assertEquals(-1d / 5d, getValue(result, "glsk", "l13"), LoadFlowAssert.DELTA_POWER);
    }

    @Test
    void testLoadInjectionOnSlackBus() {
        // test injection increase on loads
        Network network = FourBusNetworkFactory.createBaseNetwork();
        runDcLf(network);
        SensitivityAnalysisParameters sensiParameters = createParameters(true, "b2_vl_0", false);
        SensitivityFactorsProvider factorsProvider = n -> createFactorMatrix(network.getLoadStream().collect(Collectors.toList()),
                network.getBranchStream().collect(Collectors.toList()));
        SensitivityAnalysisResult result = sensiProvider.run(network, VariantManagerConstants.INITIAL_VARIANT_ID,
                factorsProvider, Collections.emptyList(), Collections.emptyList(), sensiParameters, LocalComputationManager.getDefault()).join();
        assertEquals(0.0d, getValue(result, "d2", "l13"), LoadFlowAssert.DELTA_POWER);
    }

    @Test
    void testVscInjection() {
        // test injection increase on loads
        Network network = HvdcNetworkFactory.createVsc();
        runDcLf(network);
        SensitivityAnalysisParameters sensiParameters = createParameters(true, "vl1_0", false);
        SensitivityFactorsProvider factorsProvider = n -> network.getBranchStream()
                .map(branch -> createBranchFlowPerInjectionIncrease(branch.getId(), network.getVscConverterStation("cs2").getId()))
                .collect(Collectors.toList());
        SensitivityAnalysisResult result = sensiProvider.run(network, VariantManagerConstants.INITIAL_VARIANT_ID,
                factorsProvider, Collections.emptyList(), Collections.emptyList(), sensiParameters, LocalComputationManager.getDefault()).join();
        assertEquals(-1d, getValue(result, "cs2", "l12"), LoadFlowAssert.DELTA_POWER);
    }

    @Test
    void testLccInjection() {
        // test injection increase on loads
        Network network = HvdcNetworkFactory.createLcc();
        runDcLf(network);
        SensitivityAnalysisParameters sensiParameters = createParameters(true, "vl1_0", false);
        SensitivityFactorsProvider factorsProvider = n -> network.getBranchStream()
                .map(branch -> createBranchFlowPerInjectionIncrease(branch.getId(), network.getLccConverterStation("cs2").getId()))
                .collect(Collectors.toList());
        SensitivityAnalysisResult result = sensiProvider.run(network, VariantManagerConstants.INITIAL_VARIANT_ID,
                factorsProvider, Collections.emptyList(), Collections.emptyList(), sensiParameters, LocalComputationManager.getDefault()).join();
        assertEquals(-1d, getValue(result, "cs2", "l12"), LoadFlowAssert.DELTA_POWER);
    }

    @Test
    void testHvdcSensi() {
        double sensiChange = 10e-4;
        // test injection increase on loads
        Network network = HvdcNetworkFactory.createTwoCcLinkedByAHvdcWithGenerators();
        SensitivityAnalysisParameters sensiParameters = createParameters(true, "b1_vl_0", false);

        runLf(network, sensiParameters.getLoadFlowParameters());
        Network network1 = HvdcNetworkFactory.createTwoCcLinkedByAHvdcWithGenerators();
        network1.getHvdcLine("hvdc34").setActivePowerSetpoint(network1.getHvdcLine("hvdc34").getActivePowerSetpoint() + sensiChange);
        runLf(network1, sensiParameters.getLoadFlowParameters());
        Map<String, Double> loadFlowDiff = network.getLineStream().map(line -> line.getId())
            .collect(Collectors.toMap(
                lineId -> lineId,
                line -> (network.getLine(line).getTerminal1().getP() - network1.getLine(line).getTerminal1().getP()) / sensiChange
            ));
        ContingencyContext contingencyContext = ContingencyContext.all();
        List<SensitivityFactor> factors = SensitivityFactor.createMatrix(SensitivityFunctionType.BRANCH_ACTIVE_POWER, List.of("l12", "l13", "l23"),
                SensitivityVariableType.HVDC_LINE_ACTIVE_POWER, List.of("hvdc34"), false, contingencyContext);
        SensitivityAnalysisResult result = sensiProvider.run(network, Collections.emptyList(), Collections.emptyList(), sensiParameters, factors);
        assertEquals(loadFlowDiff.get("l12"), result.getValue(null, "l12", "hvdc34").getValue(), LoadFlowAssert.DELTA_POWER);
        assertEquals(loadFlowDiff.get("l13"), result.getValue(null, "l13", "hvdc34").getValue(), LoadFlowAssert.DELTA_POWER);
        assertEquals(loadFlowDiff.get("l23"), result.getValue(null, "l23", "hvdc34").getValue(), LoadFlowAssert.DELTA_POWER);
    }

    @Test
    void testHvdcSensiWithBothSides() {
        double sensiChange = 10e-4;
        // test injection increase on loads
        Network network = HvdcNetworkFactory.createNetworkWithGenerators();
        SensitivityAnalysisParameters sensiParameters = createParameters(true, "b1_vl_0", false);

        runLf(network, sensiParameters.getLoadFlowParameters());
        Network network1 = HvdcNetworkFactory.createNetworkWithGenerators();
        network1.getHvdcLine("hvdc34").setActivePowerSetpoint(network1.getHvdcLine("hvdc34").getActivePowerSetpoint() + sensiChange);
        runLf(network1, sensiParameters.getLoadFlowParameters());
        Map<String, Double> loadFlowDiff = network.getLineStream().map(line -> line.getId())
            .collect(Collectors.toMap(
                lineId -> lineId,
                line -> (network.getLine(line).getTerminal1().getP() - network1.getLine(line).getTerminal1().getP()) / sensiChange
            ));

        ContingencyContext contingencyContext = ContingencyContext.all();
        List<SensitivityFactor> factors = SensitivityFactor.createMatrix(SensitivityFunctionType.BRANCH_ACTIVE_POWER, List.of("l12", "l13", "l23", "l25", "l45", "l46", "l56"),
            SensitivityVariableType.HVDC_LINE_ACTIVE_POWER, List.of("hvdc34"), false, contingencyContext);
        SensitivityAnalysisResult result = sensiProvider.run(network, Collections.emptyList(), Collections.emptyList(), sensiParameters, factors);

        assertEquals(loadFlowDiff.get("l12"), result.getValue(null, "l12", "hvdc34").getValue(), LoadFlowAssert.DELTA_POWER);
        assertEquals(loadFlowDiff.get("l13"), result.getValue(null, "l13", "hvdc34").getValue(), LoadFlowAssert.DELTA_POWER);
        assertEquals(loadFlowDiff.get("l23"), result.getValue(null, "l23", "hvdc34").getValue(), LoadFlowAssert.DELTA_POWER);
        assertEquals(loadFlowDiff.get("l25"), result.getValue(null, "l25", "hvdc34").getValue(), LoadFlowAssert.DELTA_POWER);
        assertEquals(loadFlowDiff.get("l45"), result.getValue(null, "l45", "hvdc34").getValue(), LoadFlowAssert.DELTA_POWER);
        assertEquals(loadFlowDiff.get("l46"), result.getValue(null, "l46", "hvdc34").getValue(), LoadFlowAssert.DELTA_POWER);
        assertEquals(loadFlowDiff.get("l56"), result.getValue(null, "l56", "hvdc34").getValue(), LoadFlowAssert.DELTA_POWER);
    }

    @Test
    void testHvdcSensiWithBothSidesDistributed() {
        double sensiChange = 10e-4;
        // test injection increase on loads
        Network network = HvdcNetworkFactory.createNetworkWithGenerators();
        network.getGeneratorStream().forEach(gen -> gen.setMaxP(2 * gen.getMaxP()));
        SensitivityAnalysisParameters sensiParameters = createParameters(true, "b1_vl_0", true);

        runLf(network, sensiParameters.getLoadFlowParameters());
        Network network1 = HvdcNetworkFactory.createNetworkWithGenerators();
        network1.getHvdcLine("hvdc34").setActivePowerSetpoint(network1.getHvdcLine("hvdc34").getActivePowerSetpoint() + sensiChange);
        network1.getGeneratorStream().forEach(gen -> gen.setMaxP(2 * gen.getMaxP()));
        runLf(network1, sensiParameters.getLoadFlowParameters());
        Map<String, Double> loadFlowDiff = network.getLineStream().map(line -> line.getId())
            .collect(Collectors.toMap(
                lineId -> lineId,
                line -> (network.getLine(line).getTerminal1().getP() - network1.getLine(line).getTerminal1().getP()) / sensiChange
            ));

        ContingencyContext contingencyContext = ContingencyContext.all();
        List<SensitivityFactor> factors = SensitivityFactor.createMatrix(SensitivityFunctionType.BRANCH_ACTIVE_POWER, List.of("l12", "l13", "l23", "l25", "l45", "l46", "l56"),
            SensitivityVariableType.HVDC_LINE_ACTIVE_POWER, List.of("hvdc34"), false, contingencyContext);

        SensitivityAnalysisResult result = sensiProvider.run(network, Collections.emptyList(), Collections.emptyList(), sensiParameters, factors);

        assertEquals(loadFlowDiff.get("l12"), result.getValue(null, "l12", "hvdc34").getValue(), LoadFlowAssert.DELTA_POWER);
        assertEquals(loadFlowDiff.get("l13"), result.getValue(null, "l13", "hvdc34").getValue(), LoadFlowAssert.DELTA_POWER);
        assertEquals(loadFlowDiff.get("l23"), result.getValue(null, "l23", "hvdc34").getValue(), LoadFlowAssert.DELTA_POWER);
        assertEquals(loadFlowDiff.get("l25"), result.getValue(null, "l25", "hvdc34").getValue(), LoadFlowAssert.DELTA_POWER);
        assertEquals(loadFlowDiff.get("l45"), result.getValue(null, "l45", "hvdc34").getValue(), LoadFlowAssert.DELTA_POWER);
        assertEquals(loadFlowDiff.get("l46"), result.getValue(null, "l46", "hvdc34").getValue(), LoadFlowAssert.DELTA_POWER);
        assertEquals(loadFlowDiff.get("l56"), result.getValue(null, "l56", "hvdc34").getValue(), LoadFlowAssert.DELTA_POWER);
    }

    @Test
    void testHvdcSensiVsc() {
        double sensiChange = 10e-4;
        // test injection increase on loads
        Network network = HvdcNetworkFactory.createTwoCcLinkedByAHvdcVscWithGenerators();
        network.getGeneratorStream().forEach(gen -> gen.setMaxP(2 * gen.getMaxP()));
        SensitivityAnalysisParameters sensiParameters = createParameters(true, "b1_vl_0", true);

        runLf(network, sensiParameters.getLoadFlowParameters());
        Network network1 = HvdcNetworkFactory.createTwoCcLinkedByAHvdcVscWithGenerators();
        network1.getHvdcLine("hvdc34").setActivePowerSetpoint(network1.getHvdcLine("hvdc34").getActivePowerSetpoint() + sensiChange);
        network1.getGeneratorStream().forEach(gen -> gen.setMaxP(2 * gen.getMaxP()));
        runLf(network1, sensiParameters.getLoadFlowParameters());
        Map<String, Double> loadFlowDiff = network.getLineStream().map(line -> line.getId())
            .collect(Collectors.toMap(
                lineId -> lineId,
                line -> (network.getLine(line).getTerminal1().getP() - network1.getLine(line).getTerminal1().getP()) / sensiChange
            ));

        ContingencyContext contingencyContext = ContingencyContext.all();
        List<SensitivityFactor> factors = SensitivityFactor.createMatrix(SensitivityFunctionType.BRANCH_ACTIVE_POWER, List.of("l12", "l13", "l23"),
            SensitivityVariableType.HVDC_LINE_ACTIVE_POWER, List.of("hvdc34"), false, contingencyContext);

        SensitivityAnalysisResult result = sensiProvider.run(network, Collections.emptyList(), Collections.emptyList(), sensiParameters, factors);

        assertEquals(loadFlowDiff.get("l12"), result.getValue(null, "l12", "hvdc34").getValue(), LoadFlowAssert.DELTA_POWER);
        assertEquals(loadFlowDiff.get("l13"), result.getValue(null, "l13", "hvdc34").getValue(), LoadFlowAssert.DELTA_POWER);
        assertEquals(loadFlowDiff.get("l23"), result.getValue(null, "l23", "hvdc34").getValue(), LoadFlowAssert.DELTA_POWER);
    }

    @Test
    void testHvdcInjectionNotFound() {
        testHvdcInjectionNotFound(true);
    }

    @Test
    void testBalanceTypeNotSupported() {
        // test injection increase on loads
        Network network = FourBusNetworkFactory.create();
        runDcLf(network);
        SensitivityAnalysisParameters sensiParameters = createParameters(true, "b3_vl_0", true);
        sensiParameters.getLoadFlowParameters().setBalanceType(LoadFlowParameters.BalanceType.PROPORTIONAL_TO_CONFORM_LOAD);
        SensitivityFactorsProvider factorsProvider = n -> createFactorMatrix(network.getLoadStream().collect(Collectors.toList()),
                network.getBranchStream().collect(Collectors.toList()));
        CompletionException exception = assertThrows(CompletionException.class, () -> sensiProvider.run(network, VariantManagerConstants.INITIAL_VARIANT_ID,
                factorsProvider, Collections.emptyList(), Collections.emptyList(), sensiParameters, LocalComputationManager.getDefault()).join());
        assertTrue(exception.getCause() instanceof UnsupportedOperationException);
        assertEquals("Unsupported balance type mode: PROPORTIONAL_TO_CONFORM_LOAD", exception.getCause().getMessage());
    }

    @Test
    void testPhaseShifter() {
        Network network = PhaseShifterTestCaseFactory.create();
        runAcLf(network);

        SensitivityAnalysisParameters sensiParameters = createParameters(true, "VL2_0");
        Branch<?> l1 = network.getBranch("L1");
        TwoWindingsTransformer ps1 = network.getTwoWindingsTransformer("PS1");
        SensitivityFactorsProvider factorsProvider
            = n -> Collections.singletonList(createBranchFlowPerPSTAngle(l1.getId(), ps1.getId()));
        SensitivityAnalysisResult result = sensiProvider.run(network, VariantManagerConstants.INITIAL_VARIANT_ID, factorsProvider, Collections.emptyList(), Collections.emptyList(),
            sensiParameters, LocalComputationManager.getDefault())
            .join();
        assertEquals(-6.3d, getValue(result, "PS1", "L1"), LoadFlowAssert.DELTA_POWER);
    }

    @Test
    void testAdditionalFactors() {
        // test injection increase on loads
        Network network = FourBusNetworkFactory.create();
        runDcLf(network);
        Map<String, Double> functionReferenceByLine = new HashMap<>();
        for (Line line : network.getLines()) {
            functionReferenceByLine.put(line.getId(), line.getTerminal1().getP());
        }
        SensitivityAnalysisParameters sensiParameters = createParameters(true, "b3_vl_0", true);
        sensiParameters.getLoadFlowParameters().setBalanceType(LoadFlowParameters.BalanceType.PROPORTIONAL_TO_LOAD);
        SensitivityFactorsProvider factorsProvider = new SensitivityFactorsProvider() {
            @Override
            public List<SensitivityFactor> getCommonFactors(Network network) {
                return Collections.singletonList(createBranchFlowPerInjectionIncrease("l12", "g1"));
            }

            @Override
            public List<SensitivityFactor> getAdditionalFactors(Network network) {
                return Collections.singletonList(createBranchFlowPerInjectionIncrease("l13", "g2"));
            }
        };
        SensitivityAnalysisResult result = sensiProvider.run(network, VariantManagerConstants.INITIAL_VARIANT_ID, factorsProvider, Collections.emptyList(), Collections.emptyList(),
            sensiParameters, LocalComputationManager.getDefault())
            .join();

        assertEquals(2, result.getValues().size());
        assertEquals(0.325d, getValue(result, "g1", "l12"), LoadFlowAssert.DELTA_POWER);
        assertEquals(0.2d, getValue(result, "g2", "l13"), LoadFlowAssert.DELTA_POWER);

        assertEquals(functionReferenceByLine.get("l12"), getFunctionReference(result, "l12"), LoadFlowAssert.DELTA_POWER);
        assertEquals(functionReferenceByLine.get("l13"), getFunctionReference(result, "l13"), LoadFlowAssert.DELTA_POWER);
    }

    @Test
    void testInjectionNotFoundAdditionalFactor() {
        testInjectionNotFoundAdditionalFactor(true);
    }

    @Test
    void testIntensityCrash() {
        Network network = FourBusNetworkFactory.createWithPhaseTapChangerAndGeneratorAtBus2();
        SensitivityAnalysisParameters sensiParameters = createParameters(true, "b1_vl_0", true);
        sensiParameters.getLoadFlowParameters().setBalanceType(LoadFlowParameters.BalanceType.PROPORTIONAL_TO_GENERATION_P_MAX);
        SensitivityFactorsProvider factorsProvider = n -> network.getBranchStream()
            .map(branch -> createBranchIntensityPerPSTAngle(branch.getId(), "l23")).collect(Collectors.toList());
        CompletableFuture<SensitivityAnalysisResult> result = sensiProvider.run(network, VariantManagerConstants.INITIAL_VARIANT_ID, factorsProvider, Collections.emptyList(), Collections.emptyList(),
            sensiParameters, LocalComputationManager.getDefault());

        CompletionException e = assertThrows(CompletionException.class, result::join);
        assertTrue(e.getCause() instanceof PowsyblException);
        assertEquals("Only variables of type TRANSFORMER_PHASE or INJECTION_ACTIVE_POWER, and functions of type BRANCH_ACTIVE_POWER are yet supported in DC", e.getCause().getMessage());
    }

    @Test
    void testBranchFunctionOutsideMainComponent() {
        testBranchFunctionOutsideMainComponent(true);
    }

    @Test
    void testInjectionOutsideMainComponent() {
        testInjectionOutsideMainComponent(true);
    }

    @Test
    void testPhaseShifterOutsideMainComponent() {
        testPhaseShifterOutsideMainComponent(true);
    }

    @Test
    void testGlskOutsideMainComponent() {
        testGlskOutsideMainComponent(true);
    }

    @Test
    void testGlskPartiallyOutsideMainComponent() {
        testGlskPartiallyOutsideMainComponent(true);
    }

    @Test
    void testInjectionNotFound() {
        testInjectionNotFound(true);
    }

    @Test
    void testBranchNotFound() {
        testBranchNotFound(true);
    }

    @Test
    void testEmptyFactors() {
        testEmptyFactors(true);
    }

    @Test
    void testGlskNotFound() {
        testGlskInjectionNotFound(true);
    }

    @Test
    void testDanglingLineSensi() {
        Network network = DanglingLineFactory.createWithLoad();
        runAcLf(network);

        SensitivityAnalysisParameters sensiParameters = createParameters(true, "vl1_0");
        List<SensitivityFactor> factors = List.of(createBranchFlowPerInjectionIncrease("l1", "dl1"));
        // dangling line is connected
        SensitivityAnalysisResult result = sensiProvider.run(network, Collections.emptyList(), Collections.emptyList(), sensiParameters, factors);
        assertEquals(-0.812d, result.getValue(null, "l1", "dl1").getValue(), LoadFlowAssert.DELTA_POWER);

        // dangling line is connected on base case but will be disconnected by a contingency => 0
        List<Contingency> contingencies = List.of(new Contingency("c", new DanglingLineContingency("dl1")));
        result = sensiProvider.run(network, contingencies, Collections.emptyList(), sensiParameters, factors);
        assertEquals(-0.812d, result.getValue(null, "l1", "dl1").getValue(), LoadFlowAssert.DELTA_POWER);
        assertEquals(0d, result.getValue("c", "l1", "dl1").getValue(), LoadFlowAssert.DELTA_POWER);

        // dangling line is disconnected on base case => 0
        network.getDanglingLine("dl1").getTerminal().disconnect();
        result = sensiProvider.run(network, Collections.emptyList(), Collections.emptyList(), sensiParameters, factors);
        assertEquals(0d, result.getValue(null, "l1", "dl1").getValue(), LoadFlowAssert.DELTA_POWER);
    }

    @Test
    void testContingencyOnOpenLine() {
        Network network = NodeBreakerNetworkFactory.create();
        List<Contingency> contingencies = List.of(
            new Contingency("c1", new BranchContingency("L1"))
        );

        List<PropagatedContingency> propagatedContingencies = PropagatedContingency.createListForSensitivityAnalysis(network, contingencies);
        assertEquals(1, propagatedContingencies.size());
    }
}<|MERGE_RESOLUTION|>--- conflicted
+++ resolved
@@ -8,13 +8,10 @@
 
 import com.powsybl.commons.PowsyblException;
 import com.powsybl.computation.local.LocalComputationManager;
-<<<<<<< HEAD
 import com.powsybl.contingency.Contingency;
 import com.powsybl.contingency.ContingencyContext;
 import com.powsybl.contingency.DanglingLineContingency;
-=======
 import com.powsybl.contingency.*;
->>>>>>> b7bcfe7f
 import com.powsybl.iidm.network.*;
 import com.powsybl.iidm.network.test.EurostagTutorialExample1Factory;
 import com.powsybl.iidm.network.test.PhaseShifterTestCaseFactory;
@@ -25,9 +22,7 @@
 import com.powsybl.openloadflow.network.NodeBreakerNetworkFactory;
 import com.powsybl.openloadflow.sensi.*;
 import com.powsybl.openloadflow.util.LoadFlowAssert;
-<<<<<<< HEAD
 import com.powsybl.sensitivity.*;
-=======
 import com.powsybl.openloadflow.util.PropagatedContingency;
 import com.powsybl.sensitivity.SensitivityAnalysisParameters;
 import com.powsybl.sensitivity.SensitivityAnalysisResult;
@@ -41,7 +36,6 @@
 import com.powsybl.sensitivity.factors.variables.InjectionIncrease;
 import com.powsybl.sensitivity.factors.variables.LinearGlsk;
 import com.powsybl.sensitivity.factors.variables.PhaseTapChangerAngle;
->>>>>>> b7bcfe7f
 import org.junit.jupiter.api.Test;
 
 import java.util.*;
@@ -128,9 +122,6 @@
                 sensiParameters, LocalComputationManager.getDefault())
                 .join();
 
-<<<<<<< HEAD
-        assertEquals(15, result.getValues().size());
-=======
         assertEquals(0.192d, getValue(result, "g1", "l14"), LoadFlowAssert.DELTA_POWER);
         assertEquals(0.269d, getValue(result, "g1", "l12"), LoadFlowAssert.DELTA_POWER);
         assertEquals(-0.115d, getValue(result, "g1", "l23"), LoadFlowAssert.DELTA_POWER);
@@ -163,8 +154,7 @@
                 sensiParameters, LocalComputationManager.getDefault())
                 .join();
 
-        assertEquals(15, result.getSensitivityValues().size());
->>>>>>> b7bcfe7f
+        assertEquals(15, result.getValues().size());
         assertEquals(0.175d, getValue(result, "g1", "l14"), LoadFlowAssert.DELTA_POWER);
         assertEquals(0.275d, getValue(result, "g1", "l12"), LoadFlowAssert.DELTA_POWER);
         assertEquals(-0.125d, getValue(result, "g1", "l23"), LoadFlowAssert.DELTA_POWER);
