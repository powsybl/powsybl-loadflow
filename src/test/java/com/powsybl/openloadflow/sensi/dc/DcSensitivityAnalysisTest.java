--- conflicted
+++ resolved
@@ -828,12 +828,7 @@
         Network network = NodeBreakerNetworkFactory.create();
         List<Contingency> contingencies = List.of(new Contingency("c1", new BranchContingency("L1")));
 
-<<<<<<< HEAD
-        List<PropagatedContingency> propagatedContingencies = PropagatedContingency.createList(network, contingencies,
-                Collections.emptySet(), Collections.emptySet(), Collections.emptySet(), false, false, false, false);
-=======
-        List<PropagatedContingency> propagatedContingencies = PropagatedContingency.createList(network, contingencies, Collections.emptySet(), false);
->>>>>>> 5eab07b3
+        List<PropagatedContingency> propagatedContingencies = PropagatedContingency.createList(network, contingencies, Collections.emptySet(), Collections.emptySet(), false);
         assertEquals(1, propagatedContingencies.size());
     }
 
