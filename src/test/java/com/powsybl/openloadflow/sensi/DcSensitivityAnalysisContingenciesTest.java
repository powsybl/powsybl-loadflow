--- conflicted
+++ resolved
@@ -2370,35 +2370,6 @@
         return l.getTerminal1().getP() - p1Before;
     }
 
-<<<<<<< HEAD
-    @Test
-    void testBusContingency() {
-        Network network = EurostagFactory.fix(EurostagTutorialExample1Factory.create());
-        SensitivityAnalysisParameters sensiParameters = createParameters(true, "NGEN", true);
-        sensiParameters.getLoadFlowParameters().setBalanceType(LoadFlowParameters.BalanceType.PROPORTIONAL_TO_GENERATION_P_MAX);
-        List<SensitivityFactor> factors = List.of(createBranchFlowPerInjectionIncrease("NHV1_NHV2_1", "LOAD"),
-                createBranchFlowPerInjectionIncrease("NHV1_NHV2_2", "LOAD"),
-                createBranchFlowPerInjectionIncrease("NHV2_NLOAD", "LOAD"),
-                createBranchFlowPerInjectionIncrease("NGEN_NHV1", "LOAD"));
-        List<Contingency> contingencies = network.getBusBreakerView().getBusStream()
-                .map(bus -> new Contingency(bus.getId(), new BusContingency(bus.getId())))
-                .collect(Collectors.toList());
-        SensitivityAnalysisResult result = sensiRunner.run(network, factors, contingencies, Collections.emptyList(), sensiParameters);
-        assertEquals(300.0, result.getBranchFlow1FunctionReferenceValue("NHV1_NHV2_1"), LoadFlowAssert.DELTA_POWER);
-        assertEquals(300.0, result.getBranchFlow1FunctionReferenceValue("NHV1_NHV2_2"), LoadFlowAssert.DELTA_POWER);
-        assertEquals(0.0, result.getBranchFlow1FunctionReferenceValue("NLOAD", "NHV1_NHV2_1"), LoadFlowAssert.DELTA_POWER);
-        // Isolated slack bus, supported in DC.
-        assertEquals(Double.NaN, result.getBranchFlow1FunctionReferenceValue("NHV1", "NHV1_NHV2_1"), LoadFlowAssert.DELTA_POWER); // isolated slack bus, supported.
-        assertEquals(Double.NaN, result.getBranchFlow1FunctionReferenceValue("NHV1", "NGEN_NHV1"), LoadFlowAssert.DELTA_POWER);
-        assertEquals(SensitivityAnalysisResult.Status.SUCCESS, result.getContingencyStatus("NHV1"));
-        assertEquals(0.0, result.getBranchFlow1FunctionReferenceValue("NHV2", "NGEN_NHV1"), LoadFlowAssert.DELTA_POWER);
-        // FIXME
-        // Contingency 'NGEN' leads to the loss of a slack bus: slack bus kept
-        // we clean the contingency in order to keep the slack bus in the network, leading to a wrong computation.
-        assertEquals(SensitivityAnalysisResult.Status.NO_IMPACT, result.getContingencyStatus("NGEN"));
-        assertEquals(300.0, result.getBranchFlow1FunctionReferenceValue("NGEN", "NHV1_NHV2_1"), LoadFlowAssert.DELTA_POWER);
-        assertEquals(600.0, result.getBranchFlow1FunctionReferenceValue("NGEN", "NGEN_NHV1"), LoadFlowAssert.DELTA_POWER);
-=======
     /**
      *                      NHV1_NHV1
      *              --------------------------
@@ -2464,6 +2435,34 @@
 
         assertEquals(303.5d, result.getBranchFlow1FunctionReferenceValue("NHV1_NHV2_1_2"), LoadFlowAssert.DELTA_POWER);
         assertEquals(0, result.getBranchFlow1FunctionReferenceValue("NHV1_NHV2_1_1", "NHV1_NHV2_1_2"), 0d); // strict zero and not anymore a small value
->>>>>>> 54bd7844
+    }
+
+    @Test
+    void testBusContingency() {
+        Network network = EurostagFactory.fix(EurostagTutorialExample1Factory.create());
+        SensitivityAnalysisParameters sensiParameters = createParameters(true, "NGEN", true);
+        sensiParameters.getLoadFlowParameters().setBalanceType(LoadFlowParameters.BalanceType.PROPORTIONAL_TO_GENERATION_P_MAX);
+        List<SensitivityFactor> factors = List.of(createBranchFlowPerInjectionIncrease("NHV1_NHV2_1", "LOAD"),
+                createBranchFlowPerInjectionIncrease("NHV1_NHV2_2", "LOAD"),
+                createBranchFlowPerInjectionIncrease("NHV2_NLOAD", "LOAD"),
+                createBranchFlowPerInjectionIncrease("NGEN_NHV1", "LOAD"));
+        List<Contingency> contingencies = network.getBusBreakerView().getBusStream()
+                .map(bus -> new Contingency(bus.getId(), new BusContingency(bus.getId())))
+                .collect(Collectors.toList());
+        SensitivityAnalysisResult result = sensiRunner.run(network, factors, contingencies, Collections.emptyList(), sensiParameters);
+        assertEquals(300.0, result.getBranchFlow1FunctionReferenceValue("NHV1_NHV2_1"), LoadFlowAssert.DELTA_POWER);
+        assertEquals(300.0, result.getBranchFlow1FunctionReferenceValue("NHV1_NHV2_2"), LoadFlowAssert.DELTA_POWER);
+        assertEquals(0.0, result.getBranchFlow1FunctionReferenceValue("NLOAD", "NHV1_NHV2_1"), LoadFlowAssert.DELTA_POWER);
+        // Isolated slack bus, supported in DC.
+        assertEquals(Double.NaN, result.getBranchFlow1FunctionReferenceValue("NHV1", "NHV1_NHV2_1"), LoadFlowAssert.DELTA_POWER); // isolated slack bus, supported.
+        assertEquals(Double.NaN, result.getBranchFlow1FunctionReferenceValue("NHV1", "NGEN_NHV1"), LoadFlowAssert.DELTA_POWER);
+        assertEquals(SensitivityAnalysisResult.Status.SUCCESS, result.getContingencyStatus("NHV1"));
+        assertEquals(0.0, result.getBranchFlow1FunctionReferenceValue("NHV2", "NGEN_NHV1"), LoadFlowAssert.DELTA_POWER);
+        // FIXME
+        // Contingency 'NGEN' leads to the loss of a slack bus: slack bus kept
+        // we clean the contingency in order to keep the slack bus in the network, leading to a wrong computation.
+        assertEquals(SensitivityAnalysisResult.Status.NO_IMPACT, result.getContingencyStatus("NGEN"));
+        assertEquals(300.0, result.getBranchFlow1FunctionReferenceValue("NGEN", "NHV1_NHV2_1"), LoadFlowAssert.DELTA_POWER);
+        assertEquals(600.0, result.getBranchFlow1FunctionReferenceValue("NGEN", "NGEN_NHV1"), LoadFlowAssert.DELTA_POWER);
     }
 }