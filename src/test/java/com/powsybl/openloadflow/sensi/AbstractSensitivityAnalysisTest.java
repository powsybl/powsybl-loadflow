/**
 * Copyright (c) 2020, RTE (http://www.rte-france.com)
 * This Source Code Form is subject to the terms of the Mozilla Public
 * License, v. 2.0. If a copy of the MPL was not distributed with this
 * file, You can obtain one at http://mozilla.org/MPL/2.0/.
 */
package com.powsybl.openloadflow.sensi;

import com.powsybl.commons.AbstractConverterTest;
import com.powsybl.commons.PowsyblException;
import com.powsybl.commons.reporter.Reporter;
import com.powsybl.computation.local.LocalComputationManager;
import com.powsybl.contingency.BranchContingency;
import com.powsybl.contingency.Contingency;
import com.powsybl.iidm.network.*;
import com.powsybl.iidm.network.test.EurostagTutorialExample1Factory;
import com.powsybl.loadflow.LoadFlowParameters;
import com.powsybl.loadflow.LoadFlowResult;
import com.powsybl.math.matrix.DenseMatrixFactory;
import com.powsybl.openloadflow.OpenLoadFlowParameters;
import com.powsybl.openloadflow.OpenLoadFlowProvider;
import com.powsybl.openloadflow.network.HvdcNetworkFactory;
import com.powsybl.openloadflow.network.SlackBusSelectionMode;
import com.powsybl.openloadflow.util.LoadFlowAssert;
import com.powsybl.sensitivity.*;
import com.powsybl.sensitivity.factors.BranchFlowPerInjectionIncrease;
import com.powsybl.sensitivity.factors.BranchFlowPerLinearGlsk;
import com.powsybl.sensitivity.factors.BranchFlowPerPSTAngle;
import com.powsybl.sensitivity.factors.functions.BranchFlow;
import com.powsybl.sensitivity.factors.functions.BranchIntensity;
import com.powsybl.sensitivity.factors.variables.InjectionIncrease;
import com.powsybl.sensitivity.factors.variables.LinearGlsk;
import com.powsybl.sensitivity.factors.variables.PhaseTapChangerAngle;
import org.apache.commons.lang3.tuple.Pair;

import java.util.*;
import java.util.concurrent.CompletableFuture;
import java.util.concurrent.CompletionException;
import java.util.stream.Collectors;

import static org.junit.jupiter.api.Assertions.*;

/**
 * @author Geoffroy Jamgotchian <geoffroy.jamgotchian at rte-france.com>
 */
public abstract class AbstractSensitivityAnalysisTest extends AbstractConverterTest {

    protected final DenseMatrixFactory matrixFactory = new DenseMatrixFactory();

    protected final OpenSensitivityAnalysisProvider sensiProvider = new OpenSensitivityAnalysisProvider(matrixFactory);

    protected static SensitivityAnalysisParameters createParameters(boolean dc, String slackBusId, boolean distributedSlack) {
        SensitivityAnalysisParameters sensiParameters = new SensitivityAnalysisParameters();
        LoadFlowParameters lfParameters = sensiParameters.getLoadFlowParameters();
        lfParameters.setDc(dc);
        lfParameters.setDistributedSlack(distributedSlack);
<<<<<<< HEAD
        OpenLoadFlowParameters lfParametersExt = new OpenLoadFlowParameters();
        lfParametersExt.setSlackBusSelector(new NameSlackBusSelector(slackBusId));
=======
        OpenLoadFlowParameters lfParametersExt = new OpenLoadFlowParameters()
                .setSlackBusSelectionMode(SlackBusSelectionMode.NAME)
                .setSlackBusId(slackBusId);
>>>>>>> 54bdeece
        lfParameters.addExtension(OpenLoadFlowParameters.class, lfParametersExt);
        return sensiParameters;
    }

    protected static SensitivityAnalysisParameters createParameters(boolean dc, String slackBusId) {
        return createParameters(dc, slackBusId, false);
    }

    protected static <T extends Injection<T>> InjectionIncrease createInjectionIncrease(T injection) {
        return new InjectionIncrease(injection.getId(), injection.getId(), injection.getId());
    }

    protected static <T extends Injection<T>> List<SensitivityFactor> createFactorMatrix(List<T> injections, List<Branch> branches) {
        Objects.requireNonNull(injections);
        Objects.requireNonNull(branches);
        return injections.stream().flatMap(injection -> branches.stream().map(branch -> new BranchFlowPerInjectionIncrease(createBranchFlow(branch),
                createInjectionIncrease(injection)))).collect(Collectors.toList());
    }

    protected static BranchFlow createBranchFlow(Branch branch) {
        return new BranchFlow(branch.getId(), branch.getNameOrId(), branch.getId());
    }

    protected static BranchIntensity createBranchIntensity(Branch branch) {
        return new BranchIntensity(branch.getId(), branch.getNameOrId(), branch.getId());
    }

    protected static double getValue(SensitivityAnalysisResult result, String variableId, String functionId) {
        return getValue(result.getSensitivityValues(), variableId, functionId);
    }

    protected static double getValue(Collection<SensitivityValue> result, String variableId, String functionId) {
        return result.stream().filter(value -> value.getFactor().getVariable().getId().equals(variableId) && value.getFactor().getFunction().getId().equals(functionId))
            .findFirst()
            .map(SensitivityValue::getValue)
            .orElseThrow();
    }

    protected static double getContingencyValue(SensitivityAnalysisResult result, String contingencyId, String variableId, String functionId) {
        return result.getSensitivityValuesContingencies().get(contingencyId).stream().filter(value -> value.getFactor().getVariable().getId().equals(variableId) && value.getFactor().getFunction().getId().equals(functionId))
                     .findFirst()
                     .map(SensitivityValue::getValue)
                     .orElseThrow();
    }

    protected static double getContingencyValue(List<SensitivityValue> result, String variableId, String functionId) {
        return result.stream().filter(value -> value.getFactor().getVariable().getId().equals(variableId) && value.getFactor().getFunction().getId().equals(functionId))
                     .findFirst()
                     .map(SensitivityValue::getValue)
                     .orElseThrow();
    }

    protected static double getFunctionReference(SensitivityAnalysisResult result, String functionId) {
        return getFunctionReference(result.getSensitivityValues(), functionId);
    }

    protected static double getContingencyFunctionReference(SensitivityAnalysisResult result, String functionId, String contingencyId) {
        return getFunctionReference(result.getSensitivityValuesContingencies().get(contingencyId), functionId);
    }

    protected static double getFunctionReference(Collection<SensitivityValue> result, String functionId) {
        return result.stream().filter(value -> value.getFactor().getFunction().getId().equals(functionId))
            .findFirst()
            .map(SensitivityValue::getFunctionReference)
            .orElseThrow();
    }

    protected void runAcLf(Network network) {
        runAcLf(network, Reporter.NO_OP);
    }

    protected void runAcLf(Network network, Reporter reporter) {
        LoadFlowResult result = new OpenLoadFlowProvider(matrixFactory)
                .run(network, LocalComputationManager.getDefault(), VariantManagerConstants.INITIAL_VARIANT_ID, new LoadFlowParameters(), reporter)
                .join();
        if (!result.isOk()) {
            throw new PowsyblException("AC LF diverged");
        }
    }

    protected void runDcLf(Network network) {
        runDcLf(network, Reporter.NO_OP);
    }

    protected void runDcLf(Network network, Reporter reporter) {
        LoadFlowParameters parameters =  new LoadFlowParameters().setDc(true);
        LoadFlowResult result = new OpenLoadFlowProvider(matrixFactory)
                .run(network, LocalComputationManager.getDefault(), VariantManagerConstants.INITIAL_VARIANT_ID, parameters, reporter)
                .join();
        if (!result.isOk()) {
            throw new PowsyblException("DC LF failed");
        }
    }

    protected void runLf(Network network, LoadFlowParameters loadFlowParameters) {
        runLf(network, loadFlowParameters, Reporter.NO_OP);
    }

    protected void runLf(Network network, LoadFlowParameters loadFlowParameters, Reporter reporter) {
        LoadFlowResult result = new OpenLoadFlowProvider(matrixFactory)
                .run(network, LocalComputationManager.getDefault(), VariantManagerConstants.INITIAL_VARIANT_ID, loadFlowParameters, reporter)
                .join();
        if (!result.isOk()) {
            throw new PowsyblException("LF failed");
        }
    }

    protected void testInjectionNotFound(boolean dc) {
        Network network = EurostagTutorialExample1Factory.create();
        runAcLf(network);

        SensitivityAnalysisParameters sensiParameters = createParameters(dc, "VLLOAD_0");
        SensitivityFactorsProvider factorsProvider = n -> {
            Branch branch = n.getBranch("NHV1_NHV2_1");
            return Collections.singletonList(new BranchFlowPerInjectionIncrease(createBranchFlow(branch),
                    new InjectionIncrease("a", "a", "a")));
        };
        CompletableFuture<SensitivityAnalysisResult> sensiResult = sensiProvider.run(network, VariantManagerConstants.INITIAL_VARIANT_ID,
                factorsProvider, Collections.emptyList(), sensiParameters, LocalComputationManager.getDefault());
        CompletionException e = assertThrows(CompletionException.class, () -> sensiResult.join());
        assertTrue(e.getCause() instanceof PowsyblException);
        assertEquals("Injection 'a' not found", e.getCause().getMessage());
    }

    protected void testInjectionNotFoundAdditionalFactor(boolean dc) {
        Network network = EurostagTutorialExample1Factory.create();

        SensitivityAnalysisParameters sensiParameters = createParameters(dc, "VLLOAD_0");
        SensitivityFactorsProvider factorsProvider = new SensitivityFactorsProvider() {
            @Override
            public List<SensitivityFactor> getCommonFactors(Network network) {
                return Collections.emptyList();
            }

            @Override
            public List<SensitivityFactor> getAdditionalFactors(Network network) {
                Branch branch = network.getBranch("NHV1_NHV2_1");
                return Collections.singletonList(new BranchFlowPerInjectionIncrease(createBranchFlow(branch),
                    new InjectionIncrease("a", "a", "a")));
            }
        };
        CompletableFuture<SensitivityAnalysisResult> sensiResult = sensiProvider.run(network, VariantManagerConstants.INITIAL_VARIANT_ID,
            factorsProvider, Collections.emptyList(), sensiParameters, LocalComputationManager.getDefault());
        CompletionException e = assertThrows(CompletionException.class, () -> sensiResult.join());
        assertTrue(e.getCause() instanceof PowsyblException);
        assertEquals("Injection 'a' not found", e.getCause().getMessage());
    }

    protected void testInjectionNotFoundAdditionalFactorContingency(boolean dc) {
        Network network = EurostagTutorialExample1Factory.create();

        SensitivityAnalysisParameters sensiParameters = createParameters(dc, "VLLOAD_0");
        SensitivityFactorsProvider factorsProvider = new SensitivityFactorsProvider() {
            @Override
            public List<SensitivityFactor> getCommonFactors(Network network) {
                return Collections.emptyList();
            }

            @Override
            public List<SensitivityFactor> getAdditionalFactors(Network network) {
                return Collections.emptyList();
            }

            @Override
            public List<SensitivityFactor> getAdditionalFactors(Network network, String contingencyId) {
                Branch branch = network.getBranch("NHV1_NHV2_1");
                return Collections.singletonList(new BranchFlowPerInjectionIncrease(createBranchFlow(branch),
                    new InjectionIncrease("a", "a", "a")));
            }
        };
        CompletableFuture<SensitivityAnalysisResult> sensiResult = sensiProvider.run(network, VariantManagerConstants.INITIAL_VARIANT_ID,
            factorsProvider, Collections.singletonList(new Contingency("a", new BranchContingency("NHV1_NHV2_2"))), sensiParameters, LocalComputationManager.getDefault());
        CompletionException e = assertThrows(CompletionException.class, () -> sensiResult.join());
        assertTrue(e.getCause() instanceof PowsyblException);
        assertEquals("Injection 'a' not found", e.getCause().getMessage());
    }

    protected void testGlskInjectionNotFound(boolean dc) {
        Network network = EurostagTutorialExample1Factory.create();
        runAcLf(network);

        SensitivityAnalysisParameters sensiParameters = createParameters(dc, "VLLOAD_0");
        SensitivityFactorsProvider factorsProvider = n -> {
            Branch branch = n.getBranch("NHV1_NHV2_1");
            return Collections.singletonList(new BranchFlowPerLinearGlsk(
                createBranchFlow(branch),
                new LinearGlsk("glsk", "glsk", Collections.singletonMap("a", 10f))
            ));
        };
        CompletableFuture<SensitivityAnalysisResult> sensiResult = sensiProvider.run(network, VariantManagerConstants.INITIAL_VARIANT_ID,
                factorsProvider, Collections.emptyList(), sensiParameters, LocalComputationManager.getDefault());
        CompletionException e = assertThrows(CompletionException.class, () -> sensiResult.join());
        assertTrue(e.getCause() instanceof PowsyblException);
        assertEquals("Injection 'a' not found", e.getCause().getMessage());
    }

    protected void testHvdcInjectionNotFound(boolean dc) {
        SensitivityAnalysisParameters sensiParameters = createParameters(dc, "b1_vl_0", true);
        Network network = HvdcNetworkFactory.createTwoCcLinkedByAHvdcWithGenerators();
        List<Pair<String, String>> variableAndFunction = List.of(
            Pair.of("nop", "l12")
        );
        HvdcWriter hvdcWriter = HvdcWriter.create();
        SensitivityFactorReader reader = createHvdcReader(variableAndFunction);

        PowsyblException e = assertThrows(PowsyblException.class, () -> sensiProvider.run(network, VariantManagerConstants.INITIAL_VARIANT_ID, Collections.emptyList(),
            sensiParameters, reader, hvdcWriter));
        assertEquals("HVDC line 'nop' cannot be found in the network.", e.getMessage());
    }

    protected void testBranchNotFound(boolean dc) {
        Network network = EurostagTutorialExample1Factory.create();
        runAcLf(network);

        SensitivityAnalysisParameters sensiParameters = createParameters(dc, "VLLOAD_0");
        SensitivityFactorsProvider factorsProvider = n -> {
            Generator gen = n.getGenerator("GEN");
            return Collections.singletonList(new BranchFlowPerInjectionIncrease(new BranchFlow("b", "b", "b"),
                    createInjectionIncrease(gen)));
        };
        CompletableFuture<SensitivityAnalysisResult> sensiResult = sensiProvider.run(network, VariantManagerConstants.INITIAL_VARIANT_ID,
                factorsProvider, Collections.emptyList(), sensiParameters, LocalComputationManager.getDefault());
        CompletionException e = assertThrows(CompletionException.class, () -> sensiResult.join());
        assertTrue(e.getCause() instanceof PowsyblException);
        assertEquals("Branch 'b' not found", e.getCause().getMessage());
    }

    protected void testEmptyFactors(boolean dc) {
        Network network = EurostagTutorialExample1Factory.create();
        runAcLf(network);

        SensitivityAnalysisParameters sensiParameters = createParameters(dc, "VLLOAD_0");
        SensitivityFactorsProvider factorsProvider = n -> Collections.emptyList();
        SensitivityAnalysisResult result = sensiProvider.run(network, VariantManagerConstants.INITIAL_VARIANT_ID, factorsProvider, Collections.emptyList(), sensiParameters, LocalComputationManager.getDefault()).join();
        assertTrue(result.getSensitivityValues().isEmpty());
    }

    protected void testBranchFunctionOutsideMainComponent(boolean dc) {
        Network network = HvdcNetworkFactory.createLccWithBiggerComponents();

        SensitivityAnalysisParameters sensiParameters = createParameters(dc, "vl1_0");
        SensitivityFactorsProvider factorsProvider = n -> {
            Generator gen = n.getGenerator("g1");
            return Collections.singletonList(new BranchFlowPerInjectionIncrease(new BranchFlow("l56", "l56", "l56"),
                createInjectionIncrease(gen)));
        };
        SensitivityAnalysisResult result = sensiProvider.run(network, VariantManagerConstants.INITIAL_VARIANT_ID, factorsProvider, Collections.emptyList(), sensiParameters, LocalComputationManager.getDefault()).join();
        assertEquals(1, result.getSensitivityValues().size());
        assertEquals(0d, result.getSensitivityValues().iterator().next().getValue());
    }

    protected void testInjectionOutsideMainComponent(boolean dc) {
        Network network = HvdcNetworkFactory.createLccWithBiggerComponents();

        SensitivityAnalysisParameters sensiParameters = createParameters(dc, "vl1_0");
        SensitivityFactorsProvider factorsProvider = n -> {
            Generator gen = n.getGenerator("g3");
            return Collections.singletonList(new BranchFlowPerInjectionIncrease(new BranchFlow("l12", "l12", "l12"),
                createInjectionIncrease(gen)));
        };
        SensitivityAnalysisResult result = sensiProvider.run(network, VariantManagerConstants.INITIAL_VARIANT_ID, factorsProvider, Collections.emptyList(), sensiParameters, LocalComputationManager.getDefault()).join();
        assertTrue(result.getSensitivityValues().isEmpty());
    }

    protected void testPhaseShifterOutsideMainComponent(boolean dc) {
        Network network = HvdcNetworkFactory.createLccWithBiggerComponents();

        SensitivityAnalysisParameters sensiParameters = createParameters(dc, "vl1_0");
        SensitivityFactorsProvider factorsProvider = n -> {
            return Collections.singletonList(new BranchFlowPerPSTAngle(new BranchFlow("l12", "l12", "l12"),
                new PhaseTapChangerAngle("l45", "l45", "l45")));
        };
        SensitivityAnalysisResult result = sensiProvider.run(network, VariantManagerConstants.INITIAL_VARIANT_ID, factorsProvider, Collections.emptyList(), sensiParameters, LocalComputationManager.getDefault()).join();
        assertTrue(result.getSensitivityValues().isEmpty());
    }

    protected void testGlskOutsideMainComponent(boolean dc) {
        Network network = HvdcNetworkFactory.createLccWithBiggerComponents();

        SensitivityAnalysisParameters sensiParameters = createParameters(dc, "vl1_0");
        SensitivityFactorsProvider factorsProvider = n -> {
            Map<String, Float> glskMap = new HashMap<>();
            glskMap.put("g6", 1f);
            glskMap.put("g3", 2f);
            return Collections.singletonList(new BranchFlowPerLinearGlsk(new BranchFlow("l12", "l12", "l12"),
                new LinearGlsk("glsk", "glsk", glskMap)));
        };
        SensitivityAnalysisResult result = sensiProvider.run(network, VariantManagerConstants.INITIAL_VARIANT_ID, factorsProvider, Collections.emptyList(), sensiParameters, LocalComputationManager.getDefault()).join();
        assertTrue(result.getSensitivityValues().isEmpty());
    }

    protected void testGlskPartiallyOutsideMainComponent(boolean dc) {
        Network network = HvdcNetworkFactory.createLccWithBiggerComponents();

        SensitivityAnalysisParameters sensiParameters = createParameters(dc, "vl1_0");
        SensitivityFactorsProvider factorsProvider = n -> {
            Map<String, Float> glskMap = new HashMap<>();
            glskMap.put("ld2", 1f);
            glskMap.put("g3", 2f);
            return Collections.singletonList(new BranchFlowPerLinearGlsk(new BranchFlow("l12", "l12", "l12"),
                new LinearGlsk("glsk", "glsk", glskMap)));
        };
        SensitivityAnalysisResult result = sensiProvider.run(network, VariantManagerConstants.INITIAL_VARIANT_ID, factorsProvider, Collections.emptyList(), sensiParameters, LocalComputationManager.getDefault()).join();
        assertEquals(1, result.getSensitivityValues().size());

        SensitivityFactorsProvider factorsProviderInjection = n -> {
            return Collections.singletonList(new BranchFlowPerInjectionIncrease(new BranchFlow("l12", "l12", "l12"),
                new InjectionIncrease("ld2", "ld2", "ld2")));
        };
        SensitivityAnalysisResult resultInjection = sensiProvider.run(network, VariantManagerConstants.INITIAL_VARIANT_ID, factorsProviderInjection, Collections.emptyList(), sensiParameters, LocalComputationManager.getDefault()).join();
        assertEquals(resultInjection.getSensitivityValues().iterator().next().getValue(), result.getSensitivityValues().iterator().next().getValue(), LoadFlowAssert.DELTA_POWER);
    }

    protected SensitivityFactorReader createHvdcReader(List<Pair<String, String>> variableAndFunction) {
        return new SensitivityFactorReader() {
            @Override
            public void read(Handler handler) {
                for (Pair<String, String> variableFunction : variableAndFunction) {
                    ContingencyContext contingencyContext = new ContingencyContext(ContingencyContextType.NONE, null);
                    handler.onMultipleVariablesFactor(variableFunction, SensitivityFunctionType.BRANCH_ACTIVE_POWER, variableFunction.getValue(),
                        SensitivityVariableType.HVDC_INJECTION, variableFunction.getKey(), Collections.emptyList(), contingencyContext);
                }
            }
        };
    }

    protected static class HvdcWriter implements SensitivityValueWriter {
        final Map<Pair<String, String>, Pair<Double, Double>> sensitivityValues = new HashMap<>();

        final Map<String, Map<Pair<String, String>, Pair<Double, Double>>> sensitivityValuesByContingency = new HashMap<>();

        @Override
        public void write(Object factorContext, String contingencyId, int contingencyIndex, double value, double functionReference) {
            Map<Pair<String, String>, Pair<Double, Double>> mapToWrite = contingencyId != null ? sensitivityValuesByContingency.computeIfAbsent(contingencyId, key -> new HashMap<>()) : sensitivityValues;
            mapToWrite.put((Pair<String, String>) factorContext, Pair.of(functionReference, value));
        }

        public Double getSensitivityValue(Pair<String, String> factor) {
            return sensitivityValues.get(factor).getValue();
        }

        public Double getFunctionRef(Pair<String, String> factor) {
            return sensitivityValues.get(factor).getKey();
        }

        public Double getSensitivityValue(Pair<String, String> factor, String contingencyId) {
            System.out.println(sensitivityValuesByContingency.get(contingencyId));
            System.out.println(sensitivityValuesByContingency.get(contingencyId).get(factor));
            return sensitivityValuesByContingency.get(contingencyId).get(factor).getValue();
        }

        public Double getFunctionRef(Pair<String, String> factor, String contingencyId) {
            return sensitivityValuesByContingency.get(contingencyId).get(factor).getKey();
        }

        public static HvdcWriter create() {
            return new HvdcWriter();
        }
    }
}<|MERGE_RESOLUTION|>--- conflicted
+++ resolved
@@ -54,14 +54,9 @@
         LoadFlowParameters lfParameters = sensiParameters.getLoadFlowParameters();
         lfParameters.setDc(dc);
         lfParameters.setDistributedSlack(distributedSlack);
-<<<<<<< HEAD
-        OpenLoadFlowParameters lfParametersExt = new OpenLoadFlowParameters();
-        lfParametersExt.setSlackBusSelector(new NameSlackBusSelector(slackBusId));
-=======
         OpenLoadFlowParameters lfParametersExt = new OpenLoadFlowParameters()
                 .setSlackBusSelectionMode(SlackBusSelectionMode.NAME)
                 .setSlackBusId(slackBusId);
->>>>>>> 54bdeece
         lfParameters.addExtension(OpenLoadFlowParameters.class, lfParametersExt);
         return sensiParameters;
     }
