--- conflicted
+++ resolved
@@ -754,28 +754,6 @@
     }
 
     @Test
-<<<<<<< HEAD
-    void testVoltageSensitivityConnectivityLoss() {
-        Network network = ConnectedComponentNetworkFactory.createTwoComponentWithGeneratorOnOneSide();
-
-        SensitivityAnalysisParameters sensiParameters = createParameters(false, "b1_vl_0", true);
-        sensiParameters.getLoadFlowParameters().setBalanceType(LoadFlowParameters.BalanceType.PROPORTIONAL_TO_GENERATION_P_MAX);
-
-        List<Contingency> contingencies = List.of(new Contingency("l34", new BranchContingency("l34")), new Contingency("l13+l23", new BranchContingency("l13"), new BranchContingency("l23")));
-
-        List<SensitivityFactor> factors = List.of(createBusVoltagePerTargetV("b4", "g3", "l34"), createBusVoltagePerTargetV("b1", "g3", "l13+l23"), createBusVoltagePerTargetV("b4", "g3", "l13+l23"));
-
-        SensitivityAnalysisResult result = sensiRunner.run(network, factors, contingencies, Collections.emptyList(), sensiParameters);
-
-        assertEquals(3, result.getValues().size());
-
-        assertEquals(0.0, result.getBusVoltageSensitivityValue("l34", "g3", "b4"));
-        assertEquals(Double.NaN, result.getBusVoltageFunctionReferenceValue("l34", "b4"));
-        assertEquals(0.0, result.getBusVoltageSensitivityValue("l13+l23", "g3", "b1"));
-        assertEquals(0.9798, result.getBusVoltageFunctionReferenceValue("l13+l23", "b1"), LoadFlowAssert.DELTA_V);
-        assertEquals(Double.NaN, result.getBusVoltageSensitivityValue("l13+l23", "g3", "b4"));
-        assertEquals(Double.NaN, result.getBusVoltageFunctionReferenceValue("l13+l23", "b4"));
-=======
     void testLosingALineButBothEndsInMainComponent() {
         Network network = ConnectedComponentNetworkFactory.createTwoComponentWithGeneratorOnOneSide();
 
@@ -1015,6 +993,28 @@
         assertEquals(result2.getBranchFlow1FunctionReferenceValue(null, "l12"), result.getBranchFlow1FunctionReferenceValue("hvdc34", "l12"), LoadFlowAssert.DELTA_POWER);
         assertEquals(result2.getBranchFlow1FunctionReferenceValue(null, "l25"), result.getBranchFlow1FunctionReferenceValue("hvdc34", "l25"), LoadFlowAssert.DELTA_POWER);
         assertEquals(result2.getBranchFlow1FunctionReferenceValue(null, "l56"), result.getBranchFlow1FunctionReferenceValue("hvdc34", "l56"), LoadFlowAssert.DELTA_POWER);
->>>>>>> d7b37086
+    }
+
+    @Test
+    void testVoltageSensitivityConnectivityLoss() {
+        Network network = ConnectedComponentNetworkFactory.createTwoComponentWithGeneratorOnOneSide();
+
+        SensitivityAnalysisParameters sensiParameters = createParameters(false, "b1_vl_0", true);
+        sensiParameters.getLoadFlowParameters().setBalanceType(LoadFlowParameters.BalanceType.PROPORTIONAL_TO_GENERATION_P_MAX);
+
+        List<Contingency> contingencies = List.of(new Contingency("l34", new BranchContingency("l34")), new Contingency("l13+l23", new BranchContingency("l13"), new BranchContingency("l23")));
+
+        List<SensitivityFactor> factors = List.of(createBusVoltagePerTargetV("b4", "g3", "l34"), createBusVoltagePerTargetV("b1", "g3", "l13+l23"), createBusVoltagePerTargetV("b4", "g3", "l13+l23"));
+
+        SensitivityAnalysisResult result = sensiRunner.run(network, factors, contingencies, Collections.emptyList(), sensiParameters);
+
+        assertEquals(3, result.getValues().size());
+
+        assertEquals(0.0, result.getBusVoltageSensitivityValue("l34", "g3", "b4"));
+        assertEquals(Double.NaN, result.getBusVoltageFunctionReferenceValue("l34", "b4"));
+        assertEquals(0.0, result.getBusVoltageSensitivityValue("l13+l23", "g3", "b1"));
+        assertEquals(0.9798, result.getBusVoltageFunctionReferenceValue("l13+l23", "b1"), LoadFlowAssert.DELTA_V);
+        assertEquals(Double.NaN, result.getBusVoltageSensitivityValue("l13+l23", "g3", "b4"));
+        assertEquals(Double.NaN, result.getBusVoltageFunctionReferenceValue("l13+l23", "b4"));
     }
 }