/**
 * Copyright (c) 2020, RTE (http://www.rte-france.com)
 * This Source Code Form is subject to the terms of the Mozilla Public
 * License, v. 2.0. If a copy of the MPL was not distributed with this
 * file, You can obtain one at http://mozilla.org/MPL/2.0/.
 */
package com.powsybl.openloadflow.sensi.ac;

import com.powsybl.computation.local.LocalComputationManager;
import com.powsybl.iidm.network.Branch;
import com.powsybl.iidm.network.Network;
import com.powsybl.iidm.network.VariantManagerConstants;
import com.powsybl.iidm.network.test.EurostagTutorialExample1Factory;
import com.powsybl.loadflow.LoadFlowParameters;
import com.powsybl.openloadflow.network.FourBusNetworkFactory;
import com.powsybl.openloadflow.sensi.AbstractSensitivityAnalysisTest;
import com.powsybl.openloadflow.util.LoadFlowAssert;
import com.powsybl.sensitivity.SensitivityAnalysisParameters;
import com.powsybl.sensitivity.SensitivityAnalysisResult;
import com.powsybl.sensitivity.SensitivityFactorsProvider;
import com.powsybl.sensitivity.factors.BranchFlowPerLinearGlsk;
import com.powsybl.sensitivity.factors.BranchFlowPerPSTAngle;
import com.powsybl.sensitivity.factors.BranchIntensityPerPSTAngle;
import com.powsybl.sensitivity.factors.functions.BranchFlow;
import com.powsybl.sensitivity.factors.variables.LinearGlsk;
import com.powsybl.sensitivity.factors.variables.PhaseTapChangerAngle;
import org.junit.jupiter.api.Test;

import java.util.Collections;
import java.util.HashMap;
import java.util.Map;
import java.util.stream.Collectors;

import static org.junit.jupiter.api.Assertions.assertEquals;

/**
 * @author Geoffroy Jamgotchian <geoffroy.jamgotchian at rte-france.com>
 */
class AcSensitivityAnalysisTest extends AbstractSensitivityAnalysisTest {

    @Test
    void testEsgTuto() {
        Network network = EurostagTutorialExample1Factory.create();
        runAcLf(network);

        SensitivityAnalysisParameters sensiParameters = createParameters(false, "VLLOAD_0");
        sensiParameters.getLoadFlowParameters().setVoltageInitMode(LoadFlowParameters.VoltageInitMode.PREVIOUS_VALUES);
        SensitivityFactorsProvider factorsProvider = n -> createFactorMatrix(network.getGeneratorStream().collect(Collectors.toList()),
                network.getLineStream().collect(Collectors.toList()));
        SensitivityAnalysisResult result = sensiProvider.run(network, VariantManagerConstants.INITIAL_VARIANT_ID, factorsProvider, Collections.emptyList(),
                sensiParameters, LocalComputationManager.getDefault())
                .join();

        assertEquals(2, result.getSensitivityValues().size());
        assertEquals(0.498d, getValue(result, "GEN", "NHV1_NHV2_1"), LoadFlowAssert.DELTA_POWER);
        assertEquals(0.498d, getValue(result, "GEN", "NHV1_NHV2_2"), LoadFlowAssert.DELTA_POWER);
    }

    @Test
    void test4buses() {
        // this network has no G or B, so we should be very close to DC results
        Network network = FourBusNetworkFactory.createBaseNetwork();
        SensitivityAnalysisParameters sensiParameters = createParameters(false, "b1_vl_0", false);
        sensiParameters.getLoadFlowParameters().setBalanceType(LoadFlowParameters.BalanceType.PROPORTIONAL_TO_GENERATION_P_MAX);
        runLf(network, sensiParameters.getLoadFlowParameters());

        SensitivityFactorsProvider factorsProvider = n -> createFactorMatrix(Collections.singletonList(network.getGenerator("g4")),
            network.getBranchStream().collect(Collectors.toList()));
        SensitivityAnalysisResult result = sensiProvider.run(network, VariantManagerConstants.INITIAL_VARIANT_ID, factorsProvider, Collections.emptyList(),
            sensiParameters, LocalComputationManager.getDefault())
            .join();

        assertEquals(5, result.getSensitivityValues().size());

        assertEquals(-0.632d, getValue(result, "g4", "l14"), LoadFlowAssert.DELTA_POWER);
        assertEquals(-0.122d, getValue(result, "g4", "l12"), LoadFlowAssert.DELTA_POWER);
        assertEquals(-0.122d, getValue(result, "g4", "l23"), LoadFlowAssert.DELTA_POWER);
        assertEquals(-0.368d, getValue(result, "g4", "l34"), LoadFlowAssert.DELTA_POWER);
        assertEquals(-0.245d, getValue(result, "g4", "l13"), LoadFlowAssert.DELTA_POWER);
    }

    @Test
    void test4busesDistributed() {
        // this network has no G or B, so we should be very close to DC results
        Network network = FourBusNetworkFactory.create();
        SensitivityAnalysisParameters sensiParameters = createParameters(false, "b1_vl_0", true);
        sensiParameters.getLoadFlowParameters().setBalanceType(LoadFlowParameters.BalanceType.PROPORTIONAL_TO_GENERATION_P_MAX);
        runLf(network, sensiParameters.getLoadFlowParameters());

        SensitivityFactorsProvider factorsProvider = n -> createFactorMatrix(network.getGeneratorStream().collect(Collectors.toList()),
            network.getBranchStream().collect(Collectors.toList()));
        SensitivityAnalysisResult result = sensiProvider.run(network, VariantManagerConstants.INITIAL_VARIANT_ID, factorsProvider, Collections.emptyList(),
            sensiParameters, LocalComputationManager.getDefault())
            .join();

        assertEquals(15, result.getSensitivityValues().size());

        assertEquals(-0.453d, getValue(result, "g4", "l14"), LoadFlowAssert.DELTA_POWER);
        assertEquals(0.152d, getValue(result, "g4", "l12"), LoadFlowAssert.DELTA_POWER);
        assertEquals(-0.248d, getValue(result, "g4", "l23"), LoadFlowAssert.DELTA_POWER);
        assertEquals(-0.347d, getValue(result, "g4", "l34"), LoadFlowAssert.DELTA_POWER);
        assertEquals(-0.099d, getValue(result, "g4", "l13"), LoadFlowAssert.DELTA_POWER);

        assertEquals(0.175d, getValue(result, "g1", "l14"), LoadFlowAssert.DELTA_POWER);
        assertEquals(0.276, getValue(result, "g1", "l12"), LoadFlowAssert.DELTA_POWER);
        assertEquals(-0.123d, getValue(result, "g1", "l23"), LoadFlowAssert.DELTA_POWER);
        assertEquals(0.024d, getValue(result, "g1", "l34"), LoadFlowAssert.DELTA_POWER);
        assertEquals(0.147d, getValue(result, "g1", "l13"), LoadFlowAssert.DELTA_POWER);

        assertEquals(0.051d, getValue(result, "g2", "l14"), LoadFlowAssert.DELTA_POWER);
        assertEquals(-0.352d, getValue(result, "g2", "l12"), LoadFlowAssert.DELTA_POWER);
        assertEquals(0.247d, getValue(result, "g2", "l23"), LoadFlowAssert.DELTA_POWER);
        assertEquals(0.149d, getValue(result, "g2", "l34"), LoadFlowAssert.DELTA_POWER);
        assertEquals(-0.099d, getValue(result, "g2", "l13"), LoadFlowAssert.DELTA_POWER);
    }

    @Test
    void test4busesGlsk() {
        // this network has no G or B, so we should be very close to DC results
        Network network = FourBusNetworkFactory.create();
        SensitivityAnalysisParameters sensiParameters = createParameters(false, "b1_vl_0", true);
        sensiParameters.getLoadFlowParameters().setBalanceType(LoadFlowParameters.BalanceType.PROPORTIONAL_TO_GENERATION_P_MAX);
        runLf(network, sensiParameters.getLoadFlowParameters());

        Map<String, Float> glskMap = new HashMap<>();
        glskMap.put("g1", 0.25f);
        glskMap.put("g4", 0.25f);
        glskMap.put("d2", 0.5f);
        SensitivityFactorsProvider factorsProvider = n -> network.getBranchStream()
            .map(Branch::getId)
            .map(id -> new BranchFlow(id, id, id))
            .map(branchFlow -> new BranchFlowPerLinearGlsk(branchFlow, new LinearGlsk("glsk", "glsk", glskMap)))
            .collect(Collectors.toList());
        SensitivityAnalysisResult result = sensiProvider.run(network, VariantManagerConstants.INITIAL_VARIANT_ID, factorsProvider, Collections.emptyList(),
            sensiParameters, LocalComputationManager.getDefault())
            .join();

        assertEquals(5, result.getSensitivityValues().size());

        assertEquals(-0.044d, getValue(result, "glsk", "l14"), LoadFlowAssert.DELTA_POWER);
        assertEquals(-0.069d, getValue(result, "glsk", "l12"), LoadFlowAssert.DELTA_POWER);
        assertEquals(0.031d, getValue(result, "glsk", "l23"), LoadFlowAssert.DELTA_POWER);
        assertEquals(-0.006d, getValue(result, "glsk", "l34"), LoadFlowAssert.DELTA_POWER);
        assertEquals(-0.037d, getValue(result, "glsk", "l13"), LoadFlowAssert.DELTA_POWER);
    }

    @Test
    void test4busesWithTransfoInjection() {
        Network network = FourBusNetworkFactory.createWithTransfoCompensed();
        SensitivityAnalysisParameters sensiParameters = createParameters(false, "b1_vl_0", true);
        sensiParameters.getLoadFlowParameters().setBalanceType(LoadFlowParameters.BalanceType.PROPORTIONAL_TO_GENERATION_P_MAX);
        runLf(network, sensiParameters.getLoadFlowParameters());

        SensitivityFactorsProvider factorsProvider = n -> createFactorMatrix(network.getGeneratorStream().collect(Collectors.toList()),
            network.getBranchStream().collect(Collectors.toList()));
        SensitivityAnalysisResult result = sensiProvider.run(network, VariantManagerConstants.INITIAL_VARIANT_ID, factorsProvider, Collections.emptyList(),
            sensiParameters, LocalComputationManager.getDefault())
            .join();

        assertEquals(15, result.getSensitivityValues().size());

        assertEquals(-0.453d, getValue(result, "g4", "l14"), LoadFlowAssert.DELTA_POWER);
        assertEquals(0.151d, getValue(result, "g4", "l12"), LoadFlowAssert.DELTA_POWER);
        assertEquals(-0.248d, getValue(result, "g4", "l23"), LoadFlowAssert.DELTA_POWER);
        assertEquals(-0.346d, getValue(result, "g4", "l34"), LoadFlowAssert.DELTA_POWER);
        assertEquals(-0.098d, getValue(result, "g4", "l13"), LoadFlowAssert.DELTA_POWER);

        assertEquals(0.175d, getValue(result, "g1", "l14"), LoadFlowAssert.DELTA_POWER);
        assertEquals(0.276d, getValue(result, "g1", "l12"), LoadFlowAssert.DELTA_POWER);
        assertEquals(-0.123d, getValue(result, "g1", "l23"), LoadFlowAssert.DELTA_POWER);
        assertEquals(0.024d, getValue(result, "g1", "l34"), LoadFlowAssert.DELTA_POWER);
        assertEquals(0.147d, getValue(result, "g1", "l13"), LoadFlowAssert.DELTA_POWER);

        assertEquals(0.051d, getValue(result, "g2", "l14"), LoadFlowAssert.DELTA_POWER);
        assertEquals(-0.352d, getValue(result, "g2", "l12"), LoadFlowAssert.DELTA_POWER);
        assertEquals(0.247d, getValue(result, "g2", "l23"), LoadFlowAssert.DELTA_POWER);
        assertEquals(0.149d, getValue(result, "g2", "l34"), LoadFlowAssert.DELTA_POWER);
        assertEquals(-0.098d, getValue(result, "g2", "l13"), LoadFlowAssert.DELTA_POWER);
    }

    @Test
    void test4busesPhaseShift() {
        Network network = FourBusNetworkFactory.createWithTransfoCompensed();
        SensitivityAnalysisParameters sensiParameters = createParameters(false, "b1_vl_0", true);
        sensiParameters.getLoadFlowParameters().setBalanceType(LoadFlowParameters.BalanceType.PROPORTIONAL_TO_GENERATION_P_MAX);
        runLf(network, sensiParameters.getLoadFlowParameters());

        SensitivityFactorsProvider factorsProvider = n -> network.getBranchStream()
            .map(AcSensitivityAnalysisTest::createBranchFlow)
            .map(branchFlow -> new BranchFlowPerPSTAngle(branchFlow, new PhaseTapChangerAngle("l23", "l23", "l23"))).collect(Collectors.toList());
        SensitivityAnalysisResult result = sensiProvider.run(network, VariantManagerConstants.INITIAL_VARIANT_ID, factorsProvider, Collections.emptyList(),
            sensiParameters, LocalComputationManager.getDefault())
            .join();

        assertEquals(5, result.getSensitivityValues().size());

        assertEquals(-0.0217d, getValue(result, "l23", "l14"), LoadFlowAssert.DELTA_POWER);
        assertEquals(0.0647d, getValue(result, "l23", "l12"), LoadFlowAssert.DELTA_POWER);
        assertEquals(0.0217d, getValue(result, "l23", "l34"), LoadFlowAssert.DELTA_POWER);
        assertEquals(-0.0429d, getValue(result, "l23", "l13"), LoadFlowAssert.DELTA_POWER);
        assertEquals(0.0647d, getValue(result, "l23", "l23"), LoadFlowAssert.DELTA_POWER);
    }

    @Test
    void test4busesFunctionReference() {
        Network network = FourBusNetworkFactory.create();
        SensitivityAnalysisParameters sensiParameters = createParameters(false, "b1_vl_0", true);
        sensiParameters.getLoadFlowParameters().setBalanceType(LoadFlowParameters.BalanceType.PROPORTIONAL_TO_GENERATION_P_MAX);
        runLf(network, sensiParameters.getLoadFlowParameters());

        SensitivityFactorsProvider factorsProvider = n -> createFactorMatrix(network.getGeneratorStream().collect(Collectors.toList()),
            network.getBranchStream().collect(Collectors.toList()));
        SensitivityAnalysisResult result = sensiProvider.run(network, VariantManagerConstants.INITIAL_VARIANT_ID, factorsProvider, Collections.emptyList(),
            sensiParameters, LocalComputationManager.getDefault())
            .join();

        assertEquals(15, result.getSensitivityValues().size());

        assertEquals(0.2512d, getFunctionReference(result, "l14"), LoadFlowAssert.DELTA_POWER);
        assertEquals(0.2512d, getFunctionReference(result, "l12"), LoadFlowAssert.DELTA_POWER);
        assertEquals(1.2512d, getFunctionReference(result, "l23"), LoadFlowAssert.DELTA_POWER);
        assertEquals(-1.2512d, getFunctionReference(result, "l34"), LoadFlowAssert.DELTA_POWER);
        assertEquals(1.4976d, getFunctionReference(result, "l13"), LoadFlowAssert.DELTA_POWER);
    }

    @Test
    void test4busesFunctionReferenceWithTransformer() {
        Network network = FourBusNetworkFactory.createWithTransfoCompensed();
        SensitivityAnalysisParameters sensiParameters = createParameters(false, "b1_vl_0", true);
        sensiParameters.getLoadFlowParameters().setBalanceType(LoadFlowParameters.BalanceType.PROPORTIONAL_TO_GENERATION_P_MAX);
        runLf(network, sensiParameters.getLoadFlowParameters());

        SensitivityFactorsProvider factorsProvider = n -> network.getBranchStream()
            .map(AcSensitivityAnalysisTest::createBranchFlow)
            .map(branchFlow -> new BranchFlowPerPSTAngle(branchFlow, new PhaseTapChangerAngle("l23", "l23", "l23"))).collect(Collectors.toList());
        SensitivityAnalysisResult result = sensiProvider.run(network, VariantManagerConstants.INITIAL_VARIANT_ID, factorsProvider, Collections.emptyList(),
            sensiParameters, LocalComputationManager.getDefault())
            .join();

        assertEquals(5, result.getSensitivityValues().size());

        assertEquals(0.2296d, getFunctionReference(result, "l14"), LoadFlowAssert.DELTA_POWER);
        assertEquals(0.3154d, getFunctionReference(result, "l12"), LoadFlowAssert.DELTA_POWER);
        assertEquals(-1.2296d, getFunctionReference(result, "l34"), LoadFlowAssert.DELTA_POWER);
        assertEquals(1.4549d, getFunctionReference(result, "l13"), LoadFlowAssert.DELTA_POWER);
        assertEquals(1.3154d, getFunctionReference(result, "l23"), LoadFlowAssert.DELTA_POWER);
    }

    @Test
<<<<<<< HEAD
    void test4busesPhaseShiftIntensity() {
        Network network = FourBusNetworkFactory.createWithTransfoCompensed();
        SensitivityAnalysisParameters sensiParameters = createParameters(false, "b1_vl_0", true);
        sensiParameters.getLoadFlowParameters().setBalanceType(LoadFlowParameters.BalanceType.PROPORTIONAL_TO_GENERATION_P_MAX);

        SensitivityFactorsProvider factorsProvider = n -> network.getBranchStream()
            .map(AcSensitivityAnalysisTest::createBranchIntensity)
            .map(branchIntensity -> new BranchIntensityPerPSTAngle(branchIntensity, new PhaseTapChangerAngle("l23", "l23", "l23"))).collect(Collectors.toList());
        SensitivityAnalysisResult result = sensiProvider.run(network, VariantManagerConstants.INITIAL_VARIANT_ID, factorsProvider, Collections.emptyList(),
            sensiParameters, LocalComputationManager.getDefault())
            .join();

        assertEquals(5, result.getSensitivityValues().size());

        assertEquals(37.6799d, getValue(result, "l23", "l23"), LoadFlowAssert.DELTA_I);
        assertEquals(-12.5507d, getValue(result, "l23", "l14"), LoadFlowAssert.DELTA_I);
        assertEquals(37.3710d, getValue(result, "l23", "l12"), LoadFlowAssert.DELTA_I);
        assertEquals(-12.6565d, getValue(result, "l23", "l34"), LoadFlowAssert.DELTA_I);
        assertEquals(-25.0905d, getValue(result, "l23", "l13"), LoadFlowAssert.DELTA_I);
    }

    @Test
    void test4busesPhaseShiftIntensityFunctionReference() {
        Network network = FourBusNetworkFactory.createWithTransfoCompensed();
        SensitivityAnalysisParameters sensiParameters = createParameters(false, "b1_vl_0", true);
        sensiParameters.getLoadFlowParameters().setBalanceType(LoadFlowParameters.BalanceType.PROPORTIONAL_TO_GENERATION_P_MAX);

        SensitivityFactorsProvider factorsProvider = n -> network.getBranchStream()
            .map(AcSensitivityAnalysisTest::createBranchIntensity)
            .map(branchIntensity -> new BranchIntensityPerPSTAngle(branchIntensity, new PhaseTapChangerAngle("l23", "l23", "l23"))).collect(Collectors.toList());
        SensitivityAnalysisResult result = sensiProvider.run(network, VariantManagerConstants.INITIAL_VARIANT_ID, factorsProvider, Collections.emptyList(),
            sensiParameters, LocalComputationManager.getDefault())
            .join();

        assertEquals(5, result.getSensitivityValues().size());
        assertEquals(766.4654d, getFunctionReference(result, "l23"), LoadFlowAssert.DELTA_I);
        assertEquals(132.5631d, getFunctionReference(result, "l14"), LoadFlowAssert.DELTA_I);
        assertEquals(182.1272d, getFunctionReference(result, "l12"), LoadFlowAssert.DELTA_I);
        assertEquals(716.5036d, getFunctionReference(result, "l34"), LoadFlowAssert.DELTA_I);
        assertEquals(847.8542d, getFunctionReference(result, "l13"), LoadFlowAssert.DELTA_I);
=======
    void testBranchFunctionOutsideMainComponent() {
        testBranchFunctionOutsideMainComponent(false);
    }

    @Test
    void testInjectionOutsideMainComponent() {
        testInjectionOutsideMainComponent(false);
    }

    @Test
    void testPhaseShifterOutsideMainComponent() {
        testPhaseShifterOutsideMainComponent(false);
    }

    @Test
    void testGlskOutsideMainComponent() {
        testGlskOutsideMainComponent(false);
    }

    @Test
    void testGlskPartiallyOutsideMainComponent() {
        testGlskPartiallyOutsideMainComponent(false);
>>>>>>> aec2d277
    }

    @Test
    void testInjectionNotFound() {
        testInjectionNotFound(false);
    }

    @Test
    void testBranchNotFound() {
        testBranchNotFound(false);
    }

    @Test
    void testEmptyFactors() {
        testEmptyFactors(false);
    }
}<|MERGE_RESOLUTION|>--- conflicted
+++ resolved
@@ -247,7 +247,6 @@
     }
 
     @Test
-<<<<<<< HEAD
     void test4busesPhaseShiftIntensity() {
         Network network = FourBusNetworkFactory.createWithTransfoCompensed();
         SensitivityAnalysisParameters sensiParameters = createParameters(false, "b1_vl_0", true);
@@ -288,7 +287,9 @@
         assertEquals(182.1272d, getFunctionReference(result, "l12"), LoadFlowAssert.DELTA_I);
         assertEquals(716.5036d, getFunctionReference(result, "l34"), LoadFlowAssert.DELTA_I);
         assertEquals(847.8542d, getFunctionReference(result, "l13"), LoadFlowAssert.DELTA_I);
-=======
+    }
+
+    @Test
     void testBranchFunctionOutsideMainComponent() {
         testBranchFunctionOutsideMainComponent(false);
     }
@@ -311,7 +312,6 @@
     @Test
     void testGlskPartiallyOutsideMainComponent() {
         testGlskPartiallyOutsideMainComponent(false);
->>>>>>> aec2d277
     }
 
     @Test
