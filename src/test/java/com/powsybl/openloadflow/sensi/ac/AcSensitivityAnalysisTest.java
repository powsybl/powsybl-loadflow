/**
 * Copyright (c) 2020, RTE (http://www.rte-france.com)
 * This Source Code Form is subject to the terms of the Mozilla Public
 * License, v. 2.0. If a copy of the MPL was not distributed with this
 * file, You can obtain one at http://mozilla.org/MPL/2.0/.
 */
package com.powsybl.openloadflow.sensi.ac;

import com.powsybl.commons.PowsyblException;
import com.powsybl.computation.local.LocalComputationManager;
import com.powsybl.contingency.Contingency;
import com.powsybl.contingency.DanglingLineContingency;
import com.powsybl.iidm.network.*;
import com.powsybl.iidm.network.test.EurostagTutorialExample1Factory;
import com.powsybl.loadflow.LoadFlowParameters;
<<<<<<< HEAD
import com.powsybl.openloadflow.network.FourBusNetworkFactory;
import com.powsybl.openloadflow.network.HvdcNetworkFactory;
import com.powsybl.openloadflow.network.VoltageControlNetworkFactory;
import com.powsybl.openloadflow.sensi.AbstractSensitivityAnalysisTest;
=======
import com.powsybl.openloadflow.OpenLoadFlowParameters;
import com.powsybl.openloadflow.network.*;
import com.powsybl.openloadflow.sensi.*;
>>>>>>> 58f70978
import com.powsybl.openloadflow.util.LoadFlowAssert;
import com.powsybl.sensitivity.SensitivityAnalysisParameters;
import com.powsybl.sensitivity.SensitivityAnalysisResult;
import com.powsybl.sensitivity.SensitivityFactor;
import com.powsybl.sensitivity.SensitivityFactorsProvider;
import com.powsybl.sensitivity.factors.BranchFlowPerLinearGlsk;
import com.powsybl.sensitivity.factors.BranchFlowPerPSTAngle;
import com.powsybl.sensitivity.factors.BranchIntensityPerPSTAngle;
import com.powsybl.sensitivity.factors.BusVoltagePerTargetV;
import com.powsybl.sensitivity.factors.functions.BranchFlow;
import com.powsybl.sensitivity.factors.functions.BusVoltage;
import com.powsybl.sensitivity.factors.variables.LinearGlsk;
import com.powsybl.sensitivity.factors.variables.PhaseTapChangerAngle;
import com.powsybl.sensitivity.factors.variables.TargetVoltage;
import org.junit.jupiter.api.Test;

import java.util.Collections;
import java.util.HashMap;
import java.util.List;
import java.util.Map;
import java.util.concurrent.CompletionException;
import java.util.function.Function;
import java.util.stream.Collectors;

import static org.junit.jupiter.api.Assertions.*;

/**
 * @author Geoffroy Jamgotchian <geoffroy.jamgotchian at rte-france.com>
 */
class AcSensitivityAnalysisTest extends AbstractSensitivityAnalysisTest {

    @Test
    void testEsgTuto() {
        Network network = EurostagTutorialExample1Factory.create();
        runAcLf(network);

        SensitivityAnalysisParameters sensiParameters = createParameters(false, "VLLOAD_0");
        sensiParameters.getLoadFlowParameters().setVoltageInitMode(LoadFlowParameters.VoltageInitMode.PREVIOUS_VALUES);
        SensitivityFactorsProvider factorsProvider = n -> createFactorMatrix(network.getGeneratorStream().collect(Collectors.toList()),
                network.getLineStream().collect(Collectors.toList()));
        SensitivityAnalysisResult result = sensiProvider.run(network, VariantManagerConstants.INITIAL_VARIANT_ID, factorsProvider, Collections.emptyList(),
                sensiParameters, LocalComputationManager.getDefault())
                .join();

        assertEquals(2, result.getSensitivityValues().size());
        assertEquals(0.498d, getValue(result, "GEN", "NHV1_NHV2_1"), LoadFlowAssert.DELTA_POWER);
        assertEquals(0.498d, getValue(result, "GEN", "NHV1_NHV2_2"), LoadFlowAssert.DELTA_POWER);
    }

    @Test
    void test4buses() {
        // this network has no G or B, so we should be very close to DC results
        Network network = FourBusNetworkFactory.createBaseNetwork();
        SensitivityAnalysisParameters sensiParameters = createParameters(false, "b1_vl_0", false);
        sensiParameters.getLoadFlowParameters().setBalanceType(LoadFlowParameters.BalanceType.PROPORTIONAL_TO_GENERATION_P_MAX);
        runLf(network, sensiParameters.getLoadFlowParameters());

        SensitivityFactorsProvider factorsProvider = n -> createFactorMatrix(Collections.singletonList(network.getGenerator("g4")),
            network.getBranchStream().collect(Collectors.toList()));
        SensitivityAnalysisResult result = sensiProvider.run(network, VariantManagerConstants.INITIAL_VARIANT_ID, factorsProvider, Collections.emptyList(),
            sensiParameters, LocalComputationManager.getDefault())
            .join();

        assertEquals(5, result.getSensitivityValues().size());

        assertEquals(-0.632d, getValue(result, "g4", "l14"), LoadFlowAssert.DELTA_POWER);
        assertEquals(-0.122d, getValue(result, "g4", "l12"), LoadFlowAssert.DELTA_POWER);
        assertEquals(-0.122d, getValue(result, "g4", "l23"), LoadFlowAssert.DELTA_POWER);
        assertEquals(-0.368d, getValue(result, "g4", "l34"), LoadFlowAssert.DELTA_POWER);
        assertEquals(-0.245d, getValue(result, "g4", "l13"), LoadFlowAssert.DELTA_POWER);
    }

    @Test
    void test4busesDistributed() {
        // this network has no G or B, so we should be very close to DC results
        Network network = FourBusNetworkFactory.create();
        SensitivityAnalysisParameters sensiParameters = createParameters(false, "b1_vl_0", true);
        sensiParameters.getLoadFlowParameters().setBalanceType(LoadFlowParameters.BalanceType.PROPORTIONAL_TO_GENERATION_P_MAX);
        runLf(network, sensiParameters.getLoadFlowParameters());

        SensitivityFactorsProvider factorsProvider = n -> createFactorMatrix(network.getGeneratorStream().collect(Collectors.toList()),
            network.getBranchStream().collect(Collectors.toList()));
        SensitivityAnalysisResult result = sensiProvider.run(network, VariantManagerConstants.INITIAL_VARIANT_ID, factorsProvider, Collections.emptyList(),
            sensiParameters, LocalComputationManager.getDefault())
            .join();

        assertEquals(15, result.getSensitivityValues().size());

        assertEquals(-0.453d, getValue(result, "g4", "l14"), LoadFlowAssert.DELTA_POWER);
        assertEquals(0.152d, getValue(result, "g4", "l12"), LoadFlowAssert.DELTA_POWER);
        assertEquals(-0.248d, getValue(result, "g4", "l23"), LoadFlowAssert.DELTA_POWER);
        assertEquals(-0.347d, getValue(result, "g4", "l34"), LoadFlowAssert.DELTA_POWER);
        assertEquals(-0.099d, getValue(result, "g4", "l13"), LoadFlowAssert.DELTA_POWER);

        assertEquals(0.175d, getValue(result, "g1", "l14"), LoadFlowAssert.DELTA_POWER);
        assertEquals(0.276, getValue(result, "g1", "l12"), LoadFlowAssert.DELTA_POWER);
        assertEquals(-0.123d, getValue(result, "g1", "l23"), LoadFlowAssert.DELTA_POWER);
        assertEquals(0.024d, getValue(result, "g1", "l34"), LoadFlowAssert.DELTA_POWER);
        assertEquals(0.147d, getValue(result, "g1", "l13"), LoadFlowAssert.DELTA_POWER);

        assertEquals(0.051d, getValue(result, "g2", "l14"), LoadFlowAssert.DELTA_POWER);
        assertEquals(-0.352d, getValue(result, "g2", "l12"), LoadFlowAssert.DELTA_POWER);
        assertEquals(0.247d, getValue(result, "g2", "l23"), LoadFlowAssert.DELTA_POWER);
        assertEquals(0.149d, getValue(result, "g2", "l34"), LoadFlowAssert.DELTA_POWER);
        assertEquals(-0.099d, getValue(result, "g2", "l13"), LoadFlowAssert.DELTA_POWER);
    }

    @Test
    void test4busesGlsk() {
        // this network has no G or B, so we should be very close to DC results
        Network network = FourBusNetworkFactory.create();
        SensitivityAnalysisParameters sensiParameters = createParameters(false, "b1_vl_0", true);
        sensiParameters.getLoadFlowParameters().setBalanceType(LoadFlowParameters.BalanceType.PROPORTIONAL_TO_GENERATION_P_MAX);
        runLf(network, sensiParameters.getLoadFlowParameters());

        Map<String, Float> glskMap = new HashMap<>();
        glskMap.put("g1", 0.25f);
        glskMap.put("g4", 0.25f);
        glskMap.put("d2", 0.5f);
        SensitivityFactorsProvider factorsProvider = n -> network.getBranchStream()
            .map(Branch::getId)
            .map(id -> new BranchFlow(id, id, id))
            .map(branchFlow -> new BranchFlowPerLinearGlsk(branchFlow, new LinearGlsk("glsk", "glsk", glskMap)))
            .collect(Collectors.toList());
        SensitivityAnalysisResult result = sensiProvider.run(network, VariantManagerConstants.INITIAL_VARIANT_ID, factorsProvider, Collections.emptyList(),
            sensiParameters, LocalComputationManager.getDefault())
            .join();

        assertEquals(5, result.getSensitivityValues().size());

        assertEquals(-0.044d, getValue(result, "glsk", "l14"), LoadFlowAssert.DELTA_POWER);
        assertEquals(-0.069d, getValue(result, "glsk", "l12"), LoadFlowAssert.DELTA_POWER);
        assertEquals(0.031d, getValue(result, "glsk", "l23"), LoadFlowAssert.DELTA_POWER);
        assertEquals(-0.006d, getValue(result, "glsk", "l34"), LoadFlowAssert.DELTA_POWER);
        assertEquals(-0.037d, getValue(result, "glsk", "l13"), LoadFlowAssert.DELTA_POWER);
    }

    @Test
    void test4busesWithTransfoInjection() {
        Network network = FourBusNetworkFactory.createWithPhaseTapChangerAndGeneratorAtBus2();
        SensitivityAnalysisParameters sensiParameters = createParameters(false, "b1_vl_0", true);
        sensiParameters.getLoadFlowParameters().setBalanceType(LoadFlowParameters.BalanceType.PROPORTIONAL_TO_GENERATION_P_MAX);
        runLf(network, sensiParameters.getLoadFlowParameters());

        SensitivityFactorsProvider factorsProvider = n -> createFactorMatrix(network.getGeneratorStream().collect(Collectors.toList()),
            network.getBranchStream().collect(Collectors.toList()));
        SensitivityAnalysisResult result = sensiProvider.run(network, VariantManagerConstants.INITIAL_VARIANT_ID, factorsProvider, Collections.emptyList(),
            sensiParameters, LocalComputationManager.getDefault())
            .join();

        assertEquals(15, result.getSensitivityValues().size());

        assertEquals(-0.453d, getValue(result, "g4", "l14"), LoadFlowAssert.DELTA_POWER);
        assertEquals(0.151d, getValue(result, "g4", "l12"), LoadFlowAssert.DELTA_POWER);
        assertEquals(-0.248d, getValue(result, "g4", "l23"), LoadFlowAssert.DELTA_POWER);
        assertEquals(-0.346d, getValue(result, "g4", "l34"), LoadFlowAssert.DELTA_POWER);
        assertEquals(-0.098d, getValue(result, "g4", "l13"), LoadFlowAssert.DELTA_POWER);

        assertEquals(0.175d, getValue(result, "g1", "l14"), LoadFlowAssert.DELTA_POWER);
        assertEquals(0.276d, getValue(result, "g1", "l12"), LoadFlowAssert.DELTA_POWER);
        assertEquals(-0.123d, getValue(result, "g1", "l23"), LoadFlowAssert.DELTA_POWER);
        assertEquals(0.024d, getValue(result, "g1", "l34"), LoadFlowAssert.DELTA_POWER);
        assertEquals(0.147d, getValue(result, "g1", "l13"), LoadFlowAssert.DELTA_POWER);

        assertEquals(0.051d, getValue(result, "g2", "l14"), LoadFlowAssert.DELTA_POWER);
        assertEquals(-0.352d, getValue(result, "g2", "l12"), LoadFlowAssert.DELTA_POWER);
        assertEquals(0.247d, getValue(result, "g2", "l23"), LoadFlowAssert.DELTA_POWER);
        assertEquals(0.149d, getValue(result, "g2", "l34"), LoadFlowAssert.DELTA_POWER);
        assertEquals(-0.098d, getValue(result, "g2", "l13"), LoadFlowAssert.DELTA_POWER);
    }

    @Test
    void test4busesPhaseShift() {
        Network network = FourBusNetworkFactory.createWithPhaseTapChangerAndGeneratorAtBus2();
        SensitivityAnalysisParameters sensiParameters = createParameters(false, "b1_vl_0", true);
        sensiParameters.getLoadFlowParameters().setBalanceType(LoadFlowParameters.BalanceType.PROPORTIONAL_TO_GENERATION_P_MAX);
        runLf(network, sensiParameters.getLoadFlowParameters());

        SensitivityFactorsProvider factorsProvider = n -> network.getBranchStream()
            .map(AcSensitivityAnalysisTest::createBranchFlow)
            .map(branchFlow -> new BranchFlowPerPSTAngle(branchFlow, new PhaseTapChangerAngle("l23", "l23", "l23"))).collect(Collectors.toList());
        SensitivityAnalysisResult result = sensiProvider.run(network, VariantManagerConstants.INITIAL_VARIANT_ID, factorsProvider, Collections.emptyList(),
            sensiParameters, LocalComputationManager.getDefault())
            .join();

        assertEquals(5, result.getSensitivityValues().size());

        assertEquals(-0.0217d, getValue(result, "l23", "l14"), LoadFlowAssert.DELTA_POWER);
        assertEquals(0.0647d, getValue(result, "l23", "l12"), LoadFlowAssert.DELTA_POWER);
        assertEquals(0.0217d, getValue(result, "l23", "l34"), LoadFlowAssert.DELTA_POWER);
        assertEquals(-0.0429d, getValue(result, "l23", "l13"), LoadFlowAssert.DELTA_POWER);
        assertEquals(0.0647d, getValue(result, "l23", "l23"), LoadFlowAssert.DELTA_POWER);
    }

    @Test
    void test4busesFunctionReference() {
        Network network = FourBusNetworkFactory.create();
        SensitivityAnalysisParameters sensiParameters = createParameters(false, "b1_vl_0", true);
        sensiParameters.getLoadFlowParameters().setBalanceType(LoadFlowParameters.BalanceType.PROPORTIONAL_TO_GENERATION_P_MAX);
        runLf(network, sensiParameters.getLoadFlowParameters());

        SensitivityFactorsProvider factorsProvider = n -> createFactorMatrix(network.getGeneratorStream().collect(Collectors.toList()),
            network.getBranchStream().collect(Collectors.toList()));
        SensitivityAnalysisResult result = sensiProvider.run(network, VariantManagerConstants.INITIAL_VARIANT_ID, factorsProvider, Collections.emptyList(),
            sensiParameters, LocalComputationManager.getDefault())
            .join();

        assertEquals(15, result.getSensitivityValues().size());

        assertEquals(0.2512d, getFunctionReference(result, "l14"), LoadFlowAssert.DELTA_POWER);
        assertEquals(0.2512d, getFunctionReference(result, "l12"), LoadFlowAssert.DELTA_POWER);
        assertEquals(1.2512d, getFunctionReference(result, "l23"), LoadFlowAssert.DELTA_POWER);
        assertEquals(-1.2512d, getFunctionReference(result, "l34"), LoadFlowAssert.DELTA_POWER);
        assertEquals(1.4976d, getFunctionReference(result, "l13"), LoadFlowAssert.DELTA_POWER);
    }

    @Test
    void test4busesFunctionReferenceWithTransformer() {
        Network network = FourBusNetworkFactory.createWithPhaseTapChangerAndGeneratorAtBus2();
        SensitivityAnalysisParameters sensiParameters = createParameters(false, "b1_vl_0", true);
        sensiParameters.getLoadFlowParameters().setBalanceType(LoadFlowParameters.BalanceType.PROPORTIONAL_TO_GENERATION_P_MAX);
        sensiParameters.getLoadFlowParameters().setVoltageInitMode(LoadFlowParameters.VoltageInitMode.DC_VALUES);
        SensitivityFactorsProvider factorsProvider = n -> network.getBranchStream()
            .map(AcSensitivityAnalysisTest::createBranchFlow)
            .map(branchFlow -> new BranchFlowPerPSTAngle(branchFlow, new PhaseTapChangerAngle("l23", "l23", "l23"))).collect(Collectors.toList());
        SensitivityAnalysisResult result = sensiProvider.run(network, VariantManagerConstants.INITIAL_VARIANT_ID, factorsProvider, Collections.emptyList(),
            sensiParameters, LocalComputationManager.getDefault())
            .join();

        assertEquals(5, result.getSensitivityValues().size());

        assertEquals(0.2296d, getFunctionReference(result, "l14"), LoadFlowAssert.DELTA_POWER);
        assertEquals(0.3154d, getFunctionReference(result, "l12"), LoadFlowAssert.DELTA_POWER);
        assertEquals(-1.2296d, getFunctionReference(result, "l34"), LoadFlowAssert.DELTA_POWER);
        assertEquals(1.4549d, getFunctionReference(result, "l13"), LoadFlowAssert.DELTA_POWER);
        assertEquals(1.3154d, getFunctionReference(result, "l23"), LoadFlowAssert.DELTA_POWER);
    }

    @Test
    void test4busesPhaseShiftIntensity() {
        Network network = FourBusNetworkFactory.createWithPhaseTapChangerAndGeneratorAtBus2();
        SensitivityAnalysisParameters sensiParameters = createParameters(false, "b1_vl_0", true);
        sensiParameters.getLoadFlowParameters().setBalanceType(LoadFlowParameters.BalanceType.PROPORTIONAL_TO_GENERATION_P_MAX);

        SensitivityFactorsProvider factorsProvider = n -> network.getBranchStream()
            .map(AcSensitivityAnalysisTest::createBranchIntensity)
            .map(branchIntensity -> new BranchIntensityPerPSTAngle(branchIntensity, new PhaseTapChangerAngle("l23", "l23", "l23"))).collect(Collectors.toList());
        SensitivityAnalysisResult result = sensiProvider.run(network, VariantManagerConstants.INITIAL_VARIANT_ID, factorsProvider, Collections.emptyList(),
            sensiParameters, LocalComputationManager.getDefault())
            .join();

        assertEquals(5, result.getSensitivityValues().size());

        assertEquals(37.6799d, getValue(result, "l23", "l23"), LoadFlowAssert.DELTA_I);
        assertEquals(-12.5507d, getValue(result, "l23", "l14"), LoadFlowAssert.DELTA_I);
        assertEquals(37.3710d, getValue(result, "l23", "l12"), LoadFlowAssert.DELTA_I);
        assertEquals(-12.6565d, getValue(result, "l23", "l34"), LoadFlowAssert.DELTA_I);
        assertEquals(-25.0905d, getValue(result, "l23", "l13"), LoadFlowAssert.DELTA_I);
    }

    @Test
    void test4busesPhaseShiftIntensityFunctionReference() {
        Network network = FourBusNetworkFactory.createWithPhaseTapChangerAndGeneratorAtBus2();
        SensitivityAnalysisParameters sensiParameters = createParameters(false, "b1_vl_0", true);
        sensiParameters.getLoadFlowParameters().setBalanceType(LoadFlowParameters.BalanceType.PROPORTIONAL_TO_GENERATION_P_MAX);

        SensitivityFactorsProvider factorsProvider = n -> network.getBranchStream()
            .map(AcSensitivityAnalysisTest::createBranchIntensity)
            .map(branchIntensity -> new BranchIntensityPerPSTAngle(branchIntensity, new PhaseTapChangerAngle("l23", "l23", "l23"))).collect(Collectors.toList());
        SensitivityAnalysisResult result = sensiProvider.run(network, VariantManagerConstants.INITIAL_VARIANT_ID, factorsProvider, Collections.emptyList(),
            sensiParameters, LocalComputationManager.getDefault())
            .join();

        assertEquals(5, result.getSensitivityValues().size());
        assertEquals(766.4654d, getFunctionReference(result, "l23"), LoadFlowAssert.DELTA_I);
        assertEquals(132.5631d, getFunctionReference(result, "l14"), LoadFlowAssert.DELTA_I);
        assertEquals(182.1272d, getFunctionReference(result, "l12"), LoadFlowAssert.DELTA_I);
        assertEquals(716.5036d, getFunctionReference(result, "l34"), LoadFlowAssert.DELTA_I);
        assertEquals(847.8542d, getFunctionReference(result, "l13"), LoadFlowAssert.DELTA_I);
    }

    @Test
    void testBusVoltagePerTargetVRemoteControl() {
        Network network = VoltageControlNetworkFactory.createWithGeneratorRemoteControl();
        SensitivityAnalysisParameters sensiParameters = createParameters(false, "vl1_0", true);
        sensiParameters.getLoadFlowParameters().setBalanceType(LoadFlowParameters.BalanceType.PROPORTIONAL_TO_GENERATION_P_MAX);

        TargetVoltage targetVoltage = new TargetVoltage("g1", "g1", "g1");
        SensitivityFactorsProvider factorsProvider = n -> network.getBusBreakerView().getBusStream()
                .map(bus -> new BusVoltage(bus.getId(), bus.getId(), new IdBasedBusRef(bus.getId())))
                .map(busVoltage -> new BusVoltagePerTargetV(busVoltage, targetVoltage))
                .collect(Collectors.toList());

        SensitivityAnalysisResult result = sensiProvider.run(network, VariantManagerConstants.INITIAL_VARIANT_ID, factorsProvider, Collections.emptyList(),
            sensiParameters, LocalComputationManager.getDefault())
            .join();

        assertEquals(4, result.getSensitivityValues().size());
        assertEquals(0.04997d, getValue(result, "g1", "b1"), LoadFlowAssert.DELTA_V);
        assertEquals(0.0507d,  getValue(result, "g1", "b2"), LoadFlowAssert.DELTA_V);
        assertEquals(0.0525d,  getValue(result, "g1", "b3"), LoadFlowAssert.DELTA_V);
        assertEquals(1d,  getValue(result, "g1", "b4"), LoadFlowAssert.DELTA_V);
    }

    @Test
    void testBusVoltagePerTargetV() {
        Network network = FourBusNetworkFactory.create();
        SensitivityAnalysisParameters sensiParameters = createParameters(false, "b1_vl_0", true);
        sensiParameters.getLoadFlowParameters().setBalanceType(LoadFlowParameters.BalanceType.PROPORTIONAL_TO_GENERATION_P_MAX);

        TargetVoltage targetVoltage = new TargetVoltage("g2", "g2", "g2");
        SensitivityFactorsProvider factorsProvider = n -> network.getBusBreakerView().getBusStream()
                .map(bus -> new BusVoltage(bus.getId(), bus.getId(), new IdBasedBusRef(bus.getId())))
                .map(busVoltage -> new BusVoltagePerTargetV(busVoltage, targetVoltage))
                .collect(Collectors.toList());

        SensitivityAnalysisResult result = sensiProvider.run(network, VariantManagerConstants.INITIAL_VARIANT_ID, factorsProvider, Collections.emptyList(),
                sensiParameters, LocalComputationManager.getDefault())
                .join();

        assertEquals(4, result.getSensitivityValues().size());
        assertEquals(0d, getValue(result, "g2", "b1"), LoadFlowAssert.DELTA_V); // no impact on a pv
        assertEquals(1d,  getValue(result, "g2", "b2"), LoadFlowAssert.DELTA_V); // 1 on itself
        assertEquals(0.3423d,  getValue(result, "g2", "b3"), LoadFlowAssert.DELTA_V); // value obtained by running two loadflow with a very small difference on targetV for bus2
        assertEquals(0d,  getValue(result, "g2", "b4"), LoadFlowAssert.DELTA_V);
    }

    @Test
    void testBusVoltagePerTargetVTwt() {
        Network network = VoltageControlNetworkFactory.createNetworkWithT2wt();
        TwoWindingsTransformer t2wt = network.getTwoWindingsTransformer("T2wT");
        t2wt.getRatioTapChanger()
                .setTargetDeadband(0)
                .setRegulating(true)
                .setTapPosition(0)
                .setRegulationTerminal(t2wt.getTerminal2())
                .setTargetV(34.0);

        SensitivityAnalysisParameters sensiParameters = createParameters(false, "VL_1_0", true);
<<<<<<< HEAD
        sensiParameters.getLoadFlowParameters().setBalanceType(LoadFlowParameters.BalanceType.PROPORTIONAL_TO_GENERATION_P_MAX);

=======
>>>>>>> 58f70978
        TargetVoltage targetVoltage = new TargetVoltage("T2wT", "T2wT", "T2wT");
        SensitivityFactorsProvider factorsProvider = n -> network.getBusBreakerView().getBusStream()
            .map(bus -> new BusVoltage(bus.getId(), bus.getId(), new IdBasedBusRef(bus.getId())))
            .map(busVoltage -> new BusVoltagePerTargetV(busVoltage, targetVoltage))
            .collect(Collectors.toList());
<<<<<<< HEAD
        SensitivityAnalysisResult result = sensiProvider.run(network, VariantManagerConstants.INITIAL_VARIANT_ID, factorsProvider, Collections.emptyList(),
=======

        CompletionException e = assertThrows(CompletionException.class, () -> sensiProvider.run(network, VariantManagerConstants.INITIAL_VARIANT_ID, factorsProvider, Collections.emptyList(),
>>>>>>> 58f70978
            sensiParameters, LocalComputationManager.getDefault())
            .join();

<<<<<<< HEAD
        assertEquals(3, result.getSensitivityValues().size());
        assertEquals(0d, getValue(result, "T2wT", "BUS_1"), LoadFlowAssert.DELTA_V);
        assertEquals(0d,  getValue(result, "T2wT", "BUS_2"), LoadFlowAssert.DELTA_V);
        assertEquals(1d,  getValue(result, "T2wT", "BUS_3"), LoadFlowAssert.DELTA_V);
=======
        assertEquals("[T2wT] Bus target voltage on two windings transformer is not managed yet", e.getCause().getMessage());
>>>>>>> 58f70978
    }

    @Test
    void testBusVoltagePerTargetVVsc() {
        Network network = HvdcNetworkFactory.createVsc();
        SensitivityAnalysisParameters sensiParameters = createParameters(false, "vl1_0", true);
        sensiParameters.getLoadFlowParameters().setBalanceType(LoadFlowParameters.BalanceType.PROPORTIONAL_TO_GENERATION_P_MAX);
        TargetVoltage targetVoltage = new TargetVoltage("cs2", "cs2", "cs2");
        SensitivityFactorsProvider factorsProvider = n -> network.getBusBreakerView().getBusStream()
            .map(bus -> new BusVoltage(bus.getId(), bus.getId(), new IdBasedBusRef(bus.getId())))
            .map(busVoltage -> new BusVoltagePerTargetV(busVoltage, targetVoltage))
            .collect(Collectors.toList());
        SensitivityAnalysisResult result = sensiProvider.run(network, VariantManagerConstants.INITIAL_VARIANT_ID, factorsProvider, Collections.emptyList(),
            sensiParameters, LocalComputationManager.getDefault())
            .join();

        assertEquals(0d, getValue(result, "cs2", "b1"), LoadFlowAssert.DELTA_V);
        assertEquals(1d, getValue(result, "cs2", "b2"), LoadFlowAssert.DELTA_V);
    }

    @Test
    void testBusVoltagePerTarget3wt() {
        Network network = VoltageControlNetworkFactory.createNetworkWithT3wt();
        ThreeWindingsTransformer t3wt = network.getThreeWindingsTransformer("T3wT");
        t3wt.getLeg2().getRatioTapChanger()
                .setTargetDeadband(0)
                .setRegulating(true)
                .setTapPosition(0)
                .setRegulationTerminal(t3wt.getLeg2().getTerminal())
                .setTargetV(28.);
        SensitivityAnalysisParameters sensiParameters = createParameters(false, "VL_1_0", true);
        sensiParameters.getLoadFlowParameters().setBalanceType(LoadFlowParameters.BalanceType.PROPORTIONAL_TO_GENERATION_P_MAX);

        TargetVoltage targetVoltage = new TargetVoltage("T3wT", "T3wT", "T3wT");
        SensitivityFactorsProvider factorsProvider = n -> network.getBusBreakerView().getBusStream()
            .map(bus -> new BusVoltage(bus.getId(), bus.getId(), new IdBasedBusRef(bus.getId())))
            .map(busVoltage -> new BusVoltagePerTargetV(busVoltage, targetVoltage))
            .collect(Collectors.toList());
        SensitivityAnalysisResult result = sensiProvider.run(network, VariantManagerConstants.INITIAL_VARIANT_ID, factorsProvider, Collections.emptyList(),
            sensiParameters, LocalComputationManager.getDefault())
            .join();

<<<<<<< HEAD
        assertEquals(4, result.getSensitivityValues().size());
        assertEquals(0d, getValue(result, "T3wT", "BUS_1"), LoadFlowAssert.DELTA_V);
        assertEquals(0d,  getValue(result, "T3wT", "BUS_2"), LoadFlowAssert.DELTA_V);
        assertEquals(1d,  getValue(result, "T3wT", "BUS_3"), LoadFlowAssert.DELTA_V);
        assertEquals(0d,  getValue(result, "T3wT", "BUS_4"), LoadFlowAssert.DELTA_V);
=======
        assertEquals("[T3wT] Bus target voltage on three windings transformer is not managed yet", e.getCause().getMessage());
>>>>>>> 58f70978
    }

    @Test
    void testBusVoltagePerTargetVFunctionRef() {
        Network network = EurostagTutorialExample1Factory.create();
        SensitivityAnalysisParameters sensiParameters = createParameters(false, "VLGEN_0", true);
        sensiParameters.getLoadFlowParameters().setBalanceType(LoadFlowParameters.BalanceType.PROPORTIONAL_TO_GENERATION_P_MAX);

        TargetVoltage targetVoltage = new TargetVoltage("GEN", "GEN", "GEN");
        SensitivityFactorsProvider factorsProvider = n -> network.getBusBreakerView().getBusStream()
            .map(bus -> new BusVoltage(bus.getId(), bus.getId(), new IdBasedBusRef(bus.getId())))
            .map(busVoltage -> new BusVoltagePerTargetV(busVoltage, targetVoltage))
            .collect(Collectors.toList());

        SensitivityAnalysisResult result = sensiProvider.run(network, VariantManagerConstants.INITIAL_VARIANT_ID, factorsProvider, Collections.emptyList(),
            sensiParameters, LocalComputationManager.getDefault())
            .join();
        runLf(network, sensiParameters.getLoadFlowParameters());
        Function<String, Double> getV = busId -> network.getBusView().getBus(busId).getV();
        assertEquals(getV.apply("VLGEN_0"), getFunctionReference(result, "NGEN"), LoadFlowAssert.DELTA_V);
        assertEquals(getV.apply("VLHV1_0"), getFunctionReference(result, "NHV1"), LoadFlowAssert.DELTA_V);
        assertEquals(getV.apply("VLHV2_0"), getFunctionReference(result, "NHV2"), LoadFlowAssert.DELTA_V);
        assertEquals(getV.apply("VLLOAD_0"), getFunctionReference(result, "NLOAD"), LoadFlowAssert.DELTA_V);
    }

    @Test
    void testAdditionnalFactors() {
        Network network = FourBusNetworkFactory.createWithPhaseTapChangerAndGeneratorAtBus2();
        SensitivityAnalysisParameters sensiParameters = createParameters(false, "b1_vl_0", true);
        sensiParameters.getLoadFlowParameters().setBalanceType(LoadFlowParameters.BalanceType.PROPORTIONAL_TO_GENERATION_P_MAX);
        runLf(network, sensiParameters.getLoadFlowParameters());
        SensitivityFactorsProvider factorsProvider = new SensitivityFactorsProvider() {
            @Override
            public List<SensitivityFactor> getCommonFactors(Network network) {
                return Collections.emptyList();
            }

            @Override
            public List<SensitivityFactor> getAdditionalFactors(Network network) {
                return network.getBranchStream()
                    .map(AcSensitivityAnalysisTest::createBranchFlow)
                    .map(branchFlow -> new BranchFlowPerPSTAngle(branchFlow, new PhaseTapChangerAngle("l23", "l23", "l23"))).collect(Collectors.toList());
            }
        };

        SensitivityAnalysisResult result = sensiProvider.run(network, VariantManagerConstants.INITIAL_VARIANT_ID, factorsProvider, Collections.emptyList(),
            sensiParameters, LocalComputationManager.getDefault())
            .join();

        assertEquals(5, result.getSensitivityValues().size());

        assertEquals(0.2296d, getFunctionReference(result, "l14"), LoadFlowAssert.DELTA_POWER);
        assertEquals(0.3154d, getFunctionReference(result, "l12"), LoadFlowAssert.DELTA_POWER);
        assertEquals(-1.2296d, getFunctionReference(result, "l34"), LoadFlowAssert.DELTA_POWER);
        assertEquals(1.4549d, getFunctionReference(result, "l13"), LoadFlowAssert.DELTA_POWER);
        assertEquals(1.3154d, getFunctionReference(result, "l23"), LoadFlowAssert.DELTA_POWER);
    }

    @Test
    void testInjectionNotFoundAdditionalFactor() {
        testInjectionNotFoundAdditionalFactor(false);
    }

    @Test
    void testTargetVOnPqNode() {
        // asking a target v on a load should crash
        Network network = FourBusNetworkFactory.create();
        SensitivityAnalysisParameters sensiParameters = createParameters(false, "b1_vl_0", true);
        sensiParameters.getLoadFlowParameters().setBalanceType(LoadFlowParameters.BalanceType.PROPORTIONAL_TO_GENERATION_P_MAX);

        TargetVoltage targetVoltage = new TargetVoltage("d3", "d3", "d3");
        SensitivityFactorsProvider factorsProvider = n -> network.getBusBreakerView().getBusStream()
            .map(bus -> new BusVoltage(bus.getId(), bus.getId(), new IdBasedBusRef(bus.getId())))
            .map(busVoltage -> new BusVoltagePerTargetV(busVoltage, targetVoltage))
            .collect(Collectors.toList());
        CompletionException e = assertThrows(CompletionException.class, () -> sensiProvider.run(network, VariantManagerConstants.INITIAL_VARIANT_ID, factorsProvider, Collections.emptyList(),
            sensiParameters, LocalComputationManager.getDefault())
            .join());

        assertTrue(e.getCause() instanceof PowsyblException);

        assertEquals("Regulating terminal for 'd3' not found", e.getCause().getMessage());
    }

    @Test
    void testTargetVOnAbsentTerminal() {
        Network network = FourBusNetworkFactory.create();
        SensitivityAnalysisParameters sensiParameters = createParameters(false, "b1_vl_0", true);
        sensiParameters.getLoadFlowParameters().setBalanceType(LoadFlowParameters.BalanceType.PROPORTIONAL_TO_GENERATION_P_MAX);

        TargetVoltage targetVoltage = new TargetVoltage("a", "a", "a");
        SensitivityFactorsProvider factorsProvider = n -> network.getBusBreakerView().getBusStream()
            .map(bus -> new BusVoltage(bus.getId(), bus.getId(), new IdBasedBusRef(bus.getId())))
            .map(busVoltage -> new BusVoltagePerTargetV(busVoltage, targetVoltage))
            .collect(Collectors.toList());
        CompletionException e = assertThrows(CompletionException.class, () -> sensiProvider.run(network, VariantManagerConstants.INITIAL_VARIANT_ID, factorsProvider, Collections.emptyList(),
            sensiParameters, LocalComputationManager.getDefault())
            .join());

        assertTrue(e.getCause() instanceof PowsyblException);

        assertEquals("Regulating terminal for 'a' not found", e.getCause().getMessage());
    }

    @Test
    void testTargetVOnNotRegulatingTwt() {
        Network network = FourBusNetworkFactory.createWithPhaseTapChangerAndGeneratorAtBus2();
        SensitivityAnalysisParameters sensiParameters = createParameters(false, "b1_vl_0", true);
        sensiParameters.getLoadFlowParameters().setBalanceType(LoadFlowParameters.BalanceType.PROPORTIONAL_TO_GENERATION_P_MAX);

        TargetVoltage targetVoltage = new TargetVoltage("l23", "l23", "l23");
        SensitivityFactorsProvider factorsProvider = n -> network.getBusBreakerView().getBusStream()
            .map(bus -> new BusVoltage(bus.getId(), bus.getId(), new IdBasedBusRef(bus.getId())))
            .map(busVoltage -> new BusVoltagePerTargetV(busVoltage, targetVoltage))
            .collect(Collectors.toList());
        CompletionException e = assertThrows(CompletionException.class, () -> sensiProvider.run(network, VariantManagerConstants.INITIAL_VARIANT_ID, factorsProvider, Collections.emptyList(),
            sensiParameters, LocalComputationManager.getDefault())
            .join());

        assertTrue(e.getCause() instanceof PowsyblException);

        assertEquals("Regulating terminal for 'l23' not found", e.getCause().getMessage());
    }

    @Test
    void testBusVoltageOnAbsentBus() {
        Network network = FourBusNetworkFactory.create();
        SensitivityAnalysisParameters sensiParameters = createParameters(false, "b1_vl_0", true);
        sensiParameters.getLoadFlowParameters().setBalanceType(LoadFlowParameters.BalanceType.PROPORTIONAL_TO_GENERATION_P_MAX);

        TargetVoltage targetVoltage = new TargetVoltage("g2", "g2", "g2");
        BusVoltage busVoltage = new BusVoltage("id", "id", new IdBasedBusRef("id"));
        SensitivityFactorsProvider factorsProvider = n -> Collections.singletonList(new BusVoltagePerTargetV(busVoltage, targetVoltage));
        CompletionException e = assertThrows(CompletionException.class, () -> sensiProvider.run(network, VariantManagerConstants.INITIAL_VARIANT_ID, factorsProvider, Collections.emptyList(),
            sensiParameters, LocalComputationManager.getDefault())
            .join());

        assertTrue(e.getCause() instanceof PowsyblException);

        assertEquals("The bus ref for 'id' cannot be resolved.", e.getCause().getMessage());
    }

    @Test
    void testHvdcSensi() {
        double sensiChange = 10e-4;
        // test active power setpoint increase on an HVDC line
        Network network = HvdcNetworkFactory.createNetworkWithGenerators2();
        SensitivityAnalysisParameters sensiParameters = createParameters(false, "b1_vl_0", false);
        sensiParameters.getLoadFlowParameters().getExtension(OpenLoadFlowParameters.class).setSlackBusSelectionMode(SlackBusSelectionMode.MOST_MESHED);
        runLf(network, sensiParameters.getLoadFlowParameters());
        Network network1 = HvdcNetworkFactory.createNetworkWithGenerators2();
        network1.getHvdcLine("hvdc34").setActivePowerSetpoint(network1.getHvdcLine("hvdc34").getActivePowerSetpoint() + sensiChange);

        runLf(network1, sensiParameters.getLoadFlowParameters());
        Map<String, Double> loadFlowDiff = network.getLineStream().map(line -> line.getId())
            .collect(Collectors.toMap(
                lineId -> lineId,
                line -> (network.getLine(line).getTerminal1().getP() - network1.getLine(line).getTerminal1().getP()) / sensiChange
            ));

        ContingencyContext contingencyContext = ContingencyContext.createAllContingencyContext();
        List<SensitivityFactor2> factors = SensitivityFactor2.createMatrix(SensitivityFunctionType.BRANCH_ACTIVE_POWER, List.of("l12", "l13", "l23"),
                                                                           SensitivityVariableType.HVDC_LINE_ACTIVE_POWER, List.of("hvdc34"), false, contingencyContext);
        SensitivityAnalysisResult2 result = sensiProvider.run(HvdcNetworkFactory.createNetworkWithGenerators2(), Collections.emptyList(), Collections.emptyList(),
                sensiParameters, factors);

        assertEquals(loadFlowDiff.get("l12"), result.getValue(null, "l12", "hvdc34").getValue(), LoadFlowAssert.DELTA_POWER);
        assertEquals(loadFlowDiff.get("l13"), result.getValue(null, "l13", "hvdc34").getValue(), LoadFlowAssert.DELTA_POWER);
        assertEquals(loadFlowDiff.get("l23"), result.getValue(null, "l23", "hvdc34").getValue(), LoadFlowAssert.DELTA_POWER);
    }

    @Test
    void testHvdcSensiWithLCCs() {
        // test active power setpoint increase on a HVDC line
        // FIXME
        // Note that in case of LCC converter stations, in AC, an increase of the setpoint of the HDVC line is not equivalent to
        // running two LFs and comparing the differences as we don't change Q at LCCs when we change P.
        Network network = HvdcNetworkFactory.createNetworkWithGenerators();
        SensitivityAnalysisParameters sensiParameters = createParameters(false, "b1_vl_0", false);
        sensiParameters.getLoadFlowParameters().getExtension(OpenLoadFlowParameters.class).setSlackBusSelectionMode(SlackBusSelectionMode.MOST_MESHED);
        ContingencyContext contingencyContext = ContingencyContext.createAllContingencyContext();
        List<SensitivityFactor2> factors = SensitivityFactor2.createMatrix(SensitivityFunctionType.BRANCH_ACTIVE_POWER, List.of("l12", "l13", "l23"),
                                                                           SensitivityVariableType.HVDC_LINE_ACTIVE_POWER, List.of("hvdc34"), false, contingencyContext);
        SensitivityAnalysisResult2 result = sensiProvider.run(HvdcNetworkFactory.createNetworkWithGenerators(), Collections.emptyList(), Collections.emptyList(),
                sensiParameters, factors);

        assertEquals(-0.346002, result.getValue(null, "l12", "hvdc34").getValue(), LoadFlowAssert.DELTA_POWER);
        assertEquals(0.346002, result.getValue(null, "l13", "hvdc34").getValue(), LoadFlowAssert.DELTA_POWER);
        assertEquals(0.642998, result.getValue(null, "l23", "hvdc34").getValue(), LoadFlowAssert.DELTA_POWER);
    }

    @Test
    void testHvdcSensiWithBothSides() {
        double sensiChange = 10e-4;
        // test injection increase on loads
        Network network = HvdcNetworkFactory.createNetworkWithGenerators2();
        SensitivityAnalysisParameters sensiParameters = createParameters(false, "b1_vl_0", false);
        runLf(network, sensiParameters.getLoadFlowParameters());
        Network network1 = HvdcNetworkFactory.createNetworkWithGenerators2();
        network1.getHvdcLine("hvdc34").setActivePowerSetpoint(network1.getHvdcLine("hvdc34").getActivePowerSetpoint() + sensiChange);
        runLf(network1, sensiParameters.getLoadFlowParameters());
        Map<String, Double> loadFlowDiff = network.getLineStream().map(line -> line.getId())
            .collect(Collectors.toMap(
                lineId -> lineId,
                line -> (network.getLine(line).getTerminal1().getP() - network1.getLine(line).getTerminal1().getP()) / sensiChange
            ));

        ContingencyContext contingencyContext = ContingencyContext.createAllContingencyContext();
        List<SensitivityFactor2> factors = SensitivityFactor2.createMatrix(SensitivityFunctionType.BRANCH_ACTIVE_POWER, List.of("l12", "l13", "l23", "l25", "l45", "l46", "l56"),
                                                                           SensitivityVariableType.HVDC_LINE_ACTIVE_POWER, List.of("hvdc34"), false, contingencyContext);
        SensitivityAnalysisResult2 result = sensiProvider.run(network, Collections.emptyList(), Collections.emptyList(), sensiParameters, factors);

        assertEquals(loadFlowDiff.get("l12"), result.getValue(null, "l12", "hvdc34").getValue(), LoadFlowAssert.DELTA_POWER);
        assertEquals(loadFlowDiff.get("l13"), result.getValue(null, "l13", "hvdc34").getValue(), LoadFlowAssert.DELTA_POWER);
        assertEquals(loadFlowDiff.get("l23"), result.getValue(null, "l23", "hvdc34").getValue(), LoadFlowAssert.DELTA_POWER);
        assertEquals(loadFlowDiff.get("l25"), result.getValue(null, "l25", "hvdc34").getValue(), LoadFlowAssert.DELTA_POWER);
        assertEquals(loadFlowDiff.get("l45"), result.getValue(null, "l45", "hvdc34").getValue(), LoadFlowAssert.DELTA_POWER);
        assertEquals(loadFlowDiff.get("l46"), result.getValue(null, "l46", "hvdc34").getValue(), LoadFlowAssert.DELTA_POWER);
        assertEquals(loadFlowDiff.get("l56"), result.getValue(null, "l56", "hvdc34").getValue(), LoadFlowAssert.DELTA_POWER);
    }

    @Test
    void testHvdcSensiWithBothSidesDistributed() {
        double sensiChange = 10e-4;
        Network network = HvdcNetworkFactory.createNetworkWithGenerators2();
        network.getGeneratorStream().forEach(gen -> gen.setMaxP(2 * gen.getMaxP()));
        SensitivityAnalysisParameters sensiParameters = createParameters(false, "b1_vl_0", true);
        sensiParameters.getLoadFlowParameters().getExtension(OpenLoadFlowParameters.class).setSlackBusPMaxMismatch(0.01);

        runLf(network, sensiParameters.getLoadFlowParameters());
        Network network1 = HvdcNetworkFactory.createNetworkWithGenerators2();
        network1.getGeneratorStream().forEach(gen -> gen.setMaxP(2 * gen.getMaxP()));
        network1.getHvdcLine("hvdc34").setActivePowerSetpoint(network1.getHvdcLine("hvdc34").getActivePowerSetpoint() + sensiChange);
        runLf(network1, sensiParameters.getLoadFlowParameters());
        Map<String, Double> loadFlowDiff = network.getLineStream().map(line -> line.getId())
            .collect(Collectors.toMap(
                lineId -> lineId,
                line -> (network.getLine(line).getTerminal1().getP() - network1.getLine(line).getTerminal1().getP()) / sensiChange
            ));
        ContingencyContext contingencyContext = ContingencyContext.createAllContingencyContext();
        List<SensitivityFactor2> factors = SensitivityFactor2.createMatrix(SensitivityFunctionType.BRANCH_ACTIVE_POWER, List.of("l12", "l13", "l23", "l25", "l45", "l46", "l56"),
                                                                           SensitivityVariableType.HVDC_LINE_ACTIVE_POWER, List.of("hvdc34"), false, contingencyContext);
        SensitivityAnalysisResult2 result = sensiProvider.run(network, Collections.emptyList(), Collections.emptyList(), sensiParameters, factors);

        assertEquals(loadFlowDiff.get("l12"), result.getValue(null, "l12", "hvdc34").getValue(), LoadFlowAssert.DELTA_POWER);
        assertEquals(loadFlowDiff.get("l13"), result.getValue(null, "l13", "hvdc34").getValue(), LoadFlowAssert.DELTA_POWER);
        assertEquals(loadFlowDiff.get("l23"), result.getValue(null, "l23", "hvdc34").getValue(), LoadFlowAssert.DELTA_POWER);
        assertEquals(loadFlowDiff.get("l25"), result.getValue(null, "l25", "hvdc34").getValue(), LoadFlowAssert.DELTA_POWER);
        assertEquals(loadFlowDiff.get("l45"), result.getValue(null, "l45", "hvdc34").getValue(), LoadFlowAssert.DELTA_POWER);
        assertEquals(loadFlowDiff.get("l46"), result.getValue(null, "l46", "hvdc34").getValue(), LoadFlowAssert.DELTA_POWER);
        assertEquals(loadFlowDiff.get("l56"), result.getValue(null, "l56", "hvdc34").getValue(), LoadFlowAssert.DELTA_POWER);
    }

    @Test
    void testHvdcInjectionNotFound() {
        testHvdcInjectionNotFound(false);
    }

    @Test
    void disconnectedGeneratorShouldBeSkipped() {
        Network network = FourBusNetworkFactory.create();
        SensitivityAnalysisParameters sensiParameters = createParameters(false, "b1_vl_0", true);
        sensiParameters.getLoadFlowParameters().setBalanceType(LoadFlowParameters.BalanceType.PROPORTIONAL_TO_GENERATION_P_MAX);
        //Disconnect g4 generator
        network.getGenerator("g4").getTerminal().disconnect();

        TargetVoltage targetVoltage = new TargetVoltage("g4", "g4", "g4");
        BusVoltage busVoltage = new BusVoltage("b1", "b1", new IdBasedBusRef("b1"));
        SensitivityFactorsProvider factorsProvider = n -> Collections.singletonList(new BusVoltagePerTargetV(busVoltage, targetVoltage));
        SensitivityAnalysisResult result = sensiProvider.run(network, VariantManagerConstants.INITIAL_VARIANT_ID, factorsProvider, Collections.emptyList(),
            sensiParameters, LocalComputationManager.getDefault())
            .join();
        assertEquals(1, result.getSensitivityValues().size());
        assertEquals(0d, getValue(result, "g4", "b1"));
    }

    @Test
    void testBranchFunctionOutsideMainComponent() {
        testBranchFunctionOutsideMainComponent(false);
    }

    @Test
    void testInjectionOutsideMainComponent() {
        testInjectionOutsideMainComponent(false);
    }

    @Test
    void testPhaseShifterOutsideMainComponent() {
        testPhaseShifterOutsideMainComponent(false);
    }

    @Test
    void testGlskOutsideMainComponent() {
        testGlskOutsideMainComponent(false);
    }

    @Test
    void testGlskPartiallyOutsideMainComponent() {
        testGlskPartiallyOutsideMainComponent(false);
    }

    @Test
    void testInjectionNotFound() {
        testInjectionNotFound(false);
    }

    @Test
    void testBranchNotFound() {
        testBranchNotFound(false);
    }

    @Test
    void testEmptyFactors() {
        testEmptyFactors(false);
    }

    @Test
    void testDanglingLineSensi() {
        Network network = DanglingLineFactory.createWithLoad();
        runAcLf(network);

        SensitivityAnalysisParameters sensiParameters = createParameters(false, "vl1_0");
        List<SensitivityFactor2> factors = List.of(new SensitivityFactor2(SensitivityFunctionType.BRANCH_ACTIVE_POWER, "l1",
                SensitivityVariableType.INJECTION_ACTIVE_POWER, "dl1",
                false, ContingencyContext.createAllContingencyContext()));

        // dangling line is connected
        SensitivityAnalysisResult2 result = sensiProvider.run(network, Collections.emptyList(), Collections.emptyList(), sensiParameters, factors);
        assertEquals(-0.903d, result.getValue(null, "l1", "dl1").getValue(), LoadFlowAssert.DELTA_POWER);

        // dangling line is connected on base case but will be disconnected by a contingency => 0
        List<Contingency> contingencies = List.of(new Contingency("c", new DanglingLineContingency("dl1")));
        result = sensiProvider.run(network, contingencies, Collections.emptyList(), sensiParameters, factors);
        assertEquals(-0.903d, result.getValue(null, "l1", "dl1").getValue(), LoadFlowAssert.DELTA_POWER);
        assertEquals(0d, result.getValue("c", "l1", "dl1").getValue(), LoadFlowAssert.DELTA_POWER);

        // dangling line is disconnected on base case => 0
        network.getDanglingLine("dl1").getTerminal().disconnect();
        result = sensiProvider.run(network, Collections.emptyList(), Collections.emptyList(), sensiParameters, factors);
        assertEquals(0d, result.getValue(null, "l1", "dl1").getValue(), LoadFlowAssert.DELTA_POWER);
    }
}<|MERGE_RESOLUTION|>--- conflicted
+++ resolved
@@ -13,16 +13,9 @@
 import com.powsybl.iidm.network.*;
 import com.powsybl.iidm.network.test.EurostagTutorialExample1Factory;
 import com.powsybl.loadflow.LoadFlowParameters;
-<<<<<<< HEAD
-import com.powsybl.openloadflow.network.FourBusNetworkFactory;
-import com.powsybl.openloadflow.network.HvdcNetworkFactory;
-import com.powsybl.openloadflow.network.VoltageControlNetworkFactory;
-import com.powsybl.openloadflow.sensi.AbstractSensitivityAnalysisTest;
-=======
 import com.powsybl.openloadflow.OpenLoadFlowParameters;
 import com.powsybl.openloadflow.network.*;
 import com.powsybl.openloadflow.sensi.*;
->>>>>>> 58f70978
 import com.powsybl.openloadflow.util.LoadFlowAssert;
 import com.powsybl.sensitivity.SensitivityAnalysisParameters;
 import com.powsybl.sensitivity.SensitivityAnalysisResult;
@@ -362,33 +355,19 @@
                 .setTargetV(34.0);
 
         SensitivityAnalysisParameters sensiParameters = createParameters(false, "VL_1_0", true);
-<<<<<<< HEAD
-        sensiParameters.getLoadFlowParameters().setBalanceType(LoadFlowParameters.BalanceType.PROPORTIONAL_TO_GENERATION_P_MAX);
-
-=======
->>>>>>> 58f70978
         TargetVoltage targetVoltage = new TargetVoltage("T2wT", "T2wT", "T2wT");
         SensitivityFactorsProvider factorsProvider = n -> network.getBusBreakerView().getBusStream()
             .map(bus -> new BusVoltage(bus.getId(), bus.getId(), new IdBasedBusRef(bus.getId())))
             .map(busVoltage -> new BusVoltagePerTargetV(busVoltage, targetVoltage))
             .collect(Collectors.toList());
-<<<<<<< HEAD
-        SensitivityAnalysisResult result = sensiProvider.run(network, VariantManagerConstants.INITIAL_VARIANT_ID, factorsProvider, Collections.emptyList(),
-=======
-
-        CompletionException e = assertThrows(CompletionException.class, () -> sensiProvider.run(network, VariantManagerConstants.INITIAL_VARIANT_ID, factorsProvider, Collections.emptyList(),
->>>>>>> 58f70978
-            sensiParameters, LocalComputationManager.getDefault())
-            .join();
-
-<<<<<<< HEAD
+
+        SensitivityAnalysisResult result = sensiProvider.run(network, VariantManagerConstants.INITIAL_VARIANT_ID, factorsProvider, Collections.emptyList(),
+                sensiParameters, LocalComputationManager.getDefault()).join();
+
         assertEquals(3, result.getSensitivityValues().size());
         assertEquals(0d, getValue(result, "T2wT", "BUS_1"), LoadFlowAssert.DELTA_V);
         assertEquals(0d,  getValue(result, "T2wT", "BUS_2"), LoadFlowAssert.DELTA_V);
         assertEquals(1d,  getValue(result, "T2wT", "BUS_3"), LoadFlowAssert.DELTA_V);
-=======
-        assertEquals("[T2wT] Bus target voltage on two windings transformer is not managed yet", e.getCause().getMessage());
->>>>>>> 58f70978
     }
 
     @Test
@@ -428,18 +407,13 @@
             .map(busVoltage -> new BusVoltagePerTargetV(busVoltage, targetVoltage))
             .collect(Collectors.toList());
         SensitivityAnalysisResult result = sensiProvider.run(network, VariantManagerConstants.INITIAL_VARIANT_ID, factorsProvider, Collections.emptyList(),
-            sensiParameters, LocalComputationManager.getDefault())
-            .join();
-
-<<<<<<< HEAD
+                sensiParameters, LocalComputationManager.getDefault()).join();
+
         assertEquals(4, result.getSensitivityValues().size());
         assertEquals(0d, getValue(result, "T3wT", "BUS_1"), LoadFlowAssert.DELTA_V);
         assertEquals(0d,  getValue(result, "T3wT", "BUS_2"), LoadFlowAssert.DELTA_V);
         assertEquals(1d,  getValue(result, "T3wT", "BUS_3"), LoadFlowAssert.DELTA_V);
         assertEquals(0d,  getValue(result, "T3wT", "BUS_4"), LoadFlowAssert.DELTA_V);
-=======
-        assertEquals("[T3wT] Bus target voltage on three windings transformer is not managed yet", e.getCause().getMessage());
->>>>>>> 58f70978
     }
 
     @Test
