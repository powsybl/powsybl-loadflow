--- conflicted
+++ resolved
@@ -243,11 +243,7 @@
         Variable<AcVariableType> v1var = equationSystem.getVariableSet().getVariable(branch.getBus1().getNum(), AcVariableType.BUS_V);
         Variable<AcVariableType> ph1var = equationSystem.getVariableSet().getVariable(branch.getBus1().getNum(), AcVariableType.BUS_PHI);
         assertEquals(0.559170, i1.der(v1var), 10E-6);
-<<<<<<< HEAD
-        assertEquals(0, i1.der(ph1var));
-=======
         assertThrows(IllegalArgumentException.class, () -> i1.der(ph1var));
->>>>>>> b330dadd
     }
 
     @Test
@@ -265,10 +261,6 @@
         Variable<AcVariableType> v2var = equationSystem.getVariableSet().getVariable(branch.getBus2().getNum(), AcVariableType.BUS_V);
         Variable<AcVariableType> ph2var = equationSystem.getVariableSet().getVariable(branch.getBus2().getNum(), AcVariableType.BUS_PHI);
         assertEquals(0.55917, i2.der(v2var), 10E-6);
-<<<<<<< HEAD
-        assertEquals(0, i2.der(ph2var));
-=======
         assertThrows(IllegalArgumentException.class, () -> i2.der(ph2var));
->>>>>>> b330dadd
     }
 }