--- conflicted
+++ resolved
@@ -102,13 +102,8 @@
         assertTrue(equationSystem.getEquationTerms(ElementType.BRANCH, 0).isEmpty());
 
         clearEvents();
-<<<<<<< HEAD
-        EquationTerm<AcVariableType, AcEquationType> equationTerm = EquationTerm.createVariableTerm(bus, AcVariableType.BUS_V, equationSystem.getVariableSet(), bus.getV().eval());
-        bus.setV(equationTerm);
-=======
         EquationTerm<AcVariableType, AcEquationType> equationTerm = EquationTerm.createVariableTerm(bus, AcVariableType.BUS_V, equationSystem.getVariableSet());
         bus.setCalculatedV(equationTerm);
->>>>>>> 003f0134
         equationSystem.createEquation(bus.getNum(), AcEquationType.BUS_V).addTerm(equationTerm);
         assertEquals(2, equationSystem.createEquation(bus.getNum(), AcEquationType.BUS_V).getTerms().size());
         assertEquals(0, equations.size());
@@ -192,12 +187,7 @@
         LfNetwork mainNetwork = lfNetworks.get(0);
 
         EquationSystem<AcVariableType, AcEquationType> equationSystem = AcEquationSystem.create(mainNetwork);
-<<<<<<< HEAD
-        NewtonRaphson.initStateVector(mainNetwork, equationSystem, new UniformValueVoltageInitializer());
-=======
-        double[] x = NewtonRaphson.createStateVector(mainNetwork, equationSystem, new UniformValueVoltageInitializer());
-        equationSystem.updateEquations(x, EquationUpdateType.AFTER_NR);
->>>>>>> 003f0134
+        NewtonRaphson.initStateVector(mainNetwork, equationSystem, new UniformValueVoltageInitializer());
         LfBranch branch = mainNetwork.getBranchById("NHV1_NHV2_1");
         EquationTerm<AcVariableType, AcEquationType> i1 = (EquationTerm<AcVariableType, AcEquationType>) branch.getI1();
         EquationTerm<AcVariableType, AcEquationType> i2 = (EquationTerm<AcVariableType, AcEquationType>) branch.getI2();
@@ -225,12 +215,7 @@
         LfNetwork mainNetwork = lfNetworks.get(0);
 
         EquationSystem<AcVariableType, AcEquationType> equationSystem = AcEquationSystem.create(mainNetwork);
-<<<<<<< HEAD
-        NewtonRaphson.initStateVector(mainNetwork, equationSystem, new UniformValueVoltageInitializer());
-=======
-        double[] x = NewtonRaphson.createStateVector(mainNetwork, equationSystem, new UniformValueVoltageInitializer());
-        equationSystem.updateEquations(x, EquationUpdateType.AFTER_NR);
->>>>>>> 003f0134
+        NewtonRaphson.initStateVector(mainNetwork, equationSystem, new UniformValueVoltageInitializer());
         LfBranch branch = mainNetwork.getBranchById("NHV1_NHV2_1");
         EquationTerm<AcVariableType, AcEquationType> i1 = (EquationTerm<AcVariableType, AcEquationType>) branch.getI1();
         Variable<AcVariableType> v1var = equationSystem.getVariableSet().getVariable(branch.getBus1().getNum(), AcVariableType.BUS_V);
@@ -248,12 +233,7 @@
         LfNetwork mainNetwork = lfNetworks.get(0);
 
         EquationSystem<AcVariableType, AcEquationType> equationSystem = AcEquationSystem.create(mainNetwork);
-<<<<<<< HEAD
-        NewtonRaphson.initStateVector(mainNetwork, equationSystem, new UniformValueVoltageInitializer());
-=======
-        double[] x = NewtonRaphson.createStateVector(mainNetwork, equationSystem, new UniformValueVoltageInitializer());
-        equationSystem.updateEquations(x, EquationUpdateType.AFTER_NR);
->>>>>>> 003f0134
+        NewtonRaphson.initStateVector(mainNetwork, equationSystem, new UniformValueVoltageInitializer());
         LfBranch branch = mainNetwork.getBranchById("NHV1_NHV2_1");
         EquationTerm<AcVariableType, AcEquationType> i2 = (EquationTerm<AcVariableType, AcEquationType>) branch.getI2();
         Variable<AcVariableType> v2var = equationSystem.getVariableSet().getVariable(branch.getBus2().getNum(), AcVariableType.BUS_V);
