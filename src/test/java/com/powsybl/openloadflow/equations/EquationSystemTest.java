/**
 * Copyright (c) 2019, RTE (http://www.rte-france.com)
 * This Source Code Form is subject to the terms of the Mozilla Public
 * License, v. 2.0. If a copy of the MPL was not distributed with this
 * file, You can obtain one at http://mozilla.org/MPL/2.0/.
 */
package com.powsybl.openloadflow.equations;

import com.powsybl.iidm.network.Line;
import com.powsybl.iidm.network.Network;
import com.powsybl.iidm.network.test.EurostagTutorialExample1Factory;
import com.powsybl.openloadflow.ac.equations.*;
import com.powsybl.openloadflow.ac.nr.NewtonRaphson;
import com.powsybl.openloadflow.ac.outerloop.AcloadFlowEngine;
import com.powsybl.openloadflow.dc.equations.DcEquationSystem;
import com.powsybl.openloadflow.dc.equations.DcEquationSystemCreationParameters;
import com.powsybl.openloadflow.dc.equations.DcEquationType;
import com.powsybl.openloadflow.dc.equations.DcVariableType;
import com.powsybl.openloadflow.network.*;
import com.powsybl.openloadflow.network.impl.Networks;
import com.powsybl.openloadflow.network.util.UniformValueVoltageInitializer;
import org.apache.commons.lang3.tuple.Pair;
import org.junit.jupiter.api.Test;

import java.io.IOException;
import java.io.StringWriter;
import java.util.ArrayList;
import java.util.List;

import static org.junit.jupiter.api.Assertions.*;

/**
 * @author Geoffroy Jamgotchian <geoffroy.jamgotchian at rte-france.com>
 */
class EquationSystemTest {

    private final List<Equation<AcVariableType, AcEquationType>> equations = new ArrayList<>();
    private final List<EquationEventType> equationEventTypes = new ArrayList<>();
    private final List<EquationTermEventType> equationTermEventTypes = new ArrayList<>();

    private void clearEvents() {
        equations.clear();
        equationEventTypes.clear();
        equationTermEventTypes.clear();
    }

    @Test
    void test() {
        List<LfNetwork> lfNetworks = Networks.load(EurostagTutorialExample1Factory.create(), new FirstSlackBusSelector());
        LfNetwork network = lfNetworks.get(0);

        LfBus bus = network.getBus(0);
        EquationSystem<AcVariableType, AcEquationType> equationSystem = new EquationSystem<>(true);
        equationSystem.addListener(new EquationSystemListener<>() {
            @Override
            public void onEquationChange(Equation<AcVariableType, AcEquationType> equation, EquationEventType eventType) {
                equations.add(equation);
                equationEventTypes.add(eventType);
            }

            @Override
            public void onEquationTermChange(EquationTerm<AcVariableType, AcEquationType> term, EquationTermEventType eventType) {
                equationTermEventTypes.add(eventType);
            }

            @Override
            public void onStateUpdate(double[] x) {
                // nothing to do
            }
        });
        VariableSet<AcVariableType> variableSet = new VariableSet<>();
        assertTrue(equations.isEmpty());
        assertTrue(equationEventTypes.isEmpty());
        assertTrue(equationSystem.getSortedEquationsToSolve().isEmpty());

        equationSystem.createEquation(bus.getNum(), AcEquationType.BUS_V).addTerm(EquationTerm.createVariableTerm(bus, AcVariableType.BUS_V, variableSet));
        assertEquals(1, equations.size());
        assertEquals(1, equationEventTypes.size());
        assertEquals(1, equationTermEventTypes.size());
        assertEquals(EquationEventType.EQUATION_CREATED, equationEventTypes.get(0));
        assertEquals(EquationTermEventType.EQUATION_TERM_ADDED, equationTermEventTypes.get(0));
        assertEquals(1, equationSystem.getSortedEquationsToSolve().size());

        clearEvents();
        equationSystem.createEquation(bus.getNum(), AcEquationType.BUS_V).setActive(true);
        assertTrue(equations.isEmpty());
        assertTrue(equationEventTypes.isEmpty());

        equationSystem.createEquation(bus.getNum(), AcEquationType.BUS_V).setActive(false);
        assertEquals(1, equations.size());
        assertEquals(1, equationEventTypes.size());
        assertEquals(EquationEventType.EQUATION_DEACTIVATED, equationEventTypes.get(0));
        assertTrue(equationSystem.getSortedEquationsToSolve().isEmpty());

        clearEvents();
        equationSystem.createEquation(bus.getNum(), AcEquationType.BUS_V).setActive(true);
        assertEquals(1, equations.size());
        assertEquals(1, equationEventTypes.size());
        assertEquals(EquationEventType.EQUATION_ACTIVATED, equationEventTypes.get(0));
        assertEquals(1, equationSystem.getSortedEquationsToSolve().size());

        assertTrue(equationSystem.getEquation(bus.getNum(), AcEquationType.BUS_V).isPresent());
        assertEquals(1, equationSystem.getEquations(ElementType.BUS, bus.getNum()).size());
        assertFalse(equationSystem.getEquation(99, AcEquationType.BUS_V).isPresent());
        assertTrue(equationSystem.getEquations(ElementType.BUS, 99).isEmpty());

        assertEquals(1, equationSystem.getEquationTerms(ElementType.BUS, bus.getNum()).size());
        assertTrue(equationSystem.getEquationTerms(ElementType.BRANCH, 0).isEmpty());

        clearEvents();
        EquationTerm<AcVariableType, AcEquationType> equationTerm = EquationTerm.createVariableTerm(bus, AcVariableType.BUS_V, variableSet, bus.getV().eval());
        bus.setV(equationTerm);
        equationSystem.createEquation(bus.getNum(), AcEquationType.BUS_V).addTerm(equationTerm);
        assertEquals(2, equationSystem.createEquation(bus.getNum(), AcEquationType.BUS_V).getTerms().size());
        assertEquals(0, equations.size());
        assertEquals(0, equationEventTypes.size());
        assertEquals(1, equationTermEventTypes.size());
        assertEquals(EquationTermEventType.EQUATION_TERM_ADDED, equationTermEventTypes.get(0));

        clearEvents();
        equationTerm.setActive(false);
        assertEquals(0, equations.size());
        assertEquals(0, equationEventTypes.size());
        assertEquals(1, equationTermEventTypes.size());
        assertEquals(EquationTermEventType.EQUATION_TERM_DEACTIVATED, equationTermEventTypes.get(0));
    }

    @Test
    void writeAcSystemTest() throws IOException {
        List<LfNetwork> lfNetworks = Networks.load(EurostagTutorialExample1Factory.create(), new FirstSlackBusSelector());
        LfNetwork network = lfNetworks.get(0);

        EquationSystem<AcVariableType, AcEquationType> equationSystem = AcEquationSystem.create(network);
        try (StringWriter writer = new StringWriter()) {
            equationSystem.write(writer);
            writer.flush();
            String ref = String.join(System.lineSeparator(),
                    "v0 = v0",
                    "φ0 = φ0",
                    "bus_p1 = ac_p_closed_2(v0, v1, φ0, φ1) + ac_p_closed_1(v1, v2, φ1, φ2) + ac_p_closed_1(v1, v2, φ1, φ2)",
                    "bus_q1 = ac_q_closed_2(v0, v1, φ0, φ1) + ac_q_closed_1(v1, v2, φ1, φ2) + ac_q_closed_1(v1, v2, φ1, φ2)",
                    "bus_p2 = ac_p_closed_2(v1, v2, φ1, φ2) + ac_p_closed_2(v1, v2, φ1, φ2) + ac_p_closed_1(v2, v3, φ2, φ3)",
                    "bus_q2 = ac_q_closed_2(v1, v2, φ1, φ2) + ac_q_closed_2(v1, v2, φ1, φ2) + ac_q_closed_1(v2, v3, φ2, φ3)",
                    "bus_p3 = ac_p_closed_2(v2, v3, φ2, φ3)",
                    "bus_q3 = ac_q_closed_2(v2, v3, φ2, φ3)")
                    + System.lineSeparator();
            assertEquals(ref, writer.toString());
        }
    }

    @Test
    void writeDcSystemTest() throws IOException {
        List<LfNetwork> lfNetworks = Networks.load(EurostagTutorialExample1Factory.create(), new FirstSlackBusSelector());
        LfNetwork network = lfNetworks.get(0);

        EquationSystem<DcVariableType, DcEquationType> equationSystem = DcEquationSystem.create(network, new DcEquationSystemCreationParameters(true, false, false, true));
        try (StringWriter writer = new StringWriter()) {
            equationSystem.write(writer);
            writer.flush();
            String ref = String.join(System.lineSeparator(),
                    "φ0 = φ0",
                    "p1 = dc_p_2(φ0, φ1) + dc_p_1(φ1, φ2) + dc_p_1(φ1, φ2)",
                    "p2 = dc_p_2(φ1, φ2) + dc_p_2(φ1, φ2) + dc_p_1(φ2, φ3)",
                    "p3 = dc_p_2(φ2, φ3)")
                    + System.lineSeparator();
            assertEquals(ref, writer.toString());
        }
    }

    @Test
    void findLargestMismatchesTest() {
        Network network = EurostagTutorialExample1Factory.create();
        List<LfNetwork> lfNetworks = Networks.load(network, new FirstSlackBusSelector());
        LfNetwork mainNetwork = lfNetworks.get(0);

        EquationSystem<AcVariableType, AcEquationType> equationSystem = AcEquationSystem.create(mainNetwork);
        double[] x = NewtonRaphson.createStateVector(mainNetwork, equationSystem, new UniformValueVoltageInitializer());
        double[] targets = TargetVector.createArray(mainNetwork, equationSystem, AcloadFlowEngine::initTarget);
        equationSystem.updateEquations(x);
        double[] fx = equationSystem.createEquationVector();
        Vectors.minus(fx, targets);
        List<Pair<Equation<AcVariableType, AcEquationType>, Double>> largestMismatches = equationSystem.findLargestMismatches(fx, 3);
        assertEquals(3, largestMismatches.size());
        assertEquals(-7.397518453004565, largestMismatches.get(0).getValue(), 0);
        assertEquals(5.999135514403292, largestMismatches.get(1).getValue(), 0);
        assertEquals(1.9259062775721603, largestMismatches.get(2).getValue(), 0);
    }

    @Test
    void currentMagnitudeTest() {
        Network network = EurostagTutorialExample1Factory.create();
        List<LfNetwork> lfNetworks = Networks.load(network, new FirstSlackBusSelector());
        LfNetwork mainNetwork = lfNetworks.get(0);

        VariableSet<AcVariableType> variableSet = new VariableSet<>();
        EquationSystem<AcVariableType, AcEquationType> equationSystem = AcEquationSystem.create(mainNetwork, variableSet);
        double[] x = NewtonRaphson.createStateVector(mainNetwork, equationSystem, new UniformValueVoltageInitializer());
        equationSystem.updateEquations(x, EquationUpdateType.AFTER_NR);
        LfBranch branch = mainNetwork.getBranchById("NHV1_NHV2_1");
<<<<<<< HEAD
        EquationTerm<AcVariableType, AcEquationType> i1 = equationSystem.getEquation(branch.getBus1().getNum(), AcEquationType.BRANCH_I).orElseThrow().getTerms().get(1);
        EquationTerm<AcVariableType, AcEquationType> i2 = equationSystem.getEquation(branch.getBus2().getNum(), AcEquationType.BRANCH_I).orElseThrow().getTerms().get(0);
=======
        EquationTerm<AcVariableType, AcEquationType> i1 = equationSystem.getEquation(branch.getNum(), AcEquationType.BRANCH_I1).orElseThrow().getTerms().get(0);
        EquationTerm<AcVariableType, AcEquationType> i2 = equationSystem.getEquation(branch.getNum(), AcEquationType.BRANCH_I2).orElseThrow().getTerms().get(0);
>>>>>>> c38c4bd8
        Variable<AcVariableType> v1var = variableSet.getVariable(branch.getBus1().getNum(), AcVariableType.BUS_V);
        Variable<AcVariableType> v2var = variableSet.getVariable(branch.getBus2().getNum(), AcVariableType.BUS_V);
        Variable<AcVariableType> ph1var = variableSet.getVariable(branch.getBus1().getNum(), AcVariableType.BUS_PHI);
        Variable<AcVariableType> ph2var = variableSet.getVariable(branch.getBus2().getNum(), AcVariableType.BUS_PHI);
        assertEquals(-43.120215, i1.der(v1var), 10E-6);
        assertEquals(43.398907, i1.der(v2var), 10E-6);
        assertEquals(3.945355, i1.der(ph1var), 10E-6);
        assertEquals(-3.945355, i1.der(ph2var), 10E-6);
        assertEquals(43.398907, i2.der(v1var), 10E-6);
        assertEquals(-43.120215, i2.der(v2var), 10E-6);
        assertEquals(-3.945355, i2.der(ph1var), 10E-6);
        assertEquals(3.945355, i2.der(ph2var), 10E-6);
    }

    @Test
    void currentMagnitudeOpenBranchSide2Test() {
        Network network = EurostagTutorialExample1Factory.create();
        Line line1 = network.getLine("NHV1_NHV2_1");
        line1.getTerminal2().disconnect();

        List<LfNetwork> lfNetworks = Networks.load(network, new FirstSlackBusSelector());
        LfNetwork mainNetwork = lfNetworks.get(0);

        VariableSet<AcVariableType> variableSet = new VariableSet<>();
        EquationSystem<AcVariableType, AcEquationType> equationSystem = AcEquationSystem.create(mainNetwork, variableSet);
        double[] x = NewtonRaphson.createStateVector(mainNetwork, equationSystem, new UniformValueVoltageInitializer());
        equationSystem.updateEquations(x, EquationUpdateType.AFTER_NR);
        LfBranch branch = mainNetwork.getBranchById("NHV1_NHV2_1");
<<<<<<< HEAD
        EquationTerm<AcVariableType, AcEquationType> i1 = equationSystem.getEquation(branch.getBus1().getNum(), AcEquationType.BRANCH_I).orElseThrow().getTerms().stream().filter(OpenBranchSide2CurrentMagnitudeEquationTerm.class::isInstance).findAny().get();
=======
        EquationTerm<AcVariableType, AcEquationType> i1 = equationSystem.getEquation(branch.getNum(), AcEquationType.BRANCH_I1).orElseThrow().getTerms().stream().filter(OpenBranchSide2CurrentMagnitudeEquationTerm.class::isInstance).findAny().get();
>>>>>>> c38c4bd8
        Variable<AcVariableType> v1var = variableSet.getVariable(branch.getBus1().getNum(), AcVariableType.BUS_V);
        Variable<AcVariableType> ph1var = variableSet.getVariable(branch.getBus1().getNum(), AcVariableType.BUS_PHI);
        assertEquals(0.559170, i1.der(v1var), 10E-6);
        assertThrows(IllegalStateException.class, () -> i1.der(ph1var));
    }

    @Test
    void currentMagnitudeOpenBranchSide1Test() {
        Network network = EurostagTutorialExample1Factory.create();
        Line line1 = network.getLine("NHV1_NHV2_1");
        line1.getTerminal1().disconnect();
        List<LfNetwork> lfNetworks = Networks.load(network, new FirstSlackBusSelector());
        LfNetwork mainNetwork = lfNetworks.get(0);

        VariableSet<AcVariableType> variableSet = new VariableSet<>();
        EquationSystem<AcVariableType, AcEquationType> equationSystem = AcEquationSystem.create(mainNetwork, variableSet);
        double[] x = NewtonRaphson.createStateVector(mainNetwork, equationSystem, new UniformValueVoltageInitializer());
        equationSystem.updateEquations(x, EquationUpdateType.AFTER_NR);
        LfBranch branch = mainNetwork.getBranchById("NHV1_NHV2_1");
<<<<<<< HEAD
        EquationTerm<AcVariableType, AcEquationType> i2 = equationSystem.getEquation(branch.getBus2().getNum(), AcEquationType.BRANCH_I).orElseThrow().getTerms().stream().filter(OpenBranchSide1CurrentMagnitudeEquationTerm.class::isInstance).findAny().get();
=======
        EquationTerm<AcVariableType, AcEquationType> i2 = equationSystem.getEquation(branch.getNum(), AcEquationType.BRANCH_I2).orElseThrow().getTerms().stream().filter(OpenBranchSide1CurrentMagnitudeEquationTerm.class::isInstance).findAny().get();
>>>>>>> c38c4bd8
        Variable<AcVariableType> v2var = variableSet.getVariable(branch.getBus2().getNum(), AcVariableType.BUS_V);
        Variable<AcVariableType> ph2var = variableSet.getVariable(branch.getBus2().getNum(), AcVariableType.BUS_PHI);
        assertEquals(0.55917, i2.der(v2var), 10E-6);
        assertThrows(IllegalStateException.class, () -> i2.der(ph2var));
    }
}<|MERGE_RESOLUTION|>--- conflicted
+++ resolved
@@ -197,13 +197,8 @@
         double[] x = NewtonRaphson.createStateVector(mainNetwork, equationSystem, new UniformValueVoltageInitializer());
         equationSystem.updateEquations(x, EquationUpdateType.AFTER_NR);
         LfBranch branch = mainNetwork.getBranchById("NHV1_NHV2_1");
-<<<<<<< HEAD
-        EquationTerm<AcVariableType, AcEquationType> i1 = equationSystem.getEquation(branch.getBus1().getNum(), AcEquationType.BRANCH_I).orElseThrow().getTerms().get(1);
-        EquationTerm<AcVariableType, AcEquationType> i2 = equationSystem.getEquation(branch.getBus2().getNum(), AcEquationType.BRANCH_I).orElseThrow().getTerms().get(0);
-=======
         EquationTerm<AcVariableType, AcEquationType> i1 = equationSystem.getEquation(branch.getNum(), AcEquationType.BRANCH_I1).orElseThrow().getTerms().get(0);
         EquationTerm<AcVariableType, AcEquationType> i2 = equationSystem.getEquation(branch.getNum(), AcEquationType.BRANCH_I2).orElseThrow().getTerms().get(0);
->>>>>>> c38c4bd8
         Variable<AcVariableType> v1var = variableSet.getVariable(branch.getBus1().getNum(), AcVariableType.BUS_V);
         Variable<AcVariableType> v2var = variableSet.getVariable(branch.getBus2().getNum(), AcVariableType.BUS_V);
         Variable<AcVariableType> ph1var = variableSet.getVariable(branch.getBus1().getNum(), AcVariableType.BUS_PHI);
@@ -232,11 +227,7 @@
         double[] x = NewtonRaphson.createStateVector(mainNetwork, equationSystem, new UniformValueVoltageInitializer());
         equationSystem.updateEquations(x, EquationUpdateType.AFTER_NR);
         LfBranch branch = mainNetwork.getBranchById("NHV1_NHV2_1");
-<<<<<<< HEAD
-        EquationTerm<AcVariableType, AcEquationType> i1 = equationSystem.getEquation(branch.getBus1().getNum(), AcEquationType.BRANCH_I).orElseThrow().getTerms().stream().filter(OpenBranchSide2CurrentMagnitudeEquationTerm.class::isInstance).findAny().get();
-=======
         EquationTerm<AcVariableType, AcEquationType> i1 = equationSystem.getEquation(branch.getNum(), AcEquationType.BRANCH_I1).orElseThrow().getTerms().stream().filter(OpenBranchSide2CurrentMagnitudeEquationTerm.class::isInstance).findAny().get();
->>>>>>> c38c4bd8
         Variable<AcVariableType> v1var = variableSet.getVariable(branch.getBus1().getNum(), AcVariableType.BUS_V);
         Variable<AcVariableType> ph1var = variableSet.getVariable(branch.getBus1().getNum(), AcVariableType.BUS_PHI);
         assertEquals(0.559170, i1.der(v1var), 10E-6);
@@ -256,11 +247,7 @@
         double[] x = NewtonRaphson.createStateVector(mainNetwork, equationSystem, new UniformValueVoltageInitializer());
         equationSystem.updateEquations(x, EquationUpdateType.AFTER_NR);
         LfBranch branch = mainNetwork.getBranchById("NHV1_NHV2_1");
-<<<<<<< HEAD
-        EquationTerm<AcVariableType, AcEquationType> i2 = equationSystem.getEquation(branch.getBus2().getNum(), AcEquationType.BRANCH_I).orElseThrow().getTerms().stream().filter(OpenBranchSide1CurrentMagnitudeEquationTerm.class::isInstance).findAny().get();
-=======
         EquationTerm<AcVariableType, AcEquationType> i2 = equationSystem.getEquation(branch.getNum(), AcEquationType.BRANCH_I2).orElseThrow().getTerms().stream().filter(OpenBranchSide1CurrentMagnitudeEquationTerm.class::isInstance).findAny().get();
->>>>>>> c38c4bd8
         Variable<AcVariableType> v2var = variableSet.getVariable(branch.getBus2().getNum(), AcVariableType.BUS_V);
         Variable<AcVariableType> ph2var = variableSet.getVariable(branch.getBus2().getNum(), AcVariableType.BUS_PHI);
         assertEquals(0.55917, i2.der(v2var), 10E-6);
