--- conflicted
+++ resolved
@@ -59,13 +59,8 @@
         List<LfNetwork> lfNetworks = Networks.load(network, new FirstSlackBusSelector());
         LfNetwork mainNetwork = lfNetworks.get(0);
 
-<<<<<<< HEAD
         DcEquationSystemCreationParameters creationParameters = new DcEquationSystemCreationParameters(true, false, true);
-        EquationSystem<DcVariableType, DcEquationType> equationSystem = DcEquationSystem.create(mainNetwork, creationParameters);
-=======
-        DcEquationSystemCreationParameters creationParameters = new DcEquationSystemCreationParameters(true, false, false, true);
         EquationSystem<DcVariableType, DcEquationType> equationSystem = DcEquationSystem.create(mainNetwork, creationParameters, LfNetworkParameters.LOW_IMPEDANCE_THRESHOLD_DEFAULT_VALUE);
->>>>>>> 582f022c
 
         for (LfBus b : mainNetwork.getBuses()) {
             equationSystem.createEquation(b.getNum(), DcEquationType.BUS_TARGET_P);
