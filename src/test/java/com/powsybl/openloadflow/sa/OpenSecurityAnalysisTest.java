--- conflicted
+++ resolved
@@ -2171,22 +2171,6 @@
     }
 
     @Test
-<<<<<<< HEAD
-    void testWithShuntVoltageControlContingency() {
-        Network network = VoltageControlNetworkFactory.createWithShuntSharedRemoteControl();
-        network.getGenerator("g1").setRegulatingTerminal(network.getLoad("l4").getTerminal()).setTargetV(390);
-        List<Contingency> contingencies = List.of(new Contingency("contingency", List.of(new BranchContingency("tr2"), new BranchContingency("tr3"))));
-        LoadFlowParameters lfParameters = new LoadFlowParameters()
-                .setShuntCompensatorVoltageControlOn(true);
-        SecurityAnalysisParameters securityAnalysisParameters = new SecurityAnalysisParameters()
-                .setLoadFlowParameters(lfParameters);
-        List<StateMonitor> monitors = createNetworkMonitors(network);
-        SecurityAnalysisResult result = runSecurityAnalysis(network, contingencies, monitors, securityAnalysisParameters);
-        PreContingencyResult preContingencyResult = result.getPreContingencyResult();
-        assertEquals(390.0, preContingencyResult.getNetworkResult().getBusResult("b4").getV(), 0.001);
-        PostContingencyResult postContingencyResult = getPostContingencyResult(result, "contingency");
-        assertEquals(390.0, postContingencyResult.getNetworkResult().getBusResult("b4").getV(), 0.001);
-=======
     void testBusBarSectionBusResults() {
         var network = NodeBreakerNetworkFactory.create3barsAndJustOneVoltageLevel();
         List<Contingency> contingencies = List.of(new Contingency("C1", new SwitchContingency("C1")),
@@ -2209,6 +2193,22 @@
         assertNull(postContingencyResult.getNetworkResult().getBusResult("BBS1"));
         assertEquals(400.0, postContingencyResult.getNetworkResult().getBusResult("BBS2").getV(), LoadFlowAssert.DELTA_V);
         assertEquals(400.0, postContingencyResult.getNetworkResult().getBusResult("BBS3").getV(), LoadFlowAssert.DELTA_V);
->>>>>>> d06748da
+    }
+
+    @Test
+    void testWithShuntVoltageControlContingency() {
+        Network network = VoltageControlNetworkFactory.createWithShuntSharedRemoteControl();
+        network.getGenerator("g1").setRegulatingTerminal(network.getLoad("l4").getTerminal()).setTargetV(390);
+        List<Contingency> contingencies = List.of(new Contingency("contingency", List.of(new BranchContingency("tr2"), new BranchContingency("tr3"))));
+        LoadFlowParameters lfParameters = new LoadFlowParameters()
+                .setShuntCompensatorVoltageControlOn(true);
+        SecurityAnalysisParameters securityAnalysisParameters = new SecurityAnalysisParameters()
+                .setLoadFlowParameters(lfParameters);
+        List<StateMonitor> monitors = createNetworkMonitors(network);
+        SecurityAnalysisResult result = runSecurityAnalysis(network, contingencies, monitors, securityAnalysisParameters);
+        PreContingencyResult preContingencyResult = result.getPreContingencyResult();
+        assertEquals(390.0, preContingencyResult.getNetworkResult().getBusResult("b4").getV(), 0.001);
+        PostContingencyResult postContingencyResult = getPostContingencyResult(result, "contingency");
+        assertEquals(390.0, postContingencyResult.getNetworkResult().getBusResult("b4").getV(), 0.001);
     }
 }