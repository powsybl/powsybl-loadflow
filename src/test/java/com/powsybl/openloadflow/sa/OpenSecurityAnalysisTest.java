/**
 * Copyright (c) 2020, RTE (http://www.rte-france.com)
 * This Source Code Form is subject to the terms of the Mozilla Public
 * License, v. 2.0. If a copy of the MPL was not distributed with this
 * file, You can obtain one at http://mozilla.org/MPL/2.0/.
 */
package com.powsybl.openloadflow.sa;

import com.google.common.collect.ImmutableList;
import com.powsybl.commons.PowsyblException;
import com.powsybl.commons.reporter.Reporter;
import com.powsybl.commons.reporter.ReporterModel;
import com.powsybl.contingency.*;
import com.powsybl.ieeecdf.converter.IeeeCdfNetworkFactory;
import com.powsybl.iidm.network.*;
import com.powsybl.iidm.network.extensions.HvdcAngleDroopActivePowerControlAdder;
import com.powsybl.iidm.network.extensions.LoadDetailAdder;
import com.powsybl.iidm.network.extensions.StandbyAutomatonAdder;
import com.powsybl.iidm.network.test.EurostagTutorialExample1Factory;
import com.powsybl.iidm.network.test.FourSubstationsNodeBreakerFactory;
import com.powsybl.iidm.network.test.SecurityAnalysisTestNetworkFactory;
import com.powsybl.loadflow.LoadFlowParameters;
import com.powsybl.loadflow.LoadFlowResult;
import com.powsybl.openloadflow.OpenLoadFlowParameters;
import com.powsybl.openloadflow.ac.AcLoadFlowResult;
import com.powsybl.openloadflow.ac.nr.NewtonRaphsonStatus;
import com.powsybl.openloadflow.lf.outerloop.OuterLoopStatus;
import com.powsybl.openloadflow.network.*;
import com.powsybl.openloadflow.network.impl.OlfBranchResult;
import com.powsybl.openloadflow.network.impl.OlfThreeWindingsTransformerResult;
import com.powsybl.openloadflow.util.LoadFlowAssert;
import com.powsybl.security.*;
import com.powsybl.security.monitor.StateMonitor;
import com.powsybl.security.results.*;
import org.junit.jupiter.api.Test;
import org.mockito.Mockito;

import java.io.IOException;
import java.util.*;
import java.util.concurrent.CompletionException;
import java.util.stream.Collectors;
import java.util.stream.Stream;

import static com.powsybl.openloadflow.util.LoadFlowAssert.*;
import static java.lang.Double.NaN;
import static java.util.Collections.emptySet;
import static org.junit.jupiter.api.Assertions.*;

/**
 * @author Geoffroy Jamgotchian {@literal <geoffroy.jamgotchian at rte-france.com>}
 */
class OpenSecurityAnalysisTest extends AbstractOpenSecurityAnalysisTest {

    @Test
    void testCurrentLimitViolations() {
        Network network = createNodeBreakerNetwork();

        LoadFlowParameters lfParameters = new LoadFlowParameters();
        setSlackBusId(lfParameters, "VL1_1");
        SecurityAnalysisParameters securityAnalysisParameters = new SecurityAnalysisParameters();
        securityAnalysisParameters.setLoadFlowParameters(lfParameters);

        List<Contingency> contingencies = Stream.of("L1", "L2")
                .map(id -> new Contingency(id, new BranchContingency(id)))
                .collect(Collectors.toList());
        contingencies.add(new Contingency("LD", new LoadContingency("LD")));

        StateMonitor stateMonitor = new StateMonitor(ContingencyContext.all(), Collections.emptySet(),
                network.getVoltageLevelStream().map(Identifiable::getId).collect(Collectors.toSet()), Collections.emptySet());

        SecurityAnalysisResult result = runSecurityAnalysis(network, contingencies, List.of(stateMonitor), securityAnalysisParameters);

        assertSame(LoadFlowResult.ComponentResult.Status.CONVERGED, result.getPreContingencyResult().getStatus());
        assertEquals(0, result.getPreContingencyResult().getLimitViolationsResult().getLimitViolations().size());
        assertEquals(3, result.getPostContingencyResults().size());
        assertSame(PostContingencyComputationStatus.CONVERGED, result.getPostContingencyResults().get(0).getStatus());
        assertEquals(2, result.getPostContingencyResults().get(0).getLimitViolationsResult().getLimitViolations().size());
        assertSame(PostContingencyComputationStatus.CONVERGED, result.getPostContingencyResults().get(1).getStatus());
        assertEquals(2, result.getPostContingencyResults().get(1).getLimitViolationsResult().getLimitViolations().size());
        PostContingencyResult postContingencyResult = getPostContingencyResult(result, "LD");
        assertEquals(398.0, postContingencyResult.getNetworkResult().getBusResult("BBS2").getV(), LoadFlowAssert.DELTA_V);
    }

    @Test
    void testCurrentLimitViolations2() {
        Network network = createNodeBreakerNetwork();
        network.getLine("L1").getCurrentLimits1().ifPresent(limits -> limits.setPermanentLimit(200));

        List<Contingency> contingencies = List.of(new Contingency("L2", new BranchContingency("L2")));

        SecurityAnalysisResult result = runSecurityAnalysis(network, contingencies);

        assertSame(LoadFlowResult.ComponentResult.Status.CONVERGED, result.getPreContingencyResult().getStatus());
        assertEquals(1, result.getPreContingencyResult().getLimitViolationsResult().getLimitViolations().size());
        assertEquals(1, result.getPostContingencyResults().size());
        assertSame(PostContingencyComputationStatus.CONVERGED, result.getPostContingencyResults().get(0).getStatus());
        assertEquals(2, result.getPostContingencyResults().get(0).getLimitViolationsResult().getLimitViolations().size());
    }

    @Test
    void testLowVoltageLimitViolations() {
        Network network = createNodeBreakerNetwork();
        network.getGenerator("G").setTargetV(393);

        LoadFlowParameters lfParameters = new LoadFlowParameters();
        setSlackBusId(lfParameters, "VL1_1");

        List<Contingency> contingencies = Stream.of("L1", "L2")
                .map(id -> new Contingency(id, new BranchContingency(id)))
                .collect(Collectors.toList());

        SecurityAnalysisResult result = runSecurityAnalysis(network, contingencies, lfParameters);

        assertSame(LoadFlowResult.ComponentResult.Status.CONVERGED, result.getPreContingencyResult().getStatus());
        assertEquals(0, result.getPreContingencyResult().getLimitViolationsResult().getLimitViolations().size());
        assertEquals(2, result.getPostContingencyResults().size());
        assertSame(PostContingencyComputationStatus.CONVERGED, result.getPostContingencyResults().get(0).getStatus());
        assertEquals(3, result.getPostContingencyResults().get(0).getLimitViolationsResult().getLimitViolations().size());

        List<LimitViolation> limitViolations = result.getPostContingencyResults().get(0).getLimitViolationsResult().getLimitViolations();
        Optional<LimitViolation> limitViolationL21 = limitViolations.stream().filter(limitViolation -> limitViolation.getSubjectId().equals("L2") && limitViolation.getSide() == Branch.Side.ONE).findFirst();
        assertTrue(limitViolationL21.isPresent());
        assertEquals(0, limitViolationL21.get().getAcceptableDuration());
        assertEquals(950, limitViolationL21.get().getLimit());
        Optional<LimitViolation> limitViolationL22 = limitViolations.stream().filter(limitViolation -> limitViolation.getSubjectId().equals("L2") && limitViolation.getSide() == Branch.Side.TWO).findFirst();
        assertTrue(limitViolationL22.isPresent());
        assertEquals(0, limitViolationL22.get().getAcceptableDuration());
        assertEquals(970, limitViolationL22.get().getLimit());

        assertSame(PostContingencyComputationStatus.CONVERGED, result.getPostContingencyResults().get(1).getStatus());
        assertEquals(3, result.getPostContingencyResults().get(1).getLimitViolationsResult().getLimitViolations().size());

        List<LimitViolation> limitViolations1 = result.getPostContingencyResults().get(1).getLimitViolationsResult().getLimitViolations();
        LimitViolation lowViolation = limitViolations1.get(2);
        assertEquals(LimitViolationType.LOW_VOLTAGE, lowViolation.getLimitType());
        assertEquals(370, lowViolation.getLimit());
    }

    @Test
    void testHighVoltageLimitViolations() {
        Network network = createNodeBreakerNetwork();
        network.getGenerator("G").setTargetV(421);

        LoadFlowParameters lfParameters = new LoadFlowParameters();
        setSlackBusId(lfParameters, "VL1_1");

        List<Contingency> contingencies = Stream.of("L1", "L2")
                .map(id -> new Contingency(id, new BranchContingency(id)))
                .collect(Collectors.toList());

        SecurityAnalysisResult result = runSecurityAnalysis(network, contingencies, lfParameters);

        assertSame(LoadFlowResult.ComponentResult.Status.CONVERGED, result.getPreContingencyResult().getStatus());
        assertEquals(2, result.getPreContingencyResult().getLimitViolationsResult().getLimitViolations().size());
        assertEquals(2, result.getPostContingencyResults().size());
        assertSame(PostContingencyComputationStatus.CONVERGED, result.getPostContingencyResults().get(0).getStatus());

        assertEquals(0, result.getPostContingencyResults().get(0).getLimitViolationsResult().getLimitViolations().size());
        assertSame(PostContingencyComputationStatus.CONVERGED, result.getPostContingencyResults().get(1).getStatus());
        assertEquals(0, result.getPostContingencyResults().get(1).getLimitViolationsResult().getLimitViolations().size());
    }

    @Test
    void testActivePowerLimitViolations() {
        Network network = createNodeBreakerNetwork();
        network.getLine("L1").newActivePowerLimits1()
               .setPermanentLimit(1.0)
               .beginTemporaryLimit()
               .setName("60")
               .setAcceptableDuration(60)
               .setValue(1.2)
               .endTemporaryLimit()
               .add();

        LoadFlowParameters lfParameters = new LoadFlowParameters();
        setSlackBusId(lfParameters, "VL1_1");

        List<Contingency> contingencies = Stream.of("L1", "L2")
                .map(id -> new Contingency(id, new BranchContingency(id)))
                .collect(Collectors.toList());

        SecurityAnalysisResult result = runSecurityAnalysis(network, contingencies, lfParameters);

        assertEquals(1, result.getPreContingencyResult().getLimitViolationsResult().getLimitViolations().size());
        assertEquals(2, result.getPostContingencyResults().size());
        assertEquals(2, result.getPostContingencyResults().get(1).getLimitViolationsResult().getLimitViolations().size());

        LimitViolation limitViolation0 = result.getPostContingencyResults().get(1).getLimitViolationsResult().getLimitViolations().get(0);
        assertEquals("L1", limitViolation0.getSubjectId());
        assertEquals(LimitViolationType.ACTIVE_POWER, limitViolation0.getLimitType());
        assertEquals(608.334, limitViolation0.getValue(), 10E-3);

        int activePowerLimitViolationsCount = 0;
        for (PostContingencyResult r : result.getPostContingencyResults()) {
            for (LimitViolation v : r.getLimitViolationsResult().getLimitViolations()) {
                if (v.getLimitType() == LimitViolationType.ACTIVE_POWER) {
                    activePowerLimitViolationsCount++;
                }
            }
        }
        assertEquals(1, activePowerLimitViolationsCount);
    }

    @Test
    void testApparentPowerLimitViolations() {
        Network network = createNodeBreakerNetwork();
        network.getLine("L1").newApparentPowerLimits1()
               .setPermanentLimit(1.0)
               .beginTemporaryLimit()
               .setName("60")
               .setAcceptableDuration(60)
               .setValue(1.2)
               .endTemporaryLimit()
               .add();

        LoadFlowParameters lfParameters = new LoadFlowParameters();
        setSlackBusId(lfParameters, "VL1_1");

        List<Contingency> contingencies = Stream.of("L1", "L2")
                .map(id -> new Contingency(id, new BranchContingency(id)))
                .collect(Collectors.toList());

        SecurityAnalysisResult result = runSecurityAnalysis(network, contingencies, lfParameters);

        assertEquals(1, result.getPreContingencyResult().getLimitViolationsResult().getLimitViolations().size());
        assertEquals(2, result.getPostContingencyResults().size());
        assertEquals(2, result.getPostContingencyResults().get(1).getLimitViolationsResult().getLimitViolations().size());

        LimitViolation limitViolation0 = result.getPostContingencyResults().get(1).getLimitViolationsResult().getLimitViolations().get(0);
        assertEquals("L1", limitViolation0.getSubjectId());
        assertEquals(LimitViolationType.APPARENT_POWER, limitViolation0.getLimitType());
        assertEquals(651.796, limitViolation0.getValue(), 10E-3);

        int apparentPowerLimitViolationsCount = 0;
        for (PostContingencyResult r : result.getPostContingencyResults()) {
            for (LimitViolation v : r.getLimitViolationsResult().getLimitViolations()) {
                if (v.getLimitType() == LimitViolationType.APPARENT_POWER) {
                    apparentPowerLimitViolationsCount++;
                }
            }
        }
        assertEquals(1, apparentPowerLimitViolationsCount);
    }

    @Test
    void testFourSubstations() {
        Network network = FourSubstationsNodeBreakerFactory.create();

        // Testing all contingencies at once
        List<Contingency> contingencies = createAllBranchesContingencies(network);

        SecurityAnalysisResult result = runSecurityAnalysis(network, contingencies);

        assertSame(LoadFlowResult.ComponentResult.Status.CONVERGED, result.getPreContingencyResult().getStatus());

        LoadFlowParameters loadFlowParameters = new LoadFlowParameters()
                .setBalanceType(LoadFlowParameters.BalanceType.PROPORTIONAL_TO_LOAD);

        result = runSecurityAnalysis(network, contingencies, loadFlowParameters);

        assertSame(LoadFlowResult.ComponentResult.Status.CONVERGED, result.getPreContingencyResult().getStatus());
    }

    @Test
    void testNoGenerator() {
        Network network = EurostagTutorialExample1Factory.create();
        network.getGenerator("GEN").getTerminal().disconnect();

        SecurityAnalysisResult result = runSecurityAnalysis(network);
        assertNotSame(LoadFlowResult.ComponentResult.Status.CONVERGED, result.getPreContingencyResult().getStatus());
    }

    @Test
    void testNoRemainingGenerator() {
        Network network = EurostagTutorialExample1Factory.create();

        List<Contingency> contingencies = List.of(new Contingency("NGEN_NHV1", new BranchContingency("NGEN_NHV1")));

        LoadFlowParameters parameters = new LoadFlowParameters();
        OpenLoadFlowParameters.create(parameters)
                .setMaxRealisticVoltage(1.5);
        SecurityAnalysisResult result = runSecurityAnalysis(network, contingencies, parameters);

        assertNotSame(PostContingencyComputationStatus.CONVERGED, result.getPostContingencyResults().get(0).getStatus());
    }

    @Test
    void testNoRemainingLoad() {
        Network network = EurostagTutorialExample1Factory.create();

        LoadFlowParameters lfParameters = new LoadFlowParameters()
                .setDistributedSlack(true)
                .setBalanceType(LoadFlowParameters.BalanceType.PROPORTIONAL_TO_LOAD);

        List<Contingency> contingencies = List.of(new Contingency("NHV2_NLOAD", new BranchContingency("NHV2_NLOAD")));

        SecurityAnalysisResult result = runSecurityAnalysis(network, contingencies, lfParameters);

        assertSame(PostContingencyComputationStatus.CONVERGED, result.getPostContingencyResults().get(0).getStatus());
    }

    @Test
    void testSaWithSeveralConnectedComponents() {
        Network network = ConnectedComponentNetworkFactory.createTwoUnconnectedCC();

        // Testing all contingencies at once
        List<Contingency> contingencies = createAllBranchesContingencies(network);

        SecurityAnalysisResult result = runSecurityAnalysis(network, contingencies);

        assertSame(LoadFlowResult.ComponentResult.Status.CONVERGED, result.getPreContingencyResult().getStatus());
    }

    @Test
    void testSaWithStateMonitor() {
        Network network = EurostagFactory.fix(EurostagTutorialExample1Factory.create());

        // 2 N-1 on the 2 lines
        List<Contingency> contingencies = List.of(
            new Contingency("NHV1_NHV2_1", new BranchContingency("NHV1_NHV2_1")),
            new Contingency("NHV1_NHV2_2", new BranchContingency("NHV1_NHV2_2"))
        );

        // Monitor on branch and step-up transformer for all states
        List<StateMonitor> monitors = List.of(
            new StateMonitor(ContingencyContext.all(), Set.of("NHV1_NHV2_1", "NGEN_NHV1"), Set.of("VLLOAD"), emptySet())
        );

        SecurityAnalysisResult result = runSecurityAnalysis(network, contingencies, monitors);

        PreContingencyResult preContingencyResult = result.getPreContingencyResult();
        List<BusResult> busResults = preContingencyResult.getNetworkResult().getBusResults();
        BusResult expectedBus = new BusResult("VLLOAD", "NLOAD", 147.6, -9.6);
        assertEquals(1, busResults.size());
        assertAlmostEquals(expectedBus, busResults.get(0), 0.1);

        assertEquals(2, preContingencyResult.getNetworkResult().getBranchResults().size());
        assertAlmostEquals(new BranchResult("NHV1_NHV2_1", 302, 99, 457, -300, -137.2, 489),
                           preContingencyResult.getNetworkResult().getBranchResult("NHV1_NHV2_1"), 1);
        assertAlmostEquals(new BranchResult("NGEN_NHV1", 606, 225, 15226, -605, -198, 914),
                           preContingencyResult.getNetworkResult().getBranchResult("NGEN_NHV1"), 1);

        //No result when the branch itself is disconnected
        assertNull(result.getPostContingencyResults().get(0).getNetworkResult().getBranchResult("NHV1_NHV2_1"));

        assertAlmostEquals(new BranchResult("NHV1_NHV2_1", 611, 334, 1009, -601, -285, 1048),
                result.getPostContingencyResults().get(1).getNetworkResult().getBranchResult("NHV1_NHV2_1"), 1);
        assertAlmostEquals(new BranchResult("NGEN_NHV1", 611, 368, 16815, -611, -334, 1009),
                           result.getPostContingencyResults().get(1).getNetworkResult().getBranchResult("NGEN_NHV1"), 1);
    }

    @Test
    void testSaWithStateMonitorPreContingency() {
        Network network = EurostagFactory.fix(EurostagTutorialExample1Factory.create());

        // 2 N-1 on the 2 lines
        List<Contingency> contingencies = List.of(
                new Contingency("NHV1_NHV2_1", new BranchContingency("NHV1_NHV2_1")),
                new Contingency("NHV1_NHV2_2", new BranchContingency("NHV1_NHV2_2"))
        );

        // Monitor on branch and step-up transformer for all states
        List<StateMonitor> monitors = List.of(
                new StateMonitor(ContingencyContext.none(), Set.of("NHV1_NHV2_1", "NGEN_NHV1"), Set.of("VLLOAD"), emptySet())
        );

        LoadFlowParameters parameters = new LoadFlowParameters();
        parameters.setDc(true);
        SecurityAnalysisResult result = runSecurityAnalysis(network, contingencies, monitors, parameters);

        PreContingencyResult preContingencyResult = result.getPreContingencyResult();
        assertEquals(2, preContingencyResult.getNetworkResult().getBranchResults().size());
    }

    @Test
    void testSaWithStateMonitorNotExistingBranchBus() {
        Network network = DistributedSlackNetworkFactory.create();

        List<StateMonitor> monitors = List.of(
            new StateMonitor(ContingencyContext.all(), Collections.singleton("l1"), Collections.singleton("bus"), Collections.singleton("three windings"))
        );

        SecurityAnalysisResult result = runSecurityAnalysis(network, createAllBranchesContingencies(network), monitors);

        assertEquals(0, result.getPreContingencyResult().getNetworkResult().getBusResults().size());
        assertEquals(0, result.getPreContingencyResult().getNetworkResult().getBranchResults().size());
    }

    @Test
    void testSaWithStateMonitorDisconnectBranch() {
        Network network = DistributedSlackNetworkFactory.create();
        network.getBranch("l24").getTerminal1().disconnect();

        List<StateMonitor> monitors = new ArrayList<>();
        monitors.add(new StateMonitor(ContingencyContext.all(), Collections.singleton("l24"), Collections.singleton("b1_vl"), emptySet()));

        SecurityAnalysisResult result = runSecurityAnalysis(network, createAllBranchesContingencies(network), monitors);

        assertEquals(1, result.getPreContingencyResult().getNetworkResult().getBusResults().size());

        assertEquals(new BusResult("b1_vl", "b1", 400, 0.003581299841270782), result.getPreContingencyResult().getNetworkResult().getBusResults().get(0));
        assertEquals(1, result.getPreContingencyResult().getNetworkResult().getBranchResults().size());
        assertEquals(new BranchResult("l24", NaN, NaN, NaN, 0.0, -0.0, 0.0),
                     result.getPreContingencyResult().getNetworkResult().getBranchResults().get(0));

        network = DistributedSlackNetworkFactory.create();
        network.getBranch("l24").getTerminal2().disconnect();

        result = runSecurityAnalysis(network, createAllBranchesContingencies(network), monitors);

        assertEquals(0, result.getPreContingencyResult().getNetworkResult().getBranchResults().size());

        network = DistributedSlackNetworkFactory.create();
        network.getBranch("l24").getTerminal2().disconnect();
        network.getBranch("l24").getTerminal1().disconnect();

        result = runSecurityAnalysis(network, createAllBranchesContingencies(network), monitors);

        assertEquals(0, result.getPreContingencyResult().getNetworkResult().getBranchResults().size());
    }

    @Test
    void testSaWithStateMonitorDanglingLine() {
        Network network = BoundaryFactory.createWithLoad();
        List<StateMonitor> monitors = new ArrayList<>();
        monitors.add(new StateMonitor(ContingencyContext.all(), Collections.singleton("dl1"), Collections.singleton("vl1"), emptySet()));
        List<Contingency> contingencies = List.of(new Contingency("contingency", new LoadContingency("load3")));
        SecurityAnalysisParameters securityAnalysisParameters = new SecurityAnalysisParameters();
        OpenLoadFlowParameters openLoadFlowParameters = new OpenLoadFlowParameters();
        openLoadFlowParameters.setSlackBusPMaxMismatch(0.01);
        securityAnalysisParameters.getLoadFlowParameters().addExtension(OpenLoadFlowParameters.class, openLoadFlowParameters);
        SecurityAnalysisResult result = runSecurityAnalysis(network, contingencies, monitors, securityAnalysisParameters,
                Collections.emptyList(), Collections.emptyList(), Reporter.NO_OP);
        BranchResult preContingencyBranchResult = result.getPreContingencyResult().getNetworkResult().getBranchResult("dl1");
        assertEquals(Double.NaN, preContingencyBranchResult.getFlowTransfer(), LoadFlowAssert.DELTA_POWER);
        assertEquals(91.293, preContingencyBranchResult.getP1(), LoadFlowAssert.DELTA_POWER);
        assertEquals(-91.000, preContingencyBranchResult.getP2(), LoadFlowAssert.DELTA_POWER);
        assertEquals(260.511, preContingencyBranchResult.getI1(), LoadFlowAssert.DELTA_POWER);
        assertEquals(260.970, preContingencyBranchResult.getI2(), LoadFlowAssert.DELTA_POWER);
        assertEquals(149.751, preContingencyBranchResult.getQ1(), LoadFlowAssert.DELTA_POWER);
        assertEquals(-150.000, preContingencyBranchResult.getQ2(), LoadFlowAssert.DELTA_POWER);
        BranchResult postContingencyBranchResult = getPostContingencyResult(result, "contingency").getNetworkResult().getBranchResult("dl1");
        assertEquals(Double.NaN, postContingencyBranchResult.getFlowTransfer(), LoadFlowAssert.DELTA_POWER);
        assertEquals(91.293, postContingencyBranchResult.getP1(), LoadFlowAssert.DELTA_POWER);
        assertEquals(-91.000, postContingencyBranchResult.getP2(), LoadFlowAssert.DELTA_POWER);
        assertEquals(260.488, postContingencyBranchResult.getI1(), LoadFlowAssert.DELTA_POWER);
        assertEquals(260.947, postContingencyBranchResult.getI2(), LoadFlowAssert.DELTA_POWER);
        assertEquals(149.751, postContingencyBranchResult.getQ1(), LoadFlowAssert.DELTA_POWER);
        assertEquals(-150.000, postContingencyBranchResult.getQ2(), LoadFlowAssert.DELTA_POWER);
    }

    @Test
    void testSaWithStateMonitorLfLeg() {
        Network network = T3wtFactory.create();
        List<Contingency> contingencies = network.getBranchStream()
                .limit(1)
                .map(b -> new Contingency(b.getId(), new BranchContingency(b.getId())))
                .collect(Collectors.toList());

        SecurityAnalysisParameters parameters = new SecurityAnalysisParameters();
        parameters.setLoadFlowParameters(new LoadFlowParameters());
        parameters.addExtension(OpenSecurityAnalysisParameters.class, new OpenSecurityAnalysisParameters().setCreateResultExtension(true));
        List<StateMonitor> monitors = List.of(new StateMonitor(ContingencyContext.all(), emptySet(), emptySet(), Collections.singleton("3wt")));
        SecurityAnalysisResult result = runSecurityAnalysis(network, createAllBranchesContingencies(network), monitors, parameters);
        assertEquals(1, result.getPreContingencyResult().getNetworkResult().getThreeWindingsTransformerResults().size());
        assertAlmostEquals(new ThreeWindingsTransformerResult("3wt", 161, 82, 258,
                        -161, -74, 435, 0, 0, 0),
                result.getPreContingencyResult().getNetworkResult().getThreeWindingsTransformerResults().get(0), 1);
        OlfThreeWindingsTransformerResult twtExt =
                result.getPreContingencyResult().getNetworkResult().getThreeWindingsTransformerResults().get(0).getExtension(OlfThreeWindingsTransformerResult.class);
        assertEquals(405.0, twtExt.getV1(), DELTA_V);
        assertEquals(235.131, twtExt.getV2(), DELTA_V);
        assertEquals(20.834, twtExt.getV3(), DELTA_V);
        assertEquals(0.0, twtExt.getAngle1(), DELTA_ANGLE);
        assertEquals(-2.259241, twtExt.getAngle2(), DELTA_ANGLE);
        assertEquals(-2.721885, twtExt.getAngle3(), DELTA_ANGLE);

        network.getThreeWindingsTransformer("3wt").getLeg3().getTerminal().disconnect();
        SecurityAnalysisResult result2 = runSecurityAnalysis(network, createAllBranchesContingencies(network), monitors, parameters);
        assertEquals(1, result2.getPreContingencyResult().getNetworkResult().getThreeWindingsTransformerResults().size());
        assertAlmostEquals(new ThreeWindingsTransformerResult("3wt", 161, 82, 258,
                        -161, -74, 435, NaN, NaN, NaN),
                result2.getPreContingencyResult().getNetworkResult().getThreeWindingsTransformerResults().get(0), 1);
    }

    @Test
    void testSaDcMode() {
        Network fourBusNetwork = FourBusNetworkFactory.create();
        SecurityAnalysisParameters securityAnalysisParameters = new SecurityAnalysisParameters();
        LoadFlowParameters lfParameters = new LoadFlowParameters()
                .setDc(true);
        setSlackBusId(lfParameters, "b1_vl");
        securityAnalysisParameters.setLoadFlowParameters(lfParameters);

        List<Contingency> contingencies = createAllBranchesContingencies(fourBusNetwork);

        fourBusNetwork.getLine("l14").newActivePowerLimits1().setPermanentLimit(0.1).add();
        fourBusNetwork.getLine("l12").newActivePowerLimits1().setPermanentLimit(0.2).add();
        fourBusNetwork.getLine("l23").newActivePowerLimits1().setPermanentLimit(0.25).add();
        fourBusNetwork.getLine("l34").newActivePowerLimits1().setPermanentLimit(0.15).add();
        fourBusNetwork.getLine("l13").newActivePowerLimits1().setPermanentLimit(0.1).add();

        List<StateMonitor> monitors = List.of(new StateMonitor(ContingencyContext.all(), Set.of("l14", "l12", "l23", "l34", "l13"), Collections.emptySet(), Collections.emptySet()));

        SecurityAnalysisResult result = runSecurityAnalysis(fourBusNetwork, contingencies, monitors, securityAnalysisParameters);

        assertSame(LoadFlowResult.ComponentResult.Status.CONVERGED, result.getPreContingencyResult().getStatus());
        assertEquals(5, result.getPreContingencyResult().getLimitViolationsResult().getLimitViolations().size());
        assertEquals(5, result.getPostContingencyResults().size());
        assertEquals(2, result.getPostContingencyResults().get(0).getLimitViolationsResult().getLimitViolations().size());
        assertEquals(2, result.getPostContingencyResults().get(1).getLimitViolationsResult().getLimitViolations().size());
        assertEquals(4, result.getPostContingencyResults().get(2).getLimitViolationsResult().getLimitViolations().size());
        assertEquals(4, result.getPostContingencyResults().get(3).getLimitViolationsResult().getLimitViolations().size());
        assertEquals(4, result.getPostContingencyResults().get(4).getLimitViolationsResult().getLimitViolations().size());

        //Branch result for first contingency
        assertEquals(5, result.getPostContingencyResults().get(0).getNetworkResult().getBranchResults().size());

        //Check branch results for flowTransfer computation for contingency on l14
        PostContingencyResult postContl14 = getPostContingencyResult(result, "l14");
        assertEquals("l14", postContl14.getContingency().getId());

        BranchResult brl14l12 = postContl14.getNetworkResult().getBranchResult("l12");
        assertEquals(0.333, brl14l12.getP1(), LoadFlowAssert.DELTA_POWER);
        assertEquals(0.333, brl14l12.getFlowTransfer(), LoadFlowAssert.DELTA_POWER);

        BranchResult brl14l14 = postContl14.getNetworkResult().getBranchResult("l14");
        assertEquals(NaN, brl14l14.getP1(), LoadFlowAssert.DELTA_POWER);
        assertEquals(NaN, brl14l14.getFlowTransfer(), LoadFlowAssert.DELTA_POWER);

        BranchResult brl14l23 = postContl14.getNetworkResult().getBranchResult("l23");
        assertEquals(1.333, brl14l23.getP1(), LoadFlowAssert.DELTA_POWER);
        assertEquals(0.333, brl14l23.getFlowTransfer(), LoadFlowAssert.DELTA_POWER);

        BranchResult brl14l34 = postContl14.getNetworkResult().getBranchResult("l34");
        assertEquals(-1.0, brl14l34.getP1(), LoadFlowAssert.DELTA_POWER);
        assertEquals(1.0, brl14l34.getFlowTransfer(), LoadFlowAssert.DELTA_POWER);

        BranchResult brl14l13 = postContl14.getNetworkResult().getBranchResult("l13");
        assertEquals(1.666, brl14l13.getP1(), LoadFlowAssert.DELTA_POWER);
        assertEquals(0.666, brl14l13.getFlowTransfer(), LoadFlowAssert.DELTA_POWER);
    }

    @Test
    void testSaDcModeSpecificContingencies() {
        Network fourBusNetwork = FourBusNetworkFactory.create();
        SecurityAnalysisParameters securityAnalysisParameters = new SecurityAnalysisParameters();
        LoadFlowParameters lfParameters = new LoadFlowParameters()
                .setDc(true);
        setSlackBusId(lfParameters, "b1_vl");
        securityAnalysisParameters.setLoadFlowParameters(lfParameters);

        List<Contingency> contingencies = createAllBranchesContingencies(fourBusNetwork);

        List<StateMonitor> monitors = List.of(
                new StateMonitor(ContingencyContext.all(), Set.of("l14", "l12"), Collections.emptySet(), Collections.emptySet()),
                new StateMonitor(ContingencyContext.specificContingency("l14"), Set.of("l14", "l12", "l23", "l34", "l13"), Collections.emptySet(), Collections.emptySet()));

        SecurityAnalysisResult result = runSecurityAnalysis(fourBusNetwork, contingencies, monitors, securityAnalysisParameters);

        assertEquals(2, result.getPreContingencyResult().getNetworkResult().getBranchResults().size());
        assertEquals("l12", result.getPreContingencyResult().getNetworkResult().getBranchResults().get(0).getBranchId());
        assertEquals("l14", result.getPreContingencyResult().getNetworkResult().getBranchResults().get(1).getBranchId());

        assertEquals(5, result.getPostContingencyResults().size());
        for (PostContingencyResult pcResult : result.getPostContingencyResults()) {
            if (pcResult.getContingency().getId().equals("l14")) {
                assertEquals(5, pcResult.getNetworkResult().getBranchResults().size());
            } else {
                assertEquals(2, pcResult.getNetworkResult().getBranchResults().size());
            }
        }
    }

    @Test
    void testSaDcModeWithIncreasedParameters() {
        Network fourBusNetwork = FourBusNetworkFactory.create();
        SecurityAnalysisParameters securityAnalysisParameters = new SecurityAnalysisParameters();
        LoadFlowParameters lfParameters = new LoadFlowParameters()
                .setDc(true);
        setSlackBusId(lfParameters, "b1_vl");
        securityAnalysisParameters.setLoadFlowParameters(lfParameters);
        SecurityAnalysisParameters.IncreasedViolationsParameters increasedViolationsParameters = new SecurityAnalysisParameters.IncreasedViolationsParameters();
        increasedViolationsParameters.setFlowProportionalThreshold(0);
        securityAnalysisParameters.setIncreasedViolationsParameters(increasedViolationsParameters);

        List<Contingency> contingencies = createAllBranchesContingencies(fourBusNetwork);

        fourBusNetwork.getLine("l14").newActivePowerLimits1().setPermanentLimit(0.1).add();
        fourBusNetwork.getLine("l12").newActivePowerLimits1().setPermanentLimit(0.2).add();
        fourBusNetwork.getLine("l23").newActivePowerLimits1().setPermanentLimit(0.25).add();
        fourBusNetwork.getLine("l34").newActivePowerLimits1().setPermanentLimit(0.15).add();
        fourBusNetwork.getLine("l13").newActivePowerLimits1().setPermanentLimit(0.1).add();

        List<StateMonitor> monitors = List.of(new StateMonitor(ContingencyContext.all(), Set.of("l14", "l12", "l23", "l34", "l13"), Collections.emptySet(), Collections.emptySet()));

        SecurityAnalysisResult result = runSecurityAnalysis(fourBusNetwork, contingencies, monitors, securityAnalysisParameters);

        assertSame(LoadFlowResult.ComponentResult.Status.CONVERGED, result.getPreContingencyResult().getStatus());
        assertEquals(5, result.getPreContingencyResult().getLimitViolationsResult().getLimitViolations().size());
        assertEquals(5, result.getPostContingencyResults().size());
        assertEquals(3, result.getPostContingencyResults().get(0).getLimitViolationsResult().getLimitViolations().size());
        assertEquals(3, result.getPostContingencyResults().get(1).getLimitViolationsResult().getLimitViolations().size());
        assertEquals(4, result.getPostContingencyResults().get(2).getLimitViolationsResult().getLimitViolations().size());
        assertEquals(4, result.getPostContingencyResults().get(3).getLimitViolationsResult().getLimitViolations().size());
        assertEquals(4, result.getPostContingencyResults().get(4).getLimitViolationsResult().getLimitViolations().size());

        //Branch result for first contingency
        assertEquals(5, result.getPostContingencyResults().get(0).getNetworkResult().getBranchResults().size());

        //Check branch results for flowTransfer computation for contingency on l14
        PostContingencyResult postContl14 = getPostContingencyResult(result, "l14");
        assertEquals("l14", postContl14.getContingency().getId());

        BranchResult brl14l12 = postContl14.getNetworkResult().getBranchResult("l12");
        assertEquals(0.333, brl14l12.getP1(), LoadFlowAssert.DELTA_POWER);
        assertEquals(0.333, brl14l12.getFlowTransfer(), LoadFlowAssert.DELTA_POWER);

        BranchResult brl14l14 = postContl14.getNetworkResult().getBranchResult("l14");
        assertEquals(NaN, brl14l14.getP1(), LoadFlowAssert.DELTA_POWER);
        assertEquals(NaN, brl14l14.getFlowTransfer(), LoadFlowAssert.DELTA_POWER);

        BranchResult brl14l23 = postContl14.getNetworkResult().getBranchResult("l23");
        assertEquals(1.333, brl14l23.getP1(), LoadFlowAssert.DELTA_POWER);
        assertEquals(0.333, brl14l23.getFlowTransfer(), LoadFlowAssert.DELTA_POWER);

        BranchResult brl14l34 = postContl14.getNetworkResult().getBranchResult("l34");
        assertEquals(-1.0, brl14l34.getP1(), LoadFlowAssert.DELTA_POWER);
        assertEquals(1.0, brl14l34.getFlowTransfer(), LoadFlowAssert.DELTA_POWER);

        BranchResult brl14l13 = postContl14.getNetworkResult().getBranchResult("l13");
        assertEquals(1.666, brl14l13.getP1(), LoadFlowAssert.DELTA_POWER);
        assertEquals(0.666, brl14l13.getFlowTransfer(), LoadFlowAssert.DELTA_POWER);
    }

    @Test
    void testSaModeAcAllBranchMonitoredFlowTransfer() {
        Network network = FourBusNetworkFactory.create();

        List<Contingency> contingencies = createAllBranchesContingencies(network);

        List<StateMonitor> monitors = createAllBranchesMonitors(network);

        SecurityAnalysisResult result = runSecurityAnalysis(network, contingencies, monitors);

        assertEquals(5, result.getPostContingencyResults().size());

        for (PostContingencyResult r : result.getPostContingencyResults()) {
            assertEquals(4, r.getNetworkResult().getBranchResults().size());
        }

        //Check branch results for flowTransfer computation for contingency on l14
        PostContingencyResult postContl14 = getPostContingencyResult(result, "l14");
        assertEquals("l14", postContl14.getContingency().getId());

        BranchResult brl14l12 = postContl14.getNetworkResult().getBranchResult("l12");
        assertEquals(0.335, brl14l12.getP1(), LoadFlowAssert.DELTA_POWER);
        assertEquals(0.336, brl14l12.getFlowTransfer(), LoadFlowAssert.DELTA_POWER);

        BranchResult brl14l23 = postContl14.getNetworkResult().getBranchResult("l23");
        assertEquals(1.335, brl14l23.getP1(), LoadFlowAssert.DELTA_POWER);
        assertEquals(0.336, brl14l23.getFlowTransfer(), LoadFlowAssert.DELTA_POWER);

        BranchResult brl14l34 = postContl14.getNetworkResult().getBranchResult("l34");
        assertEquals(-1.0, brl14l34.getP1(), LoadFlowAssert.DELTA_POWER);
        assertEquals(1.0, brl14l34.getFlowTransfer(), LoadFlowAssert.DELTA_POWER);

        BranchResult brl14l13 = postContl14.getNetworkResult().getBranchResult("l13");
        assertEquals(1.664, brl14l13.getP1(), LoadFlowAssert.DELTA_POWER);
        assertEquals(0.663, brl14l13.getFlowTransfer(), LoadFlowAssert.DELTA_POWER);
    }

    @Test
    void testSaWithRemoteSharedControl() {
        Network network = VoltageControlNetworkFactory.createWithIdenticalTransformers();

        List<Contingency> contingencies = createAllBranchesContingencies(network);

        List<StateMonitor> monitors = createAllBranchesMonitors(network);

        SecurityAnalysisResult result = runSecurityAnalysis(network, contingencies, monitors);

        // pre-contingency tests
        PreContingencyResult preContingencyResult = result.getPreContingencyResult();
        assertEquals(-66.667, preContingencyResult.getNetworkResult().getBranchResult("tr1").getQ2(), LoadFlowAssert.DELTA_POWER);
        assertEquals(-66.667, preContingencyResult.getNetworkResult().getBranchResult("tr2").getQ2(), LoadFlowAssert.DELTA_POWER);
        assertEquals(-66.667, preContingencyResult.getNetworkResult().getBranchResult("tr3").getQ2(), LoadFlowAssert.DELTA_POWER);

        // post-contingency tests
        PostContingencyResult postContingencyResult = getPostContingencyResult(result, "tr1");
        assertEquals(-99.999, postContingencyResult.getNetworkResult().getBranchResult("tr2").getQ2(), LoadFlowAssert.DELTA_POWER);
        assertEquals(-99.999, postContingencyResult.getNetworkResult().getBranchResult("tr3").getQ2(), LoadFlowAssert.DELTA_POWER);
    }

    @Test
    void testSaWithTransformerRemoteSharedControl() {
        Network network = VoltageControlNetworkFactory.createWithTransformerSharedRemoteControl();

        SecurityAnalysisParameters saParameters = new SecurityAnalysisParameters();
        saParameters.getLoadFlowParameters()
                .setTransformerVoltageControlOn(true);
        saParameters.addExtension(OpenSecurityAnalysisParameters.class, new OpenSecurityAnalysisParameters()
                .setCreateResultExtension(true));

        List<Contingency> contingencies = createAllBranchesContingencies(network);

        List<StateMonitor> monitors = createAllBranchesMonitors(network);

        SecurityAnalysisResult result = runSecurityAnalysis(network, contingencies, monitors, saParameters);

        // pre-contingency tests
        PreContingencyResult preContingencyResult = result.getPreContingencyResult();
        assertEquals(-0.659, preContingencyResult.getNetworkResult().getBranchResult("T2wT2").getQ1(), LoadFlowAssert.DELTA_POWER);
        assertEquals(-0.659, preContingencyResult.getNetworkResult().getBranchResult("T2wT").getQ1(), LoadFlowAssert.DELTA_POWER);
        assertEquals(1.05, preContingencyResult.getNetworkResult().getBranchResult("T2wT2").getExtension(OlfBranchResult.class).getR1(), 0d);
        assertEquals(134.280, preContingencyResult.getNetworkResult().getBranchResult("T2wT2").getExtension(OlfBranchResult.class).getV1(), DELTA_V);
        assertEquals(33.989, preContingencyResult.getNetworkResult().getBranchResult("T2wT2").getExtension(OlfBranchResult.class).getV2(), DELTA_V);
        assertEquals(0.0, preContingencyResult.getNetworkResult().getBranchResult("T2wT2").getExtension(OlfBranchResult.class).getAngle1(), DELTA_ANGLE);
        assertEquals(-1.195796, preContingencyResult.getNetworkResult().getBranchResult("T2wT2").getExtension(OlfBranchResult.class).getAngle2(), DELTA_ANGLE);
        assertEquals(1.050302, preContingencyResult.getNetworkResult().getBranchResult("T2wT2").getExtension(OlfBranchResult.class).getContinuousR1(), LoadFlowAssert.DELTA_RHO);
        assertEquals(1.05, preContingencyResult.getNetworkResult().getBranchResult("T2wT").getExtension(OlfBranchResult.class).getR1(), 0d);
        assertEquals(1.050302, preContingencyResult.getNetworkResult().getBranchResult("T2wT").getExtension(OlfBranchResult.class).getContinuousR1(), LoadFlowAssert.DELTA_RHO);

        // post-contingency tests
        PostContingencyResult postContingencyResult = getPostContingencyResult(result, "T2wT2");
        assertEquals(-0.577, postContingencyResult.getNetworkResult().getBranchResult("T2wT").getQ1(), LoadFlowAssert.DELTA_POWER); // this assertion is not so relevant. It is more relevant to look at the logs.
        assertEquals(1.1, postContingencyResult.getNetworkResult().getBranchResult("T2wT").getExtension(OlfBranchResult.class).getR1(), 0d);
        assertEquals(1.088228, postContingencyResult.getNetworkResult().getBranchResult("T2wT").getExtension(OlfBranchResult.class).getContinuousR1(), LoadFlowAssert.DELTA_RHO);
    }

    @Test
    void testSaWithTransformerRemoteSharedControl2() {
        Network network = VoltageControlNetworkFactory.createWithTransformerSharedRemoteControl();

        LoadFlowParameters lfParameters = new LoadFlowParameters()
                .setTransformerVoltageControlOn(true);

        List<Contingency> contingencies = List.of(new Contingency("N-2", List.of(new BranchContingency("T2wT"), new BranchContingency("T2wT2"))));

        List<StateMonitor> monitors = createAllBranchesMonitors(network);

        SecurityAnalysisResult result = runSecurityAnalysis(network, contingencies, monitors, lfParameters);

        // pre-contingency tests
        PreContingencyResult preContingencyResult = result.getPreContingencyResult();
        assertEquals(-6.181, preContingencyResult.getNetworkResult().getBranchResult("LINE_12").getQ2(), LoadFlowAssert.DELTA_POWER);

        // post-contingency tests
        PostContingencyResult postContingencyResult = getPostContingencyResult(result, "N-2");
        assertEquals(-7.499, postContingencyResult.getNetworkResult().getBranchResult("LINE_12").getQ2(), LoadFlowAssert.DELTA_POWER);
    }

    @Test
    void testSaWithShuntRemoteSharedControl() {
        Network network = VoltageControlNetworkFactory.createWithShuntSharedRemoteControl();

        LoadFlowParameters lfParameters = new LoadFlowParameters()
                .setShuntCompensatorVoltageControlOn(true);

        List<Contingency> contingencies = createAllBranchesContingencies(network);

        List<StateMonitor> monitors = createAllBranchesMonitors(network);

        SecurityAnalysisResult result = runSecurityAnalysis(network, contingencies, monitors, lfParameters);

        // pre-contingency tests
        PreContingencyResult preContingencyResult = result.getPreContingencyResult();
        assertEquals(-108.596, preContingencyResult.getNetworkResult().getBranchResult("tr1").getQ2(), LoadFlowAssert.DELTA_POWER);
        assertEquals(54.298, preContingencyResult.getNetworkResult().getBranchResult("tr2").getQ2(), LoadFlowAssert.DELTA_POWER);
        assertEquals(54.298, preContingencyResult.getNetworkResult().getBranchResult("tr3").getQ2(), LoadFlowAssert.DELTA_POWER);

        // post-contingency tests
        PostContingencyResult tr2ContingencyResult = getPostContingencyResult(result, "tr2");
        assertEquals(-107.543, tr2ContingencyResult.getNetworkResult().getBranchResult("tr1").getQ2(), LoadFlowAssert.DELTA_POWER);
        assertEquals(107.543, tr2ContingencyResult.getNetworkResult().getBranchResult("tr3").getQ2(), LoadFlowAssert.DELTA_POWER);
    }

    @Test
    void testWithPhaseControl() {
        Network network = PhaseControlFactory.createNetworkWithT2wt();

        network.newLine().setId("L3")
                .setConnectableBus1("B1")
                .setBus1("B1")
                .setConnectableBus2("B2")
                .setBus2("B2")
                .setR(4.0)
                .setX(200.0)
                .add();

        network.newLine().setId("L4")
                .setConnectableBus1("B3")
                .setBus1("B3")
                .setConnectableBus2("B2")
                .setBus2("B2")
                .setR(4.0)
                .setX(200.0)
                .add();

        TwoWindingsTransformer ps1 = network.getTwoWindingsTransformer("PS1");
        ps1.getPhaseTapChanger()
                .setRegulationMode(PhaseTapChanger.RegulationMode.ACTIVE_POWER_CONTROL)
                .setTargetDeadband(1)
                .setRegulating(true)
                .setTapPosition(1)
                .setRegulationTerminal(ps1.getTerminal1())
                .setRegulationValue(83);

        LoadFlowParameters lfParameters = new LoadFlowParameters()
                .setPhaseShifterRegulationOn(true);

        List<Contingency> contingencies = List.of(new Contingency("PS1", List.of(new BranchContingency("PS1")))); // allBranches(network);

        List<StateMonitor> monitors = createAllBranchesMonitors(network);

        SecurityAnalysisResult result = runSecurityAnalysis(network, contingencies, monitors, lfParameters);

        // pre-contingency tests
        PreContingencyResult preContingencyResult = result.getPreContingencyResult();
        assertEquals(5.682, preContingencyResult.getNetworkResult().getBranchResult("L1").getP1(), LoadFlowAssert.DELTA_POWER);
        assertEquals(59.019, preContingencyResult.getNetworkResult().getBranchResult("L2").getP1(), LoadFlowAssert.DELTA_POWER);
        assertEquals(5.682, preContingencyResult.getNetworkResult().getBranchResult("L3").getP1(), LoadFlowAssert.DELTA_POWER);
        assertEquals(29.509, preContingencyResult.getNetworkResult().getBranchResult("L4").getP1(), LoadFlowAssert.DELTA_POWER);
        assertEquals(88.634, preContingencyResult.getNetworkResult().getBranchResult("PS1").getP1(), LoadFlowAssert.DELTA_POWER);

        // post-contingency tests
        PostContingencyResult ps1ContingencyResult = getPostContingencyResult(result, "PS1");
        assertEquals(50, ps1ContingencyResult.getNetworkResult().getBranchResult("L1").getP1(), LoadFlowAssert.DELTA_POWER);
        assertEquals(0, ps1ContingencyResult.getNetworkResult().getBranchResult("L2").getP1(), LoadFlowAssert.DELTA_POWER); // because no load on B3
        assertEquals(50, ps1ContingencyResult.getNetworkResult().getBranchResult("L3").getP1(), LoadFlowAssert.DELTA_POWER);
        assertEquals(0, ps1ContingencyResult.getNetworkResult().getBranchResult("L4").getP1(), LoadFlowAssert.DELTA_POWER); // because no load on B3
    }

    @Test
    void testSaWithShuntContingency() {
        Network network = VoltageControlNetworkFactory.createWithShuntSharedRemoteControl();
        network.getShuntCompensatorStream().forEach(shuntCompensator -> {
            shuntCompensator.setSectionCount(10);
        });

        List<Contingency> contingencies = List.of(new Contingency("SHUNT2", new ShuntCompensatorContingency("SHUNT2")),
                                                  new Contingency("tr3", new BranchContingency("tr3")));

        List<StateMonitor> monitors = createAllBranchesMonitors(network);

        SecurityAnalysisResult result = runSecurityAnalysis(network, contingencies, monitors);

        // pre-contingency tests
        PreContingencyResult preContingencyResult = result.getPreContingencyResult();
        assertEquals(42.342, preContingencyResult.getNetworkResult().getBranchResult("tr2").getQ2(), LoadFlowAssert.DELTA_POWER);
        assertEquals(42.342, preContingencyResult.getNetworkResult().getBranchResult("tr3").getQ2(), LoadFlowAssert.DELTA_POWER);

        // post-contingency tests
        PostContingencyResult contingencyResult = getPostContingencyResult(result, "SHUNT2");
        assertEquals(0.0, contingencyResult.getNetworkResult().getBranchResult("tr2").getQ2(), LoadFlowAssert.DELTA_POWER);
        assertEquals(42.914, contingencyResult.getNetworkResult().getBranchResult("tr3").getQ2(), LoadFlowAssert.DELTA_POWER);

        // post-contingency tests
        PostContingencyResult tr3ContingencyResult = getPostContingencyResult(result, "tr3");
        assertEquals(42.914, tr3ContingencyResult.getNetworkResult().getBranchResult("tr2").getQ2(), LoadFlowAssert.DELTA_POWER);
    }

    @Test
    void testSaWithShuntContingency2() {
        Network network = VoltageControlNetworkFactory.createWithShuntSharedRemoteControl();
        network.getShuntCompensatorStream().forEach(shuntCompensator -> {
            shuntCompensator.setSectionCount(10);
        });

        LoadFlowParameters lfParameters = new LoadFlowParameters()
                .setShuntCompensatorVoltageControlOn(true);

        List<Contingency> contingencies = List.of(new Contingency("SHUNT2", new ShuntCompensatorContingency("SHUNT2")),
                                                  new Contingency("tr3", new BranchContingency("tr3")));

        List<StateMonitor> monitors = createAllBranchesMonitors(network);

        CompletionException exception = assertThrows(CompletionException.class, () -> runSecurityAnalysis(network, contingencies, monitors, lfParameters));
        assertEquals("Shunt compensator 'SHUNT2' with voltage control on: not supported yet", exception.getCause().getMessage());
    }

    @Test
    void testSaWithShuntContingency3() {
        Network network = VoltageControlNetworkFactory.createWithShuntSharedRemoteControl();
        network.getBusBreakerView().getBus("b2").getVoltageLevel().newShuntCompensator()
                .setId("SHUNT4")
                .setBus("b2")
                .setConnectableBus("b2")
                .setSectionCount(0)
                .newLinearModel()
                .setMaximumSectionCount(50)
                .setBPerSection(-1E-2)
                .setGPerSection(0.0)
                .add()
                .add();
        network.getShuntCompensatorStream().forEach(shuntCompensator -> {
            shuntCompensator.setSectionCount(10);
        });
        network.getGenerator("g1").setMaxP(1000);

        List<Contingency> contingencies = List.of(new Contingency("SHUNT2", new ShuntCompensatorContingency("SHUNT2")),
                new Contingency("SHUNTS", List.of(new ShuntCompensatorContingency("SHUNT2"), new ShuntCompensatorContingency("SHUNT4"))));

        List<StateMonitor> monitors = createAllBranchesMonitors(network);

        SecurityAnalysisResult result = runSecurityAnalysis(network, contingencies, monitors);

        // pre-contingency tests
        PreContingencyResult preContingencyResult = result.getPreContingencyResult();
        assertEquals(82.342, preContingencyResult.getNetworkResult().getBranchResult("tr2").getQ2(), LoadFlowAssert.DELTA_POWER);
        assertEquals(41.495, preContingencyResult.getNetworkResult().getBranchResult("tr3").getQ2(), LoadFlowAssert.DELTA_POWER);

        // post-contingency tests
        PostContingencyResult contingencyResult = getPostContingencyResult(result, "SHUNT2");
        assertEquals(42.131, contingencyResult.getNetworkResult().getBranchResult("tr2").getQ2(), LoadFlowAssert.DELTA_POWER);
        assertEquals(42.131, contingencyResult.getNetworkResult().getBranchResult("tr3").getQ2(), LoadFlowAssert.DELTA_POWER);

        // post-contingency tests
        PostContingencyResult contingencyResult2 = getPostContingencyResult(result, "SHUNTS");
        assertEquals(-0.0027, contingencyResult2.getNetworkResult().getBranchResult("tr2").getQ2(), LoadFlowAssert.DELTA_POWER);
        assertEquals(42.792, contingencyResult2.getNetworkResult().getBranchResult("tr3").getQ2(), LoadFlowAssert.DELTA_POWER);
    }

    @Test
    void testSaWithShuntContingency4() {
        Network network = VoltageControlNetworkFactory.createWithShuntSharedRemoteControl();
        network.getShuntCompensatorStream().forEach(shuntCompensator -> {
            shuntCompensator.setSectionCount(10);
        });

        LoadFlowParameters lfParameters = new LoadFlowParameters()
                .setShuntCompensatorVoltageControlOn(true);

        List<Contingency> contingencies = List.of(new Contingency("SHUNT4", new ShuntCompensatorContingency("SHUNT4")),
                new Contingency("tr3", new BranchContingency("tr3")));

        List<StateMonitor> monitors = createAllBranchesMonitors(network);

        CompletionException exception = assertThrows(CompletionException.class, () -> runSecurityAnalysis(network, contingencies, monitors, lfParameters));
        assertEquals("Shunt compensator 'SHUNT4' not found in the network", exception.getCause().getMessage());
    }

    @Test
    void testDcSaWithLoadContingency() {
        Network network = DistributedSlackNetworkFactory.createNetworkWithLoads();

        LoadFlowParameters parameters = new LoadFlowParameters();
        parameters.setDc(true);
        parameters.setBalanceType(LoadFlowParameters.BalanceType.PROPORTIONAL_TO_LOAD);

        List<Contingency> contingencies = List.of(new Contingency("l2", new LoadContingency("l2")),
                new Contingency("l34", new BranchContingency("l34")),
                new Contingency("l4", new LoadContingency("l4")));

        List<StateMonitor> monitors = createAllBranchesMonitors(network);

        SecurityAnalysisResult result = runSecurityAnalysis(network, contingencies, monitors, parameters);

        // pre-contingency tests
        PreContingencyResult preContingencyResult = result.getPreContingencyResult();
        assertEquals(129.411, preContingencyResult.getNetworkResult().getBranchResult("l24").getP1(), LoadFlowAssert.DELTA_POWER);
        assertEquals(64.706, preContingencyResult.getNetworkResult().getBranchResult("l14").getP1(), LoadFlowAssert.DELTA_POWER);
        assertEquals(-58.823, preContingencyResult.getNetworkResult().getBranchResult("l34").getP1(), LoadFlowAssert.DELTA_POWER);

        // post-contingency tests
        PostContingencyResult l2ContingencyResult = getPostContingencyResult(result, "l2");
        assertEquals(200.0, l2ContingencyResult.getNetworkResult().getBranchResult("l24").getP1(), LoadFlowAssert.DELTA_POWER);
        assertEquals(57.143, l2ContingencyResult.getNetworkResult().getBranchResult("l14").getP1(), LoadFlowAssert.DELTA_POWER);
        assertEquals(-71.428, l2ContingencyResult.getNetworkResult().getBranchResult("l34").getP1(), LoadFlowAssert.DELTA_POWER);

        // post-contingency tests
        PostContingencyResult l4ContingencyResult = getPostContingencyResult(result, "l4");
        assertEquals(80.0, l4ContingencyResult.getNetworkResult().getBranchResult("l24").getP1(), LoadFlowAssert.DELTA_POWER);
        assertEquals(40.0, l4ContingencyResult.getNetworkResult().getBranchResult("l14").getP1(), LoadFlowAssert.DELTA_POWER);
        assertEquals(-100.0, l4ContingencyResult.getNetworkResult().getBranchResult("l34").getP1(), LoadFlowAssert.DELTA_POWER);
    }

    @Test
    void testDcSaWithGeneratorContingency() {
        Network network = DistributedSlackNetworkFactory.createNetworkWithLoads();
        network.getGenerator("g2").setTargetV(400).setVoltageRegulatorOn(true);

        LoadFlowParameters parameters = new LoadFlowParameters();
        parameters.setBalanceType(LoadFlowParameters.BalanceType.PROPORTIONAL_TO_GENERATION_P_MAX);
        parameters.setDc(true);

        List<Contingency> contingencies = List.of(new Contingency("g1", new GeneratorContingency("g1")),
                new Contingency("l34", new BranchContingency("l34")),
                new Contingency("g2", new GeneratorContingency("g2")));

        List<StateMonitor> monitors = createAllBranchesMonitors(network);

        SecurityAnalysisResult result = runSecurityAnalysis(network, contingencies, monitors, parameters);

        // pre-contingency tests
        PreContingencyResult preContingencyResult = result.getPreContingencyResult();
        assertEquals(110.0, preContingencyResult.getNetworkResult().getBranchResult("l24").getP1(), LoadFlowAssert.DELTA_POWER);
        assertEquals(40.0, preContingencyResult.getNetworkResult().getBranchResult("l14").getP1(), LoadFlowAssert.DELTA_POWER);
        assertEquals(-50.0, preContingencyResult.getNetworkResult().getBranchResult("l34").getP1(), LoadFlowAssert.DELTA_POWER);

        // post-contingency tests
        PostContingencyResult g1ContingencyResult = getPostContingencyResult(result, "g1");
        assertEquals(180.00, g1ContingencyResult.getNetworkResult().getBranchResult("l24").getP1(), LoadFlowAssert.DELTA_POWER);
        assertEquals(-30.0, g1ContingencyResult.getNetworkResult().getBranchResult("l14").getP1(), LoadFlowAssert.DELTA_POWER);
        assertEquals(-50.0, g1ContingencyResult.getNetworkResult().getBranchResult("l34").getP1(), LoadFlowAssert.DELTA_POWER);

        // post-contingency tests
        PostContingencyResult g2ContingencyResult = getPostContingencyResult(result, "g2");
        assertEquals(-60.000, g2ContingencyResult.getNetworkResult().getBranchResult("l24").getP1(), LoadFlowAssert.DELTA_POWER);
        assertEquals(210.0, g2ContingencyResult.getNetworkResult().getBranchResult("l14").getP1(), LoadFlowAssert.DELTA_POWER);
        assertEquals(-50.0, g2ContingencyResult.getNetworkResult().getBranchResult("l34").getP1(), LoadFlowAssert.DELTA_POWER);
    }

    @Test
    void testSaWithLoadContingency() {
        Network network = DistributedSlackNetworkFactory.createNetworkWithLoads();

        LoadFlowParameters parameters = new LoadFlowParameters();
        parameters.setBalanceType(LoadFlowParameters.BalanceType.PROPORTIONAL_TO_LOAD);

        List<Contingency> contingencies = List.of(new Contingency("l2", new LoadContingency("l2")),
                new Contingency("l34", new BranchContingency("l34")),
                new Contingency("l4", new LoadContingency("l4")));

        List<StateMonitor> monitors = createAllBranchesMonitors(network);

        SecurityAnalysisResult result = runSecurityAnalysis(network, contingencies, monitors, parameters);

        // pre-contingency tests
        PreContingencyResult preContingencyResult = result.getPreContingencyResult();
        assertEquals(129.412, preContingencyResult.getNetworkResult().getBranchResult("l24").getP1(), LoadFlowAssert.DELTA_POWER);
        assertEquals(-64.706, preContingencyResult.getNetworkResult().getBranchResult("l14").getP2(), LoadFlowAssert.DELTA_POWER);
        assertEquals(58.823, preContingencyResult.getNetworkResult().getBranchResult("l34").getP2(), LoadFlowAssert.DELTA_POWER);

        // post-contingency tests
        PostContingencyResult l2ContingencyResult = getPostContingencyResult(result, "l2");
        assertEquals(200.000, l2ContingencyResult.getNetworkResult().getBranchResult("l24").getP1(), LoadFlowAssert.DELTA_POWER);
        assertEquals(-57.142, l2ContingencyResult.getNetworkResult().getBranchResult("l14").getP2(), LoadFlowAssert.DELTA_POWER);
        assertEquals(71.429, l2ContingencyResult.getNetworkResult().getBranchResult("l34").getP2(), LoadFlowAssert.DELTA_POWER);

        // post-contingency tests
        PostContingencyResult l4ContingencyResult = getPostContingencyResult(result, "l4");
        assertEquals(80.003, l4ContingencyResult.getNetworkResult().getBranchResult("l24").getP1(), LoadFlowAssert.DELTA_POWER);
        assertEquals(-40.002, l4ContingencyResult.getNetworkResult().getBranchResult("l14").getP2(), LoadFlowAssert.DELTA_POWER);
        assertEquals(99.997, l4ContingencyResult.getNetworkResult().getBranchResult("l34").getP2(), LoadFlowAssert.DELTA_POWER);
    }

    @Test
    void testSaWithDisconnectedLoadContingency() {
        Network network = DistributedSlackNetworkFactory.createNetworkWithLoads();
        network.getLoad("l2").getTerminal().disconnect();

        List<Contingency> contingencies = List.of(new Contingency("l2", new LoadContingency("l2")));

        SecurityAnalysisResult result = runSecurityAnalysis(network, contingencies);

        // load is disconnected, contingency is skipped
        assertFalse(getOptionalPostContingencyResult(result, "l2").isPresent());
    }

    @Test
    void testSaWithLoadDetailContingency() {
        Network network = DistributedSlackNetworkFactory.createNetworkWithLoads();
        network.getLoad("l2").newExtension(LoadDetailAdder.class).withVariableActivePower(40).withFixedActivePower(20).withVariableReactivePower(40).withFixedActivePower(0).add();
        network.getLoad("l4").newExtension(LoadDetailAdder.class).withVariableActivePower(100).withFixedActivePower(40).withVariableReactivePower(100).withFixedActivePower(0).add();

        LoadFlowParameters parameters = new LoadFlowParameters();
        parameters.setBalanceType(LoadFlowParameters.BalanceType.PROPORTIONAL_TO_CONFORM_LOAD);

        List<Contingency> contingencies = List.of(new Contingency("l2", new LoadContingency("l2")),
                new Contingency("l34", new BranchContingency("l34")),
                new Contingency("l4", new LoadContingency("l4")));

        List<StateMonitor> monitors = createAllBranchesMonitors(network);

        SecurityAnalysisResult result = runSecurityAnalysis(network, contingencies, monitors, parameters);

        // pre-contingency tests
        PreContingencyResult preContingencyResult = result.getPreContingencyResult();
        assertEquals(122.857, preContingencyResult.getNetworkResult().getBranchResult("l24").getP1(), LoadFlowAssert.DELTA_POWER);
        assertEquals(-69.999, preContingencyResult.getNetworkResult().getBranchResult("l14").getP2(), LoadFlowAssert.DELTA_POWER);
        assertEquals(50.0, preContingencyResult.getNetworkResult().getBranchResult("l34").getP2(), LoadFlowAssert.DELTA_POWER);

        // post-contingency tests
        PostContingencyResult l2ContingencyResult = getPostContingencyResult(result, "l2");
        assertEquals(200.000, l2ContingencyResult.getNetworkResult().getBranchResult("l24").getP1(), LoadFlowAssert.DELTA_POWER);
        assertEquals(-70.0, l2ContingencyResult.getNetworkResult().getBranchResult("l14").getP2(), LoadFlowAssert.DELTA_POWER);
        assertEquals(49.999, l2ContingencyResult.getNetworkResult().getBranchResult("l34").getP2(), LoadFlowAssert.DELTA_POWER);

        // post-contingency tests
        PostContingencyResult l4ContingencyResult = getPostContingencyResult(result, "l4");
        assertEquals(-59.982, l4ContingencyResult.getNetworkResult().getBranchResult("l24").getP1(), LoadFlowAssert.DELTA_POWER);
        assertEquals(-69.999, l4ContingencyResult.getNetworkResult().getBranchResult("l14").getP2(), LoadFlowAssert.DELTA_POWER);
        assertEquals(49.999, l4ContingencyResult.getNetworkResult().getBranchResult("l34").getP2(), LoadFlowAssert.DELTA_POWER);
    }

    @Test
    void testSaWithGeneratorContingency() {
        Network network = DistributedSlackNetworkFactory.createNetworkWithLoads();
        network.getGenerator("g2").setTargetV(400).setVoltageRegulatorOn(true);

        LoadFlowParameters parameters = new LoadFlowParameters();
        parameters.setBalanceType(LoadFlowParameters.BalanceType.PROPORTIONAL_TO_GENERATION_P_MAX);
        parameters.setUseReactiveLimits(false);

        List<Contingency> contingencies = List.of(new Contingency("g1", new GeneratorContingency("g1")),
                new Contingency("l34", new BranchContingency("l34")),
                new Contingency("g2", new GeneratorContingency("g2")));

        List<StateMonitor> monitors = createNetworkMonitors(network);

        SecurityAnalysisResult result = runSecurityAnalysis(network, contingencies, monitors, parameters);

        // pre-contingency tests
        PreContingencyResult preContingencyResult = result.getPreContingencyResult();
        assertEquals(110, preContingencyResult.getNetworkResult().getBranchResult("l24").getP1(), LoadFlowAssert.DELTA_POWER);
        assertEquals(-40, preContingencyResult.getNetworkResult().getBranchResult("l14").getP2(), LoadFlowAssert.DELTA_POWER);
        assertEquals(50.0, preContingencyResult.getNetworkResult().getBranchResult("l34").getP2(), LoadFlowAssert.DELTA_POWER);

        // post-contingency tests
        PostContingencyResult g1ContingencyResult = getPostContingencyResult(result, "g1");
        assertEquals(180, g1ContingencyResult.getNetworkResult().getBranchResult("l24").getP1(), LoadFlowAssert.DELTA_POWER);
        assertEquals(30, g1ContingencyResult.getNetworkResult().getBranchResult("l14").getP2(), LoadFlowAssert.DELTA_POWER);
        assertEquals(50.0, g1ContingencyResult.getNetworkResult().getBranchResult("l34").getP2(), LoadFlowAssert.DELTA_POWER);
        assertEquals(399.855, g1ContingencyResult.getNetworkResult().getBusResult("b1").getV(), LoadFlowAssert.DELTA_V);
        assertEquals(400, g1ContingencyResult.getNetworkResult().getBusResult("b2").getV(), LoadFlowAssert.DELTA_V);

        // post-contingency tests
        PostContingencyResult g2ContingencyResult = getPostContingencyResult(result, "g2");
        assertEquals(-60.000, g2ContingencyResult.getNetworkResult().getBranchResult("l24").getP1(), LoadFlowAssert.DELTA_POWER);
        assertEquals(-210.000, g2ContingencyResult.getNetworkResult().getBranchResult("l14").getP2(), LoadFlowAssert.DELTA_POWER);
        assertEquals(50.0, g2ContingencyResult.getNetworkResult().getBranchResult("l34").getP2(), LoadFlowAssert.DELTA_POWER);
        assertEquals(400.0, g2ContingencyResult.getNetworkResult().getBusResult("b1").getV(), LoadFlowAssert.DELTA_V);
        assertEquals(399.891, g2ContingencyResult.getNetworkResult().getBusResult("b2").getV(), LoadFlowAssert.DELTA_V);
    }

    @Test
    void testSaWithTransformerContingency() {
        Network network = VoltageControlNetworkFactory.createNetworkWithT2wt();

        LoadFlowParameters parameters = new LoadFlowParameters();
        parameters.setBalanceType(LoadFlowParameters.BalanceType.PROPORTIONAL_TO_GENERATION_P_MAX);

        List<Contingency> contingencies = List.of(new Contingency("T2wT", new BranchContingency("T2wT")));

        List<StateMonitor> monitors = createAllBranchesMonitors(network);

        SecurityAnalysisResult result = runSecurityAnalysis(network, contingencies, monitors, parameters);

        // pre-contingency tests
        PreContingencyResult preContingencyResult = result.getPreContingencyResult();
        assertEquals(22.111, preContingencyResult.getNetworkResult().getBranchResult("LINE_12").getP1(), LoadFlowAssert.DELTA_POWER);

        // post-contingency tests
        PostContingencyResult contingencyResult = getPostContingencyResult(result, "T2wT");
        assertEquals(11.228, contingencyResult.getNetworkResult().getBranchResult("LINE_12").getP1(), LoadFlowAssert.DELTA_POWER);
    }

    @Test
    void testPostContingencyFiltering() {
        Network network = EurostagTutorialExample1Factory.createWithFixedCurrentLimits();
        network.getLine("NHV1_NHV2_2").newCurrentLimits1()
                .setPermanentLimit(300)
                .add();
        network.getVoltageLevel("VLHV1").setLowVoltageLimit(410);

        List<Contingency> contingencies = List.of(new Contingency("NHV1_NHV2_1", new BranchContingency("NHV1_NHV2_1")));
        SecurityAnalysisParameters parameters = new SecurityAnalysisParameters();
        parameters.getIncreasedViolationsParameters().setFlowProportionalThreshold(0.0);
        SecurityAnalysisResult result = runSecurityAnalysis(network, contingencies, Collections.emptyList(), parameters);

        List<LimitViolation> preContingencyLimitViolationsOnLine = result.getPreContingencyResult().getLimitViolationsResult()
                .getLimitViolations().stream().filter(violation -> violation.getSubjectId().equals("NHV1_NHV2_2") && violation.getSide().equals(Branch.Side.ONE)).collect(Collectors.toList());
        assertEquals(LimitViolationType.CURRENT, preContingencyLimitViolationsOnLine.get(0).getLimitType());
        assertEquals(459, preContingencyLimitViolationsOnLine.get(0).getValue(), LoadFlowAssert.DELTA_I);

        List<LimitViolation> postContingencyLimitViolationsOnLine = result.getPostContingencyResults().get(0).getLimitViolationsResult()
                .getLimitViolations().stream().filter(violation -> violation.getSubjectId().equals("NHV1_NHV2_2") && violation.getSide().equals(Branch.Side.ONE)).collect(Collectors.toList());
        assertEquals(LimitViolationType.CURRENT, postContingencyLimitViolationsOnLine.get(0).getLimitType());
        assertEquals(1014.989, postContingencyLimitViolationsOnLine.get(0).getValue(), LoadFlowAssert.DELTA_I);

        List<LimitViolation> preContingencyLimitViolationsOnVoltageLevel = result.getPreContingencyResult().getLimitViolationsResult()
                .getLimitViolations().stream().filter(violation -> violation.getSubjectId().equals("VLHV1")).collect(Collectors.toList());
        assertEquals(LimitViolationType.LOW_VOLTAGE, preContingencyLimitViolationsOnVoltageLevel.get(0).getLimitType());
        assertEquals(400.63, preContingencyLimitViolationsOnVoltageLevel.get(0).getValue(), LoadFlowAssert.DELTA_V);

        List<LimitViolation> postContingencyLimitViolationsOnVoltageLevel = result.getPostContingencyResults().get(0).getLimitViolationsResult()
                .getLimitViolations().stream().filter(violation -> violation.getSubjectId().equals("VLHV1")).collect(Collectors.toList());
        assertEquals(LimitViolationType.LOW_VOLTAGE, postContingencyLimitViolationsOnVoltageLevel.get(0).getLimitType());
        assertEquals(396.70, postContingencyLimitViolationsOnVoltageLevel.get(0).getValue(), LoadFlowAssert.DELTA_V);

        parameters.getIncreasedViolationsParameters().setFlowProportionalThreshold(1.5);
        parameters.getIncreasedViolationsParameters().setLowVoltageProportionalThreshold(0.1);
        parameters.getIncreasedViolationsParameters().setLowVoltageAbsoluteThreshold(5);
        SecurityAnalysisResult result2 = runSecurityAnalysis(network, contingencies, Collections.emptyList(), parameters);

        List<LimitViolation> postContingencyLimitViolationsOnLine2 = result2.getPostContingencyResults().get(0).getLimitViolationsResult()
                .getLimitViolations().stream().filter(violation -> violation.getSubjectId().equals("NHV1_NHV2_2") && violation.getSide().equals(Branch.Side.ONE)).collect(Collectors.toList());
        assertEquals(0, postContingencyLimitViolationsOnLine2.size());

        List<LimitViolation> postContingencyLimitViolationsOnVoltageLevel2 = result2.getPostContingencyResults().get(0).getLimitViolationsResult()
                .getLimitViolations().stream().filter(violation -> violation.getSubjectId().equals("VLHV1")).collect(Collectors.toList());
        assertEquals(0, postContingencyLimitViolationsOnVoltageLevel2.size());
    }

    @Test
    void testViolationsWeakenedOrEquivalent() {
        LimitViolation violation1 = new LimitViolation("voltageLevel1", LimitViolationType.HIGH_VOLTAGE, 420, 1, 421);
        LimitViolation violation2 = new LimitViolation("voltageLevel1", LimitViolationType.HIGH_VOLTAGE, 420, 1, 425.20);
        SecurityAnalysisParameters.IncreasedViolationsParameters violationsParameters = new SecurityAnalysisParameters.IncreasedViolationsParameters();
        violationsParameters.setFlowProportionalThreshold(1.5);
        violationsParameters.setHighVoltageProportionalThreshold(0.1);
        violationsParameters.setHighVoltageAbsoluteThreshold(3);
        assertFalse(LimitViolationManager.violationWeakenedOrEquivalent(violation1, violation2, violationsParameters));
        violationsParameters.setHighVoltageProportionalThreshold(0.01); // 4.21 kV
        violationsParameters.setHighVoltageAbsoluteThreshold(5);
        assertTrue(LimitViolationManager.violationWeakenedOrEquivalent(violation1, violation2, violationsParameters));

        LimitViolation violation3 = new LimitViolation("voltageLevel1", LimitViolationType.LOW_VOLTAGE, 380, 1, 375);
        LimitViolation violation4 = new LimitViolation("voltageLevel1", LimitViolationType.LOW_VOLTAGE, 380, 1, 371.26);
        violationsParameters.setFlowProportionalThreshold(1.5);
        violationsParameters.setLowVoltageProportionalThreshold(0.1);
        violationsParameters.setLowVoltageAbsoluteThreshold(3);
        assertFalse(LimitViolationManager.violationWeakenedOrEquivalent(violation3, violation4, violationsParameters));
        violationsParameters.setLowVoltageProportionalThreshold(0.01); // 3.75 kV
        violationsParameters.setLowVoltageAbsoluteThreshold(5);
        assertTrue(LimitViolationManager.violationWeakenedOrEquivalent(violation3, violation4, violationsParameters));

        assertFalse(LimitViolationManager.violationWeakenedOrEquivalent(violation1, violation4, violationsParameters));
    }

    @Test
    void testPhaseShifterNecessaryForConnectivity() {
        Network network = PhaseControlFactory.createNetworkWithT2wt();

        // switch PS1 to active power control
        var ps1 = network.getTwoWindingsTransformer("PS1");
        ps1.getPhaseTapChanger()
                .setRegulationMode(PhaseTapChanger.RegulationMode.ACTIVE_POWER_CONTROL)
                .setTargetDeadband(1)
                .setRegulating(true)
                .setRegulationValue(83);

        LoadFlowParameters parameters = new LoadFlowParameters()
                .setPhaseShifterRegulationOn(true);

        List<Contingency> contingencies = List.of(Contingency.line("L2"), Contingency.twoWindingsTransformer("PS1"), Contingency.line("L1")); // I added L2 and PS1 before to assert there is no impact on L1 contingency

        List<StateMonitor> monitors = createAllBranchesMonitors(network);

        SecurityAnalysisResult result = runSecurityAnalysis(network, contingencies, monitors, parameters);
        assertEquals(3, result.getPostContingencyResults().size());
        PostContingencyResult l1ContingencyResult = getPostContingencyResult(result, "L1");
        assertSame(PostContingencyComputationStatus.CONVERGED, l1ContingencyResult.getStatus());
        assertEquals(100.3689, l1ContingencyResult.getNetworkResult().getBranchResult("PS1").getP1(), LoadFlowAssert.DELTA_POWER);
        assertEquals(-100.1844, l1ContingencyResult.getNetworkResult().getBranchResult("PS1").getP2(), LoadFlowAssert.DELTA_POWER);
    }

    @Test
    void testWithNonImpedantLineConnectedToSlackBus() {
        Network network = IeeeCdfNetworkFactory.create14();
        network.getLine("L1-2-1").setR(0).setX(0);
        network.getLine("L4-5-1").setR(0).setX(0);

        List<Contingency> contingencies = createAllBranchesContingencies(network);

        List<StateMonitor> monitors = Collections.emptyList();

        SecurityAnalysisResult result = runSecurityAnalysis(network, contingencies, monitors);
        assertEquals(20, result.getPostContingencyResults().size()); // assert there is no contingency simulation failure
    }

    @Test
    void testHvdcAcEmulation() {
        Network network = HvdcNetworkFactory.createWithHvdcInAcEmulation();
        network.getHvdcLine("hvdc34").newExtension(HvdcAngleDroopActivePowerControlAdder.class)
                .withDroop(180)
                .withP0(0.f)
                .withEnabled(true)
                .add();

        LoadFlowParameters parameters = new LoadFlowParameters();
        parameters.setBalanceType(LoadFlowParameters.BalanceType.PROPORTIONAL_TO_GENERATION_P_MAX)
                .setHvdcAcEmulation(true);
        OpenLoadFlowParameters.create(parameters)
                .setSlackBusSelectionMode(SlackBusSelectionMode.MOST_MESHED);

        List<Contingency> contingencies = new ArrayList<>();
        contingencies.add(Contingency.line("l12"));
        contingencies.add(Contingency.line("l46"));
        contingencies.add(Contingency.generator("g1"));

        List<StateMonitor> monitors = createAllBranchesMonitors(network);

        SecurityAnalysisResult result = runSecurityAnalysis(network, contingencies, monitors, parameters);

        PreContingencyResult preContingencyResult = result.getPreContingencyResult();
        assertEquals(-0.883, preContingencyResult.getNetworkResult().getBranchResult("l25").getP1(), LoadFlowAssert.DELTA_POWER);

        // post-contingency tests
        PostContingencyResult g1ContingencyResult = getPostContingencyResult(result, "g1");
        assertEquals(-0.696, g1ContingencyResult.getNetworkResult().getBranchResult("l25").getP1(), LoadFlowAssert.DELTA_POWER);

        List<Contingency> contingencies2 = new ArrayList<>();
        contingencies2.add(Contingency.hvdcLine("hvdc34"));
        contingencies2.add(Contingency.generator("g1"));
        SecurityAnalysisResult result2 = runSecurityAnalysis(network, contingencies2, monitors, parameters);

        // post-contingency tests
        PostContingencyResult hvdcContingencyResult = getPostContingencyResult(result2, "hvdc34");
        assertEquals(-0.99999, hvdcContingencyResult.getNetworkResult().getBranchResult("l25").getP1(), LoadFlowAssert.DELTA_POWER);

        PostContingencyResult g1ContingencyResult2 = getPostContingencyResult(result, "g1");
        assertEquals(-0.696, g1ContingencyResult2.getNetworkResult().getBranchResult("l25").getP1(), LoadFlowAssert.DELTA_POWER);
    }

    @Test
    void testContingencyOnHvdcLcc() {
        Network network = HvdcNetworkFactory.createTwoCcLinkedByAHvdcWithGenerators();

        LoadFlowParameters parameters = new LoadFlowParameters();
        parameters.setBalanceType(LoadFlowParameters.BalanceType.PROPORTIONAL_TO_LOAD);
        OpenLoadFlowParameters openLoadFlowParameters = new OpenLoadFlowParameters();
        openLoadFlowParameters.setSlackBusPMaxMismatch(0.0001);
        parameters.addExtension(OpenLoadFlowParameters.class, openLoadFlowParameters);

        List<Contingency> contingencies = List.of(new Contingency("hvdc34", new HvdcLineContingency("hvdc34")));

        List<StateMonitor> monitors = createAllBranchesMonitors(network);

        SecurityAnalysisResult result = runSecurityAnalysis(network, contingencies, monitors, parameters);

        network.getHvdcLine("hvdc34").getConverterStation1().getTerminal().disconnect();
        network.getHvdcLine("hvdc34").getConverterStation2().getTerminal().disconnect();
        runLoadFlow(network, parameters);

        PreContingencyResult preContingencyResult = result.getPreContingencyResult();
        assertEquals(1.360, preContingencyResult.getNetworkResult().getBranchResult("l12").getP1(), LoadFlowAssert.DELTA_POWER);
        assertEquals(-0.360, preContingencyResult.getNetworkResult().getBranchResult("l13").getP1(), LoadFlowAssert.DELTA_POWER);
        assertEquals(-1.596, preContingencyResult.getNetworkResult().getBranchResult("l23").getP1(), LoadFlowAssert.DELTA_POWER);

        PostContingencyResult postContingencyResult = getPostContingencyResult(result, "hvdc34");
        assertEquals(network.getLine("l12").getTerminal1().getP(), postContingencyResult.getNetworkResult().getBranchResult("l12").getP1(), LoadFlowAssert.DELTA_POWER);
        assertEquals(network.getLine("l12").getTerminal1().getQ(), postContingencyResult.getNetworkResult().getBranchResult("l12").getQ1(), LoadFlowAssert.DELTA_POWER);
        assertEquals(network.getLine("l13").getTerminal1().getP(), postContingencyResult.getNetworkResult().getBranchResult("l13").getP1(), LoadFlowAssert.DELTA_POWER);
        assertEquals(network.getLine("l13").getTerminal1().getQ(), postContingencyResult.getNetworkResult().getBranchResult("l13").getQ1(), LoadFlowAssert.DELTA_POWER);
        assertEquals(network.getLine("l23").getTerminal1().getP(), postContingencyResult.getNetworkResult().getBranchResult("l23").getP1(), LoadFlowAssert.DELTA_POWER);
        assertEquals(network.getLine("l23").getTerminal1().getQ(), postContingencyResult.getNetworkResult().getBranchResult("l23").getQ1(), LoadFlowAssert.DELTA_POWER);
    }

    @Test
    void testContingencyOnHvdcVsc() {
        Network network = HvdcNetworkFactory.createTwoCcLinkedByAHvdcVscWithGenerators();
        network.getGeneratorStream().forEach(gen -> gen.setMaxP(2 * gen.getMaxP()));

        LoadFlowParameters parameters = new LoadFlowParameters();
        parameters.setBalanceType(LoadFlowParameters.BalanceType.PROPORTIONAL_TO_GENERATION_P_MAX);
        OpenLoadFlowParameters openLoadFlowParameters = new OpenLoadFlowParameters();
        openLoadFlowParameters.setSlackBusPMaxMismatch(0.0001);
        parameters.addExtension(OpenLoadFlowParameters.class, openLoadFlowParameters);

        List<Contingency> contingencies = List.of(new Contingency("hvdc34", new HvdcLineContingency("hvdc34")));

        List<StateMonitor> monitors = createAllBranchesMonitors(network);

        SecurityAnalysisResult result = runSecurityAnalysis(network, contingencies, monitors, parameters);

        network.getHvdcLine("hvdc34").getConverterStation1().getTerminal().disconnect();
        network.getHvdcLine("hvdc34").getConverterStation2().getTerminal().disconnect();
        runLoadFlow(network, parameters);

        PreContingencyResult preContingencyResult = result.getPreContingencyResult();
        assertEquals(1.25, preContingencyResult.getNetworkResult().getBranchResult("l12").getP1(), LoadFlowAssert.DELTA_POWER);
        assertEquals(-0.228, preContingencyResult.getNetworkResult().getBranchResult("l13").getP1(), LoadFlowAssert.DELTA_POWER);
        assertEquals(-1.727, preContingencyResult.getNetworkResult().getBranchResult("l23").getP1(), LoadFlowAssert.DELTA_POWER);

        PostContingencyResult postContingencyResult = getPostContingencyResult(result, "hvdc34");
        assertEquals(network.getLine("l12").getTerminal1().getP(), postContingencyResult.getNetworkResult().getBranchResult("l12").getP1(), LoadFlowAssert.DELTA_POWER);
        assertEquals(network.getLine("l12").getTerminal1().getQ(), postContingencyResult.getNetworkResult().getBranchResult("l12").getQ1(), LoadFlowAssert.DELTA_POWER);
        assertEquals(network.getLine("l13").getTerminal1().getP(), postContingencyResult.getNetworkResult().getBranchResult("l13").getP1(), LoadFlowAssert.DELTA_POWER);
        assertEquals(network.getLine("l13").getTerminal1().getQ(), postContingencyResult.getNetworkResult().getBranchResult("l13").getQ1(), LoadFlowAssert.DELTA_POWER);
        assertEquals(network.getLine("l23").getTerminal1().getP(), postContingencyResult.getNetworkResult().getBranchResult("l23").getP1(), LoadFlowAssert.DELTA_POWER);
        assertEquals(network.getLine("l23").getTerminal1().getQ(), postContingencyResult.getNetworkResult().getBranchResult("l23").getQ1(), LoadFlowAssert.DELTA_POWER);
    }

    @Test
    void testEmptyNetwork() {
        Network network = Network.create("empty", "");
        SecurityAnalysisResult result = runSecurityAnalysis(network);
        assertNotSame(LoadFlowResult.ComponentResult.Status.CONVERGED, result.getPreContingencyResult().getStatus());
    }

    @Test
    void testDivergenceStatus() {
        Network network = EurostagTutorialExample1Factory.create();
        network.getLine("NHV1_NHV2_1").setR(100).setX(-999);
        network.getLine("NHV1_NHV2_2").setR(100).setX(-999);
        SecurityAnalysisResult result = runSecurityAnalysis(network);
        assertNotSame(LoadFlowResult.ComponentResult.Status.CONVERGED, result.getPreContingencyResult().getStatus());
    }

    @Test
    void testSwitchContingency() {
        Network network = createNodeBreakerNetwork();

        List<Contingency> contingencies = List.of(new Contingency("C", new SwitchContingency("C")));

        List<StateMonitor> monitors = createAllBranchesMonitors(network);

        SecurityAnalysisResult result = runSecurityAnalysis(network, contingencies, monitors);

        assertSame(LoadFlowResult.ComponentResult.Status.CONVERGED, result.getPreContingencyResult().getStatus());
        assertSame(PostContingencyComputationStatus.CONVERGED, result.getPostContingencyResults().get(0).getStatus());

        // pre-contingency tests
        PreContingencyResult preContingencyResult = result.getPreContingencyResult();
        assertEquals(301.884, preContingencyResult.getNetworkResult().getBranchResult("L1").getP1(), LoadFlowAssert.DELTA_POWER);
        assertEquals(-300, preContingencyResult.getNetworkResult().getBranchResult("L1").getP2(), LoadFlowAssert.DELTA_POWER);
        assertEquals(301.884, preContingencyResult.getNetworkResult().getBranchResult("L2").getP1(), LoadFlowAssert.DELTA_POWER);
        assertEquals(-300, preContingencyResult.getNetworkResult().getBranchResult("L2").getP2(), LoadFlowAssert.DELTA_POWER);

        // post-contingency tests
        PostContingencyResult postContingencyResult = getPostContingencyResult(result, "C");
        assertEquals(0.099, postContingencyResult.getNetworkResult().getBranchResult("L1").getP1(), LoadFlowAssert.DELTA_POWER);
        assertEquals(-0.083, postContingencyResult.getNetworkResult().getBranchResult("L1").getP2(), LoadFlowAssert.DELTA_POWER);
        assertEquals(607.682, postContingencyResult.getNetworkResult().getBranchResult("L2").getP1(), LoadFlowAssert.DELTA_POWER);
        assertEquals(-599.918, postContingencyResult.getNetworkResult().getBranchResult("L2").getP2(), LoadFlowAssert.DELTA_POWER);
    }

    @Test
    void testSwitchContingency2() {
        Network network = BusBreakerNetworkFactory.create();

        List<Contingency> contingencies = List.of(new Contingency("C", new SwitchContingency("C")),
                                                  new Contingency("C2", new LoadContingency("LD")));

        List<StateMonitor> monitors = createAllBranchesMonitors(network);

        SecurityAnalysisResult result = runSecurityAnalysis(network, contingencies, monitors);

        assertSame(LoadFlowResult.ComponentResult.Status.CONVERGED, result.getPreContingencyResult().getStatus());
        assertSame(PostContingencyComputationStatus.CONVERGED, result.getPostContingencyResults().get(0).getStatus());

        // post-contingency tests
        PostContingencyResult postContingencyResult = getPostContingencyResult(result, "C");
        assertEquals(607.782, postContingencyResult.getNetworkResult().getBranchResult("L1").getP1(), LoadFlowAssert.DELTA_POWER);
        assertEquals(-600.016, postContingencyResult.getNetworkResult().getBranchResult("L1").getP2(), LoadFlowAssert.DELTA_POWER);
        assertEquals(0.0, postContingencyResult.getNetworkResult().getBranchResult("L2").getP1(), LoadFlowAssert.DELTA_POWER);
        assertEquals(0.0163, postContingencyResult.getNetworkResult().getBranchResult("L2").getP2(), LoadFlowAssert.DELTA_POWER);

        PostContingencyResult postContingencyResult2 = getPostContingencyResult(result, "C2");
        assertEquals(0.0180, postContingencyResult2.getNetworkResult().getBranchResult("L1").getP1(), LoadFlowAssert.DELTA_POWER);
        assertEquals(0.0, postContingencyResult2.getNetworkResult().getBranchResult("L1").getP2(), LoadFlowAssert.DELTA_POWER);
        assertEquals(0.0180, postContingencyResult2.getNetworkResult().getBranchResult("L2").getP1(), LoadFlowAssert.DELTA_POWER);
        assertEquals(0.0, postContingencyResult2.getNetworkResult().getBranchResult("L2").getP2(), LoadFlowAssert.DELTA_POWER);
    }

    @Test
    void testSwitchContingencyNotFound() {
        Network network = createNodeBreakerNetwork();

        List<Contingency> contingencies = List.of(new Contingency("X", new SwitchContingency("X")));

        List<StateMonitor> monitors = createAllBranchesMonitors(network);

        var e = assertThrows(CompletionException.class, () -> runSecurityAnalysis(network, contingencies, monitors));
        assertTrue(e.getCause() instanceof PowsyblException);
        assertEquals("Switch 'X' not found in the network", e.getCause().getMessage());
    }

    @Test
    void testSwitchLoopIssue() {
        Network network = SwitchLoopIssueNetworkFactory.create();

        List<Contingency> contingencies = List.of(Contingency.line("L1"));

        List<StateMonitor> monitors = createAllBranchesMonitors(network);

        var result = runSecurityAnalysis(network, contingencies, monitors);

        PreContingencyResult preContingencyResult = result.getPreContingencyResult();
        assertEquals(-299.977, preContingencyResult.getNetworkResult().getBranchResult("L2").getP1(), LoadFlowAssert.DELTA_POWER);
        assertEquals(301.862, preContingencyResult.getNetworkResult().getBranchResult("L2").getP2(), LoadFlowAssert.DELTA_POWER);

        PostContingencyResult postContingencyResult = getPostContingencyResult(result, "L1");
        assertEquals(-599.882, postContingencyResult.getNetworkResult().getBranchResult("L2").getP1(), LoadFlowAssert.DELTA_POWER);
        assertEquals(608.214, postContingencyResult.getNetworkResult().getBranchResult("L2").getP2(), LoadFlowAssert.DELTA_POWER);
    }

    @Test
    void testDcPermanentCurrentLimitViolations() {
        Network network = FourBusNetworkFactory.create();
        SecurityAnalysisParameters securityAnalysisParameters = new SecurityAnalysisParameters();
        LoadFlowParameters lfParameters = new LoadFlowParameters()
                .setDc(true);
        setSlackBusId(lfParameters, "b1_vl");
        securityAnalysisParameters.setLoadFlowParameters(lfParameters);

        List<Contingency> contingencies = createAllBranchesContingencies(network);

        network.getLine("l14").newCurrentLimits1().setPermanentLimit(60.0).add();
        network.getLine("l12").newCurrentLimits1().setPermanentLimit(120.0).add();
        network.getLine("l23").newCurrentLimits2().setPermanentLimit(150.0).add();
        network.getLine("l34").newCurrentLimits1().setPermanentLimit(90.0).add();
        network.getLine("l13").newCurrentLimits2().setPermanentLimit(60.0).add();

        List<StateMonitor> monitors = List.of(new StateMonitor(ContingencyContext.all(), Set.of("l14", "l12", "l23", "l34", "l13"), Collections.emptySet(), Collections.emptySet()));

        SecurityAnalysisResult result = runSecurityAnalysis(network, contingencies, monitors, securityAnalysisParameters);

        assertSame(LoadFlowResult.ComponentResult.Status.CONVERGED, result.getPreContingencyResult().getStatus());
        assertEquals(5, result.getPreContingencyResult().getLimitViolationsResult().getLimitViolations().size());
        assertEquals(5, result.getPostContingencyResults().size());
        assertEquals(2, getPostContingencyResult(result, "l14").getLimitViolationsResult().getLimitViolations().size());
        assertEquals(192.450, getPostContingencyResult(result, "l14").getNetworkResult().getBranchResult("l12").getI1(), LoadFlowAssert.DELTA_I);
        assertEquals(962.250, getPostContingencyResult(result, "l14").getNetworkResult().getBranchResult("l13").getI1(), LoadFlowAssert.DELTA_I);
        assertEquals(2, getPostContingencyResult(result, "l12").getLimitViolationsResult().getLimitViolations().size());
        assertEquals(192.450, getPostContingencyResult(result, "l12").getNetworkResult().getBranchResult("l14").getI1(), LoadFlowAssert.DELTA_I);
        assertEquals(962.250, getPostContingencyResult(result, "l12").getNetworkResult().getBranchResult("l13").getI1(), LoadFlowAssert.DELTA_I);
        assertEquals(4, getPostContingencyResult(result, "l13").getLimitViolationsResult().getLimitViolations().size());
        assertEquals(577.350, getPostContingencyResult(result, "l13").getNetworkResult().getBranchResult("l12").getI1(), LoadFlowAssert.DELTA_I);
        assertEquals(577.350, getPostContingencyResult(result, "l13").getNetworkResult().getBranchResult("l14").getI1(), LoadFlowAssert.DELTA_I);
        assertEquals(1154.700, getPostContingencyResult(result, "l13").getNetworkResult().getBranchResult("l23").getI1(), LoadFlowAssert.DELTA_I);
        assertEquals(1154.700, getPostContingencyResult(result, "l13").getNetworkResult().getBranchResult("l34").getI1(), LoadFlowAssert.DELTA_I);
        assertEquals(4, getPostContingencyResult(result, "l23").getLimitViolationsResult().getLimitViolations().size());
        assertEquals(577.350, getPostContingencyResult(result, "l23").getNetworkResult().getBranchResult("l12").getI1(), LoadFlowAssert.DELTA_I);
        assertEquals(384.900, getPostContingencyResult(result, "l23").getNetworkResult().getBranchResult("l14").getI1(), LoadFlowAssert.DELTA_I);
        assertEquals(1347.150, getPostContingencyResult(result, "l23").getNetworkResult().getBranchResult("l13").getI1(), LoadFlowAssert.DELTA_I);
        assertEquals(962.250, getPostContingencyResult(result, "l23").getNetworkResult().getBranchResult("l34").getI1(), LoadFlowAssert.DELTA_I);
        assertEquals(4, getPostContingencyResult(result, "l34").getLimitViolationsResult().getLimitViolations().size());
        assertEquals(384.900, getPostContingencyResult(result, "l34").getNetworkResult().getBranchResult("l12").getI1(), LoadFlowAssert.DELTA_I);
        assertEquals(577.350, getPostContingencyResult(result, "l34").getNetworkResult().getBranchResult("l14").getI1(), LoadFlowAssert.DELTA_I);
        assertEquals(1347.150, getPostContingencyResult(result, "l34").getNetworkResult().getBranchResult("l13").getI1(), LoadFlowAssert.DELTA_I);
        assertEquals(962.250, getPostContingencyResult(result, "l34").getNetworkResult().getBranchResult("l23").getI1(), LoadFlowAssert.DELTA_I);
    }

    @Test
    void testDcTemporaryCurrentLimitViolations() {
        Network network = FourBusNetworkFactory.create();
        SecurityAnalysisParameters securityAnalysisParameters = new SecurityAnalysisParameters();
        LoadFlowParameters lfParameters = new LoadFlowParameters()
                .setDc(true)
                .setDcPowerFactor(Math.tan(0.4));
        setSlackBusId(lfParameters, "b1_vl");
        securityAnalysisParameters.setLoadFlowParameters(lfParameters);

        List<Contingency> contingencies = createAllBranchesContingencies(network);

        network.getLine("l14").newCurrentLimits1().setPermanentLimit(60.0)
                .beginTemporaryLimit().setName("60").setAcceptableDuration(Integer.MAX_VALUE).setValue(200.0).endTemporaryLimit()
                .beginTemporaryLimit().setName("0").setAcceptableDuration(60).setValue(Double.MAX_VALUE).endTemporaryLimit().add();
        network.getLine("l12").newCurrentLimits1().setPermanentLimit(120.0)
                .beginTemporaryLimit().setName("60").setAcceptableDuration(Integer.MAX_VALUE).setValue(300.0).endTemporaryLimit()
                .beginTemporaryLimit().setName("0").setAcceptableDuration(60).setValue(Double.MAX_VALUE).endTemporaryLimit().add();
        network.getLine("l23").newCurrentLimits2().setPermanentLimit(150.0)
                .beginTemporaryLimit().setName("60").setAcceptableDuration(Integer.MAX_VALUE).setValue(500.0).endTemporaryLimit()
                .beginTemporaryLimit().setName("0").setAcceptableDuration(60).setValue(Double.MAX_VALUE).endTemporaryLimit().add();
        network.getLine("l34").newCurrentLimits1().setPermanentLimit(90.0)
                .beginTemporaryLimit().setName("60").setAcceptableDuration(Integer.MAX_VALUE).setValue(300.0).endTemporaryLimit()
                .beginTemporaryLimit().setName("0").setAcceptableDuration(60).setValue(Double.MAX_VALUE).endTemporaryLimit().add();
        network.getLine("l13").newCurrentLimits2().setPermanentLimit(60.0)
                .beginTemporaryLimit().setName("60").setAcceptableDuration(Integer.MAX_VALUE).setValue(300.0).endTemporaryLimit()
                .beginTemporaryLimit().setName("0").setAcceptableDuration(60).setValue(Double.MAX_VALUE).endTemporaryLimit().add();

        List<StateMonitor> monitors = List.of(new StateMonitor(ContingencyContext.all(), Set.of("l14", "l12", "l23", "l34", "l13"), Collections.emptySet(), Collections.emptySet()));

        SecurityAnalysisResult result = runSecurityAnalysis(network, contingencies, monitors, securityAnalysisParameters);

        assertSame(LoadFlowResult.ComponentResult.Status.CONVERGED, result.getPreContingencyResult().getStatus());
        assertEquals(5, result.getPreContingencyResult().getLimitViolationsResult().getLimitViolations().size());
        assertEquals(5, result.getPostContingencyResults().size());
        assertEquals(2, result.getPostContingencyResults().get(0).getLimitViolationsResult().getLimitViolations().size());
        assertEquals(2, result.getPostContingencyResults().get(1).getLimitViolationsResult().getLimitViolations().size());
        assertEquals(4, result.getPostContingencyResults().get(2).getLimitViolationsResult().getLimitViolations().size());
        assertEquals(4, result.getPostContingencyResults().get(3).getLimitViolationsResult().getLimitViolations().size());
        assertEquals(4, result.getPostContingencyResults().get(4).getLimitViolationsResult().getLimitViolations().size());
    }

    @Test
    void testThreeWindingsTransformerContingency() {
        Network network = VoltageControlNetworkFactory.createNetworkWithT3wt();
        SecurityAnalysisParameters securityAnalysisParameters = new SecurityAnalysisParameters();
        LoadFlowParameters parameters = new LoadFlowParameters();
        parameters.setDistributedSlack(false);
        setSlackBusId(parameters, "VL_1");
        securityAnalysisParameters.setLoadFlowParameters(parameters);
        List<Contingency> contingencies = List.of(new Contingency("T3wT", new ThreeWindingsTransformerContingency("T3wT")));
        List<StateMonitor> monitors = createAllBranchesMonitors(network);
        SecurityAnalysisResult result = runSecurityAnalysis(network, contingencies, monitors, securityAnalysisParameters);

        network.getThreeWindingsTransformer("T3wT").getLeg1().getTerminal().disconnect();
        network.getThreeWindingsTransformer("T3wT").getLeg2().getTerminal().disconnect();
        network.getThreeWindingsTransformer("T3wT").getLeg3().getTerminal().disconnect();
        setSlackBusId(parameters, "VL_1");
        loadFlowRunner.run(network, parameters);

        PostContingencyResult contingencyResult = getPostContingencyResult(result, "T3wT");
        assertEquals(network.getLine("LINE_12").getTerminal2().getP(), contingencyResult.getNetworkResult().getBranchResult("LINE_12").getP2(), LoadFlowAssert.DELTA_POWER);
        assertEquals(network.getLine("LINE_12").getTerminal2().getQ(), contingencyResult.getNetworkResult().getBranchResult("LINE_12").getQ2(), LoadFlowAssert.DELTA_POWER);

        network.getThreeWindingsTransformer("T3wT").getLeg1().getTerminal().connect();
        network.getThreeWindingsTransformer("T3wT").getLeg2().getTerminal().connect();
        network.getThreeWindingsTransformer("T3wT").getLeg3().getTerminal().connect();
        List<Contingency> contingencies2 = List.of(new Contingency("T3wT2", new ThreeWindingsTransformerContingency("T3wT2")));
        var e = assertThrows(CompletionException.class, () -> runSecurityAnalysis(network, contingencies2, monitors, securityAnalysisParameters));
        assertTrue(e.getCause() instanceof PowsyblException);
        assertEquals("Three windings transformer 'T3wT2' not found in the network", e.getCause().getMessage());
    }

    @Test
    void testDanglingLineContingency() {
        Network network = BoundaryFactory.createWithLoad();
        SecurityAnalysisParameters securityAnalysisParameters = new SecurityAnalysisParameters();
        List<Contingency> contingencies = List.of(new Contingency("dl1", new DanglingLineContingency("dl1")));
        List<StateMonitor> monitors = createAllBranchesMonitors(network);
        SecurityAnalysisResult result = runSecurityAnalysis(network, contingencies, monitors, securityAnalysisParameters);
        assertEquals(75.18, result.getPreContingencyResult().getNetworkResult().getBranchResult("l1").getP1(), LoadFlowAssert.DELTA_POWER);
        assertEquals(3.333, getPostContingencyResult(result, "dl1").getNetworkResult().getBranchResult("l1").getP1(), LoadFlowAssert.DELTA_POWER);
    }

    @Test
    void reportTest() throws IOException {
        var network = EurostagTutorialExample1Factory.create();

        List<Contingency> contingencies = createAllBranchesContingencies(network);

        ReporterModel reporter = new ReporterModel("TestSecurityAnalysis", "Test security analysis report");

        LoadFlowParameters loadFlowParameters = new LoadFlowParameters();
        OpenLoadFlowParameters.create(loadFlowParameters)
                .setMaxRealisticVoltage(1.5);
        SecurityAnalysisParameters securityAnalysisParameters = new SecurityAnalysisParameters()
                .setLoadFlowParameters(loadFlowParameters);
        runSecurityAnalysis(network, contingencies, Collections.emptyList(), securityAnalysisParameters, reporter);

        assertReportEquals("/saReport.txt", reporter);
    }

    @Test
    void testBranchOpenAtOneSideLoss() {
        var network = ConnectedComponentNetworkFactory.createTwoComponentWithGeneratorAndLoad();
        network.getLine("l46").getTerminal1().disconnect();
        List<Contingency> contingencies = List.of(new Contingency("line", new BranchContingency("l34")));
        SecurityAnalysisResult result = runSecurityAnalysis(network, contingencies, Collections.emptyList(), new SecurityAnalysisParameters(), Reporter.NO_OP);
        assertSame(LoadFlowResult.ComponentResult.Status.CONVERGED, result.getPreContingencyResult().getStatus());
        assertSame(PostContingencyComputationStatus.CONVERGED, result.getPostContingencyResults().get(0).getStatus());
    }

    @Test
    void testStatusConversion() {
        assertEquals(LoadFlowResult.ComponentResult.Status.MAX_ITERATION_REACHED,
                buildTestAcLoadFlowResult(NewtonRaphsonStatus.CONVERGED, OuterLoopStatus.UNSTABLE).toComponentResultStatus());
        assertEquals(LoadFlowResult.ComponentResult.Status.CONVERGED,
                buildTestAcLoadFlowResult(NewtonRaphsonStatus.CONVERGED, OuterLoopStatus.STABLE).toComponentResultStatus());
        assertEquals(LoadFlowResult.ComponentResult.Status.MAX_ITERATION_REACHED,
                buildTestAcLoadFlowResult(NewtonRaphsonStatus.MAX_ITERATION_REACHED, OuterLoopStatus.STABLE).toComponentResultStatus());
        assertEquals(LoadFlowResult.ComponentResult.Status.SOLVER_FAILED,
                buildTestAcLoadFlowResult(NewtonRaphsonStatus.SOLVER_FAILED, OuterLoopStatus.STABLE).toComponentResultStatus());
        assertEquals(LoadFlowResult.ComponentResult.Status.FAILED,
                buildTestAcLoadFlowResult(NewtonRaphsonStatus.NO_CALCULATION, OuterLoopStatus.STABLE).toComponentResultStatus());
        assertEquals(LoadFlowResult.ComponentResult.Status.FAILED,
                buildTestAcLoadFlowResult(NewtonRaphsonStatus.UNREALISTIC_STATE, OuterLoopStatus.STABLE).toComponentResultStatus());

        assertEquals(PostContingencyComputationStatus.MAX_ITERATION_REACHED,
                AbstractSecurityAnalysis.postContingencyStatusFromAcLoadFlowResult(buildTestAcLoadFlowResult(NewtonRaphsonStatus.CONVERGED, OuterLoopStatus.UNSTABLE)));
        assertEquals(PostContingencyComputationStatus.CONVERGED,
                AbstractSecurityAnalysis.postContingencyStatusFromAcLoadFlowResult(buildTestAcLoadFlowResult(NewtonRaphsonStatus.CONVERGED, OuterLoopStatus.STABLE)));
        assertEquals(PostContingencyComputationStatus.MAX_ITERATION_REACHED,
                AbstractSecurityAnalysis.postContingencyStatusFromAcLoadFlowResult(buildTestAcLoadFlowResult(NewtonRaphsonStatus.MAX_ITERATION_REACHED, OuterLoopStatus.STABLE)));
        assertEquals(PostContingencyComputationStatus.SOLVER_FAILED,
                AbstractSecurityAnalysis.postContingencyStatusFromAcLoadFlowResult(buildTestAcLoadFlowResult(NewtonRaphsonStatus.SOLVER_FAILED, OuterLoopStatus.STABLE)));
        assertEquals(PostContingencyComputationStatus.NO_IMPACT,
                AbstractSecurityAnalysis.postContingencyStatusFromAcLoadFlowResult(buildTestAcLoadFlowResult(NewtonRaphsonStatus.NO_CALCULATION, OuterLoopStatus.STABLE)));
        assertEquals(PostContingencyComputationStatus.FAILED,
                AbstractSecurityAnalysis.postContingencyStatusFromAcLoadFlowResult(buildTestAcLoadFlowResult(NewtonRaphsonStatus.UNREALISTIC_STATE, OuterLoopStatus.STABLE)));
    }

    private AcLoadFlowResult buildTestAcLoadFlowResult(NewtonRaphsonStatus newtonRaphsonStatus, OuterLoopStatus outerLoopStatus) {
        LfNetwork lfNetwork = Mockito.mock(LfNetwork.class);
        return new AcLoadFlowResult(lfNetwork, 0, 0, newtonRaphsonStatus, outerLoopStatus, 0d, 0d);
    }

    @Test
    void testConnectivityResultWhenNoSplit() {
        Network network = ConnectedComponentNetworkFactory.createTwoComponentWithGeneratorAndLoad();
        List<StateMonitor> monitors = createAllBranchesMonitors(network);
        List<Contingency> contingencies = List.of(new Contingency("line", new BranchContingency("l12")));
        SecurityAnalysisParameters parameters = new SecurityAnalysisParameters();

        //Test AC
        parameters.getLoadFlowParameters().setDc(false);
        SecurityAnalysisResult result = runSecurityAnalysis(network, contingencies, monitors, parameters, Reporter.NO_OP);
        var postContingencyResult = result.getPostContingencyResults().get(0);
        assertSame(PostContingencyComputationStatus.CONVERGED, postContingencyResult.getStatus());
        assertEquals(0, postContingencyResult.getConnectivityResult().getCreatedSynchronousComponentCount());

        //Test DC
        parameters.getLoadFlowParameters().setDc(true);
        result = runSecurityAnalysis(network, contingencies, monitors, parameters, Reporter.NO_OP);
        postContingencyResult = result.getPostContingencyResults().get(0);
        assertSame(PostContingencyComputationStatus.CONVERGED, postContingencyResult.getStatus());
        assertEquals(0, postContingencyResult.getConnectivityResult().getCreatedSynchronousComponentCount());
    }

    @Test
    void testConnectivityResultOnSplit() {
        Network network = ConnectedComponentNetworkFactory.createTwoComponentWithGeneratorAndLoad();
        List<StateMonitor> monitors = createAllBranchesMonitors(network);
        List<Contingency> contingencies = List.of(new Contingency("line", new BranchContingency("l34")));
        SecurityAnalysisParameters parameters = new SecurityAnalysisParameters();

        //Test AC
        parameters.getLoadFlowParameters().setDc(false);

        SecurityAnalysisResult result = runSecurityAnalysis(network, contingencies, monitors, new SecurityAnalysisParameters(), Reporter.NO_OP);
        PostContingencyResult postContingencyResult = result.getPostContingencyResults().get(0);
        assertSame(PostContingencyComputationStatus.CONVERGED, postContingencyResult.getStatus());
        assertEquals(1, postContingencyResult.getConnectivityResult().getCreatedSynchronousComponentCount());
        assertEquals(3.0, postContingencyResult.getConnectivityResult().getDisconnectedLoadActivePower());
        assertEquals(2.0, postContingencyResult.getConnectivityResult().getDisconnectedGenerationActivePower());
        assertTrue(postContingencyResult.getConnectivityResult().getDisconnectedElements().containsAll(
                List.of("d4", "d5", "g6", "l46", "l34", "l45", "l56")));

        //Test DC
        parameters.getLoadFlowParameters().setDc(true);

        result = runSecurityAnalysis(network, contingencies, monitors, parameters, Reporter.NO_OP);
        postContingencyResult = result.getPostContingencyResults().get(0);
        assertSame(PostContingencyComputationStatus.CONVERGED, postContingencyResult.getStatus());
        assertEquals(1, postContingencyResult.getConnectivityResult().getCreatedSynchronousComponentCount());
        assertEquals(3.0, postContingencyResult.getConnectivityResult().getDisconnectedLoadActivePower());
        assertEquals(2.0, postContingencyResult.getConnectivityResult().getDisconnectedGenerationActivePower());
        assertTrue(postContingencyResult.getConnectivityResult().getDisconnectedElements().containsAll(List.of("d4", "d5", "g6", "l46", "l34", "l45", "l56")));
    }

    @Test
    void testConnectivityResultOnSplitThreeCC() {
        Network network = ConnectedComponentNetworkFactory.createThreeCcLinkedByASingleBus();
        List<StateMonitor> monitors = createAllBranchesMonitors(network);
        List<Contingency> contingencies = List.of(new Contingency("line", new BranchContingency("l34"), new BranchContingency("l45")));
        SecurityAnalysisParameters parameters = new SecurityAnalysisParameters();

        //Test AC
        parameters.getLoadFlowParameters().setDc(false);
        SecurityAnalysisResult result = runSecurityAnalysis(network, contingencies, monitors, parameters, Reporter.NO_OP);
        PostContingencyResult postContingencyResult = result.getPostContingencyResults().get(0);
        assertSame(PostContingencyComputationStatus.CONVERGED, postContingencyResult.getStatus());
        assertEquals(2, postContingencyResult.getConnectivityResult().getCreatedSynchronousComponentCount());

        //Test DC
        parameters.getLoadFlowParameters().setDc(true);
        runSecurityAnalysis(network, contingencies, monitors, parameters, Reporter.NO_OP);
        postContingencyResult = result.getPostContingencyResults().get(0);
        assertSame(PostContingencyComputationStatus.CONVERGED, postContingencyResult.getStatus());
        assertEquals(2, postContingencyResult.getConnectivityResult().getCreatedSynchronousComponentCount());
    }

    @Test
    void testStaticVarCompensatorContingency() {
        Network network = VoltageControlNetworkFactory.createWithStaticVarCompensator();
        network.getStaticVarCompensator("svc1").setVoltageSetpoint(385).setRegulationMode(StaticVarCompensator.RegulationMode.VOLTAGE);
        List<StateMonitor> monitors = createAllBranchesMonitors(network);
        List<Contingency> contingencies = List.of(new Contingency("svc1", new StaticVarCompensatorContingency("svc1")));
        SecurityAnalysisParameters parameters = new SecurityAnalysisParameters();

        // test AC
        SecurityAnalysisResult result = runSecurityAnalysis(network, contingencies, monitors, parameters, Reporter.NO_OP);

        // compare with a simple load low
        network.getStaticVarCompensator("svc1").getTerminal().disconnect();
        loadFlowRunner.run(network, parameters.getLoadFlowParameters());

        PostContingencyResult postContingencyResult = getPostContingencyResult(result, "svc1");
        assertEquals(network.getLine("l1").getTerminal1().getP(), postContingencyResult.getNetworkResult().getBranchResult("l1").getP1(), LoadFlowAssert.DELTA_POWER);
        assertEquals(network.getLine("l1").getTerminal2().getP(), postContingencyResult.getNetworkResult().getBranchResult("l1").getP2(), LoadFlowAssert.DELTA_POWER);
        assertEquals(network.getLine("l1").getTerminal1().getQ(), postContingencyResult.getNetworkResult().getBranchResult("l1").getQ1(), LoadFlowAssert.DELTA_POWER);
        assertEquals(network.getLine("l1").getTerminal2().getQ(), postContingencyResult.getNetworkResult().getBranchResult("l1").getQ2(), LoadFlowAssert.DELTA_POWER);
    }

    @Test
    void testStaticVarCompensatorContingencyWithStandByAutomaton() {
        Network network = VoltageControlNetworkFactory.createWithStaticVarCompensator();
        StaticVarCompensator svc1 = network.getStaticVarCompensator("svc1");
        svc1.setVoltageSetpoint(385).setRegulationMode(StaticVarCompensator.RegulationMode.VOLTAGE);
        svc1.newExtension(StandbyAutomatonAdder.class)
                .withHighVoltageThreshold(400)
                .withLowVoltageThreshold(380)
                .withLowVoltageSetpoint(385)
                .withHighVoltageSetpoint(395)
                .withB0(-0.001f)
                .withStandbyStatus(true)
                .add();
        List<StateMonitor> monitors = createAllBranchesMonitors(network);
        List<Contingency> contingencies = List.of(new Contingency("svc1", new StaticVarCompensatorContingency("svc1")),
                new Contingency("ld1", new LoadContingency("ld1")));
        SecurityAnalysisParameters parameters = new SecurityAnalysisParameters();

        // test AC
        SecurityAnalysisResult result = runSecurityAnalysis(network, contingencies, monitors, parameters, Reporter.NO_OP);

        // compare with a simple load low
        network.getStaticVarCompensator("svc1").getTerminal().disconnect();
        loadFlowRunner.run(network);

        PostContingencyResult postContingencyResult = getPostContingencyResult(result, "svc1");
        assertEquals(network.getLine("l1").getTerminal1().getP(), postContingencyResult.getNetworkResult().getBranchResult("l1").getP1(), LoadFlowAssert.DELTA_POWER);
        assertEquals(network.getLine("l1").getTerminal2().getP(), postContingencyResult.getNetworkResult().getBranchResult("l1").getP2(), LoadFlowAssert.DELTA_POWER);
        assertEquals(network.getLine("l1").getTerminal1().getQ(), postContingencyResult.getNetworkResult().getBranchResult("l1").getQ1(), LoadFlowAssert.DELTA_POWER);
        assertEquals(network.getLine("l1").getTerminal2().getQ(), postContingencyResult.getNetworkResult().getBranchResult("l1").getQ2(), LoadFlowAssert.DELTA_POWER);

        // test restore.
        network.getStaticVarCompensator("svc1").getTerminal().connect();
        network.getLoad("ld1").getTerminal().disconnect();
        loadFlowRunner.run(network);
        PostContingencyResult postContingencyResult2 = getPostContingencyResult(result, "ld1");
        assertEquals(network.getLine("l1").getTerminal1().getP(), postContingencyResult2.getNetworkResult().getBranchResult("l1").getP1(), LoadFlowAssert.DELTA_POWER);
        assertEquals(network.getLine("l1").getTerminal2().getP(), postContingencyResult2.getNetworkResult().getBranchResult("l1").getP2(), LoadFlowAssert.DELTA_POWER);
        assertEquals(network.getLine("l1").getTerminal1().getQ(), postContingencyResult2.getNetworkResult().getBranchResult("l1").getQ1(), LoadFlowAssert.DELTA_POWER);
        assertEquals(network.getLine("l1").getTerminal2().getQ(), postContingencyResult2.getNetworkResult().getBranchResult("l1").getQ2(), LoadFlowAssert.DELTA_POWER);
    }

    @Test
    void testBusBarSectionContingency() {
        Network network = createNodeBreakerNetwork();

        LoadFlowParameters lfParameters = new LoadFlowParameters();
        setSlackBusId(lfParameters, "VL1_1");
        SecurityAnalysisParameters securityAnalysisParameters = new SecurityAnalysisParameters();
        securityAnalysisParameters.setLoadFlowParameters(lfParameters);

        List<Contingency> contingencies = Stream.of("BBS1")
                .map(id -> new Contingency(id, new BusbarSectionContingency(id)))
                .collect(Collectors.toList());

        List<StateMonitor> monitors = createAllBranchesMonitors(network);

        SecurityAnalysisResult result = runSecurityAnalysis(network, contingencies, monitors, securityAnalysisParameters);

        NetworkResult preContingencyNetworkResult = result.getPreContingencyResult().getNetworkResult();
        assertEquals(446.765, preContingencyNetworkResult.getBranchResult("L1").getI1(), LoadFlowAssert.DELTA_I);
        assertEquals(446.765, preContingencyNetworkResult.getBranchResult("L2").getI1(), LoadFlowAssert.DELTA_I);

        assertEquals(945.514, getPostContingencyResult(result, "BBS1").getNetworkResult().getBranchResult("L2").getI1(), LoadFlowAssert.DELTA_I);
        assertNull(getPostContingencyResult(result, "BBS1").getNetworkResult().getBranchResult("L1"));

        OpenSecurityAnalysisParameters openSecurityAnalysisParameters = new OpenSecurityAnalysisParameters();
        openSecurityAnalysisParameters.setContingencyPropagation(false);
        securityAnalysisParameters.addExtension(OpenSecurityAnalysisParameters.class, openSecurityAnalysisParameters);

        SecurityAnalysisResult result2 = runSecurityAnalysis(network, contingencies, monitors, securityAnalysisParameters);

        NetworkResult preContingencyNetworkResult2 = result2.getPreContingencyResult().getNetworkResult();
        assertEquals(446.765, preContingencyNetworkResult2.getBranchResult("L1").getI1(), LoadFlowAssert.DELTA_I);
        assertEquals(446.765, preContingencyNetworkResult2.getBranchResult("L2").getI1(), LoadFlowAssert.DELTA_I);

        assertEquals(945.514, getPostContingencyResult(result2, "BBS1").getNetworkResult().getBranchResult("L2").getI1(), LoadFlowAssert.DELTA_I);
        assertNull(getPostContingencyResult(result2, "BBS1").getNetworkResult().getBranchResult("L1"));
    }

    @Test
    void testDcBusBarSectionContingency() {
        Network network = createNodeBreakerNetwork();

        LoadFlowParameters lfParameters = new LoadFlowParameters();
        lfParameters.setDc(true);
        setSlackBusId(lfParameters, "VL1_1");
        SecurityAnalysisParameters securityAnalysisParameters = new SecurityAnalysisParameters();
        securityAnalysisParameters.setLoadFlowParameters(lfParameters);

        List<Contingency> contingencies = Stream.of("BBS1")
                .map(id -> new Contingency(id, new BusbarSectionContingency(id)))
                .collect(Collectors.toList());

        List<StateMonitor> monitors = createAllBranchesMonitors(network);

        SecurityAnalysisResult result = runSecurityAnalysis(network, contingencies, monitors, securityAnalysisParameters);

        NetworkResult preContingencyNetworkResult = result.getPreContingencyResult().getNetworkResult();
        assertEquals(433.012, preContingencyNetworkResult.getBranchResult("L1").getI1(), LoadFlowAssert.DELTA_I);
        assertEquals(433.012, preContingencyNetworkResult.getBranchResult("L2").getI1(), LoadFlowAssert.DELTA_I);

        assertEquals(866.025, getPostContingencyResult(result, "BBS1").getNetworkResult().getBranchResult("L2").getI1(), LoadFlowAssert.DELTA_I);
        assertEquals(Double.NaN, getPostContingencyResult(result, "BBS1").getNetworkResult().getBranchResult("L1").getI1(), LoadFlowAssert.DELTA_I);
    }

    @Test
    void testBusBarSectionContingencyIssue() {
        Network network = NodeBreakerNetworkFactory.create3Bars();
        LoadFlowParameters lfParameters = new LoadFlowParameters();
        setSlackBusId(lfParameters, "VL1_0"); // issue with slack bus to be disabled.
        SecurityAnalysisParameters securityAnalysisParameters = new SecurityAnalysisParameters();
        securityAnalysisParameters.setLoadFlowParameters(lfParameters);
        List<Contingency> contingencies = List.of(new Contingency("contingency", List.of(new SwitchContingency("B1"), new SwitchContingency("C1"))));
        List<StateMonitor> monitors = createAllBranchesMonitors(network);
        SecurityAnalysisResult result = runSecurityAnalysis(network, contingencies, monitors, securityAnalysisParameters);
        assertTrue(result.getPostContingencyResults().isEmpty());
    }

    @Test
    void testLoadContingencyNoImpact() {
        Network network = SecurityAnalysisTestNetworkFactory.createWithFixedCurrentLimits();
        List<Contingency> contingencies = List.of(new Contingency("Load contingency", new LoadContingency("LD1")));
        SecurityAnalysisResult result = runSecurityAnalysis(network, contingencies);
        assertEquals(1, result.getPostContingencyResults().size());
        contingencies = List.of(new Contingency("Load contingency", new LoadContingency("LD1")),
                                new Contingency("Switch contingency", new SwitchContingency("S1VL1_BBS1_GEN_DISCONNECTOR")));
        result = runSecurityAnalysis(network, contingencies);
        assertEquals(2, result.getPostContingencyResults().size());
    }

    @Test
    void testWithVoltageRemoteControl() {
        Network network = VoltageControlNetworkFactory.createWithSimpleRemoteControl();
        List<Contingency> contingencies = List.of(new Contingency("contingency",
                List.of(new BranchContingency("l12"), new BranchContingency("l31"))));
        LoadFlowParameters lfParameters = new LoadFlowParameters();
        setSlackBusId(lfParameters, "b4_vl");
        SecurityAnalysisParameters securityAnalysisParameters = new SecurityAnalysisParameters();
        securityAnalysisParameters.setLoadFlowParameters(lfParameters);
        assertDoesNotThrow(() -> {
            runSecurityAnalysis(network, contingencies, Collections.emptyList(), securityAnalysisParameters);
        });
    }

    @Test
    void testWithReactivePowerRemoteControl() {
        Network network = ReactivePowerControlNetworkFactory.createWithGeneratorRemoteControl();
        List<Contingency> contingencies = List.of(new Contingency("contingency",
                List.of(new BranchContingency("l34"), new BranchContingency("l12"))));
        LoadFlowParameters lfParameters = new LoadFlowParameters();
        lfParameters.setUseReactiveLimits(true);
        OpenLoadFlowParameters openLoadFlowParameters = new OpenLoadFlowParameters();
        openLoadFlowParameters.setReactivePowerRemoteControl(true);
        lfParameters.addExtension(OpenLoadFlowParameters.class, openLoadFlowParameters);
        SecurityAnalysisParameters securityAnalysisParameters = new SecurityAnalysisParameters();
        securityAnalysisParameters.setLoadFlowParameters(lfParameters);
        assertDoesNotThrow(() -> {
            runSecurityAnalysis(network, contingencies, Collections.emptyList(), securityAnalysisParameters);
        });
    }

    @Test
    void testWithTransformerVoltageControl() {
        Network network = VoltageControlNetworkFactory.createWithTransformerSharedRemoteControl();
        List<Contingency> contingencies = List.of(new Contingency("contingency", List.of(new BranchContingency("T2wT2"))));
        LoadFlowParameters lfParameters = new LoadFlowParameters();
        setSlackBusId(lfParameters, "VL_1");
        SecurityAnalysisParameters securityAnalysisParameters = new SecurityAnalysisParameters();
        lfParameters.setTransformerVoltageControlOn(true);
        OpenLoadFlowParameters openLoadFlowParameters = new OpenLoadFlowParameters();
        openLoadFlowParameters.setTransformerVoltageControlMode(OpenLoadFlowParameters.TransformerVoltageControlMode.INCREMENTAL_VOLTAGE_CONTROL);
        lfParameters.addExtension(OpenLoadFlowParameters.class, openLoadFlowParameters);
        securityAnalysisParameters.setLoadFlowParameters(lfParameters);
        SecurityAnalysisResult result = runSecurityAnalysis(network, contingencies, Collections.emptyList(), securityAnalysisParameters);
        assertEquals(PostContingencyComputationStatus.CONVERGED, result.getPostContingencyResults().get(0).getStatus());
    }

    @Test
    void testWithTwoVoltageControls() {
        Network network = VoltageControlNetworkFactory.createWithTwoVoltageControls();
        List<Contingency> contingencies = List.of(new Contingency("contingency",
                List.of(new BranchContingency("l12"), new BranchContingency("l13"))));
        LoadFlowParameters lfParameters = new LoadFlowParameters();
        setSlackBusId(lfParameters, "b5_vl");
        SecurityAnalysisParameters securityAnalysisParameters = new SecurityAnalysisParameters();
        securityAnalysisParameters.setLoadFlowParameters(lfParameters);
        assertDoesNotThrow(() -> {
            runSecurityAnalysis(network, contingencies, Collections.emptyList(), securityAnalysisParameters);
        });
    }

    @Test
    void testWithShuntAndGeneratorVoltageControls() {
        Network network = VoltageControlNetworkFactory.createWithShuntAndGeneratorVoltageControl();
        List<Contingency> contingencies = List.of(new Contingency("contingency", List.of(new BranchContingency("l12"))));
        LoadFlowParameters lfParameters = new LoadFlowParameters();
        setSlackBusId(lfParameters, "b1_vl");
        lfParameters.setShuntCompensatorVoltageControlOn(true);
        SecurityAnalysisParameters securityAnalysisParameters = new SecurityAnalysisParameters();
        securityAnalysisParameters.setLoadFlowParameters(lfParameters);
        List<StateMonitor> monitors = List.of(new StateMonitor(ContingencyContext.all(), Collections.emptySet(), Collections.singleton("b1_vl"), Collections.emptySet()));
        SecurityAnalysisResult result = runSecurityAnalysis(network, contingencies, monitors, securityAnalysisParameters);
        assertEquals(0.99044, result.getPostContingencyResults().get(0).getNetworkResult().getBusResult("b1").getV(), LoadFlowAssert.DELTA_V);
    }

    @Test
    void testWithShuntAndGeneratorVoltageControls2() {
        Network network = VoltageControlNetworkFactory.createNetworkWith2T2wt();
        network.getTwoWindingsTransformer("T2wT1").getRatioTapChanger()
                .setTargetDeadband(6.0)
                .setRegulating(true)
                .setTapPosition(0)
                .setRegulationTerminal(network.getTwoWindingsTransformer("T2wT1").getTerminal1())
                .setTargetV(130.0);
        network.getTwoWindingsTransformer("T2wT2").getRatioTapChanger()
                .setTargetDeadband(6.0)
                .setRegulating(true)
                .setTapPosition(0)
                .setRegulationTerminal(network.getTwoWindingsTransformer("T2wT2").getTerminal1())
                .setTargetV(130.0);
        network.getGenerator("GEN_1").setRegulatingTerminal(network.getLine("LINE_12").getTerminal2());
        network.getVoltageLevel("VL_3").newGenerator()
                .setId("GEN_3")
                .setBus("BUS_3")
                .setMinP(0.0)
                .setMaxP(140)
                .setTargetP(0)
                .setTargetV(33)
                .setVoltageRegulatorOn(true)
                .add();
        List<Contingency> contingencies = List.of(new Contingency("contingency", List.of(new BranchContingency("LINE_12"))));
        LoadFlowParameters lfParameters = new LoadFlowParameters();
        setSlackBusId(lfParameters, "VL_3");
        lfParameters.setTransformerVoltageControlOn(true);
        OpenLoadFlowParameters openLoadFlowParameters = new OpenLoadFlowParameters();
        openLoadFlowParameters.setTransformerVoltageControlMode(OpenLoadFlowParameters.TransformerVoltageControlMode.AFTER_GENERATOR_VOLTAGE_CONTROL);
        openLoadFlowParameters.setMinRealisticVoltage(0.0);
        openLoadFlowParameters.setMaxRealisticVoltage(3.0);
        lfParameters.addExtension(OpenLoadFlowParameters.class, openLoadFlowParameters);
        SecurityAnalysisParameters securityAnalysisParameters = new SecurityAnalysisParameters();
        securityAnalysisParameters.setLoadFlowParameters(lfParameters);
        List<StateMonitor> monitors = List.of(new StateMonitor(ContingencyContext.all(), Collections.emptySet(), Collections.singleton("VL_2"), Collections.emptySet()));
        SecurityAnalysisResult result = runSecurityAnalysis(network, contingencies, monitors, securityAnalysisParameters);
        assertEquals(133.557, result.getPostContingencyResults().get(0).getNetworkResult().getBusResult("BUS_2").getV(), LoadFlowAssert.DELTA_V);
    }

    @Test
    void testWithTieLineContingency() {
        Network network = BoundaryFactory.createWithTieLine();
        List<Contingency> contingencies = List.of(new Contingency("contingency", List.of(new TieLineContingency("t12"))));
        List<StateMonitor> monitors = createNetworkMonitors(network);
        SecurityAnalysisParameters securityAnalysisParameters = new SecurityAnalysisParameters();
        securityAnalysisParameters.addExtension(OpenSecurityAnalysisParameters.class, new OpenSecurityAnalysisParameters().setCreateResultExtension(true));

        SecurityAnalysisResult result = runSecurityAnalysis(network, contingencies, monitors, securityAnalysisParameters);
        assertEquals(PostContingencyComputationStatus.CONVERGED, result.getPostContingencyResults().get(0).getStatus());
        assertEquals(400.0, result.getPostContingencyResults().get(0).getNetworkResult().getBusResult("b4").getV(), LoadFlowAssert.DELTA_V);
        assertEquals(400.0, result.getPostContingencyResults().get(0).getNetworkResult().getBusResult("b3").getV(), LoadFlowAssert.DELTA_V);
        assertEquals(-0.0038, result.getPostContingencyResults().get(0).getNetworkResult().getBranchResult("l34").getQ2(), LoadFlowAssert.DELTA_POWER);

        OlfBranchResult tieLineResultExt = result.getPreContingencyResult().getNetworkResult().getBranchResult("t12").getExtension(OlfBranchResult.class);
        assertEquals(400.0, tieLineResultExt.getV1(), DELTA_V);
        assertEquals(399.999, tieLineResultExt.getV2(), DELTA_V);
        assertEquals(0.002256, tieLineResultExt.getAngle1(), DELTA_ANGLE);
        assertEquals(0.0, tieLineResultExt.getAngle2(), DELTA_ANGLE);
    }

    @Test
    void testWithTieLineContingency2() {
        // using one of the two dangling line ids.
        Network network = BoundaryFactory.createWithTieLine();
        List<Contingency> contingencies = List.of(new Contingency("contingency", List.of(new DanglingLineContingency("h1"))));
        List<StateMonitor> monitors = createNetworkMonitors(network);
        SecurityAnalysisParameters securityAnalysisParameters = new SecurityAnalysisParameters();
        SecurityAnalysisResult result = runSecurityAnalysis(network, contingencies, monitors, securityAnalysisParameters);
        assertEquals(PostContingencyComputationStatus.CONVERGED, result.getPostContingencyResults().get(0).getStatus());
        assertEquals(400.0, result.getPostContingencyResults().get(0).getNetworkResult().getBusResult("b4").getV(), LoadFlowAssert.DELTA_V);
        assertEquals(400.0, result.getPostContingencyResults().get(0).getNetworkResult().getBusResult("b3").getV(), LoadFlowAssert.DELTA_V);
        assertEquals(-0.0038, result.getPostContingencyResults().get(0).getNetworkResult().getBranchResult("l34").getQ2(), LoadFlowAssert.DELTA_POWER);
    }

    @Test
    void testWithTieLineContingency3() {
        Network network = BoundaryFactory.createWithTieLine();
        List<Contingency> contingencies = List.of(new Contingency("contingency", List.of(new GeneratorContingency("g1"))));
        List<StateMonitor> monitors = createNetworkMonitors(network);
        SecurityAnalysisParameters securityAnalysisParameters = new SecurityAnalysisParameters();
        SecurityAnalysisResult result = runSecurityAnalysis(network, contingencies, monitors, securityAnalysisParameters);
        assertEquals(PostContingencyComputationStatus.CONVERGED, result.getPostContingencyResults().get(0).getStatus());
        assertEquals(400.0, result.getPostContingencyResults().get(0).getNetworkResult().getBusResult("b4").getV(), LoadFlowAssert.DELTA_V);
        assertEquals(399.875, result.getPostContingencyResults().get(0).getNetworkResult().getBusResult("b3").getV(), LoadFlowAssert.DELTA_V);
        assertEquals(50.006, result.getPostContingencyResults().get(0).getNetworkResult().getBranchResult("t12").getQ2(), LoadFlowAssert.DELTA_POWER);
    }

    @Test
    void testWithTieLineContingency4() {
        Network network = BoundaryFactory.createWithTieLine();
        List<Contingency> contingencies = List.of(new Contingency("contingency", List.of(new GeneratorContingency("g1"))));
        List<StateMonitor> monitors = createNetworkMonitors(network);
        SecurityAnalysisParameters securityAnalysisParameters = new SecurityAnalysisParameters();
        securityAnalysisParameters.getLoadFlowParameters().setDc(true);
        SecurityAnalysisResult result = runSecurityAnalysis(network, contingencies, monitors, securityAnalysisParameters);
        assertEquals(PostContingencyComputationStatus.CONVERGED, result.getPostContingencyResults().get(0).getStatus());
        assertEquals(-50.0, result.getPostContingencyResults().get(0).getNetworkResult().getBranchResult("t12").getP1(), LoadFlowAssert.DELTA_POWER);
        assertEquals(50.0, result.getPostContingencyResults().get(0).getNetworkResult().getBranchResult("t12").getP2(), LoadFlowAssert.DELTA_POWER);
    }

    @Test
    void testAcceptableDurations() {
        Network network = EurostagTutorialExample1Factory.createWithTieLine();
        network.getGenerator("GEN").setMaxP(4000).setMinP(-4000);

        TieLine line = network.getTieLine("NHV1_NHV2_1");
        line.newCurrentLimits2()
                .setPermanentLimit(900.0)
                .beginTemporaryLimit()
                    .setName("10'")
                    .setAcceptableDuration(600)
                    .setValue(1000.0)
                .endTemporaryLimit()
                .beginTemporaryLimit()
                    .setName("1'")
                    .setAcceptableDuration(60)
                    .setValue(1100.0)
                .endTemporaryLimit()
                .add();
        TieLine line2 = network.getTieLine("NHV1_NHV2_2");
        line2.newCurrentLimits2()
                .setPermanentLimit(900.0)
                .beginTemporaryLimit()
                    .setName("20'")
                    .setAcceptableDuration(1200)
                    .setValue(1000.0)
                .endTemporaryLimit()
                .beginTemporaryLimit()
                    .setName("N/A")
                    .setAcceptableDuration(60)
                    .setValue(1.7976931348623157E308D)
                .endTemporaryLimit()
                .add();

        SecurityAnalysisParameters securityAnalysisParameters = new SecurityAnalysisParameters();
        ContingenciesProvider contingencies = n -> ImmutableList.of(
                new Contingency("contingency1", new BranchContingency("NHV1_NHV2_1")),
                new Contingency("contingency2", new TieLineContingency("NHV1_NHV2_2")),
                new Contingency("contingency3", new DanglingLineContingency("NHV1_XNODE1")),
                new Contingency("contingency4", new DanglingLineContingency("XNODE2_NHV2")));
        SecurityAnalysisResult result = runSecurityAnalysis(network, contingencies.getContingencies(network), Collections.emptyList(), securityAnalysisParameters);

        LimitViolation violation0 = new LimitViolation("NHV1_NHV2_2", null, LimitViolationType.CURRENT, "20'",
                60, 1000.0, 1.0F, 1047.8598237521767, Branch.Side.TWO);
        int compare0 = LimitViolations.comparator().compare(violation0, result.getPostContingencyResults().get(0)
                .getLimitViolationsResult().getLimitViolations().get(0));
        assertEquals(0, compare0);

        LimitViolation violation1 = new LimitViolation("NHV1_NHV2_1", null, LimitViolationType.CURRENT, "10'",
                60, 1000.0, 1.0F, 1047.8598237521767, Branch.Side.TWO);
        int compare1 = LimitViolations.comparator().compare(violation1, result.getPostContingencyResults().get(1)
                .getLimitViolationsResult().getLimitViolations().get(0));
        assertEquals(0, compare1);

        int compare2 = LimitViolations.comparator().compare(violation0, result.getPostContingencyResults().get(2)
                .getLimitViolationsResult().getLimitViolations().get(0));
        assertEquals(0, compare2); // FIXME line open at one side

        int compare3 = LimitViolations.comparator().compare(violation1, result.getPostContingencyResults().get(3)
                .getLimitViolationsResult().getLimitViolations().get(0));
        assertEquals(0, compare3); // FIXME line open at one side

        line.newCurrentLimits1().setPermanentLimit(900.0).add();
        line2.newCurrentLimits1().setPermanentLimit(900.0).add();
        securityAnalysisParameters.getLoadFlowParameters().setDc(true);
        SecurityAnalysisResult result2 = runSecurityAnalysis(network, contingencies.getContingencies(network), Collections.emptyList(), securityAnalysisParameters);

        LimitViolation violation4 = new LimitViolation("NHV1_NHV2_2", null, LimitViolationType.CURRENT, "permanent",
                2147483647, 900.0, 1.0F, 911.605688194146412890625, Branch.Side.ONE);
        int compare4 = LimitViolations.comparator().compare(violation4, result2.getPostContingencyResults().get(0)
                .getLimitViolationsResult().getLimitViolations().get(0));
        assertEquals(0, compare4);
        LimitViolation violation5 = new LimitViolation("NHV1_NHV2_2", null, LimitViolationType.CURRENT, "permanent",
                1200, 900.0, 1.0F, 911.605688194146412890625, Branch.Side.TWO);
        int compare5 = LimitViolations.comparator().compare(violation5, result2.getPostContingencyResults().get(0)
                .getLimitViolationsResult().getLimitViolations().get(1));
        assertEquals(0, compare5);
    }

    @Test
    void testWithControlledBranchContingency() {
        // PST 'PS1' regulates flow on terminal 1 of line 'L1'. Test contingency of L1.
        Network network = PhaseControlFactory.createNetworkWithT2wt();
        Line line1 = network.getLine("L1");
        network.getTwoWindingsTransformer("PS1").getPhaseTapChanger().setRegulationMode(PhaseTapChanger.RegulationMode.ACTIVE_POWER_CONTROL)
                .setTargetDeadband(1)
                .setRegulating(true)
                .setTapPosition(2)
                .setRegulationTerminal(line1.getTerminal1())
                .setRegulationValue(83);
        List<Contingency> contingencies = List.of(new Contingency("contingency", List.of(new LineContingency("L1"))));
        List<StateMonitor> monitors = createNetworkMonitors(network);
        SecurityAnalysisParameters securityAnalysisParameters = new SecurityAnalysisParameters();
        securityAnalysisParameters.getLoadFlowParameters().setPhaseShifterRegulationOn(true);
        SecurityAnalysisResult result = runSecurityAnalysis(network, contingencies, monitors, securityAnalysisParameters);
        assertEquals(PostContingencyComputationStatus.CONVERGED, result.getPostContingencyResults().get(0).getStatus());
        assertEquals(100.369, result.getPostContingencyResults().get(0).getNetworkResult().getBranchResult("PS1").getP1(), LoadFlowAssert.DELTA_POWER);
        assertEquals(100.184, result.getPostContingencyResults().get(0).getNetworkResult().getBranchResult("L2").getP1(), LoadFlowAssert.DELTA_POWER);
    }

    @Test
    void testBusContingency() {
        Network network = EurostagTutorialExample1Factory.createWithFixedCurrentLimits();
        network.getGenerator("GEN").setMaxP(900).setMinP(0);
        network.getGenerator("GEN2").setMaxP(900).setMinP(0);

        LoadFlowParameters lfParameters = new LoadFlowParameters();
        OpenLoadFlowParameters.create(lfParameters)
                .setSlackBusSelectionMode(SlackBusSelectionMode.NAME)
                .setSlackBusesIds(List.of("NGEN"));
        SecurityAnalysisParameters securityAnalysisParameters = new SecurityAnalysisParameters();
        securityAnalysisParameters.setLoadFlowParameters(lfParameters);

        List<Contingency> contingencies = network.getBusBreakerView().getBusStream()
                .map(bus -> new Contingency(bus.getId(), new BusContingency(bus.getId())))
                .collect(Collectors.toList());

        List<StateMonitor> monitors = createAllBranchesMonitors(network);

        SecurityAnalysisResult result = runSecurityAnalysis(network, contingencies, monitors, securityAnalysisParameters);

        NetworkResult preContingencyNetworkResult = result.getPreContingencyResult().getNetworkResult();
        assertEquals(456.769, preContingencyNetworkResult.getBranchResult("NHV1_NHV2_1").getI1(), LoadFlowAssert.DELTA_I);
        assertEquals(456.769, preContingencyNetworkResult.getBranchResult("NHV1_NHV2_2").getI1(), LoadFlowAssert.DELTA_I);

        assertEquals(91.606, getPostContingencyResult(result, "NLOAD").getNetworkResult().getBranchResult("NHV1_NHV2_1").getI1(), LoadFlowAssert.DELTA_I);
        assertEquals(91.606, getPostContingencyResult(result, "NLOAD").getNetworkResult().getBranchResult("NHV1_NHV2_2").getI1(), LoadFlowAssert.DELTA_I);
        assertEquals(0.024, getPostContingencyResult(result, "NHV2").getNetworkResult().getBranchResult("NGEN_NHV1").getI1(), LoadFlowAssert.DELTA_I);
        // No output for NGEN and NVH1

        lfParameters.setDc(true);
        SecurityAnalysisResult result2 = runSecurityAnalysis(network, contingencies, monitors, securityAnalysisParameters);

        NetworkResult preContingencyNetworkResult2 = result2.getPreContingencyResult().getNetworkResult();
        assertEquals(455.803, preContingencyNetworkResult2.getBranchResult("NHV1_NHV2_1").getI1(), LoadFlowAssert.DELTA_I);
        assertEquals(455.803, preContingencyNetworkResult2.getBranchResult("NHV1_NHV2_2").getI1(), LoadFlowAssert.DELTA_I);

        assertEquals(0.0, getPostContingencyResult(result2, "NLOAD").getNetworkResult().getBranchResult("NHV1_NHV2_1").getI1(), LoadFlowAssert.DELTA_I);
        assertEquals(0.0, getPostContingencyResult(result2, "NLOAD").getNetworkResult().getBranchResult("NHV1_NHV2_2").getI1(), LoadFlowAssert.DELTA_I);
        assertEquals(0.0, getPostContingencyResult(result, "NHV2").getNetworkResult().getBranchResult("NGEN_NHV1").getI1(), LoadFlowAssert.DELTA_I);
        // No output for NGEN and NVH1
    }

    @Test
    void testBusBarSectionBusResults() {
        var network = NodeBreakerNetworkFactory.create3barsAndJustOneVoltageLevel();
        List<Contingency> contingencies = List.of(new Contingency("C1", new SwitchContingency("C1")),
                new Contingency("C2", new SwitchContingency("C2")));
        List<StateMonitor> monitors = createNetworkMonitors(network);
        SecurityAnalysisParameters securityAnalysisParameters = new SecurityAnalysisParameters();
        OpenLoadFlowParameters openLoadFlowParameters = new OpenLoadFlowParameters();
        openLoadFlowParameters.setSlackBusSelectionMode(SlackBusSelectionMode.NAME).setSlackBusId("VL1_1");
        securityAnalysisParameters.getLoadFlowParameters().addExtension(OpenLoadFlowParameters.class, openLoadFlowParameters);
        SecurityAnalysisResult result = runSecurityAnalysis(network, contingencies, monitors, securityAnalysisParameters, Reporter.NO_OP);
        assertEquals(3, result.getPreContingencyResult().getNetworkResult().getBusResults().size());
        PreContingencyResult preContingencyResult = result.getPreContingencyResult();
        assertEquals("BBS1", preContingencyResult.getNetworkResult().getBusResults().get(0).getBusId());
        assertEquals(400.0, preContingencyResult.getNetworkResult().getBusResult("BBS1").getV(), LoadFlowAssert.DELTA_V);
        assertEquals("BBS2", preContingencyResult.getNetworkResult().getBusResults().get(1).getBusId());
        assertEquals(400.0, preContingencyResult.getNetworkResult().getBusResult("BBS2").getV(), LoadFlowAssert.DELTA_V);
        assertEquals("BBS3", preContingencyResult.getNetworkResult().getBusResults().get(2).getBusId());
        assertEquals(400.0, preContingencyResult.getNetworkResult().getBusResult("BBS3").getV(), LoadFlowAssert.DELTA_V);
        PostContingencyResult postContingencyResult = getPostContingencyResult(result, "C1");
        assertNull(postContingencyResult.getNetworkResult().getBusResult("BBS1"));
        assertEquals(400.0, postContingencyResult.getNetworkResult().getBusResult("BBS2").getV(), LoadFlowAssert.DELTA_V);
        assertEquals(400.0, postContingencyResult.getNetworkResult().getBusResult("BBS3").getV(), LoadFlowAssert.DELTA_V);
    }

    @Test
    void testWithShuntVoltageControlContingency() {
        Network network = VoltageControlNetworkFactory.createWithShuntSharedRemoteControl();
        network.getGenerator("g1").setRegulatingTerminal(network.getLoad("l4").getTerminal()).setTargetV(390);
        List<Contingency> contingencies = List.of(new Contingency("contingency", List.of(new BranchContingency("tr2"), new BranchContingency("tr3"))));
        LoadFlowParameters lfParameters = new LoadFlowParameters()
                .setShuntCompensatorVoltageControlOn(true);
        SecurityAnalysisParameters securityAnalysisParameters = new SecurityAnalysisParameters()
                .setLoadFlowParameters(lfParameters);
        List<StateMonitor> monitors = createNetworkMonitors(network);
        SecurityAnalysisResult result = runSecurityAnalysis(network, contingencies, monitors, securityAnalysisParameters);
        PreContingencyResult preContingencyResult = result.getPreContingencyResult();
        assertEquals(390.0, preContingencyResult.getNetworkResult().getBusResult("b4").getV(), 0.001);
        PostContingencyResult postContingencyResult = getPostContingencyResult(result, "contingency");
        assertEquals(390.0, postContingencyResult.getNetworkResult().getBusResult("b4").getV(), 0.001);
    }

    @Test
    void testVoltageAngleLimit() {
        Network network = EurostagTutorialExample1Factory.create();
        Line line = network.getLine("NHV1_NHV2_1");
        network.newVoltageAngleLimit()
                .setId("val")
                .from(line.getTerminal1())
                .to(line.getTerminal2())
                .setHighLimit(7.0)
                .setLowLimit(-7.0)
                .add();
        loadFlowRunner.run(network);
        assertAngleEquals(0.0, line.getTerminal1().getBusView().getBus());
        assertAngleEquals(-3.506413, line.getTerminal2().getBusView().getBus());
        network.getLine("NHV1_NHV2_2").getTerminal1().disconnect();
        network.getLine("NHV1_NHV2_2").getTerminal2().disconnect();
        loadFlowRunner.run(network);
        assertAngleEquals(0.0, line.getTerminal1().getBusView().getBus());
        assertAngleEquals(-7.498849, line.getTerminal2().getBusView().getBus());

        network.getLine("NHV1_NHV2_2").getTerminal1().connect();
        network.getLine("NHV1_NHV2_2").getTerminal2().connect();
        List<Contingency> contingencies = List.of(new Contingency("contingency", List.of(new BranchContingency("NHV1_NHV2_2"))));
        SecurityAnalysisResult result = runSecurityAnalysis(network, contingencies, Collections.emptyList(), new SecurityAnalysisParameters());
        LimitViolation limit = result.getPostContingencyResults().get(0).getLimitViolationsResult().getLimitViolations().get(0);
        assertEquals(LimitViolationType.LOW_VOLTAGE_ANGLE, limit.getLimitType());
        assertEquals(-7.498847, limit.getValue(), DELTA_ANGLE);

        network.getVoltageAngleLimit("val").remove();
        network.newVoltageAngleLimit()
                .setId("val")
                .from(line.getTerminal2())
                .to(line.getTerminal1())
                .setHighLimit(7.0)
                .setLowLimit(-7.0)
                .add();
        SecurityAnalysisResult result2 = runSecurityAnalysis(network, contingencies, Collections.emptyList(), new SecurityAnalysisParameters());
        LimitViolation limit2 = result2.getPostContingencyResults().get(0).getLimitViolationsResult().getLimitViolations().get(0);
        assertEquals(LimitViolationType.HIGH_VOLTAGE_ANGLE, limit2.getLimitType());
        assertEquals(7.498847, limit2.getValue(), DELTA_ANGLE);

        network.getVoltageAngleLimit("val").remove();
        network.newVoltageAngleLimit()
                .setId("val")
                .from(line.getTerminal2())
                .to(line.getTerminal1())
                .setLowLimit(-7.0)
                .add();
        SecurityAnalysisResult result3 = runSecurityAnalysis(network, contingencies, Collections.emptyList(), new SecurityAnalysisParameters());
        assertTrue(result3.getPostContingencyResults().get(0).getLimitViolationsResult().getLimitViolations().isEmpty());
    }

    @Test
    void testMultipleVoltageViolationsSameVoltageLevelIssue() {
        Network network = EurostagFactory.fix(EurostagTutorialExample1Factory.create());
        VoltageLevel vlload = network.getVoltageLevel("VLLOAD");
        vlload.getBusBreakerView().newBus()
                .setId("NLOAD2")
                .add();
        vlload.newLoad()
                .setId("LOAD2")
                .setBus("NLOAD2")
                .setP0(1)
                .setQ0(1)
                .add();
        network.newLine()
                .setId("L")
                .setVoltageLevel1("VLLOAD")
                .setBus1("NLOAD")
                .setVoltageLevel2("VLLOAD")
                .setBus2("NLOAD2")
                .setR(0)
                .setX(0.01)
                .add();
        vlload.setLowVoltageLimit(140)
                .setHighVoltageLimit(150);
        List<Contingency> contingencies = List.of(new Contingency("NHV1_NHV2_2", List.of(new BranchContingency("NHV1_NHV2_2"))));
        List<StateMonitor> stateMonitors = List.of(new StateMonitor(ContingencyContext.all(),
                                                                    Collections.emptySet(),
                                                                    Set.of("VLLOAD"),
                                                                    Collections.emptySet()));
        SecurityAnalysisResult result = runSecurityAnalysis(network, contingencies, stateMonitors, new SecurityAnalysisParameters());
        assertEquals(1, result.getPostContingencyResults().size());
        PostContingencyResult postContingencyResult = result.getPostContingencyResults().get(0);
        BusResult nloadResult = postContingencyResult.getNetworkResult().getBusResult("NLOAD");
        BusResult nload2Result = postContingencyResult.getNetworkResult().getBusResult("NLOAD2");
        assertEquals(137.601, nloadResult.getV(), DELTA_V);
        assertEquals(137.601, nload2Result.getV(), DELTA_V);
        assertEquals(2, postContingencyResult.getLimitViolationsResult().getLimitViolations().size());
        assertEquals("VLLOAD", postContingencyResult.getLimitViolationsResult().getLimitViolations().get(0).getSubjectId());
        assertEquals("VLLOAD", postContingencyResult.getLimitViolationsResult().getLimitViolations().get(1).getSubjectId());
    }

    @Test
<<<<<<< HEAD
    void testIncrementalTransformerVoltageControlWithSwitchContingency() {
        Network network = VoltageControlNetworkFactory.createNetworkWith2T2wtAndSwitch();
        SecurityAnalysisParameters securityAnalysisParameters = new SecurityAnalysisParameters();
        LoadFlowParameters parameters = new LoadFlowParameters();
        parameters.setTransformerVoltageControlOn(true);
        parameters.setDistributedSlack(false);
        parameters.setUseReactiveLimits(true);
        OpenLoadFlowParameters.create(parameters)
                .setTransformerVoltageControlMode(OpenLoadFlowParameters.TransformerVoltageControlMode.INCREMENTAL_VOLTAGE_CONTROL);
        securityAnalysisParameters.setLoadFlowParameters(parameters);
        TwoWindingsTransformer t2wt = network.getTwoWindingsTransformer("T2wT");
        t2wt.getRatioTapChanger()
                .setTargetDeadband(2)
                .setRegulating(true)
                .setTapPosition(1)
                .setRegulationTerminal(t2wt.getTerminal2())
                .setTargetV(33.0);
        TwoWindingsTransformer t2wt2 = network.getTwoWindingsTransformer("T2wT2");
        t2wt2.getRatioTapChanger()
                .setTargetDeadband(2)
                .setRegulating(true)
                .setTapPosition(1)
                .setRegulationTerminal(t2wt2.getTerminal1())
                .setTargetV(33.0);
        network.getGenerator("GEN_5").newMinMaxReactiveLimits().setMinQ(-5.0).setMaxQ(5.0).add();
        List<Contingency> contingencies = List.of(new Contingency("c", new SwitchContingency("SWITCH")));
        List<StateMonitor> monitors = createNetworkMonitors(network);
        SecurityAnalysisResult result = runSecurityAnalysis(network, contingencies, monitors, securityAnalysisParameters);
        PostContingencyResult postContingencyResult = getPostContingencyResult(result, "c");
        assertSame(PostContingencyComputationStatus.CONVERGED, postContingencyResult.getStatus());
        assertEquals(33.824, result.getPreContingencyResult().getNetworkResult().getBusResult("BUS_3").getV(), DELTA_V);
        assertEquals(32.605, postContingencyResult.getNetworkResult().getBusResult("BUS_3").getV(), DELTA_V);
    }

    @Test
    void testIncrementalShuntVoltageControlWithSwitchContingency() {
        Network network = ShuntNetworkFactory.createWithGeneratorAndShuntNonImpedant();
        LoadFlowParameters parameters = new LoadFlowParameters();
        parameters.setShuntCompensatorVoltageControlOn(true);
        OpenLoadFlowParameters.create(parameters)
                .setShuntVoltageControlMode(OpenLoadFlowParameters.ShuntVoltageControlMode.INCREMENTAL_VOLTAGE_CONTROL);
        ShuntCompensator shunt = network.getShuntCompensator("SHUNT");
        shunt.setTargetDeadband(2);
        ShuntCompensator shunt2 = network.getShuntCompensator("SHUNT2");
        Bus b3 = network.getBusBreakerView().getBus("b3");
        Generator g2 = network.getGenerator("g2");
        network.getGenerator("g2").newMinMaxReactiveLimits().setMinQ(-150).setMaxQ(150).add();

        // Generator reactive capability is not enough to hold voltage alone but with shunt it is ok
        shunt.setVoltageRegulatorOn(true);
        shunt2.setVoltageRegulatorOn(true);
        LoadFlowResult result = loadFlowRunner.run(network, parameters);
        assertTrue(result.isOk());
        assertVoltageEquals(393, b3);
        assertEquals(1, shunt.getSectionCount());
        assertEquals(0, shunt2.getSectionCount());
        assertReactivePowerEquals(-134.585, g2.getTerminal());

        // Both shunts are used at generator targetV
        g2.setTargetV(395);
        shunt.setSectionCount(0);
        LoadFlowResult result2 = loadFlowRunner.run(network, parameters);
        assertTrue(result2.isOk());
        assertVoltageEquals(395, b3);
        assertEquals(1, shunt.getSectionCount());
        assertEquals(1, shunt2.getSectionCount());
        assertReactivePowerEquals(-110.176, g2.getTerminal());

        shunt.setSectionCount(0);
        shunt2.setSectionCount(0);
        SecurityAnalysisParameters securityAnalysisParameters = new SecurityAnalysisParameters();
        securityAnalysisParameters.setLoadFlowParameters(parameters);
        Contingency c = new Contingency("c", new SwitchContingency("switch"));
        List<StateMonitor> monitors = createNetworkMonitors(network);
        SecurityAnalysisResult saResult = runSecurityAnalysis(network, List.of(c), monitors, securityAnalysisParameters);
        PostContingencyResult postContingencyResult = getPostContingencyResult(saResult, "c");
        assertSame(PostContingencyComputationStatus.CONVERGED, postContingencyResult.getStatus());
        assertEquals(395, saResult.getPreContingencyResult().getNetworkResult().getBusResult("b3").getV());
        assertEquals(393.23, postContingencyResult.getNetworkResult().getBusResult("b3").getV(), DELTA_V);
=======
    void testDoesNotThrowIfSlackDistributionFailure() {
        Network network = DistributedSlackNetworkFactory.create();
        Load l1 = network.getLoad("l1");
        LoadFlowParameters lfParameters = new LoadFlowParameters();
        OpenLoadFlowParameters.create(lfParameters).setThrowsExceptionInCaseOfSlackDistributionFailure(true);
        SecurityAnalysisParameters securityAnalysisParameters = new SecurityAnalysisParameters()
                .setLoadFlowParameters(lfParameters);
        List<Contingency> contingencies = List.of(new Contingency("l1", List.of(new LoadContingency("l1"))));

        LoadFlowResult lfResult = loadFlowRunner.run(network, lfParameters);
        assertTrue(lfResult.isOk());

        l1.getTerminal().disconnect();
        // l1 is only load, cannot distribute slack due to generators Pmin
        CompletionException thrownLf = assertThrows(CompletionException.class, () -> loadFlowRunner.run(network, lfParameters));
        assertTrue(thrownLf.getCause().getMessage().startsWith("Failed to distribute slack bus active power mismatch, "));

        CompletionException thrownSa = assertThrows(CompletionException.class, () -> runSecurityAnalysis(network, contingencies, Collections.emptyList(), securityAnalysisParameters));
        assertTrue(thrownSa.getCause().getMessage().startsWith("Failed to distribute slack bus active power mismatch, "));

        // restore the load l1, now try in SA. Basecase is OK, contingency case should not throw and leave on slack bus.
        l1.getTerminal().connect();
        SecurityAnalysisResult saResult = runSecurityAnalysis(network, contingencies, Collections.emptyList(), securityAnalysisParameters);
        assertEquals(1, saResult.getPostContingencyResults().size());
        PostContingencyResult postContingencyResult = saResult.getPostContingencyResults().get(0);
        // CONVERGED will be changed to FAILED later on via https://github.com/powsybl/powsybl-open-loadflow/pull/890
        assertEquals(PostContingencyComputationStatus.CONVERGED, postContingencyResult.getStatus());
        assertTrue(postContingencyResult.getConnectivityResult().getDisconnectedElements().contains("l1"));
        assertEquals(600., postContingencyResult.getConnectivityResult().getDisconnectedLoadActivePower(), 1e-6);

        // check OLF parameters weren't modified to reach this
        assertTrue(OpenLoadFlowParameters.get(lfParameters).isThrowsExceptionInCaseOfSlackDistributionFailure());
>>>>>>> 277e987d
    }
}<|MERGE_RESOLUTION|>--- conflicted
+++ resolved
@@ -2364,7 +2364,41 @@
     }
 
     @Test
-<<<<<<< HEAD
+    void testDoesNotThrowIfSlackDistributionFailure() {
+        Network network = DistributedSlackNetworkFactory.create();
+        Load l1 = network.getLoad("l1");
+        LoadFlowParameters lfParameters = new LoadFlowParameters();
+        OpenLoadFlowParameters.create(lfParameters).setThrowsExceptionInCaseOfSlackDistributionFailure(true);
+        SecurityAnalysisParameters securityAnalysisParameters = new SecurityAnalysisParameters()
+                .setLoadFlowParameters(lfParameters);
+        List<Contingency> contingencies = List.of(new Contingency("l1", List.of(new LoadContingency("l1"))));
+
+        LoadFlowResult lfResult = loadFlowRunner.run(network, lfParameters);
+        assertTrue(lfResult.isOk());
+
+        l1.getTerminal().disconnect();
+        // l1 is only load, cannot distribute slack due to generators Pmin
+        CompletionException thrownLf = assertThrows(CompletionException.class, () -> loadFlowRunner.run(network, lfParameters));
+        assertTrue(thrownLf.getCause().getMessage().startsWith("Failed to distribute slack bus active power mismatch, "));
+
+        CompletionException thrownSa = assertThrows(CompletionException.class, () -> runSecurityAnalysis(network, contingencies, Collections.emptyList(), securityAnalysisParameters));
+        assertTrue(thrownSa.getCause().getMessage().startsWith("Failed to distribute slack bus active power mismatch, "));
+
+        // restore the load l1, now try in SA. Basecase is OK, contingency case should not throw and leave on slack bus.
+        l1.getTerminal().connect();
+        SecurityAnalysisResult saResult = runSecurityAnalysis(network, contingencies, Collections.emptyList(), securityAnalysisParameters);
+        assertEquals(1, saResult.getPostContingencyResults().size());
+        PostContingencyResult postContingencyResult = saResult.getPostContingencyResults().get(0);
+        // CONVERGED will be changed to FAILED later on via https://github.com/powsybl/powsybl-open-loadflow/pull/890
+        assertEquals(PostContingencyComputationStatus.CONVERGED, postContingencyResult.getStatus());
+        assertTrue(postContingencyResult.getConnectivityResult().getDisconnectedElements().contains("l1"));
+        assertEquals(600., postContingencyResult.getConnectivityResult().getDisconnectedLoadActivePower(), 1e-6);
+
+        // check OLF parameters weren't modified to reach this
+        assertTrue(OpenLoadFlowParameters.get(lfParameters).isThrowsExceptionInCaseOfSlackDistributionFailure());
+    }
+
+    @Test
     void testIncrementalTransformerVoltageControlWithSwitchContingency() {
         Network network = VoltageControlNetworkFactory.createNetworkWith2T2wtAndSwitch();
         SecurityAnalysisParameters securityAnalysisParameters = new SecurityAnalysisParameters();
@@ -2444,39 +2478,5 @@
         assertSame(PostContingencyComputationStatus.CONVERGED, postContingencyResult.getStatus());
         assertEquals(395, saResult.getPreContingencyResult().getNetworkResult().getBusResult("b3").getV());
         assertEquals(393.23, postContingencyResult.getNetworkResult().getBusResult("b3").getV(), DELTA_V);
-=======
-    void testDoesNotThrowIfSlackDistributionFailure() {
-        Network network = DistributedSlackNetworkFactory.create();
-        Load l1 = network.getLoad("l1");
-        LoadFlowParameters lfParameters = new LoadFlowParameters();
-        OpenLoadFlowParameters.create(lfParameters).setThrowsExceptionInCaseOfSlackDistributionFailure(true);
-        SecurityAnalysisParameters securityAnalysisParameters = new SecurityAnalysisParameters()
-                .setLoadFlowParameters(lfParameters);
-        List<Contingency> contingencies = List.of(new Contingency("l1", List.of(new LoadContingency("l1"))));
-
-        LoadFlowResult lfResult = loadFlowRunner.run(network, lfParameters);
-        assertTrue(lfResult.isOk());
-
-        l1.getTerminal().disconnect();
-        // l1 is only load, cannot distribute slack due to generators Pmin
-        CompletionException thrownLf = assertThrows(CompletionException.class, () -> loadFlowRunner.run(network, lfParameters));
-        assertTrue(thrownLf.getCause().getMessage().startsWith("Failed to distribute slack bus active power mismatch, "));
-
-        CompletionException thrownSa = assertThrows(CompletionException.class, () -> runSecurityAnalysis(network, contingencies, Collections.emptyList(), securityAnalysisParameters));
-        assertTrue(thrownSa.getCause().getMessage().startsWith("Failed to distribute slack bus active power mismatch, "));
-
-        // restore the load l1, now try in SA. Basecase is OK, contingency case should not throw and leave on slack bus.
-        l1.getTerminal().connect();
-        SecurityAnalysisResult saResult = runSecurityAnalysis(network, contingencies, Collections.emptyList(), securityAnalysisParameters);
-        assertEquals(1, saResult.getPostContingencyResults().size());
-        PostContingencyResult postContingencyResult = saResult.getPostContingencyResults().get(0);
-        // CONVERGED will be changed to FAILED later on via https://github.com/powsybl/powsybl-open-loadflow/pull/890
-        assertEquals(PostContingencyComputationStatus.CONVERGED, postContingencyResult.getStatus());
-        assertTrue(postContingencyResult.getConnectivityResult().getDisconnectedElements().contains("l1"));
-        assertEquals(600., postContingencyResult.getConnectivityResult().getDisconnectedLoadActivePower(), 1e-6);
-
-        // check OLF parameters weren't modified to reach this
-        assertTrue(OpenLoadFlowParameters.get(lfParameters).isThrowsExceptionInCaseOfSlackDistributionFailure());
->>>>>>> 277e987d
     }
 }