--- conflicted
+++ resolved
@@ -951,17 +951,6 @@
     }
 
     @Test
-<<<<<<< HEAD
-    void testWorsenedConstraintsFiltering() {
-        Network network = EurostagTutorialExample1Factory.createWithFixedLimits();
-        network.getLine("NHV1_NHV2_1").getTerminal1().disconnect();
-        network.getLine("NHV1_NHV2_1").getTerminal2().disconnect();
-        // 2 N-1 on the 2 lines
-        List<Contingency> contingencies = List.of(new Contingency("LOAD", new LoadContingency("LOAD")));
-        SecurityAnalysisParameters parameters = new SecurityAnalysisParameters();
-        SecurityAnalysisResult result = runSecurityAnalysis(network, contingencies, Collections.emptyList(), parameters);
-        System.out.println("toto");
-=======
     void testSaWithLoadContingency() {
         Network network = DistributedSlackNetworkFactory.createNetworkWithLoads();
 
@@ -1087,6 +1076,35 @@
         // post-contingency tests
         PostContingencyResult contingencyResult = getPostContingencyResult(result, "T2wT");
         assertEquals(11.228, contingencyResult.getBranchResult("LINE_12").getP1(), LoadFlowAssert.DELTA_POWER);
->>>>>>> ce135c02
+    }
+
+    @Test
+    void testWorsenedConstraintsFiltering() {
+        Network network = EurostagTutorialExample1Factory.createWithFixedCurrentLimits();
+        network.getLine("NHV1_NHV2_2").newCurrentLimits1()
+                .setPermanentLimit(300)
+                .add();
+
+        List<Contingency> contingencies = List.of(new Contingency("NHV1_NHV2_1", new BranchContingency("NHV1_NHV2_1")));
+        SecurityAnalysisParameters parameters = new SecurityAnalysisParameters();
+        parameters.setIncreasedFlowViolationsThreshold(0.0);
+        SecurityAnalysisResult result = runSecurityAnalysis(network, contingencies, Collections.emptyList(), parameters);
+
+        List<LimitViolation> preContingencyLimitViolations = result.getPreContingencyResult().getLimitViolationsResult()
+                .getLimitViolations().stream().filter(violation -> violation.getSubjectId().equals("NHV1_NHV2_2") && violation.getSide().equals(Branch.Side.ONE)).collect(Collectors.toList());
+        assertEquals(LimitViolationType.CURRENT, preContingencyLimitViolations.get(0).getLimitType());
+        assertEquals(459, preContingencyLimitViolations.get(0).getValue(), LoadFlowAssert.DELTA_I);
+
+        List<LimitViolation> postContingencyLimitViolations = result.getPostContingencyResults().get(0).getLimitViolationsResult()
+                .getLimitViolations().stream().filter(violation -> violation.getSubjectId().equals("NHV1_NHV2_2") && violation.getSide().equals(Branch.Side.ONE)).collect(Collectors.toList());
+        assertEquals(LimitViolationType.CURRENT, postContingencyLimitViolations.get(0).getLimitType());
+        assertEquals(1014.989, postContingencyLimitViolations.get(0).getValue(), LoadFlowAssert.DELTA_I);
+
+        parameters.setIncreasedFlowViolationsThreshold(1.5);
+        SecurityAnalysisResult result2 = runSecurityAnalysis(network, contingencies, Collections.emptyList(), parameters);
+
+        List<LimitViolation> postContingencyLimitViolations2 = result2.getPostContingencyResults().get(0).getLimitViolationsResult()
+                .getLimitViolations().stream().filter(violation -> violation.getSubjectId().equals("NHV1_NHV2_2") && violation.getSide().equals(Branch.Side.ONE)).collect(Collectors.toList());
+        assertEquals(0, postContingencyLimitViolations2.size());
     }
 }