--- conflicted
+++ resolved
@@ -2432,7 +2432,153 @@
         assertEquals(2, postContingencyResult.getConnectivityResult().getCreatedSynchronousComponentCount());
     }
 
-<<<<<<< HEAD
+    private void testGeneratorAction(boolean dc, LoadFlowParameters.BalanceType balanceType, double deltaG1, double deltaG2,
+                                     double targetPG4, double slackBusPMaxMismatch) {
+        GraphConnectivityFactory<LfBus, LfBranch> connectivityFactory = new NaiveGraphConnectivityFactory<>(LfBus::getNum);
+        securityAnalysisProvider = new OpenSecurityAnalysisProvider(matrixFactory, connectivityFactory);
+
+        Network network = FourBusNetworkFactory.create();
+        network.getGeneratorStream().forEach(gen -> gen.setMaxP(gen.getMaxP() + 1.0));
+        network.getLoad("d2").setP0(2.3); // to unbalance the network.
+
+        final String lineInContingencyId = "l13";
+        List<Contingency> contingencies = Stream.of(lineInContingencyId)
+                .map(id -> new Contingency(id, new BranchContingency(id)))
+                .collect(Collectors.toList());
+
+        final String g1 = "g1";
+        final String g2 = "g2";
+        final String g4 = "g4";
+        List<Action> actions = List.of(new GeneratorActionBuilder().withId("genAction_" + g1).withGeneratorId(g1).withActivePowerRelativeValue(true).withActivePowerValue(deltaG1).build(),
+                                       new GeneratorActionBuilder().withId("genAction_" + g2).withGeneratorId(g2).withActivePowerRelativeValue(true).withActivePowerValue(deltaG2).build(),
+                                       new GeneratorActionBuilder().withId("genAction_" + g4).withGeneratorId(g4).withActivePowerRelativeValue(false).withActivePowerValue(targetPG4).build());
+
+        List<OperatorStrategy> operatorStrategies = List.of(new OperatorStrategy("strategyG1", ContingencyContext.specificContingency(lineInContingencyId), new TrueCondition(), List.of("genAction_" + g1)),
+                                                            new OperatorStrategy("strategyG2", ContingencyContext.specificContingency(lineInContingencyId), new TrueCondition(), List.of("genAction_" + g2)),
+                                                            new OperatorStrategy("strategyG3", ContingencyContext.specificContingency(lineInContingencyId), new TrueCondition(), List.of("genAction_" + g4)),
+                                                            new OperatorStrategy("strategyG4", ContingencyContext.specificContingency(lineInContingencyId), new TrueCondition(), List.of("genAction_" + g1, "genAction_" + g2, "genAction_" + g4)));
+
+        List<StateMonitor> monitors = createAllBranchesMonitors(network);
+
+        LoadFlowParameters parameters = new LoadFlowParameters();
+        parameters.setDistributedSlack(true).setBalanceType(balanceType);
+        parameters.setDc(dc);
+        OpenLoadFlowParameters openLoadFlowParameters = new OpenLoadFlowParameters();
+        openLoadFlowParameters.setSlackBusPMaxMismatch(slackBusPMaxMismatch);
+        parameters.addExtension(OpenLoadFlowParameters.class, openLoadFlowParameters);
+        SecurityAnalysisParameters securityAnalysisParameters = new SecurityAnalysisParameters();
+        securityAnalysisParameters.setLoadFlowParameters(parameters);
+
+        SecurityAnalysisResult result = runSecurityAnalysis(network, contingencies, monitors, securityAnalysisParameters,
+                operatorStrategies, actions, Reporter.NO_OP);
+
+        // verify security analysis result through load flows step by step
+        // apply contingency
+        network.getLine(lineInContingencyId).getTerminal1().disconnect();
+        network.getLine(lineInContingencyId).getTerminal2().disconnect();
+        LoadFlow.run(network, parameters);
+        assertEquals(network.getLine("l12").getTerminal1().getP(), getPostContingencyResult(result, lineInContingencyId).getNetworkResult().getBranchResult("l12").getP1(), LoadFlowAssert.DELTA_POWER);
+        assertEquals(network.getLine("l14").getTerminal1().getP(), getPostContingencyResult(result, lineInContingencyId).getNetworkResult().getBranchResult("l14").getP1(), LoadFlowAssert.DELTA_POWER);
+        assertEquals(network.getLine("l23").getTerminal1().getP(), getPostContingencyResult(result, lineInContingencyId).getNetworkResult().getBranchResult("l23").getP1(), LoadFlowAssert.DELTA_POWER);
+        assertEquals(network.getLine("l34").getTerminal1().getP(), getPostContingencyResult(result, lineInContingencyId).getNetworkResult().getBranchResult("l34").getP1(), LoadFlowAssert.DELTA_POWER);
+
+        double g4InitialTargetP = network.getGenerator(g4).getTargetP();
+        network.getGeneratorStream().forEach(gen -> gen.setTargetP(-gen.getTerminal().getP()));
+        double g1PostContingencyTargetP = network.getGenerator(g1).getTargetP();
+        double g2PostContingencyTargetP = network.getGenerator(g2).getTargetP();
+        double g4PostContingencyTargetP = network.getGenerator(g4).getTargetP();
+
+        // apply remedial action
+        network.getGenerator(g1).setTargetP(g1PostContingencyTargetP + deltaG1);
+        LoadFlow.run(network, parameters);
+        assertEquals(network.getLine("l12").getTerminal1().getP(), getOperatorStrategyResult(result, "strategyG1").getNetworkResult().getBranchResult("l12").getP1(), LoadFlowAssert.DELTA_POWER);
+        assertEquals(network.getLine("l14").getTerminal1().getP(), getOperatorStrategyResult(result, "strategyG1").getNetworkResult().getBranchResult("l14").getP1(), LoadFlowAssert.DELTA_POWER);
+        assertEquals(network.getLine("l23").getTerminal1().getP(), getOperatorStrategyResult(result, "strategyG1").getNetworkResult().getBranchResult("l23").getP1(), LoadFlowAssert.DELTA_POWER);
+        assertEquals(network.getLine("l34").getTerminal1().getP(), getOperatorStrategyResult(result, "strategyG1").getNetworkResult().getBranchResult("l34").getP1(), LoadFlowAssert.DELTA_POWER);
+
+        // reverse action and apply second remedial action
+        network.getGenerator(g1).setTargetP(g1PostContingencyTargetP);
+        network.getGenerator(g2).setTargetP(g2PostContingencyTargetP + deltaG2);
+        LoadFlow.run(network, parameters);
+        assertEquals(network.getLine("l12").getTerminal1().getP(), getOperatorStrategyResult(result, "strategyG2").getNetworkResult().getBranchResult("l12").getP1(), LoadFlowAssert.DELTA_POWER);
+        assertEquals(network.getLine("l14").getTerminal1().getP(), getOperatorStrategyResult(result, "strategyG2").getNetworkResult().getBranchResult("l14").getP1(), LoadFlowAssert.DELTA_POWER);
+        assertEquals(network.getLine("l23").getTerminal1().getP(), getOperatorStrategyResult(result, "strategyG2").getNetworkResult().getBranchResult("l23").getP1(), LoadFlowAssert.DELTA_POWER);
+        assertEquals(network.getLine("l34").getTerminal1().getP(), getOperatorStrategyResult(result, "strategyG2").getNetworkResult().getBranchResult("l34").getP1(), LoadFlowAssert.DELTA_POWER);
+
+        // reverse action and apply third remedial action
+        network.getGenerator(g2).setTargetP(g2PostContingencyTargetP);
+        network.getGenerator(g4).setTargetP(targetPG4 + g4PostContingencyTargetP - g4InitialTargetP);
+        LoadFlow.run(network, parameters);
+        assertEquals(network.getLine("l12").getTerminal1().getP(), getOperatorStrategyResult(result, "strategyG3").getNetworkResult().getBranchResult("l12").getP1(), LoadFlowAssert.DELTA_POWER);
+        assertEquals(network.getLine("l14").getTerminal1().getP(), getOperatorStrategyResult(result, "strategyG3").getNetworkResult().getBranchResult("l14").getP1(), LoadFlowAssert.DELTA_POWER);
+        assertEquals(network.getLine("l23").getTerminal1().getP(), getOperatorStrategyResult(result, "strategyG3").getNetworkResult().getBranchResult("l23").getP1(), LoadFlowAssert.DELTA_POWER);
+        assertEquals(network.getLine("l34").getTerminal1().getP(), getOperatorStrategyResult(result, "strategyG3").getNetworkResult().getBranchResult("l34").getP1(), LoadFlowAssert.DELTA_POWER);
+
+        // reverse action and apply fourth remedial action
+        network.getGenerator(g2).setTargetP(g2PostContingencyTargetP + deltaG2);
+        network.getGenerator(g1).setTargetP(g1PostContingencyTargetP + deltaG1);
+        LoadFlow.run(network, parameters);
+        assertEquals(network.getLine("l12").getTerminal1().getP(), getOperatorStrategyResult(result, "strategyG4").getNetworkResult().getBranchResult("l12").getP1(), LoadFlowAssert.DELTA_POWER);
+        assertEquals(network.getLine("l14").getTerminal1().getP(), getOperatorStrategyResult(result, "strategyG4").getNetworkResult().getBranchResult("l14").getP1(), LoadFlowAssert.DELTA_POWER);
+        assertEquals(network.getLine("l23").getTerminal1().getP(), getOperatorStrategyResult(result, "strategyG4").getNetworkResult().getBranchResult("l23").getP1(), LoadFlowAssert.DELTA_POWER);
+        assertEquals(network.getLine("l34").getTerminal1().getP(), getOperatorStrategyResult(result, "strategyG4").getNetworkResult().getBranchResult("l34").getP1(), LoadFlowAssert.DELTA_POWER);
+
+    }
+
+    @Test
+    void testGeneratorAction() {
+        testGeneratorAction(false, LoadFlowParameters.BalanceType.PROPORTIONAL_TO_LOAD, 2.0, -1.5, 2, 0.0001);
+        testGeneratorAction(false, LoadFlowParameters.BalanceType.PROPORTIONAL_TO_LOAD, 1.0, -1.0, 4, 0.0001);
+        testGeneratorAction(false, LoadFlowParameters.BalanceType.PROPORTIONAL_TO_GENERATION_P_MAX, 1.77, -1.0, 0.0, 0.0005);
+        testGeneratorAction(false, LoadFlowParameters.BalanceType.PROPORTIONAL_TO_GENERATION_P_MAX, 1.0, -1.0, 2, 0.0005);
+        testGeneratorAction(true, LoadFlowParameters.BalanceType.PROPORTIONAL_TO_LOAD, 2.0, -1.5, 0, 0.0001);
+        testGeneratorAction(true, LoadFlowParameters.BalanceType.PROPORTIONAL_TO_GENERATION_P_MAX, 1.0, -1.0, 2, 0.0001);
+    }
+
+    @Test
+    void testActionOnGeneratorInContingency() {
+        GraphConnectivityFactory<LfBus, LfBranch> connectivityFactory = new NaiveGraphConnectivityFactory<>(LfBus::getNum);
+        securityAnalysisProvider = new OpenSecurityAnalysisProvider(matrixFactory, connectivityFactory);
+
+        Network network = DistributedSlackNetworkFactory.createNetworkWithLoads();
+        network.getGenerator("g2").setTargetV(400).setVoltageRegulatorOn(true);
+
+        List<Contingency> contingencies = Stream.of("g1")
+                .map(id -> new Contingency(id, new GeneratorContingency(id)))
+                .collect(Collectors.toList());
+
+        List<Action> actions = List.of(new GeneratorActionBuilder().withId("action1").withGeneratorId("g1").withActivePowerRelativeValue(true).withActivePowerValue(100).build(),
+                                       new GeneratorActionBuilder().withId("action2").withGeneratorId("g2").withActivePowerRelativeValue(false).withActivePowerValue(300).build());
+
+        List<OperatorStrategy> operatorStrategies = List.of(new OperatorStrategy("strategy1", ContingencyContext.specificContingency("g1"), new TrueCondition(), List.of("action1")),
+                                                            new OperatorStrategy("strategy2", ContingencyContext.specificContingency("g1"), new TrueCondition(), List.of("action2")));
+
+        List<StateMonitor> monitors = createAllBranchesMonitors(network);
+
+        LoadFlowParameters parameters = new LoadFlowParameters();
+        parameters.setBalanceType(LoadFlowParameters.BalanceType.PROPORTIONAL_TO_LOAD);
+        SecurityAnalysisParameters securityAnalysisParameters = new SecurityAnalysisParameters();
+        securityAnalysisParameters.setLoadFlowParameters(parameters);
+
+        SecurityAnalysisResult result = runSecurityAnalysis(network, contingencies, monitors, securityAnalysisParameters,
+                operatorStrategies, actions, Reporter.NO_OP);
+
+        PostContingencyResult postContingencyResult = getPostContingencyResult(result, "g1");
+        assertEquals(147.059, postContingencyResult.getNetworkResult().getBranchResult("l24").getP1(), LoadFlowAssert.DELTA_POWER);
+        assertEquals(-26.471, postContingencyResult.getNetworkResult().getBranchResult("l14").getP1(), LoadFlowAssert.DELTA_POWER);
+        assertEquals(-44.118, postContingencyResult.getNetworkResult().getBranchResult("l34").getP1(), LoadFlowAssert.DELTA_POWER);
+
+        OperatorStrategyResult operatorStrategyResult = getOperatorStrategyResult(result, "strategy1");
+        assertEquals(147.059, operatorStrategyResult.getNetworkResult().getBranchResult("l24").getP1(), LoadFlowAssert.DELTA_POWER);
+        assertEquals(-26.471, operatorStrategyResult.getNetworkResult().getBranchResult("l14").getP1(), LoadFlowAssert.DELTA_POWER);
+        assertEquals(-44.118, operatorStrategyResult.getNetworkResult().getBranchResult("l34").getP1(), LoadFlowAssert.DELTA_POWER);
+
+        OperatorStrategyResult operatorStrategyResult2 = getOperatorStrategyResult(result, "strategy2");
+        assertEquals(229.412, operatorStrategyResult2.getNetworkResult().getBranchResult("l24").getP1(), LoadFlowAssert.DELTA_POWER);
+        assertEquals(-35.294, operatorStrategyResult2.getNetworkResult().getBranchResult("l14").getP1(), LoadFlowAssert.DELTA_POWER);
+        assertEquals(-58.824, operatorStrategyResult2.getNetworkResult().getBranchResult("l34").getP1(), LoadFlowAssert.DELTA_POWER);
+    }
+
     @Test
     void testStaticVarCompensatorContingency() {
         Network network = VoltageControlNetworkFactory.createWithStaticVarCompensator();
@@ -2470,7 +2616,7 @@
                 .add();
         List<StateMonitor> monitors = createAllBranchesMonitors(network);
         List<Contingency> contingencies = List.of(new Contingency("svc1", new StaticVarCompensatorContingency("svc1")),
-                                                  new Contingency("ld1", new LoadContingency("ld1")));
+                new Contingency("ld1", new LoadContingency("ld1")));
         SecurityAnalysisParameters parameters = new SecurityAnalysisParameters();
 
         // test AC
@@ -2495,152 +2641,5 @@
         assertEquals(network.getLine("l1").getTerminal2().getP(), postContingencyResult2.getNetworkResult().getBranchResult("l1").getP2(), LoadFlowAssert.DELTA_POWER);
         assertEquals(network.getLine("l1").getTerminal1().getQ(), postContingencyResult2.getNetworkResult().getBranchResult("l1").getQ1(), LoadFlowAssert.DELTA_POWER);
         assertEquals(network.getLine("l1").getTerminal2().getQ(), postContingencyResult2.getNetworkResult().getBranchResult("l1").getQ2(), LoadFlowAssert.DELTA_POWER);
-=======
-    private void testGeneratorAction(boolean dc, LoadFlowParameters.BalanceType balanceType, double deltaG1, double deltaG2,
-                                     double targetPG4, double slackBusPMaxMismatch) {
-        GraphConnectivityFactory<LfBus, LfBranch> connectivityFactory = new NaiveGraphConnectivityFactory<>(LfBus::getNum);
-        securityAnalysisProvider = new OpenSecurityAnalysisProvider(matrixFactory, connectivityFactory);
-
-        Network network = FourBusNetworkFactory.create();
-        network.getGeneratorStream().forEach(gen -> gen.setMaxP(gen.getMaxP() + 1.0));
-        network.getLoad("d2").setP0(2.3); // to unbalance the network.
-
-        final String lineInContingencyId = "l13";
-        List<Contingency> contingencies = Stream.of(lineInContingencyId)
-                .map(id -> new Contingency(id, new BranchContingency(id)))
-                .collect(Collectors.toList());
-
-        final String g1 = "g1";
-        final String g2 = "g2";
-        final String g4 = "g4";
-        List<Action> actions = List.of(new GeneratorActionBuilder().withId("genAction_" + g1).withGeneratorId(g1).withActivePowerRelativeValue(true).withActivePowerValue(deltaG1).build(),
-                                       new GeneratorActionBuilder().withId("genAction_" + g2).withGeneratorId(g2).withActivePowerRelativeValue(true).withActivePowerValue(deltaG2).build(),
-                                       new GeneratorActionBuilder().withId("genAction_" + g4).withGeneratorId(g4).withActivePowerRelativeValue(false).withActivePowerValue(targetPG4).build());
-
-        List<OperatorStrategy> operatorStrategies = List.of(new OperatorStrategy("strategyG1", ContingencyContext.specificContingency(lineInContingencyId), new TrueCondition(), List.of("genAction_" + g1)),
-                                                            new OperatorStrategy("strategyG2", ContingencyContext.specificContingency(lineInContingencyId), new TrueCondition(), List.of("genAction_" + g2)),
-                                                            new OperatorStrategy("strategyG3", ContingencyContext.specificContingency(lineInContingencyId), new TrueCondition(), List.of("genAction_" + g4)),
-                                                            new OperatorStrategy("strategyG4", ContingencyContext.specificContingency(lineInContingencyId), new TrueCondition(), List.of("genAction_" + g1, "genAction_" + g2, "genAction_" + g4)));
-
-        List<StateMonitor> monitors = createAllBranchesMonitors(network);
-
-        LoadFlowParameters parameters = new LoadFlowParameters();
-        parameters.setDistributedSlack(true).setBalanceType(balanceType);
-        parameters.setDc(dc);
-        OpenLoadFlowParameters openLoadFlowParameters = new OpenLoadFlowParameters();
-        openLoadFlowParameters.setSlackBusPMaxMismatch(slackBusPMaxMismatch);
-        parameters.addExtension(OpenLoadFlowParameters.class, openLoadFlowParameters);
-        SecurityAnalysisParameters securityAnalysisParameters = new SecurityAnalysisParameters();
-        securityAnalysisParameters.setLoadFlowParameters(parameters);
-
-        SecurityAnalysisResult result = runSecurityAnalysis(network, contingencies, monitors, securityAnalysisParameters,
-                operatorStrategies, actions, Reporter.NO_OP);
-
-        // verify security analysis result through load flows step by step
-        // apply contingency
-        network.getLine(lineInContingencyId).getTerminal1().disconnect();
-        network.getLine(lineInContingencyId).getTerminal2().disconnect();
-        LoadFlow.run(network, parameters);
-        assertEquals(network.getLine("l12").getTerminal1().getP(), getPostContingencyResult(result, lineInContingencyId).getNetworkResult().getBranchResult("l12").getP1(), LoadFlowAssert.DELTA_POWER);
-        assertEquals(network.getLine("l14").getTerminal1().getP(), getPostContingencyResult(result, lineInContingencyId).getNetworkResult().getBranchResult("l14").getP1(), LoadFlowAssert.DELTA_POWER);
-        assertEquals(network.getLine("l23").getTerminal1().getP(), getPostContingencyResult(result, lineInContingencyId).getNetworkResult().getBranchResult("l23").getP1(), LoadFlowAssert.DELTA_POWER);
-        assertEquals(network.getLine("l34").getTerminal1().getP(), getPostContingencyResult(result, lineInContingencyId).getNetworkResult().getBranchResult("l34").getP1(), LoadFlowAssert.DELTA_POWER);
-
-        double g4InitialTargetP = network.getGenerator(g4).getTargetP();
-        network.getGeneratorStream().forEach(gen -> gen.setTargetP(-gen.getTerminal().getP()));
-        double g1PostContingencyTargetP = network.getGenerator(g1).getTargetP();
-        double g2PostContingencyTargetP = network.getGenerator(g2).getTargetP();
-        double g4PostContingencyTargetP = network.getGenerator(g4).getTargetP();
-
-        // apply remedial action
-        network.getGenerator(g1).setTargetP(g1PostContingencyTargetP + deltaG1);
-        LoadFlow.run(network, parameters);
-        assertEquals(network.getLine("l12").getTerminal1().getP(), getOperatorStrategyResult(result, "strategyG1").getNetworkResult().getBranchResult("l12").getP1(), LoadFlowAssert.DELTA_POWER);
-        assertEquals(network.getLine("l14").getTerminal1().getP(), getOperatorStrategyResult(result, "strategyG1").getNetworkResult().getBranchResult("l14").getP1(), LoadFlowAssert.DELTA_POWER);
-        assertEquals(network.getLine("l23").getTerminal1().getP(), getOperatorStrategyResult(result, "strategyG1").getNetworkResult().getBranchResult("l23").getP1(), LoadFlowAssert.DELTA_POWER);
-        assertEquals(network.getLine("l34").getTerminal1().getP(), getOperatorStrategyResult(result, "strategyG1").getNetworkResult().getBranchResult("l34").getP1(), LoadFlowAssert.DELTA_POWER);
-
-        // reverse action and apply second remedial action
-        network.getGenerator(g1).setTargetP(g1PostContingencyTargetP);
-        network.getGenerator(g2).setTargetP(g2PostContingencyTargetP + deltaG2);
-        LoadFlow.run(network, parameters);
-        assertEquals(network.getLine("l12").getTerminal1().getP(), getOperatorStrategyResult(result, "strategyG2").getNetworkResult().getBranchResult("l12").getP1(), LoadFlowAssert.DELTA_POWER);
-        assertEquals(network.getLine("l14").getTerminal1().getP(), getOperatorStrategyResult(result, "strategyG2").getNetworkResult().getBranchResult("l14").getP1(), LoadFlowAssert.DELTA_POWER);
-        assertEquals(network.getLine("l23").getTerminal1().getP(), getOperatorStrategyResult(result, "strategyG2").getNetworkResult().getBranchResult("l23").getP1(), LoadFlowAssert.DELTA_POWER);
-        assertEquals(network.getLine("l34").getTerminal1().getP(), getOperatorStrategyResult(result, "strategyG2").getNetworkResult().getBranchResult("l34").getP1(), LoadFlowAssert.DELTA_POWER);
-
-        // reverse action and apply third remedial action
-        network.getGenerator(g2).setTargetP(g2PostContingencyTargetP);
-        network.getGenerator(g4).setTargetP(targetPG4 + g4PostContingencyTargetP - g4InitialTargetP);
-        LoadFlow.run(network, parameters);
-        assertEquals(network.getLine("l12").getTerminal1().getP(), getOperatorStrategyResult(result, "strategyG3").getNetworkResult().getBranchResult("l12").getP1(), LoadFlowAssert.DELTA_POWER);
-        assertEquals(network.getLine("l14").getTerminal1().getP(), getOperatorStrategyResult(result, "strategyG3").getNetworkResult().getBranchResult("l14").getP1(), LoadFlowAssert.DELTA_POWER);
-        assertEquals(network.getLine("l23").getTerminal1().getP(), getOperatorStrategyResult(result, "strategyG3").getNetworkResult().getBranchResult("l23").getP1(), LoadFlowAssert.DELTA_POWER);
-        assertEquals(network.getLine("l34").getTerminal1().getP(), getOperatorStrategyResult(result, "strategyG3").getNetworkResult().getBranchResult("l34").getP1(), LoadFlowAssert.DELTA_POWER);
-
-        // reverse action and apply fourth remedial action
-        network.getGenerator(g2).setTargetP(g2PostContingencyTargetP + deltaG2);
-        network.getGenerator(g1).setTargetP(g1PostContingencyTargetP + deltaG1);
-        LoadFlow.run(network, parameters);
-        assertEquals(network.getLine("l12").getTerminal1().getP(), getOperatorStrategyResult(result, "strategyG4").getNetworkResult().getBranchResult("l12").getP1(), LoadFlowAssert.DELTA_POWER);
-        assertEquals(network.getLine("l14").getTerminal1().getP(), getOperatorStrategyResult(result, "strategyG4").getNetworkResult().getBranchResult("l14").getP1(), LoadFlowAssert.DELTA_POWER);
-        assertEquals(network.getLine("l23").getTerminal1().getP(), getOperatorStrategyResult(result, "strategyG4").getNetworkResult().getBranchResult("l23").getP1(), LoadFlowAssert.DELTA_POWER);
-        assertEquals(network.getLine("l34").getTerminal1().getP(), getOperatorStrategyResult(result, "strategyG4").getNetworkResult().getBranchResult("l34").getP1(), LoadFlowAssert.DELTA_POWER);
-
-    }
-
-    @Test
-    void testGeneratorAction() {
-        testGeneratorAction(false, LoadFlowParameters.BalanceType.PROPORTIONAL_TO_LOAD, 2.0, -1.5, 2, 0.0001);
-        testGeneratorAction(false, LoadFlowParameters.BalanceType.PROPORTIONAL_TO_LOAD, 1.0, -1.0, 4, 0.0001);
-        testGeneratorAction(false, LoadFlowParameters.BalanceType.PROPORTIONAL_TO_GENERATION_P_MAX, 1.77, -1.0, 0.0, 0.0005);
-        testGeneratorAction(false, LoadFlowParameters.BalanceType.PROPORTIONAL_TO_GENERATION_P_MAX, 1.0, -1.0, 2, 0.0005);
-        testGeneratorAction(true, LoadFlowParameters.BalanceType.PROPORTIONAL_TO_LOAD, 2.0, -1.5, 0, 0.0001);
-        testGeneratorAction(true, LoadFlowParameters.BalanceType.PROPORTIONAL_TO_GENERATION_P_MAX, 1.0, -1.0, 2, 0.0001);
-    }
-
-    @Test
-    void testActionOnGeneratorInContingency() {
-        GraphConnectivityFactory<LfBus, LfBranch> connectivityFactory = new NaiveGraphConnectivityFactory<>(LfBus::getNum);
-        securityAnalysisProvider = new OpenSecurityAnalysisProvider(matrixFactory, connectivityFactory);
-
-        Network network = DistributedSlackNetworkFactory.createNetworkWithLoads();
-        network.getGenerator("g2").setTargetV(400).setVoltageRegulatorOn(true);
-
-        List<Contingency> contingencies = Stream.of("g1")
-                .map(id -> new Contingency(id, new GeneratorContingency(id)))
-                .collect(Collectors.toList());
-
-        List<Action> actions = List.of(new GeneratorActionBuilder().withId("action1").withGeneratorId("g1").withActivePowerRelativeValue(true).withActivePowerValue(100).build(),
-                                       new GeneratorActionBuilder().withId("action2").withGeneratorId("g2").withActivePowerRelativeValue(false).withActivePowerValue(300).build());
-
-        List<OperatorStrategy> operatorStrategies = List.of(new OperatorStrategy("strategy1", ContingencyContext.specificContingency("g1"), new TrueCondition(), List.of("action1")),
-                                                            new OperatorStrategy("strategy2", ContingencyContext.specificContingency("g1"), new TrueCondition(), List.of("action2")));
-
-        List<StateMonitor> monitors = createAllBranchesMonitors(network);
-
-        LoadFlowParameters parameters = new LoadFlowParameters();
-        parameters.setBalanceType(LoadFlowParameters.BalanceType.PROPORTIONAL_TO_LOAD);
-        SecurityAnalysisParameters securityAnalysisParameters = new SecurityAnalysisParameters();
-        securityAnalysisParameters.setLoadFlowParameters(parameters);
-
-        SecurityAnalysisResult result = runSecurityAnalysis(network, contingencies, monitors, securityAnalysisParameters,
-                operatorStrategies, actions, Reporter.NO_OP);
-
-        PostContingencyResult postContingencyResult = getPostContingencyResult(result, "g1");
-        assertEquals(147.059, postContingencyResult.getNetworkResult().getBranchResult("l24").getP1(), LoadFlowAssert.DELTA_POWER);
-        assertEquals(-26.471, postContingencyResult.getNetworkResult().getBranchResult("l14").getP1(), LoadFlowAssert.DELTA_POWER);
-        assertEquals(-44.118, postContingencyResult.getNetworkResult().getBranchResult("l34").getP1(), LoadFlowAssert.DELTA_POWER);
-
-        OperatorStrategyResult operatorStrategyResult = getOperatorStrategyResult(result, "strategy1");
-        assertEquals(147.059, operatorStrategyResult.getNetworkResult().getBranchResult("l24").getP1(), LoadFlowAssert.DELTA_POWER);
-        assertEquals(-26.471, operatorStrategyResult.getNetworkResult().getBranchResult("l14").getP1(), LoadFlowAssert.DELTA_POWER);
-        assertEquals(-44.118, operatorStrategyResult.getNetworkResult().getBranchResult("l34").getP1(), LoadFlowAssert.DELTA_POWER);
-
-        OperatorStrategyResult operatorStrategyResult2 = getOperatorStrategyResult(result, "strategy2");
-        assertEquals(229.412, operatorStrategyResult2.getNetworkResult().getBranchResult("l24").getP1(), LoadFlowAssert.DELTA_POWER);
-        assertEquals(-35.294, operatorStrategyResult2.getNetworkResult().getBranchResult("l14").getP1(), LoadFlowAssert.DELTA_POWER);
-        assertEquals(-58.824, operatorStrategyResult2.getNetworkResult().getBranchResult("l34").getP1(), LoadFlowAssert.DELTA_POWER);
->>>>>>> 94755580
     }
 }