--- conflicted
+++ resolved
@@ -2324,41 +2324,6 @@
     }
 
     @Test
-<<<<<<< HEAD
-    void testBusContingency() {
-        Network network = EurostagTutorialExample1Factory.createWithFixedCurrentLimits();
-        network.getGenerator("GEN").setMaxP(900).setMinP(0);
-        network.getGenerator("GEN2").setMaxP(900).setMinP(0);
-
-        LoadFlowParameters lfParameters = new LoadFlowParameters();
-        SecurityAnalysisParameters securityAnalysisParameters = new SecurityAnalysisParameters();
-        securityAnalysisParameters.setLoadFlowParameters(lfParameters);
-
-        List<Contingency> contingencies = Stream.of("NLOAD")
-                .map(id -> new Contingency(id, new BusContingency(id)))
-                .collect(Collectors.toList());
-
-        List<StateMonitor> monitors = createAllBranchesMonitors(network);
-
-        SecurityAnalysisResult result = runSecurityAnalysis(network, contingencies, monitors, securityAnalysisParameters);
-
-        NetworkResult preContingencyNetworkResult = result.getPreContingencyResult().getNetworkResult();
-        assertEquals(456.769, preContingencyNetworkResult.getBranchResult("NHV1_NHV2_1").getI1(), LoadFlowAssert.DELTA_I);
-        assertEquals(456.769, preContingencyNetworkResult.getBranchResult("NHV1_NHV2_2").getI1(), LoadFlowAssert.DELTA_I);
-
-        assertEquals(91.606, getPostContingencyResult(result, "NLOAD").getNetworkResult().getBranchResult("NHV1_NHV2_1").getI1(), LoadFlowAssert.DELTA_I);
-        assertEquals(91.606, getPostContingencyResult(result, "NLOAD").getNetworkResult().getBranchResult("NHV1_NHV2_2").getI1(), LoadFlowAssert.DELTA_I);
-
-        lfParameters.setDc(true);
-        SecurityAnalysisResult result2 = runSecurityAnalysis(network, contingencies, monitors, securityAnalysisParameters);
-
-        NetworkResult preContingencyNetworkResult2 = result2.getPreContingencyResult().getNetworkResult();
-        assertEquals(455.803, preContingencyNetworkResult2.getBranchResult("NHV1_NHV2_1").getI1(), LoadFlowAssert.DELTA_I);
-        assertEquals(455.803, preContingencyNetworkResult2.getBranchResult("NHV1_NHV2_2").getI1(), LoadFlowAssert.DELTA_I);
-
-        assertEquals(0.0, getPostContingencyResult(result2, "NLOAD").getNetworkResult().getBranchResult("NHV1_NHV2_1").getI1(), LoadFlowAssert.DELTA_I);
-        assertEquals(0.0, getPostContingencyResult(result2, "NLOAD").getNetworkResult().getBranchResult("NHV1_NHV2_2").getI1(), LoadFlowAssert.DELTA_I);
-=======
     void testDcEquationSystemUpdater() {
         Network network = VoltageControlNetworkFactory.createWithShuntSharedRemoteControl();
 
@@ -2451,6 +2416,41 @@
         postContingencyResult = result.getPostContingencyResults().get(0);
         assertSame(PostContingencyComputationStatus.CONVERGED, postContingencyResult.getStatus());
         assertEquals(2, postContingencyResult.getConnectivityResult().getCreatedSynchronousComponentCount());
->>>>>>> 315549f8
+    }
+
+    @Test
+    void testBusContingency() {
+        Network network = EurostagTutorialExample1Factory.createWithFixedCurrentLimits();
+        network.getGenerator("GEN").setMaxP(900).setMinP(0);
+        network.getGenerator("GEN2").setMaxP(900).setMinP(0);
+
+        LoadFlowParameters lfParameters = new LoadFlowParameters();
+        SecurityAnalysisParameters securityAnalysisParameters = new SecurityAnalysisParameters();
+        securityAnalysisParameters.setLoadFlowParameters(lfParameters);
+
+        List<Contingency> contingencies = Stream.of("NLOAD")
+                .map(id -> new Contingency(id, new BusContingency(id)))
+                .collect(Collectors.toList());
+
+        List<StateMonitor> monitors = createAllBranchesMonitors(network);
+
+        SecurityAnalysisResult result = runSecurityAnalysis(network, contingencies, monitors, securityAnalysisParameters);
+
+        NetworkResult preContingencyNetworkResult = result.getPreContingencyResult().getNetworkResult();
+        assertEquals(456.769, preContingencyNetworkResult.getBranchResult("NHV1_NHV2_1").getI1(), LoadFlowAssert.DELTA_I);
+        assertEquals(456.769, preContingencyNetworkResult.getBranchResult("NHV1_NHV2_2").getI1(), LoadFlowAssert.DELTA_I);
+
+        assertEquals(91.606, getPostContingencyResult(result, "NLOAD").getNetworkResult().getBranchResult("NHV1_NHV2_1").getI1(), LoadFlowAssert.DELTA_I);
+        assertEquals(91.606, getPostContingencyResult(result, "NLOAD").getNetworkResult().getBranchResult("NHV1_NHV2_2").getI1(), LoadFlowAssert.DELTA_I);
+
+        lfParameters.setDc(true);
+        SecurityAnalysisResult result2 = runSecurityAnalysis(network, contingencies, monitors, securityAnalysisParameters);
+
+        NetworkResult preContingencyNetworkResult2 = result2.getPreContingencyResult().getNetworkResult();
+        assertEquals(455.803, preContingencyNetworkResult2.getBranchResult("NHV1_NHV2_1").getI1(), LoadFlowAssert.DELTA_I);
+        assertEquals(455.803, preContingencyNetworkResult2.getBranchResult("NHV1_NHV2_2").getI1(), LoadFlowAssert.DELTA_I);
+
+        assertEquals(0.0, getPostContingencyResult(result2, "NLOAD").getNetworkResult().getBranchResult("NHV1_NHV2_1").getI1(), LoadFlowAssert.DELTA_I);
+        assertEquals(0.0, getPostContingencyResult(result2, "NLOAD").getNetworkResult().getBranchResult("NHV1_NHV2_2").getI1(), LoadFlowAssert.DELTA_I);
     }
 }