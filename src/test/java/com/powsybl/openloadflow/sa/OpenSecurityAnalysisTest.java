--- conflicted
+++ resolved
@@ -1237,19 +1237,6 @@
     }
 
     @Test
-<<<<<<< HEAD
-    void testWithNonImpedendantLineConnectedToSlackBus() {
-        Network network = IeeeCdfNetworkFactory.create14();
-        network.getLine("L1-2-1").setR(0).setX(0);
-        network.getLine("L4-5-1").setR(0).setX(0);
-
-        List<Contingency> contingencies = allBranches(network);
-
-        List<StateMonitor> monitors = Collections.emptyList();
-
-        SecurityAnalysisResult result = runSecurityAnalysis(network, contingencies, monitors);
-        assertEquals(20, result.getPostContingencyResults().size()); // assert there is no contingency simulation failure
-=======
     void testPhaseShifterNecessaryForConnectivity() {
         Network network = PhaseControlFactory.createNetworkWithT2wt();
 
@@ -1274,6 +1261,19 @@
         assertTrue(l1ContingencyResult.getLimitViolationsResult().isComputationOk());
         assertEquals(100.3689, l1ContingencyResult.getBranchResult("PS1").getP1(), LoadFlowAssert.DELTA_POWER);
         assertEquals(-100.1844, l1ContingencyResult.getBranchResult("PS1").getP2(), LoadFlowAssert.DELTA_POWER);
->>>>>>> 07bb2e5c
+    }
+
+    @Test
+    void testWithNonImpedantLineConnectedToSlackBus() {
+        Network network = IeeeCdfNetworkFactory.create14();
+        network.getLine("L1-2-1").setR(0).setX(0);
+        network.getLine("L4-5-1").setR(0).setX(0);
+
+        List<Contingency> contingencies = allBranches(network);
+
+        List<StateMonitor> monitors = Collections.emptyList();
+
+        SecurityAnalysisResult result = runSecurityAnalysis(network, contingencies, monitors);
+        assertEquals(20, result.getPostContingencyResults().size()); // assert there is no contingency simulation failure
     }
 }