/**
 * Copyright (c) 2020, RTE (http://www.rte-france.com)
 * This Source Code Form is subject to the terms of the Mozilla Public
 * License, v. 2.0. If a copy of the MPL was not distributed with this
 * file, You can obtain one at http://mozilla.org/MPL/2.0/.
 */
package com.powsybl.openloadflow.sa;

import com.powsybl.computation.ComputationManager;
import com.powsybl.contingency.*;
import com.powsybl.iidm.network.*;
import com.powsybl.iidm.network.extensions.LoadDetailAdder;
import com.powsybl.iidm.network.test.EurostagTutorialExample1Factory;
import com.powsybl.iidm.network.test.FourSubstationsNodeBreakerFactory;
import com.powsybl.loadflow.LoadFlowParameters;
import com.powsybl.math.matrix.DenseMatrixFactory;
import com.powsybl.openloadflow.OpenLoadFlowParameters;
import com.powsybl.openloadflow.graph.EvenShiloachGraphDecrementalConnectivity;
import com.powsybl.openloadflow.network.*;
import com.powsybl.openloadflow.util.LoadFlowAssert;
import com.powsybl.security.*;
import com.powsybl.security.detectors.DefaultLimitViolationDetector;
import com.powsybl.security.monitor.StateMonitor;
import com.powsybl.security.results.*;
import org.junit.jupiter.api.Test;
import org.mockito.Mockito;

import java.util.*;
import java.util.concurrent.CompletionException;
import java.util.concurrent.ForkJoinPool;
import java.util.stream.Collectors;
import java.util.stream.Stream;

import static java.lang.Double.NaN;
import static java.util.Collections.emptySet;
import static org.junit.jupiter.api.Assertions.*;

/**
 * @author Geoffroy Jamgotchian <geoffroy.jamgotchian at rte-france.com>
 */
class OpenSecurityAnalysisTest {

    private static Network createNodeBreakerNetwork() {
        Network network = NodeBreakerNetworkFactory.create();

        network.getLine("L1").newCurrentLimits1()
                .setPermanentLimit(940.0)
                .beginTemporaryLimit()
                .setName("60")
                .setAcceptableDuration(60)
                .setValue(1000)
                .endTemporaryLimit()
                .add();
        network.getLine("L1").newCurrentLimits2()
                .setPermanentLimit(940.0)
                .add();
        network.getLine("L2").newCurrentLimits1()
                .setPermanentLimit(940.0)
                .beginTemporaryLimit()
                .setName("60")
                .setAcceptableDuration(60)
                .setValue(950)
                .endTemporaryLimit()
                .add();
        network.getLine("L2").newCurrentLimits2()
                .setPermanentLimit(940.0)
                .beginTemporaryLimit()
                .setName("600")
                .setAcceptableDuration(600)
                .setValue(945)
                .endTemporaryLimit()
                .beginTemporaryLimit()
                .setName("60")
                .setAcceptableDuration(60)
                .setValue(970)
                .endTemporaryLimit()
                .add();

        return network;
    }

    /**
     * Runs a security analysis with default parameters + most meshed slack bus selection
     */
    private static SecurityAnalysisResult runSecurityAnalysis(Network network, List<Contingency> contingencies, List<StateMonitor> monitors,
                                                              LoadFlowParameters lfParameters) {
        SecurityAnalysisParameters securityAnalysisParameters = new SecurityAnalysisParameters();
        securityAnalysisParameters.setLoadFlowParameters(lfParameters);
        return runSecurityAnalysis(network, contingencies, monitors, securityAnalysisParameters);
    }

    private static SecurityAnalysisResult runSecurityAnalysis(Network network, List<Contingency> contingencies, List<StateMonitor> monitors,
                                                              SecurityAnalysisParameters saParameters) {
        ContingenciesProvider provider = n -> contingencies;
        var saProvider = new OpenSecurityAnalysisProvider(new DenseMatrixFactory(), EvenShiloachGraphDecrementalConnectivity::new);
        var computationManager = Mockito.mock(ComputationManager.class);
        Mockito.when(computationManager.getExecutor()).thenReturn(ForkJoinPool.commonPool());
        SecurityAnalysisReport report = saProvider.run(network,
<<<<<<< HEAD
                network.getVariantManager().getWorkingVariantId(),
                new DefaultLimitViolationDetector(),
                new LimitViolationFilter(),
                null,
                saParameters,
                provider,
                Collections.emptyList(),
                monitors)
=======
                                                       network.getVariantManager().getWorkingVariantId(),
                                                       new DefaultLimitViolationDetector(),
                                                       new LimitViolationFilter(),
                                                       computationManager,
                                                       saParameters,
                                                       provider,
                                                       Collections.emptyList(),
                                                       monitors)
>>>>>>> 24a9e7c8
                .join();
        return report.getResult();
    }

    private static SecurityAnalysisResult runSecurityAnalysis(Network network, List<Contingency> contingencies, List<StateMonitor> monitors) {
        return runSecurityAnalysis(network, contingencies, monitors, new LoadFlowParameters());
    }

    private static SecurityAnalysisResult runSecurityAnalysis(Network network, List<Contingency> contingencies, LoadFlowParameters loadFlowParameters) {
        return runSecurityAnalysis(network, contingencies, Collections.emptyList(), loadFlowParameters);
    }

    private static SecurityAnalysisResult runSecurityAnalysis(Network network, List<Contingency> contingencies) {
        return runSecurityAnalysis(network, contingencies, Collections.emptyList());
    }

    private static SecurityAnalysisResult runSecurityAnalysis(Network network) {
        return runSecurityAnalysis(network, Collections.emptyList(), Collections.emptyList());
    }

    private static List<StateMonitor> createAllBranchesMonitors(Network network) {
        Set<String> allBranchIds = network.getBranchStream().map(Identifiable::getId).collect(Collectors.toSet());
        return List.of(new StateMonitor(ContingencyContext.all(), allBranchIds, Collections.emptySet(), Collections.emptySet()));
    }

    private static List<Contingency> allBranches(Network network) {
        return network.getBranchStream()
                .map(b -> new Contingency(b.getId(), new BranchContingency(b.getId())))
                .collect(Collectors.toList());
    }

    private static void setSlackBusId(LoadFlowParameters lfParameters, String slackBusId) {
        OpenLoadFlowParameters.create(lfParameters)
                .setSlackBusSelectionMode(SlackBusSelectionMode.NAME)
                .setSlackBusId(slackBusId);
    }

    private static PostContingencyResult getPostContingencyResult(SecurityAnalysisResult result, String contingencyId) {
        return result.getPostContingencyResults().stream()
                .filter(r -> r.getContingency().getId().equals(contingencyId))
                .findFirst()
                .orElseThrow();
    }

    private static void assertAlmostEquals(BusResults expected, BusResults actual, double epsilon) {
        assertEquals(expected.getVoltageLevelId(), actual.getVoltageLevelId());
        assertEquals(expected.getBusId(), actual.getBusId());
        assertEquals(expected.getV(), actual.getV(), epsilon);
        assertEquals(expected.getAngle(), actual.getAngle(), epsilon);
    }

    private static void assertAlmostEquals(BranchResult expected, BranchResult actual, double epsilon) {
        assertEquals(expected.getBranchId(), actual.getBranchId());
        assertEquals(expected.getP1(), actual.getP1(), epsilon);
        assertEquals(expected.getQ1(), actual.getQ1(), epsilon);
        assertEquals(expected.getI1(), actual.getI1(), epsilon);
        assertEquals(expected.getP2(), actual.getP2(), epsilon);
        assertEquals(expected.getQ2(), actual.getQ2(), epsilon);
        assertEquals(expected.getI2(), actual.getI2(), epsilon);
    }

    private static void assertAlmostEquals(ThreeWindingsTransformerResult expected, ThreeWindingsTransformerResult actual, double epsilon) {
        assertEquals(expected.getThreeWindingsTransformerId(), actual.getThreeWindingsTransformerId());
        assertEquals(expected.getP1(), actual.getP1(), epsilon);
        assertEquals(expected.getQ1(), actual.getQ1(), epsilon);
        assertEquals(expected.getI1(), actual.getI1(), epsilon);
        assertEquals(expected.getP2(), actual.getP2(), epsilon);
        assertEquals(expected.getQ2(), actual.getQ2(), epsilon);
        assertEquals(expected.getI2(), actual.getI2(), epsilon);
        assertEquals(expected.getP3(), actual.getP3(), epsilon);
        assertEquals(expected.getQ3(), actual.getQ3(), epsilon);
        assertEquals(expected.getI3(), actual.getI3(), epsilon);
    }

    @Test
    void testCurrentLimitViolations() {
        Network network = createNodeBreakerNetwork();

        LoadFlowParameters lfParameters = new LoadFlowParameters();
        setSlackBusId(lfParameters, "VL1_1");

        List<Contingency> contingencies = Stream.of("L1", "L2")
            .map(id -> new Contingency(id, new BranchContingency(id)))
            .collect(Collectors.toList());

        SecurityAnalysisResult result = runSecurityAnalysis(network, contingencies, lfParameters);

        assertTrue(result.getPreContingencyResult().getLimitViolationsResult().isComputationOk());
        assertEquals(0, result.getPreContingencyResult().getLimitViolationsResult().getLimitViolations().size());
        assertEquals(2, result.getPostContingencyResults().size());
        assertTrue(result.getPostContingencyResults().get(0).getLimitViolationsResult().isComputationOk());
        assertEquals(2, result.getPostContingencyResults().get(0).getLimitViolationsResult().getLimitViolations().size());
        assertTrue(result.getPostContingencyResults().get(1).getLimitViolationsResult().isComputationOk());
        assertEquals(2, result.getPostContingencyResults().get(1).getLimitViolationsResult().getLimitViolations().size());
    }

    @Test
    void testCurrentLimitViolations2() {
        Network network = createNodeBreakerNetwork();
        network.getLine("L1").getCurrentLimits1().setPermanentLimit(200);

        List<Contingency> contingencies = List.of(new Contingency("L2", new BranchContingency("L2")));

        SecurityAnalysisResult result = runSecurityAnalysis(network, contingencies);

        assertTrue(result.getPreContingencyResult().getLimitViolationsResult().isComputationOk());
        assertEquals(1, result.getPreContingencyResult().getLimitViolationsResult().getLimitViolations().size());
        assertEquals(1, result.getPostContingencyResults().size());
        assertTrue(result.getPostContingencyResults().get(0).getLimitViolationsResult().isComputationOk());
        assertEquals(2, result.getPostContingencyResults().get(0).getLimitViolationsResult().getLimitViolations().size());
    }

    @Test
    void testLowVoltageLimitViolations() {
        Network network = createNodeBreakerNetwork();
        network.getGenerator("G").setTargetV(393);

        LoadFlowParameters lfParameters = new LoadFlowParameters();
        setSlackBusId(lfParameters, "VL1_1");

        List<Contingency> contingencies = Stream.of("L1", "L2")
                .map(id -> new Contingency(id, new BranchContingency(id)))
                .collect(Collectors.toList());

        SecurityAnalysisResult result = runSecurityAnalysis(network, contingencies, lfParameters);

        assertTrue(result.getPreContingencyResult().getLimitViolationsResult().isComputationOk());
        assertEquals(0, result.getPreContingencyResult().getLimitViolationsResult().getLimitViolations().size());
        assertEquals(2, result.getPostContingencyResults().size());
        assertTrue(result.getPostContingencyResults().get(0).getLimitViolationsResult().isComputationOk());
        assertEquals(3, result.getPostContingencyResults().get(0).getLimitViolationsResult().getLimitViolations().size());

        List<LimitViolation> limitViolations = result.getPostContingencyResults().get(0).getLimitViolationsResult().getLimitViolations();
        Optional<LimitViolation> limitViolationL21 = limitViolations.stream().filter(limitViolation -> limitViolation.getSubjectId().equals("L2") && limitViolation.getSide() == Branch.Side.ONE).findFirst();
        assertTrue(limitViolationL21.isPresent());
        assertEquals(0, limitViolationL21.get().getAcceptableDuration());
        assertEquals(950, limitViolationL21.get().getLimit());
        Optional<LimitViolation> limitViolationL22 = limitViolations.stream().filter(limitViolation -> limitViolation.getSubjectId().equals("L2") && limitViolation.getSide() == Branch.Side.TWO).findFirst();
        assertTrue(limitViolationL22.isPresent());
        assertEquals(0, limitViolationL22.get().getAcceptableDuration());
        assertEquals(970, limitViolationL22.get().getLimit());

        assertTrue(result.getPostContingencyResults().get(1).getLimitViolationsResult().isComputationOk());
        assertEquals(3, result.getPostContingencyResults().get(1).getLimitViolationsResult().getLimitViolations().size());

        List<LimitViolation> limitViolations1 = result.getPostContingencyResults().get(1).getLimitViolationsResult().getLimitViolations();
        LimitViolation lowViolation = limitViolations1.get(2);
        assertEquals(LimitViolationType.LOW_VOLTAGE, lowViolation.getLimitType());
        assertEquals(370, lowViolation.getLimit());
    }

    @Test
    void testHighVoltageLimitViolations() {
        Network network = createNodeBreakerNetwork();
        network.getGenerator("G").setTargetV(421);

        LoadFlowParameters lfParameters = new LoadFlowParameters();
        setSlackBusId(lfParameters, "VL1_1");

        List<Contingency> contingencies = Stream.of("L1", "L2")
                .map(id -> new Contingency(id, new BranchContingency(id)))
                .collect(Collectors.toList());

        SecurityAnalysisResult result = runSecurityAnalysis(network, contingencies, lfParameters);

        assertTrue(result.getPreContingencyResult().getLimitViolationsResult().isComputationOk());
        assertEquals(1, result.getPreContingencyResult().getLimitViolationsResult().getLimitViolations().size());
        assertEquals(2, result.getPostContingencyResults().size());
        assertTrue(result.getPostContingencyResults().get(0).getLimitViolationsResult().isComputationOk());

        assertEquals(0, result.getPostContingencyResults().get(0).getLimitViolationsResult().getLimitViolations().size());
        assertTrue(result.getPostContingencyResults().get(1).getLimitViolationsResult().isComputationOk());
        assertEquals(0, result.getPostContingencyResults().get(1).getLimitViolationsResult().getLimitViolations().size());
    }

    @Test
    void testActivePowerLimitViolations() {
        Network network = createNodeBreakerNetwork();
        network.getLine("L1").newActivePowerLimits1()
               .setPermanentLimit(1.0)
               .beginTemporaryLimit()
               .setName("60")
               .setAcceptableDuration(60)
               .setValue(1.2)
               .endTemporaryLimit()
               .add();

        LoadFlowParameters lfParameters = new LoadFlowParameters();
        setSlackBusId(lfParameters, "VL1_1");

        List<Contingency> contingencies = Stream.of("L1", "L2")
                .map(id -> new Contingency(id, new BranchContingency(id)))
                .collect(Collectors.toList());

        SecurityAnalysisResult result = runSecurityAnalysis(network, contingencies, lfParameters);

        assertEquals(1, result.getPreContingencyResult().getLimitViolationsResult().getLimitViolations().size());
        assertEquals(2, result.getPostContingencyResults().size());
        assertEquals(2, result.getPostContingencyResults().get(1).getLimitViolationsResult().getLimitViolations().size());

        LimitViolation limitViolation0 = result.getPostContingencyResults().get(1).getLimitViolationsResult().getLimitViolations().get(0);
        assertEquals("L1", limitViolation0.getSubjectId());
        assertEquals(LimitViolationType.ACTIVE_POWER, limitViolation0.getLimitType());
        assertEquals(608.334, limitViolation0.getValue(), 10E-3);

        int activePowerLimitViolationsCount = 0;
        for (PostContingencyResult r : result.getPostContingencyResults()) {
            for (LimitViolation v : r.getLimitViolationsResult().getLimitViolations()) {
                if (v.getLimitType() == LimitViolationType.ACTIVE_POWER) {
                    activePowerLimitViolationsCount++;
                }
            }
        }
        assertEquals(1, activePowerLimitViolationsCount);
    }

    @Test
    void testApparentPowerLimitViolations() {
        Network network = createNodeBreakerNetwork();
        network.getLine("L1").newApparentPowerLimits1()
               .setPermanentLimit(1.0)
               .beginTemporaryLimit()
               .setName("60")
               .setAcceptableDuration(60)
               .setValue(1.2)
               .endTemporaryLimit()
               .add();

        LoadFlowParameters lfParameters = new LoadFlowParameters();
        setSlackBusId(lfParameters, "VL1_1");

        List<Contingency> contingencies = Stream.of("L1", "L2")
                .map(id -> new Contingency(id, new BranchContingency(id)))
                .collect(Collectors.toList());

        SecurityAnalysisResult result = runSecurityAnalysis(network, contingencies, lfParameters);

        assertEquals(1, result.getPreContingencyResult().getLimitViolationsResult().getLimitViolations().size());
        assertEquals(2, result.getPostContingencyResults().size());
        assertEquals(2, result.getPostContingencyResults().get(1).getLimitViolationsResult().getLimitViolations().size());

        LimitViolation limitViolation0 = result.getPostContingencyResults().get(1).getLimitViolationsResult().getLimitViolations().get(0);
        assertEquals("L1", limitViolation0.getSubjectId());
        assertEquals(LimitViolationType.APPARENT_POWER, limitViolation0.getLimitType());
        assertEquals(651.796, limitViolation0.getValue(), 10E-3);

        int apparentPowerLimitViolationsCount = 0;
        for (PostContingencyResult r : result.getPostContingencyResults()) {
            for (LimitViolation v : r.getLimitViolationsResult().getLimitViolations()) {
                if (v.getLimitType() == LimitViolationType.APPARENT_POWER) {
                    apparentPowerLimitViolationsCount++;
                }
            }
        }
        assertEquals(1, apparentPowerLimitViolationsCount);
    }

    @Test
    void testFourSubstations() {
        Network network = FourSubstationsNodeBreakerFactory.create();

        // Testing all contingencies at once
        List<Contingency> contingencies = allBranches(network);

        SecurityAnalysisResult result = runSecurityAnalysis(network, contingencies);

        assertTrue(result.getPreContingencyResult().getLimitViolationsResult().isComputationOk());

        LoadFlowParameters loadFlowParameters = new LoadFlowParameters()
                .setBalanceType(LoadFlowParameters.BalanceType.PROPORTIONAL_TO_LOAD);

        result = runSecurityAnalysis(network, contingencies, loadFlowParameters);

        assertTrue(result.getPreContingencyResult().getLimitViolationsResult().isComputationOk());
    }

    @Test
    void testNoGenerator() {
        Network network = EurostagTutorialExample1Factory.create();
        network.getGenerator("GEN").getTerminal().disconnect();

        CompletionException exception = assertThrows(CompletionException.class, () -> runSecurityAnalysis(network));
        assertEquals("Largest network is invalid", exception.getCause().getMessage());
    }

    @Test
    void testNoRemainingGenerator() {
        Network network = EurostagTutorialExample1Factory.create();

        List<Contingency> contingencies = List.of(new Contingency("NGEN_NHV1", new BranchContingency("NGEN_NHV1")));

        SecurityAnalysisResult result = runSecurityAnalysis(network, contingencies);

        assertTrue(result.getPostContingencyResults().get(0).getLimitViolationsResult().isComputationOk());
    }

    @Test
    void testNoRemainingLoad() {
        Network network = EurostagTutorialExample1Factory.create();

        LoadFlowParameters lfParameters = new LoadFlowParameters()
                .setDistributedSlack(true)
                .setBalanceType(LoadFlowParameters.BalanceType.PROPORTIONAL_TO_LOAD);

        List<Contingency> contingencies = List.of(new Contingency("NHV2_NLOAD", new BranchContingency("NHV2_NLOAD")));

        SecurityAnalysisResult result = runSecurityAnalysis(network, contingencies, lfParameters);

        assertTrue(result.getPostContingencyResults().get(0).getLimitViolationsResult().isComputationOk());
    }

    @Test
    void testSaWithSeveralConnectedComponents() {
        Network network = ConnectedComponentNetworkFactory.createTwoUnconnectedCC();

        // Testing all contingencies at once
        List<Contingency> contingencies = allBranches(network);

        SecurityAnalysisResult result = runSecurityAnalysis(network, contingencies);

        assertTrue(result.getPreContingencyResult().getLimitViolationsResult().isComputationOk());
    }

    @Test
    void testSaWithStateMonitor() {
        Network network = EurostagFactory.fix(EurostagTutorialExample1Factory.create());

        // 2 N-1 on the 2 lines
        List<Contingency> contingencies = List.of(
            new Contingency("NHV1_NHV2_1", new BranchContingency("NHV1_NHV2_1")),
            new Contingency("NHV1_NHV2_2", new BranchContingency("NHV1_NHV2_2"))
        );

        // Monitor on branch and step-up transformer for all states
        List<StateMonitor> monitors = List.of(
            new StateMonitor(ContingencyContext.all(), Set.of("NHV1_NHV2_1", "NGEN_NHV1"), Set.of("VLLOAD"), emptySet())
        );

        SecurityAnalysisResult result = runSecurityAnalysis(network, contingencies, monitors);

        PreContingencyResult preContingencyResult = result.getPreContingencyResult();
        List<BusResults> busResults = preContingencyResult.getPreContingencyBusResults();
        BusResults expectedBus = new BusResults("VLLOAD", "NLOAD", 147.6, -9.6);
        assertEquals(1, busResults.size());
        assertAlmostEquals(expectedBus, busResults.get(0), 0.1);

        assertEquals(2, preContingencyResult.getPreContingencyBranchResults().size());
        assertAlmostEquals(new BranchResult("NHV1_NHV2_1", 302, 99, 457, -300, -137.2, 489),
                           preContingencyResult.getPreContingencyBranchResult("NHV1_NHV2_1"), 1);
        assertAlmostEquals(new BranchResult("NGEN_NHV1", 606, 225, 15226, -605, -198, 914),
                           preContingencyResult.getPreContingencyBranchResult("NGEN_NHV1"), 1);

        //No result when the branch itself is disconnected
        assertNull(result.getPostContingencyResults().get(0).getBranchResult("NHV1_NHV2_1"));

        assertAlmostEquals(new BranchResult("NHV1_NHV2_1", 611, 334, 1009, -601, -285, 1048),
                result.getPostContingencyResults().get(1).getBranchResult("NHV1_NHV2_1"), 1);
        assertAlmostEquals(new BranchResult("NGEN_NHV1", 611, 368, 16815, -611, -334, 1009),
                           result.getPostContingencyResults().get(1).getBranchResult("NGEN_NHV1"), 1);
    }

    @Test
    void testSaWithStateMonitorNotExistingBranchBus() {
        Network network = DistributedSlackNetworkFactory.create();

        List<StateMonitor> monitors = List.of(
            new StateMonitor(ContingencyContext.all(), Collections.singleton("l1"), Collections.singleton("bus"), Collections.singleton("three windings"))
        );

        SecurityAnalysisResult result = runSecurityAnalysis(network, allBranches(network), monitors);

        assertEquals(0, result.getPreContingencyResult().getPreContingencyBusResults().size());
        assertEquals(0, result.getPreContingencyResult().getPreContingencyBranchResults().size());
    }

    @Test
    void testSaWithStateMonitorDisconnectBranch() {
        Network network = DistributedSlackNetworkFactory.create();
        network.getBranch("l24").getTerminal1().disconnect();

        List<StateMonitor> monitors = new ArrayList<>();
        monitors.add(new StateMonitor(ContingencyContext.all(), Collections.singleton("l24"), Collections.singleton("b1_vl"), emptySet()));

        SecurityAnalysisResult result = runSecurityAnalysis(network, allBranches(network), monitors);

        assertEquals(1, result.getPreContingencyResult().getPreContingencyBusResults().size());

        assertEquals(new BusResults("b1_vl", "b1", 400, 0.003581299841270782), result.getPreContingencyResult().getPreContingencyBusResults().get(0));
        assertEquals(1, result.getPreContingencyResult().getPreContingencyBusResults().size());
        assertEquals(new BranchResult("l24", NaN, NaN, NaN, 0.0, -0.0, 0.0),
                     result.getPreContingencyResult().getPreContingencyBranchResults().get(0));

        network = DistributedSlackNetworkFactory.create();
        network.getBranch("l24").getTerminal2().disconnect();

        result = runSecurityAnalysis(network, allBranches(network), monitors);

        assertEquals(0, result.getPreContingencyResult().getPreContingencyBranchResults().size());

        network = DistributedSlackNetworkFactory.create();
        network.getBranch("l24").getTerminal2().disconnect();
        network.getBranch("l24").getTerminal1().disconnect();

        result = runSecurityAnalysis(network, allBranches(network), monitors);

        assertEquals(0, result.getPreContingencyResult().getPreContingencyBranchResults().size());
    }

    @Test
    void testSaWithStateMonitorDanglingLine() {
        Network network = BoundaryFactory.create();

        List<StateMonitor> monitors = new ArrayList<>();
        monitors.add(new StateMonitor(ContingencyContext.all(), Collections.singleton("dl1"), Collections.singleton("vl1"), emptySet()));

        List<Contingency> contingencies = allBranches(network);
        CompletionException exception = assertThrows(CompletionException.class, () -> runSecurityAnalysis(network, contingencies, monitors));
        assertEquals("Unsupported type of branch for branch result: dl1", exception.getCause().getMessage());
    }

    @Test
    void testSaWithStateMonitorLfLeg() {
        Network network = T3wtFactory.create();

        // Testing all contingencies at once
        List<StateMonitor> monitors = List.of(
            new StateMonitor(ContingencyContext.all(), emptySet(), emptySet(), Collections.singleton("3wt"))
        );

        SecurityAnalysisResult result = runSecurityAnalysis(network, allBranches(network), monitors);

        assertEquals(1, result.getPreContingencyResult().getPreContingencyThreeWindingsTransformerResults().size());
        assertAlmostEquals(new ThreeWindingsTransformerResult("3wt", 161, 82, 258,
                                                              -161, -74, 435, 0, 0, 0),
                result.getPreContingencyResult().getPreContingencyThreeWindingsTransformerResults().get(0), 1);
    }

    @Test
    void testSaDcMode() {
        Network fourBusNetwork = FourBusNetworkFactory.create();

        LoadFlowParameters lfParameters = new LoadFlowParameters()
                .setDc(true);
        setSlackBusId(lfParameters, "b1_vl_0");

        List<Contingency> contingencies = allBranches(fourBusNetwork);

        fourBusNetwork.getLine("l14").newActivePowerLimits1().setPermanentLimit(0.1).add();
        fourBusNetwork.getLine("l12").newActivePowerLimits1().setPermanentLimit(0.2).add();
        fourBusNetwork.getLine("l23").newActivePowerLimits1().setPermanentLimit(0.25).add();
        fourBusNetwork.getLine("l34").newActivePowerLimits1().setPermanentLimit(0.15).add();
        fourBusNetwork.getLine("l13").newActivePowerLimits1().setPermanentLimit(0.1).add();

        List<StateMonitor> monitors = List.of(new StateMonitor(ContingencyContext.all(), Set.of("l14", "l12", "l23", "l34", "l13"), Collections.emptySet(), Collections.emptySet()));

        SecurityAnalysisResult result = runSecurityAnalysis(fourBusNetwork, contingencies, monitors, lfParameters);

        assertTrue(result.getPreContingencyResult().getLimitViolationsResult().isComputationOk());
        assertEquals(5, result.getPreContingencyResult().getLimitViolationsResult().getLimitViolations().size());
        assertEquals(5, result.getPostContingencyResults().size());
        assertEquals(4, result.getPostContingencyResults().get(0).getLimitViolationsResult().getLimitViolations().size());
        assertEquals(4, result.getPostContingencyResults().get(1).getLimitViolationsResult().getLimitViolations().size());
        assertEquals(4, result.getPostContingencyResults().get(2).getLimitViolationsResult().getLimitViolations().size());
        assertEquals(4, result.getPostContingencyResults().get(3).getLimitViolationsResult().getLimitViolations().size());
        assertEquals(4, result.getPostContingencyResults().get(4).getLimitViolationsResult().getLimitViolations().size());

        //Branch result for first contingency
        assertEquals(5, result.getPostContingencyResults().get(0).getBranchResults().size());

        //Check branch results for flowTransfer computation for contingency on l14
        PostContingencyResult postContl14 = getPostContingencyResult(result, "l14");
        assertEquals("l14", postContl14.getContingency().getId());

        BranchResult brl14l12 = postContl14.getBranchResult("l12");
        assertEquals(0.333, brl14l12.getP1(), LoadFlowAssert.DELTA_POWER);
        assertEquals(0.333, brl14l12.getFlowTransfer(), LoadFlowAssert.DELTA_POWER);

        BranchResult brl14l14 = postContl14.getBranchResult("l14");
        assertEquals(0.0, brl14l14.getP1(), LoadFlowAssert.DELTA_POWER);
        assertEquals(-1.0, brl14l14.getFlowTransfer(), LoadFlowAssert.DELTA_POWER);

        BranchResult brl14l23 = postContl14.getBranchResult("l23");
        assertEquals(1.333, brl14l23.getP1(), LoadFlowAssert.DELTA_POWER);
        assertEquals(0.333, brl14l23.getFlowTransfer(), LoadFlowAssert.DELTA_POWER);

        BranchResult brl14l34 = postContl14.getBranchResult("l34");
        assertEquals(-1.0, brl14l34.getP1(), LoadFlowAssert.DELTA_POWER);
        assertEquals(1.0, brl14l34.getFlowTransfer(), LoadFlowAssert.DELTA_POWER);

        BranchResult brl14l13 = postContl14.getBranchResult("l13");
        assertEquals(1.666, brl14l13.getP1(), LoadFlowAssert.DELTA_POWER);
        assertEquals(0.666, brl14l13.getFlowTransfer(), LoadFlowAssert.DELTA_POWER);
    }

    @Test
    void testSaModeAcAllBranchMonitoredFlowTransfer() {
        Network network = FourBusNetworkFactory.create();

        List<Contingency> contingencies = allBranches(network);

        List<StateMonitor> monitors = createAllBranchesMonitors(network);

        SecurityAnalysisResult result = runSecurityAnalysis(network, contingencies, monitors);

        assertEquals(5, result.getPostContingencyResults().size());

        for (PostContingencyResult r : result.getPostContingencyResults()) {
            assertEquals(4, r.getBranchResults().size());
        }

        //Check branch results for flowTransfer computation for contingency on l14
        PostContingencyResult postContl14 = getPostContingencyResult(result, "l14");
        assertEquals("l14", postContl14.getContingency().getId());

        BranchResult brl14l12 = postContl14.getBranchResult("l12");
        assertEquals(0.335, brl14l12.getP1(), LoadFlowAssert.DELTA_POWER);
        assertEquals(0.336, brl14l12.getFlowTransfer(), LoadFlowAssert.DELTA_POWER);

        BranchResult brl14l23 = postContl14.getBranchResult("l23");
        assertEquals(1.335, brl14l23.getP1(), LoadFlowAssert.DELTA_POWER);
        assertEquals(0.336, brl14l23.getFlowTransfer(), LoadFlowAssert.DELTA_POWER);

        BranchResult brl14l34 = postContl14.getBranchResult("l34");
        assertEquals(-1.0, brl14l34.getP1(), LoadFlowAssert.DELTA_POWER);
        assertEquals(1.0, brl14l34.getFlowTransfer(), LoadFlowAssert.DELTA_POWER);

        BranchResult brl14l13 = postContl14.getBranchResult("l13");
        assertEquals(1.664, brl14l13.getP1(), LoadFlowAssert.DELTA_POWER);
        assertEquals(0.663, brl14l13.getFlowTransfer(), LoadFlowAssert.DELTA_POWER);
    }

    @Test
    void testSaWithRemoteSharedControl() {
        Network network = VoltageControlNetworkFactory.createWithIdenticalTransformers();

        List<Contingency> contingencies = allBranches(network);

        List<StateMonitor> monitors = createAllBranchesMonitors(network);

        SecurityAnalysisResult result = runSecurityAnalysis(network, contingencies, monitors);

        // pre-contingency tests
        PreContingencyResult preContingencyResult = result.getPreContingencyResult();
        assertEquals(-66.667, preContingencyResult.getPreContingencyBranchResult("tr1").getQ2(), LoadFlowAssert.DELTA_POWER);
        assertEquals(-66.667, preContingencyResult.getPreContingencyBranchResult("tr2").getQ2(), LoadFlowAssert.DELTA_POWER);
        assertEquals(-66.667, preContingencyResult.getPreContingencyBranchResult("tr3").getQ2(), LoadFlowAssert.DELTA_POWER);

        // post-contingency tests
        PostContingencyResult postContingencyResult = getPostContingencyResult(result, "tr1");
        assertEquals(-99.999, postContingencyResult.getBranchResult("tr2").getQ2(), LoadFlowAssert.DELTA_POWER);
        assertEquals(-99.999, postContingencyResult.getBranchResult("tr3").getQ2(), LoadFlowAssert.DELTA_POWER);
    }

    @Test
    void testSaWithTransformerRemoteSharedControl() {
        Network network = VoltageControlNetworkFactory.createWithTransformerSharedRemoteControl();

        LoadFlowParameters lfParameters = new LoadFlowParameters()
                .setTransformerVoltageControlOn(true);

        List<Contingency> contingencies = allBranches(network);

        List<StateMonitor> monitors = createAllBranchesMonitors(network);

        SecurityAnalysisResult result = runSecurityAnalysis(network, contingencies, monitors, lfParameters);
        // pre-contingency tests
        PreContingencyResult preContingencyResult = result.getPreContingencyResult();
        assertEquals(-0.659, preContingencyResult.getPreContingencyBranchResult("T2wT2").getQ1(), LoadFlowAssert.DELTA_POWER);
        assertEquals(-0.659, preContingencyResult.getPreContingencyBranchResult("T2wT").getQ1(), LoadFlowAssert.DELTA_POWER);

        // post-contingency tests
        PostContingencyResult postContingencyResult = getPostContingencyResult(result, "T2wT2");
        assertEquals(-0.577, postContingencyResult.getBranchResult("T2wT").getQ1(), LoadFlowAssert.DELTA_POWER); // this assertion is not so relevant. It is more relevant to look at the logs.
    }

    @Test
    void testSaWithTransformerRemoteSharedControl2() {
        Network network = VoltageControlNetworkFactory.createWithTransformerSharedRemoteControl();

        LoadFlowParameters lfParameters = new LoadFlowParameters()
                .setTransformerVoltageControlOn(true);

        List<Contingency> contingencies = List.of(new Contingency("N-2", List.of(new BranchContingency("T2wT"), new BranchContingency("T2wT2"))));

        List<StateMonitor> monitors = createAllBranchesMonitors(network);

        SecurityAnalysisResult result = runSecurityAnalysis(network, contingencies, monitors, lfParameters);

        // pre-contingency tests
        PreContingencyResult preContingencyResult = result.getPreContingencyResult();
        assertEquals(-6.181, preContingencyResult.getPreContingencyBranchResult("LINE_12").getQ2(), LoadFlowAssert.DELTA_POWER);

        // post-contingency tests
        PostContingencyResult postContingencyResult = getPostContingencyResult(result, "N-2");
        assertEquals(-7.499, postContingencyResult.getBranchResult("LINE_12").getQ2(), LoadFlowAssert.DELTA_POWER);
    }

    @Test
    void testSaWithShuntRemoteSharedControl() {
        Network network = VoltageControlNetworkFactory.createWithShuntSharedRemoteControl();

        LoadFlowParameters lfParameters = new LoadFlowParameters()
                .setSimulShunt(true);

        List<Contingency> contingencies = allBranches(network);

        List<StateMonitor> monitors = createAllBranchesMonitors(network);

        SecurityAnalysisResult result = runSecurityAnalysis(network, contingencies, monitors, lfParameters);

        // pre-contingency tests
        PreContingencyResult preContingencyResult = result.getPreContingencyResult();
        assertEquals(-108.596, preContingencyResult.getPreContingencyBranchResult("tr1").getQ2(), LoadFlowAssert.DELTA_POWER);
        assertEquals(54.298, preContingencyResult.getPreContingencyBranchResult("tr2").getQ2(), LoadFlowAssert.DELTA_POWER);
        assertEquals(54.298, preContingencyResult.getPreContingencyBranchResult("tr3").getQ2(), LoadFlowAssert.DELTA_POWER);

        // post-contingency tests
        PostContingencyResult tr2ContingencyResult = getPostContingencyResult(result, "tr2");
        assertEquals(-107.543, tr2ContingencyResult.getBranchResult("tr1").getQ2(), LoadFlowAssert.DELTA_POWER);
        assertEquals(107.543, tr2ContingencyResult.getBranchResult("tr3").getQ2(), LoadFlowAssert.DELTA_POWER);
    }

    @Test
    void testWithPhaseControl() {
        Network network = PhaseControlFactory.createNetworkWithT2wt();

        network.newLine().setId("L3")
                .setVoltageLevel1("VL1")
                .setConnectableBus1("B1")
                .setBus1("B1")
                .setVoltageLevel2("VL2")
                .setConnectableBus2("B2")
                .setBus2("B2")
                .setR(4.0)
                .setX(200.0)
                .setG1(0.0)
                .setB1(0.0)
                .setG2(0.0)
                .setB2(0.0)
                .add();

        network.newLine().setId("L4")
                .setVoltageLevel1("VL3")
                .setConnectableBus1("B3")
                .setBus1("B3")
                .setVoltageLevel2("VL2")
                .setConnectableBus2("B2")
                .setBus2("B2")
                .setR(4.0)
                .setX(200.0)
                .setG1(0.0)
                .setB1(0.0)
                .setG2(0.0)
                .setB2(0.0)
                .add();

        TwoWindingsTransformer ps1 = network.getTwoWindingsTransformer("PS1");
        ps1.getPhaseTapChanger()
                .setRegulationMode(PhaseTapChanger.RegulationMode.ACTIVE_POWER_CONTROL)
                .setTargetDeadband(1)
                .setRegulating(true)
                .setTapPosition(1)
                .setRegulationTerminal(ps1.getTerminal1())
                .setRegulationValue(83);

        LoadFlowParameters lfParameters = new LoadFlowParameters()
                .setPhaseShifterRegulationOn(true);

        List<Contingency> contingencies = List.of(new Contingency("PS1", List.of(new BranchContingency("PS1")))); // allBranches(network);

        List<StateMonitor> monitors = createAllBranchesMonitors(network);

        SecurityAnalysisResult result = runSecurityAnalysis(network, contingencies, monitors, lfParameters);

        // pre-contingency tests
        PreContingencyResult preContingencyResult = result.getPreContingencyResult();
        assertEquals(5.682, preContingencyResult.getPreContingencyBranchResult("L1").getP1(), LoadFlowAssert.DELTA_POWER);
        assertEquals(59.019, preContingencyResult.getPreContingencyBranchResult("L2").getP1(), LoadFlowAssert.DELTA_POWER);
        assertEquals(5.682, preContingencyResult.getPreContingencyBranchResult("L3").getP1(), LoadFlowAssert.DELTA_POWER);
        assertEquals(29.509, preContingencyResult.getPreContingencyBranchResult("L4").getP1(), LoadFlowAssert.DELTA_POWER);
        assertEquals(88.634, preContingencyResult.getPreContingencyBranchResult("PS1").getP1(), LoadFlowAssert.DELTA_POWER);

        // post-contingency tests
        PostContingencyResult ps1ContingencyResult = getPostContingencyResult(result, "PS1");
        assertEquals(50, ps1ContingencyResult.getBranchResult("L1").getP1(), LoadFlowAssert.DELTA_POWER);
        assertEquals(0, ps1ContingencyResult.getBranchResult("L2").getP1(), LoadFlowAssert.DELTA_POWER); // because no load on B3
        assertEquals(50, ps1ContingencyResult.getBranchResult("L3").getP1(), LoadFlowAssert.DELTA_POWER);
        assertEquals(0, ps1ContingencyResult.getBranchResult("L4").getP1(), LoadFlowAssert.DELTA_POWER); // because no load on B3
    }

    @Test
    void testSaWithShuntContingency() {
        Network network = VoltageControlNetworkFactory.createWithShuntSharedRemoteControl();
        network.getShuntCompensatorStream().forEach(shuntCompensator -> {
            shuntCompensator.setSectionCount(10);
        });

        List<Contingency> contingencies = List.of(new Contingency("SHUNT2", new ShuntCompensatorContingency("SHUNT2")),
                                                  new Contingency("tr3", new BranchContingency("tr3")));

        List<StateMonitor> monitors = createAllBranchesMonitors(network);

        SecurityAnalysisResult result = runSecurityAnalysis(network, contingencies, monitors);

        // pre-contingency tests
        PreContingencyResult preContingencyResult = result.getPreContingencyResult();
        assertEquals(42.342, preContingencyResult.getPreContingencyBranchResult("tr2").getQ2(), LoadFlowAssert.DELTA_POWER);
        assertEquals(42.342, preContingencyResult.getPreContingencyBranchResult("tr3").getQ2(), LoadFlowAssert.DELTA_POWER);

        // post-contingency tests
        PostContingencyResult contingencyResult = getPostContingencyResult(result, "SHUNT2");
        assertEquals(0.0, contingencyResult.getBranchResult("tr2").getQ2(), LoadFlowAssert.DELTA_POWER);
        assertEquals(42.914, contingencyResult.getBranchResult("tr3").getQ2(), LoadFlowAssert.DELTA_POWER);

        // post-contingency tests
        PostContingencyResult tr3ContingencyResult = getPostContingencyResult(result, "tr3");
        assertEquals(42.914, tr3ContingencyResult.getBranchResult("tr2").getQ2(), LoadFlowAssert.DELTA_POWER);
    }

    @Test
    void testSaWithShuntContingency2() {
        Network network = VoltageControlNetworkFactory.createWithShuntSharedRemoteControl();
        network.getShuntCompensatorStream().forEach(shuntCompensator -> {
            shuntCompensator.setSectionCount(10);
        });

        LoadFlowParameters lfParameters = new LoadFlowParameters()
                .setSimulShunt(true);

        List<Contingency> contingencies = List.of(new Contingency("SHUNT2", new ShuntCompensatorContingency("SHUNT2")),
                                                  new Contingency("tr3", new BranchContingency("tr3")));

        List<StateMonitor> monitors = createAllBranchesMonitors(network);

        CompletionException exception = assertThrows(CompletionException.class, () -> runSecurityAnalysis(network, contingencies, monitors, lfParameters));
        assertEquals("Shunt compensator 'SHUNT2' with voltage control on: not supported yet", exception.getCause().getMessage());
    }

    @Test
    void testSaWithShuntContingency3() {
        Network network = VoltageControlNetworkFactory.createWithShuntSharedRemoteControl();
        network.getBusBreakerView().getBus("b2").getVoltageLevel().newShuntCompensator()
                .setId("SHUNT4")
                .setBus("b2")
                .setConnectableBus("b2")
                .setSectionCount(0)
                .newLinearModel()
                .setMaximumSectionCount(50)
                .setBPerSection(-1E-2)
                .setGPerSection(0.0)
                .add()
                .add();
        network.getShuntCompensatorStream().forEach(shuntCompensator -> {
            shuntCompensator.setSectionCount(10);
        });
        network.getGenerator("g1").setMaxP(1000);

        List<Contingency> contingencies = List.of(new Contingency("SHUNT2", new ShuntCompensatorContingency("SHUNT2")),
                new Contingency("SHUNTS", List.of(new ShuntCompensatorContingency("SHUNT2"), new ShuntCompensatorContingency("SHUNT4"))));

        List<StateMonitor> monitors = createAllBranchesMonitors(network);

        SecurityAnalysisResult result = runSecurityAnalysis(network, contingencies, monitors);

        // pre-contingency tests
        PreContingencyResult preContingencyResult = result.getPreContingencyResult();
        assertEquals(82.342, preContingencyResult.getPreContingencyBranchResult("tr2").getQ2(), LoadFlowAssert.DELTA_POWER);
        assertEquals(41.495, preContingencyResult.getPreContingencyBranchResult("tr3").getQ2(), LoadFlowAssert.DELTA_POWER);

        // post-contingency tests
        PostContingencyResult contingencyResult = getPostContingencyResult(result, "SHUNT2");
        assertEquals(42.131, contingencyResult.getBranchResult("tr2").getQ2(), LoadFlowAssert.DELTA_POWER);
        assertEquals(42.131, contingencyResult.getBranchResult("tr3").getQ2(), LoadFlowAssert.DELTA_POWER);

        // post-contingency tests
        PostContingencyResult contingencyResult2 = getPostContingencyResult(result, "SHUNTS");
        assertEquals(-0.0027, contingencyResult2.getBranchResult("tr2").getQ2(), LoadFlowAssert.DELTA_POWER);
        assertEquals(42.792, contingencyResult2.getBranchResult("tr3").getQ2(), LoadFlowAssert.DELTA_POWER);
    }

    @Test
    void testDcSaWithLoadContingency() {
        Network network = DistributedSlackNetworkFactory.createNetworkWithLoads();

        LoadFlowParameters parameters = new LoadFlowParameters();
        parameters.setDc(true);
        parameters.setBalanceType(LoadFlowParameters.BalanceType.PROPORTIONAL_TO_LOAD);

        List<Contingency> contingencies = List.of(new Contingency("l2", new LoadContingency("l2")),
                new Contingency("l34", new BranchContingency("l34")),
                new Contingency("l4", new LoadContingency("l4")));

        List<StateMonitor> monitors = createAllBranchesMonitors(network);

        SecurityAnalysisResult result = runSecurityAnalysis(network, contingencies, monitors, parameters);

        // pre-contingency tests
        PreContingencyResult preContingencyResult = result.getPreContingencyResult();
        assertEquals(129.411, preContingencyResult.getPreContingencyBranchResult("l24").getP1(), LoadFlowAssert.DELTA_POWER);
        assertEquals(64.706, preContingencyResult.getPreContingencyBranchResult("l14").getP1(), LoadFlowAssert.DELTA_POWER);
        assertEquals(-58.823, preContingencyResult.getPreContingencyBranchResult("l34").getP1(), LoadFlowAssert.DELTA_POWER);

        // post-contingency tests
        PostContingencyResult l2ContingencyResult = getPostContingencyResult(result, "l2");
        assertEquals(200.0, l2ContingencyResult.getBranchResult("l24").getP1(), LoadFlowAssert.DELTA_POWER);
        assertEquals(57.143, l2ContingencyResult.getBranchResult("l14").getP1(), LoadFlowAssert.DELTA_POWER);
        assertEquals(-71.428, l2ContingencyResult.getBranchResult("l34").getP1(), LoadFlowAssert.DELTA_POWER);

        // post-contingency tests
        PostContingencyResult l4ContingencyResult = getPostContingencyResult(result, "l4");
        assertEquals(80.0, l4ContingencyResult.getBranchResult("l24").getP1(), LoadFlowAssert.DELTA_POWER);
        assertEquals(40.0, l4ContingencyResult.getBranchResult("l14").getP1(), LoadFlowAssert.DELTA_POWER);
        assertEquals(-100.0, l4ContingencyResult.getBranchResult("l34").getP1(), LoadFlowAssert.DELTA_POWER);
    }

    @Test
    void testDcSaWithGeneratorContingency() {
        Network network = DistributedSlackNetworkFactory.createNetworkWithLoads();
        network.getGenerator("g2").setTargetV(400).setVoltageRegulatorOn(true);

        LoadFlowParameters parameters = new LoadFlowParameters();
        parameters.setBalanceType(LoadFlowParameters.BalanceType.PROPORTIONAL_TO_GENERATION_P_MAX);
        parameters.setDc(true);

        List<Contingency> contingencies = List.of(new Contingency("g1", new GeneratorContingency("g1")),
                new Contingency("l34", new BranchContingency("l34")),
                new Contingency("g2", new GeneratorContingency("g2")));

        List<StateMonitor> monitors = createAllBranchesMonitors(network);

        SecurityAnalysisResult result = runSecurityAnalysis(network, contingencies, monitors, parameters);

        // pre-contingency tests
        PreContingencyResult preContingencyResult = result.getPreContingencyResult();
        assertEquals(110.0, preContingencyResult.getPreContingencyBranchResult("l24").getP1(), LoadFlowAssert.DELTA_POWER);
        assertEquals(40.0, preContingencyResult.getPreContingencyBranchResult("l14").getP1(), LoadFlowAssert.DELTA_POWER);
        assertEquals(-50.0, preContingencyResult.getPreContingencyBranchResult("l34").getP1(), LoadFlowAssert.DELTA_POWER);

        // post-contingency tests
        PostContingencyResult g1ContingencyResult = getPostContingencyResult(result, "g1");
        assertEquals(180.00, g1ContingencyResult.getBranchResult("l24").getP1(), LoadFlowAssert.DELTA_POWER);
        assertEquals(-30.0, g1ContingencyResult.getBranchResult("l14").getP1(), LoadFlowAssert.DELTA_POWER);
        assertEquals(-50.0, g1ContingencyResult.getBranchResult("l34").getP1(), LoadFlowAssert.DELTA_POWER);

        // post-contingency tests
        PostContingencyResult g2ContingencyResult = getPostContingencyResult(result, "g2");
        assertEquals(-60.000, g2ContingencyResult.getBranchResult("l24").getP1(), LoadFlowAssert.DELTA_POWER);
        assertEquals(210.0, g2ContingencyResult.getBranchResult("l14").getP1(), LoadFlowAssert.DELTA_POWER);
        assertEquals(-50.0, g2ContingencyResult.getBranchResult("l34").getP1(), LoadFlowAssert.DELTA_POWER);
    }

    @Test
    void testSaWithLoadContingency() {
        Network network = DistributedSlackNetworkFactory.createNetworkWithLoads();

        LoadFlowParameters parameters = new LoadFlowParameters();
        parameters.setBalanceType(LoadFlowParameters.BalanceType.PROPORTIONAL_TO_LOAD);

        List<Contingency> contingencies = List.of(new Contingency("l2", new LoadContingency("l2")),
                new Contingency("l34", new BranchContingency("l34")),
                new Contingency("l4", new LoadContingency("l4")));

        List<StateMonitor> monitors = createAllBranchesMonitors(network);

        SecurityAnalysisResult result = runSecurityAnalysis(network, contingencies, monitors, parameters);

        // pre-contingency tests
        PreContingencyResult preContingencyResult = result.getPreContingencyResult();
        assertEquals(129.412, preContingencyResult.getPreContingencyBranchResult("l24").getP1(), LoadFlowAssert.DELTA_POWER);
        assertEquals(-64.706, preContingencyResult.getPreContingencyBranchResult("l14").getP2(), LoadFlowAssert.DELTA_POWER);
        assertEquals(58.823, preContingencyResult.getPreContingencyBranchResult("l34").getP2(), LoadFlowAssert.DELTA_POWER);

        // post-contingency tests
        PostContingencyResult l2ContingencyResult = getPostContingencyResult(result, "l2");
        assertEquals(200.000, l2ContingencyResult.getBranchResult("l24").getP1(), LoadFlowAssert.DELTA_POWER);
        assertEquals(-57.142, l2ContingencyResult.getBranchResult("l14").getP2(), LoadFlowAssert.DELTA_POWER);
        assertEquals(71.429, l2ContingencyResult.getBranchResult("l34").getP2(), LoadFlowAssert.DELTA_POWER);

        // post-contingency tests
        PostContingencyResult l4ContingencyResult = getPostContingencyResult(result, "l4");
        assertEquals(80.003, l4ContingencyResult.getBranchResult("l24").getP1(), LoadFlowAssert.DELTA_POWER);
        assertEquals(-40.002, l4ContingencyResult.getBranchResult("l14").getP2(), LoadFlowAssert.DELTA_POWER);
        assertEquals(99.997, l4ContingencyResult.getBranchResult("l34").getP2(), LoadFlowAssert.DELTA_POWER);
    }

    @Test
    void testSaWithLoadDetailContingency() {
        Network network = DistributedSlackNetworkFactory.createNetworkWithLoads();
        network.getLoad("l2").newExtension(LoadDetailAdder.class).withVariableActivePower(40).withFixedActivePower(20).withVariableReactivePower(40).withFixedActivePower(0).add();
        network.getLoad("l4").newExtension(LoadDetailAdder.class).withVariableActivePower(100).withFixedActivePower(40).withVariableReactivePower(100).withFixedActivePower(0).add();

        LoadFlowParameters parameters = new LoadFlowParameters();
        parameters.setBalanceType(LoadFlowParameters.BalanceType.PROPORTIONAL_TO_CONFORM_LOAD);

        List<Contingency> contingencies = List.of(new Contingency("l2", new LoadContingency("l2")),
                new Contingency("l34", new BranchContingency("l34")),
                new Contingency("l4", new LoadContingency("l4")));

        List<StateMonitor> monitors = createAllBranchesMonitors(network);

        SecurityAnalysisResult result = runSecurityAnalysis(network, contingencies, monitors, parameters);

        // pre-contingency tests
        PreContingencyResult preContingencyResult = result.getPreContingencyResult();
        assertEquals(122.857, preContingencyResult.getPreContingencyBranchResult("l24").getP1(), LoadFlowAssert.DELTA_POWER);
        assertEquals(-69.999, preContingencyResult.getPreContingencyBranchResult("l14").getP2(), LoadFlowAssert.DELTA_POWER);
        assertEquals(50.0, preContingencyResult.getPreContingencyBranchResult("l34").getP2(), LoadFlowAssert.DELTA_POWER);

        // post-contingency tests
        PostContingencyResult l2ContingencyResult = getPostContingencyResult(result, "l2");
        assertEquals(200.000, l2ContingencyResult.getBranchResult("l24").getP1(), LoadFlowAssert.DELTA_POWER);
        assertEquals(-70.0, l2ContingencyResult.getBranchResult("l14").getP2(), LoadFlowAssert.DELTA_POWER);
        assertEquals(49.999, l2ContingencyResult.getBranchResult("l34").getP2(), LoadFlowAssert.DELTA_POWER);

        // post-contingency tests
        PostContingencyResult l4ContingencyResult = getPostContingencyResult(result, "l4");
        assertEquals(-59.982, l4ContingencyResult.getBranchResult("l24").getP1(), LoadFlowAssert.DELTA_POWER);
        assertEquals(-69.999, l4ContingencyResult.getBranchResult("l14").getP2(), LoadFlowAssert.DELTA_POWER);
        assertEquals(49.999, l4ContingencyResult.getBranchResult("l34").getP2(), LoadFlowAssert.DELTA_POWER);
    }

    @Test
    void testSaWithGeneratorContingency() {
        Network network = DistributedSlackNetworkFactory.createNetworkWithLoads();
        network.getGenerator("g2").setTargetV(400).setVoltageRegulatorOn(true);

        LoadFlowParameters parameters = new LoadFlowParameters();
        parameters.setBalanceType(LoadFlowParameters.BalanceType.PROPORTIONAL_TO_GENERATION_P_MAX);
        parameters.setNoGeneratorReactiveLimits(true);

        List<Contingency> contingencies = List.of(new Contingency("g1", new GeneratorContingency("g1")),
                new Contingency("l34", new BranchContingency("l34")),
                new Contingency("g2", new GeneratorContingency("g2")));

        List<StateMonitor> monitors = createAllBranchesMonitors(network);

        SecurityAnalysisResult result = runSecurityAnalysis(network, contingencies, monitors, parameters);

        // pre-contingency tests
        PreContingencyResult preContingencyResult = result.getPreContingencyResult();
        assertEquals(109.999, preContingencyResult.getPreContingencyBranchResult("l24").getP1(), LoadFlowAssert.DELTA_POWER);
        assertEquals(-39.999, preContingencyResult.getPreContingencyBranchResult("l14").getP2(), LoadFlowAssert.DELTA_POWER);
        assertEquals(50.0, preContingencyResult.getPreContingencyBranchResult("l34").getP2(), LoadFlowAssert.DELTA_POWER);

        // post-contingency tests
        PostContingencyResult g1ContingencyResult = getPostContingencyResult(result, "g1");
        assertEquals(179.999, g1ContingencyResult.getBranchResult("l24").getP1(), LoadFlowAssert.DELTA_POWER);
        assertEquals(29.999, g1ContingencyResult.getBranchResult("l14").getP2(), LoadFlowAssert.DELTA_POWER);
        assertEquals(50.0, g1ContingencyResult.getBranchResult("l34").getP2(), LoadFlowAssert.DELTA_POWER);

        // post-contingency tests
        PostContingencyResult g2ContingencyResult = getPostContingencyResult(result, "g2");
        assertEquals(-60.000, g2ContingencyResult.getBranchResult("l24").getP1(), LoadFlowAssert.DELTA_POWER);
        assertEquals(-210.000, g2ContingencyResult.getBranchResult("l14").getP2(), LoadFlowAssert.DELTA_POWER);
        assertEquals(50.0, g2ContingencyResult.getBranchResult("l34").getP2(), LoadFlowAssert.DELTA_POWER);
    }

    @Test
    void testSaWithTransformerContingency() {
        Network network = VoltageControlNetworkFactory.createNetworkWithT2wt();

        LoadFlowParameters parameters = new LoadFlowParameters();
        parameters.setBalanceType(LoadFlowParameters.BalanceType.PROPORTIONAL_TO_GENERATION_P_MAX);

        List<Contingency> contingencies = List.of(new Contingency("T2wT", new BranchContingency("T2wT")));

        List<StateMonitor> monitors = createAllBranchesMonitors(network);

        SecurityAnalysisResult result = runSecurityAnalysis(network, contingencies, monitors, parameters);

        // pre-contingency tests
        PreContingencyResult preContingencyResult = result.getPreContingencyResult();
        assertEquals(22.111, preContingencyResult.getPreContingencyBranchResult("LINE_12").getP1(), LoadFlowAssert.DELTA_POWER);

        // post-contingency tests
        PostContingencyResult contingencyResult = getPostContingencyResult(result, "T2wT");
        assertEquals(11.228, contingencyResult.getBranchResult("LINE_12").getP1(), LoadFlowAssert.DELTA_POWER);
    }

    @Test
    void testPostContingencyFiltering() {
        Network network = EurostagTutorialExample1Factory.createWithFixedCurrentLimits();
        network.getLine("NHV1_NHV2_2").newCurrentLimits1()
                .setPermanentLimit(300)
                .add();
        network.getVoltageLevel("VLHV1").setLowVoltageLimit(410);

        List<Contingency> contingencies = List.of(new Contingency("NHV1_NHV2_1", new BranchContingency("NHV1_NHV2_1")));
        SecurityAnalysisParameters parameters = new SecurityAnalysisParameters();
        parameters.setIncreasedFlowViolationsThreshold(0.0);
        SecurityAnalysisResult result = runSecurityAnalysis(network, contingencies, Collections.emptyList(), parameters);

        List<LimitViolation> preContingencyLimitViolationsOnLine = result.getPreContingencyResult().getLimitViolationsResult()
                .getLimitViolations().stream().filter(violation -> violation.getSubjectId().equals("NHV1_NHV2_2") && violation.getSide().equals(Branch.Side.ONE)).collect(Collectors.toList());
        assertEquals(LimitViolationType.CURRENT, preContingencyLimitViolationsOnLine.get(0).getLimitType());
        assertEquals(459, preContingencyLimitViolationsOnLine.get(0).getValue(), LoadFlowAssert.DELTA_I);

        List<LimitViolation> postContingencyLimitViolationsOnLine = result.getPostContingencyResults().get(0).getLimitViolationsResult()
                .getLimitViolations().stream().filter(violation -> violation.getSubjectId().equals("NHV1_NHV2_2") && violation.getSide().equals(Branch.Side.ONE)).collect(Collectors.toList());
        assertEquals(LimitViolationType.CURRENT, postContingencyLimitViolationsOnLine.get(0).getLimitType());
        assertEquals(1014.989, postContingencyLimitViolationsOnLine.get(0).getValue(), LoadFlowAssert.DELTA_I);

        List<LimitViolation> preContingencyLimitViolationsOnVoltageLevel = result.getPreContingencyResult().getLimitViolationsResult()
                .getLimitViolations().stream().filter(violation -> violation.getSubjectId().equals("VLHV1")).collect(Collectors.toList());
        assertEquals(LimitViolationType.LOW_VOLTAGE, preContingencyLimitViolationsOnVoltageLevel.get(0).getLimitType());
        assertEquals(400.63, preContingencyLimitViolationsOnVoltageLevel.get(0).getValue(), LoadFlowAssert.DELTA_V);

        List<LimitViolation> postContingencyLimitViolationsOnVoltageLevel = result.getPostContingencyResults().get(0).getLimitViolationsResult()
                .getLimitViolations().stream().filter(violation -> violation.getSubjectId().equals("VLHV1")).collect(Collectors.toList());
        assertEquals(LimitViolationType.LOW_VOLTAGE, postContingencyLimitViolationsOnVoltageLevel.get(0).getLimitType());
        assertEquals(396.70, postContingencyLimitViolationsOnVoltageLevel.get(0).getValue(), LoadFlowAssert.DELTA_V);

        parameters.setIncreasedFlowViolationsThreshold(1.5);
        parameters.setIncreasedLowVoltageViolationsThreshold(0.1);
        parameters.setIncreasedLowVoltageViolationsDelta(5);
        SecurityAnalysisResult result2 = runSecurityAnalysis(network, contingencies, Collections.emptyList(), parameters);

        List<LimitViolation> postContingencyLimitViolationsOnLine2 = result2.getPostContingencyResults().get(0).getLimitViolationsResult()
                .getLimitViolations().stream().filter(violation -> violation.getSubjectId().equals("NHV1_NHV2_2") && violation.getSide().equals(Branch.Side.ONE)).collect(Collectors.toList());
        assertEquals(0, postContingencyLimitViolationsOnLine2.size());

        List<LimitViolation> postContingencyLimitViolationsOnVoltageLevel2 = result2.getPostContingencyResults().get(0).getLimitViolationsResult()
                .getLimitViolations().stream().filter(violation -> violation.getSubjectId().equals("VLHV1")).collect(Collectors.toList());
        assertEquals(0, postContingencyLimitViolationsOnVoltageLevel2.size());
    }
}<|MERGE_RESOLUTION|>--- conflicted
+++ resolved
@@ -96,25 +96,14 @@
         var computationManager = Mockito.mock(ComputationManager.class);
         Mockito.when(computationManager.getExecutor()).thenReturn(ForkJoinPool.commonPool());
         SecurityAnalysisReport report = saProvider.run(network,
-<<<<<<< HEAD
                 network.getVariantManager().getWorkingVariantId(),
                 new DefaultLimitViolationDetector(),
                 new LimitViolationFilter(),
-                null,
+                computationManager,
                 saParameters,
                 provider,
                 Collections.emptyList(),
                 monitors)
-=======
-                                                       network.getVariantManager().getWorkingVariantId(),
-                                                       new DefaultLimitViolationDetector(),
-                                                       new LimitViolationFilter(),
-                                                       computationManager,
-                                                       saParameters,
-                                                       provider,
-                                                       Collections.emptyList(),
-                                                       monitors)
->>>>>>> 24a9e7c8
                 .join();
         return report.getResult();
     }
@@ -1104,7 +1093,7 @@
 
         List<Contingency> contingencies = List.of(new Contingency("NHV1_NHV2_1", new BranchContingency("NHV1_NHV2_1")));
         SecurityAnalysisParameters parameters = new SecurityAnalysisParameters();
-        parameters.setIncreasedFlowViolationsThreshold(0.0);
+        parameters.getIncreasedViolationsParameters().setFlowProportionalThreshold(0.0);
         SecurityAnalysisResult result = runSecurityAnalysis(network, contingencies, Collections.emptyList(), parameters);
 
         List<LimitViolation> preContingencyLimitViolationsOnLine = result.getPreContingencyResult().getLimitViolationsResult()
@@ -1127,9 +1116,9 @@
         assertEquals(LimitViolationType.LOW_VOLTAGE, postContingencyLimitViolationsOnVoltageLevel.get(0).getLimitType());
         assertEquals(396.70, postContingencyLimitViolationsOnVoltageLevel.get(0).getValue(), LoadFlowAssert.DELTA_V);
 
-        parameters.setIncreasedFlowViolationsThreshold(1.5);
-        parameters.setIncreasedLowVoltageViolationsThreshold(0.1);
-        parameters.setIncreasedLowVoltageViolationsDelta(5);
+        parameters.getIncreasedViolationsParameters().setFlowProportionalThreshold(1.5);
+        parameters.getIncreasedViolationsParameters().setLowVoltageProportionalThreshold(0.1);
+        parameters.getIncreasedViolationsParameters().setLowVoltageAbsoluteThreshold(5);
         SecurityAnalysisResult result2 = runSecurityAnalysis(network, contingencies, Collections.emptyList(), parameters);
 
         List<LimitViolation> postContingencyLimitViolationsOnLine2 = result2.getPostContingencyResults().get(0).getLimitViolationsResult()
