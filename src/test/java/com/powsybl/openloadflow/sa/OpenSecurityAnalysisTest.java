/**
 * Copyright (c) 2020, RTE (http://www.rte-france.com)
 * This Source Code Form is subject to the terms of the Mozilla Public
 * License, v. 2.0. If a copy of the MPL was not distributed with this
 * file, You can obtain one at http://mozilla.org/MPL/2.0/.
 */
package com.powsybl.openloadflow.sa;

import com.google.common.io.ByteStreams;
import com.powsybl.commons.PowsyblException;
import com.powsybl.commons.reporter.Reporter;
import com.powsybl.commons.reporter.ReporterModel;
import com.powsybl.computation.ComputationManager;
import com.powsybl.contingency.*;
import com.powsybl.ieeecdf.converter.IeeeCdfNetworkFactory;
import com.powsybl.iidm.network.*;
import com.powsybl.iidm.network.extensions.HvdcAngleDroopActivePowerControlAdder;
import com.powsybl.iidm.network.extensions.LoadDetailAdder;
import com.powsybl.iidm.network.extensions.StandbyAutomatonAdder;
import com.powsybl.iidm.network.test.EurostagTutorialExample1Factory;
import com.powsybl.iidm.network.test.FourSubstationsNodeBreakerFactory;
import com.powsybl.iidm.xml.test.MetrixTutorialSixBusesFactory;
import com.powsybl.loadflow.LoadFlow;
import com.powsybl.loadflow.LoadFlowParameters;
import com.powsybl.loadflow.LoadFlowResult;
import com.powsybl.math.matrix.DenseMatrixFactory;
import com.powsybl.math.matrix.MatrixFactory;
import com.powsybl.openloadflow.OpenLoadFlowParameters;
import com.powsybl.openloadflow.OpenLoadFlowProvider;
import com.powsybl.openloadflow.ac.nr.NewtonRaphsonStatus;
import com.powsybl.openloadflow.graph.EvenShiloachGraphDecrementalConnectivityFactory;
import com.powsybl.openloadflow.graph.GraphConnectivityFactory;
import com.powsybl.openloadflow.graph.NaiveGraphConnectivityFactory;
import com.powsybl.openloadflow.network.*;
import com.powsybl.openloadflow.network.impl.OlfBranchResult;
import com.powsybl.openloadflow.util.LoadFlowAssert;
import com.powsybl.security.*;
import com.powsybl.security.action.*;
import com.powsybl.security.condition.AllViolationCondition;
import com.powsybl.security.condition.AnyViolationCondition;
import com.powsybl.security.condition.AtLeastOneViolationCondition;
import com.powsybl.security.condition.TrueCondition;
import com.powsybl.security.detectors.DefaultLimitViolationDetector;
import com.powsybl.security.monitor.StateMonitor;
import com.powsybl.security.results.*;
import com.powsybl.security.strategy.OperatorStrategy;
import org.junit.jupiter.api.BeforeEach;
import org.junit.jupiter.api.Test;
import org.mockito.Mockito;

import java.io.IOException;
import java.io.StringWriter;
import java.nio.charset.StandardCharsets;
import java.util.*;
import java.util.concurrent.CompletionException;
import java.util.concurrent.ForkJoinPool;
import java.util.stream.Collectors;
import java.util.stream.Stream;

import static com.powsybl.commons.test.TestUtil.normalizeLineSeparator;

import static java.lang.Double.NaN;
import static java.util.Collections.emptySet;
import static org.junit.jupiter.api.Assertions.*;

/**
 * @author Geoffroy Jamgotchian <geoffroy.jamgotchian at rte-france.com>
 */
class OpenSecurityAnalysisTest {

    private ComputationManager computationManager;

    private MatrixFactory matrixFactory;

    private OpenSecurityAnalysisProvider securityAnalysisProvider;

    private OpenLoadFlowProvider loadFlowProvider;

    @BeforeEach
    void setUp() {
        computationManager = Mockito.mock(ComputationManager.class);
        Mockito.when(computationManager.getExecutor()).thenReturn(ForkJoinPool.commonPool());
        matrixFactory = new DenseMatrixFactory();
        GraphConnectivityFactory<LfBus, LfBranch> connectivityFactory = new EvenShiloachGraphDecrementalConnectivityFactory<>();
        securityAnalysisProvider = new OpenSecurityAnalysisProvider(matrixFactory, connectivityFactory);
        loadFlowProvider = new OpenLoadFlowProvider(matrixFactory, connectivityFactory);
    }

    private static Network createNodeBreakerNetwork() {
        Network network = NodeBreakerNetworkFactory.create();

        network.getLine("L1").newCurrentLimits1()
                .setPermanentLimit(940.0)
                .beginTemporaryLimit()
                .setName("60")
                .setAcceptableDuration(60)
                .setValue(1000)
                .endTemporaryLimit()
                .add();
        network.getLine("L1").newCurrentLimits2()
                .setPermanentLimit(940.0)
                .add();
        network.getLine("L2").newCurrentLimits1()
                .setPermanentLimit(940.0)
                .beginTemporaryLimit()
                .setName("60")
                .setAcceptableDuration(60)
                .setValue(950)
                .endTemporaryLimit()
                .add();
        network.getLine("L2").newCurrentLimits2()
                .setPermanentLimit(940.0)
                .beginTemporaryLimit()
                .setName("600")
                .setAcceptableDuration(600)
                .setValue(945)
                .endTemporaryLimit()
                .beginTemporaryLimit()
                .setName("60")
                .setAcceptableDuration(60)
                .setValue(970)
                .endTemporaryLimit()
                .add();

        return network;
    }

    private LoadFlowResult runLoadFlow(Network network, LoadFlowParameters parameters) {
        return loadFlowProvider.run(network, computationManager, network.getVariantManager().getWorkingVariantId(), parameters)
                .join();
    }

    /**
     * Runs a security analysis with default parameters + most meshed slack bus selection
     */
    private SecurityAnalysisResult runSecurityAnalysis(Network network, List<Contingency> contingencies, List<StateMonitor> monitors,
                                                       LoadFlowParameters lfParameters) {
        SecurityAnalysisParameters securityAnalysisParameters = new SecurityAnalysisParameters();
        securityAnalysisParameters.setLoadFlowParameters(lfParameters);
        return runSecurityAnalysis(network, contingencies, monitors, securityAnalysisParameters);
    }

    private SecurityAnalysisResult runSecurityAnalysis(Network network, List<Contingency> contingencies, List<StateMonitor> monitors,
                                                       SecurityAnalysisParameters saParameters) {
        return runSecurityAnalysis(network, contingencies, monitors, saParameters, Reporter.NO_OP);
    }

    private SecurityAnalysisResult runSecurityAnalysis(Network network, List<Contingency> contingencies, List<StateMonitor> monitors,
                                                       SecurityAnalysisParameters saParameters, Reporter reporter) {
        ContingenciesProvider provider = n -> contingencies;
        SecurityAnalysisReport report = securityAnalysisProvider.run(network,
                network.getVariantManager().getWorkingVariantId(),
                new DefaultLimitViolationDetector(),
                new LimitViolationFilter(),
                computationManager,
                saParameters,
                provider,
                Collections.emptyList(),
                Collections.emptyList(),
                Collections.emptyList(),
                monitors,
                reporter)
                .join();
        return report.getResult();
    }

    private SecurityAnalysisResult runSecurityAnalysis(Network network, List<Contingency> contingencies, List<StateMonitor> monitors,
                                                       SecurityAnalysisParameters saParameters, List<OperatorStrategy> operatorStrategies,
                                                       List<Action> actions, Reporter reporter) {
        ContingenciesProvider provider = n -> contingencies;
        SecurityAnalysisReport report = securityAnalysisProvider.run(network,
                network.getVariantManager().getWorkingVariantId(),
                new DefaultLimitViolationDetector(),
                new LimitViolationFilter(),
                computationManager,
                saParameters,
                provider,
                Collections.emptyList(),
                operatorStrategies,
                actions,
                monitors,
                reporter)
                .join();
        return report.getResult();
    }

    private SecurityAnalysisResult runSecurityAnalysis(Network network, List<Contingency> contingencies, List<StateMonitor> monitors) {
        return runSecurityAnalysis(network, contingencies, monitors, new LoadFlowParameters());
    }

    private SecurityAnalysisResult runSecurityAnalysis(Network network, List<Contingency> contingencies, LoadFlowParameters loadFlowParameters) {
        return runSecurityAnalysis(network, contingencies, Collections.emptyList(), loadFlowParameters);
    }

    private SecurityAnalysisResult runSecurityAnalysis(Network network, List<Contingency> contingencies) {
        return runSecurityAnalysis(network, contingencies, Collections.emptyList());
    }

    private SecurityAnalysisResult runSecurityAnalysis(Network network) {
        return runSecurityAnalysis(network, Collections.emptyList(), Collections.emptyList());
    }

    private static List<StateMonitor> createAllBranchesMonitors(Network network) {
        Set<String> allBranchIds = network.getBranchStream().map(Identifiable::getId).collect(Collectors.toSet());
        return List.of(new StateMonitor(ContingencyContext.all(), allBranchIds, Collections.emptySet(), Collections.emptySet()));
    }

    private static List<StateMonitor> createNetworkMonitors(Network network) {
        Set<String> allBranchIds = network.getBranchStream().map(Identifiable::getId).collect(Collectors.toSet());
        Set<String> allVoltageLevelIds = network.getVoltageLevelStream().map(Identifiable::getId).collect(Collectors.toSet());
        return List.of(new StateMonitor(ContingencyContext.all(), allBranchIds, allVoltageLevelIds, Collections.emptySet()));
    }

    private static List<Contingency> createAllBranchesContingencies(Network network) {
        return network.getBranchStream()
                .map(b -> new Contingency(b.getId(), new BranchContingency(b.getId())))
                .collect(Collectors.toList());
    }

    private static void setSlackBusId(LoadFlowParameters lfParameters, String slackBusId) {
        OpenLoadFlowParameters.create(lfParameters)
                .setSlackBusSelectionMode(SlackBusSelectionMode.NAME)
                .setSlackBusId(slackBusId);
    }

    private static Optional<PostContingencyResult> getOptionalPostContingencyResult(SecurityAnalysisResult result, String contingencyId) {
        return result.getPostContingencyResults().stream()
                .filter(r -> r.getContingency().getId().equals(contingencyId))
                .findFirst();
    }

    private static Optional<OperatorStrategyResult> getOptionalOperatorStrategyResult(SecurityAnalysisResult result, String operatorStrategyId) {
        return result.getOperatorStrategyResults().stream()
                .filter(r -> r.getOperatorStrategy().getId().equals(operatorStrategyId))
                .findFirst();
    }

    private static PostContingencyResult getPostContingencyResult(SecurityAnalysisResult result, String contingencyId) {
        return getOptionalPostContingencyResult(result, contingencyId)
                .orElseThrow();
    }

    private static OperatorStrategyResult getOperatorStrategyResult(SecurityAnalysisResult result, String operatorStrategyId) {
        return getOptionalOperatorStrategyResult(result, operatorStrategyId)
                .orElseThrow();
    }

    private static void assertAlmostEquals(BusResult expected, BusResult actual, double epsilon) {
        assertEquals(expected.getVoltageLevelId(), actual.getVoltageLevelId());
        assertEquals(expected.getBusId(), actual.getBusId());
        assertEquals(expected.getV(), actual.getV(), epsilon);
        assertEquals(expected.getAngle(), actual.getAngle(), epsilon);
    }

    private static void assertAlmostEquals(BranchResult expected, BranchResult actual, double epsilon) {
        assertEquals(expected.getBranchId(), actual.getBranchId());
        assertEquals(expected.getP1(), actual.getP1(), epsilon);
        assertEquals(expected.getQ1(), actual.getQ1(), epsilon);
        assertEquals(expected.getI1(), actual.getI1(), epsilon);
        assertEquals(expected.getP2(), actual.getP2(), epsilon);
        assertEquals(expected.getQ2(), actual.getQ2(), epsilon);
        assertEquals(expected.getI2(), actual.getI2(), epsilon);
    }

    private static void assertAlmostEquals(ThreeWindingsTransformerResult expected, ThreeWindingsTransformerResult actual, double epsilon) {
        assertEquals(expected.getThreeWindingsTransformerId(), actual.getThreeWindingsTransformerId());
        assertEquals(expected.getP1(), actual.getP1(), epsilon);
        assertEquals(expected.getQ1(), actual.getQ1(), epsilon);
        assertEquals(expected.getI1(), actual.getI1(), epsilon);
        assertEquals(expected.getP2(), actual.getP2(), epsilon);
        assertEquals(expected.getQ2(), actual.getQ2(), epsilon);
        assertEquals(expected.getI2(), actual.getI2(), epsilon);
        assertEquals(expected.getP3(), actual.getP3(), epsilon);
        assertEquals(expected.getQ3(), actual.getQ3(), epsilon);
        assertEquals(expected.getI3(), actual.getI3(), epsilon);
    }

    @Test
    void testCurrentLimitViolations() {
        Network network = createNodeBreakerNetwork();

        LoadFlowParameters lfParameters = new LoadFlowParameters();
        setSlackBusId(lfParameters, "VL1_1");
        SecurityAnalysisParameters securityAnalysisParameters = new SecurityAnalysisParameters();
        securityAnalysisParameters.setLoadFlowParameters(lfParameters);

        List<Contingency> contingencies = Stream.of("L1", "L2")
                .map(id -> new Contingency(id, new BranchContingency(id)))
                .collect(Collectors.toList());
        contingencies.add(new Contingency("LD", new LoadContingency("LD")));

        StateMonitor stateMonitor = new StateMonitor(ContingencyContext.all(), Collections.emptySet(),
                network.getVoltageLevelStream().map(Identifiable::getId).collect(Collectors.toSet()), Collections.emptySet());

        SecurityAnalysisResult result = runSecurityAnalysis(network, contingencies, List.of(stateMonitor), securityAnalysisParameters);

        assertSame(LoadFlowResult.ComponentResult.Status.CONVERGED, result.getPreContingencyResult().getStatus());
        assertEquals(0, result.getPreContingencyResult().getLimitViolationsResult().getLimitViolations().size());
        assertEquals(3, result.getPostContingencyResults().size());
        assertSame(PostContingencyComputationStatus.CONVERGED, result.getPostContingencyResults().get(0).getStatus());
        assertEquals(2, result.getPostContingencyResults().get(0).getLimitViolationsResult().getLimitViolations().size());
        assertSame(PostContingencyComputationStatus.CONVERGED, result.getPostContingencyResults().get(1).getStatus());
        assertEquals(2, result.getPostContingencyResults().get(1).getLimitViolationsResult().getLimitViolations().size());
        PostContingencyResult postContingencyResult = getPostContingencyResult(result, "LD");
        assertEquals(398.0, postContingencyResult.getNetworkResult().getBusResult("VL1_0").getV(), LoadFlowAssert.DELTA_V);
    }

    @Test
    void testCurrentLimitViolations2() {
        Network network = createNodeBreakerNetwork();
        network.getLine("L1").getCurrentLimits1().ifPresent(limits -> limits.setPermanentLimit(200));

        List<Contingency> contingencies = List.of(new Contingency("L2", new BranchContingency("L2")));

        SecurityAnalysisResult result = runSecurityAnalysis(network, contingencies);

        assertSame(LoadFlowResult.ComponentResult.Status.CONVERGED, result.getPreContingencyResult().getStatus());
        assertEquals(1, result.getPreContingencyResult().getLimitViolationsResult().getLimitViolations().size());
        assertEquals(1, result.getPostContingencyResults().size());
        assertSame(PostContingencyComputationStatus.CONVERGED, result.getPostContingencyResults().get(0).getStatus());
        assertEquals(2, result.getPostContingencyResults().get(0).getLimitViolationsResult().getLimitViolations().size());
    }

    @Test
    void testLowVoltageLimitViolations() {
        Network network = createNodeBreakerNetwork();
        network.getGenerator("G").setTargetV(393);

        LoadFlowParameters lfParameters = new LoadFlowParameters();
        setSlackBusId(lfParameters, "VL1_1");

        List<Contingency> contingencies = Stream.of("L1", "L2")
                .map(id -> new Contingency(id, new BranchContingency(id)))
                .collect(Collectors.toList());

        SecurityAnalysisResult result = runSecurityAnalysis(network, contingencies, lfParameters);

        assertSame(LoadFlowResult.ComponentResult.Status.CONVERGED, result.getPreContingencyResult().getStatus());
        assertEquals(0, result.getPreContingencyResult().getLimitViolationsResult().getLimitViolations().size());
        assertEquals(2, result.getPostContingencyResults().size());
        assertSame(PostContingencyComputationStatus.CONVERGED, result.getPostContingencyResults().get(0).getStatus());
        assertEquals(3, result.getPostContingencyResults().get(0).getLimitViolationsResult().getLimitViolations().size());

        List<LimitViolation> limitViolations = result.getPostContingencyResults().get(0).getLimitViolationsResult().getLimitViolations();
        Optional<LimitViolation> limitViolationL21 = limitViolations.stream().filter(limitViolation -> limitViolation.getSubjectId().equals("L2") && limitViolation.getSide() == Branch.Side.ONE).findFirst();
        assertTrue(limitViolationL21.isPresent());
        assertEquals(0, limitViolationL21.get().getAcceptableDuration());
        assertEquals(950, limitViolationL21.get().getLimit());
        Optional<LimitViolation> limitViolationL22 = limitViolations.stream().filter(limitViolation -> limitViolation.getSubjectId().equals("L2") && limitViolation.getSide() == Branch.Side.TWO).findFirst();
        assertTrue(limitViolationL22.isPresent());
        assertEquals(0, limitViolationL22.get().getAcceptableDuration());
        assertEquals(970, limitViolationL22.get().getLimit());

        assertSame(PostContingencyComputationStatus.CONVERGED, result.getPostContingencyResults().get(1).getStatus());
        assertEquals(3, result.getPostContingencyResults().get(1).getLimitViolationsResult().getLimitViolations().size());

        List<LimitViolation> limitViolations1 = result.getPostContingencyResults().get(1).getLimitViolationsResult().getLimitViolations();
        LimitViolation lowViolation = limitViolations1.get(2);
        assertEquals(LimitViolationType.LOW_VOLTAGE, lowViolation.getLimitType());
        assertEquals(370, lowViolation.getLimit());
    }

    @Test
    void testHighVoltageLimitViolations() {
        Network network = createNodeBreakerNetwork();
        network.getGenerator("G").setTargetV(421);

        LoadFlowParameters lfParameters = new LoadFlowParameters();
        setSlackBusId(lfParameters, "VL1_1");

        List<Contingency> contingencies = Stream.of("L1", "L2")
                .map(id -> new Contingency(id, new BranchContingency(id)))
                .collect(Collectors.toList());

        SecurityAnalysisResult result = runSecurityAnalysis(network, contingencies, lfParameters);

        assertSame(LoadFlowResult.ComponentResult.Status.CONVERGED, result.getPreContingencyResult().getStatus());
        assertEquals(1, result.getPreContingencyResult().getLimitViolationsResult().getLimitViolations().size());
        assertEquals(2, result.getPostContingencyResults().size());
        assertSame(PostContingencyComputationStatus.CONVERGED, result.getPostContingencyResults().get(0).getStatus());

        assertEquals(0, result.getPostContingencyResults().get(0).getLimitViolationsResult().getLimitViolations().size());
        assertSame(PostContingencyComputationStatus.CONVERGED, result.getPostContingencyResults().get(1).getStatus());
        assertEquals(0, result.getPostContingencyResults().get(1).getLimitViolationsResult().getLimitViolations().size());
    }

    @Test
    void testActivePowerLimitViolations() {
        Network network = createNodeBreakerNetwork();
        network.getLine("L1").newActivePowerLimits1()
               .setPermanentLimit(1.0)
               .beginTemporaryLimit()
               .setName("60")
               .setAcceptableDuration(60)
               .setValue(1.2)
               .endTemporaryLimit()
               .add();

        LoadFlowParameters lfParameters = new LoadFlowParameters();
        setSlackBusId(lfParameters, "VL1_1");

        List<Contingency> contingencies = Stream.of("L1", "L2")
                .map(id -> new Contingency(id, new BranchContingency(id)))
                .collect(Collectors.toList());

        SecurityAnalysisResult result = runSecurityAnalysis(network, contingencies, lfParameters);

        assertEquals(1, result.getPreContingencyResult().getLimitViolationsResult().getLimitViolations().size());
        assertEquals(2, result.getPostContingencyResults().size());
        assertEquals(2, result.getPostContingencyResults().get(1).getLimitViolationsResult().getLimitViolations().size());

        LimitViolation limitViolation0 = result.getPostContingencyResults().get(1).getLimitViolationsResult().getLimitViolations().get(0);
        assertEquals("L1", limitViolation0.getSubjectId());
        assertEquals(LimitViolationType.ACTIVE_POWER, limitViolation0.getLimitType());
        assertEquals(608.334, limitViolation0.getValue(), 10E-3);

        int activePowerLimitViolationsCount = 0;
        for (PostContingencyResult r : result.getPostContingencyResults()) {
            for (LimitViolation v : r.getLimitViolationsResult().getLimitViolations()) {
                if (v.getLimitType() == LimitViolationType.ACTIVE_POWER) {
                    activePowerLimitViolationsCount++;
                }
            }
        }
        assertEquals(1, activePowerLimitViolationsCount);
    }

    @Test
    void testApparentPowerLimitViolations() {
        Network network = createNodeBreakerNetwork();
        network.getLine("L1").newApparentPowerLimits1()
               .setPermanentLimit(1.0)
               .beginTemporaryLimit()
               .setName("60")
               .setAcceptableDuration(60)
               .setValue(1.2)
               .endTemporaryLimit()
               .add();

        LoadFlowParameters lfParameters = new LoadFlowParameters();
        setSlackBusId(lfParameters, "VL1_1");

        List<Contingency> contingencies = Stream.of("L1", "L2")
                .map(id -> new Contingency(id, new BranchContingency(id)))
                .collect(Collectors.toList());

        SecurityAnalysisResult result = runSecurityAnalysis(network, contingencies, lfParameters);

        assertEquals(1, result.getPreContingencyResult().getLimitViolationsResult().getLimitViolations().size());
        assertEquals(2, result.getPostContingencyResults().size());
        assertEquals(2, result.getPostContingencyResults().get(1).getLimitViolationsResult().getLimitViolations().size());

        LimitViolation limitViolation0 = result.getPostContingencyResults().get(1).getLimitViolationsResult().getLimitViolations().get(0);
        assertEquals("L1", limitViolation0.getSubjectId());
        assertEquals(LimitViolationType.APPARENT_POWER, limitViolation0.getLimitType());
        assertEquals(651.796, limitViolation0.getValue(), 10E-3);

        int apparentPowerLimitViolationsCount = 0;
        for (PostContingencyResult r : result.getPostContingencyResults()) {
            for (LimitViolation v : r.getLimitViolationsResult().getLimitViolations()) {
                if (v.getLimitType() == LimitViolationType.APPARENT_POWER) {
                    apparentPowerLimitViolationsCount++;
                }
            }
        }
        assertEquals(1, apparentPowerLimitViolationsCount);
    }

    @Test
    void testFourSubstations() {
        Network network = FourSubstationsNodeBreakerFactory.create();

        // Testing all contingencies at once
        List<Contingency> contingencies = createAllBranchesContingencies(network);

        SecurityAnalysisResult result = runSecurityAnalysis(network, contingencies);

        assertSame(LoadFlowResult.ComponentResult.Status.CONVERGED, result.getPreContingencyResult().getStatus());

        LoadFlowParameters loadFlowParameters = new LoadFlowParameters()
                .setBalanceType(LoadFlowParameters.BalanceType.PROPORTIONAL_TO_LOAD);

        result = runSecurityAnalysis(network, contingencies, loadFlowParameters);

        assertSame(LoadFlowResult.ComponentResult.Status.CONVERGED, result.getPreContingencyResult().getStatus());
    }

    @Test
    void testNoGenerator() {
        Network network = EurostagTutorialExample1Factory.create();
        network.getGenerator("GEN").getTerminal().disconnect();

        SecurityAnalysisResult result = runSecurityAnalysis(network);
        assertNotSame(LoadFlowResult.ComponentResult.Status.CONVERGED, result.getPreContingencyResult().getStatus());
    }

    @Test
    void testNoRemainingGenerator() {
        Network network = EurostagTutorialExample1Factory.create();

        List<Contingency> contingencies = List.of(new Contingency("NGEN_NHV1", new BranchContingency("NGEN_NHV1")));

        SecurityAnalysisResult result = runSecurityAnalysis(network, contingencies);

        assertNotSame(PostContingencyComputationStatus.CONVERGED, result.getPostContingencyResults().get(0).getStatus());
    }

    @Test
    void testNoRemainingLoad() {
        Network network = EurostagTutorialExample1Factory.create();

        LoadFlowParameters lfParameters = new LoadFlowParameters()
                .setDistributedSlack(true)
                .setBalanceType(LoadFlowParameters.BalanceType.PROPORTIONAL_TO_LOAD);

        List<Contingency> contingencies = List.of(new Contingency("NHV2_NLOAD", new BranchContingency("NHV2_NLOAD")));

        SecurityAnalysisResult result = runSecurityAnalysis(network, contingencies, lfParameters);

        assertSame(PostContingencyComputationStatus.CONVERGED, result.getPostContingencyResults().get(0).getStatus());
    }

    @Test
    void testSaWithSeveralConnectedComponents() {
        Network network = ConnectedComponentNetworkFactory.createTwoUnconnectedCC();

        // Testing all contingencies at once
        List<Contingency> contingencies = createAllBranchesContingencies(network);

        SecurityAnalysisResult result = runSecurityAnalysis(network, contingencies);

        assertSame(LoadFlowResult.ComponentResult.Status.CONVERGED, result.getPreContingencyResult().getStatus());
    }

    @Test
    void testSaWithStateMonitor() {
        Network network = EurostagFactory.fix(EurostagTutorialExample1Factory.create());

        // 2 N-1 on the 2 lines
        List<Contingency> contingencies = List.of(
            new Contingency("NHV1_NHV2_1", new BranchContingency("NHV1_NHV2_1")),
            new Contingency("NHV1_NHV2_2", new BranchContingency("NHV1_NHV2_2"))
        );

        // Monitor on branch and step-up transformer for all states
        List<StateMonitor> monitors = List.of(
            new StateMonitor(ContingencyContext.all(), Set.of("NHV1_NHV2_1", "NGEN_NHV1"), Set.of("VLLOAD"), emptySet())
        );

        SecurityAnalysisResult result = runSecurityAnalysis(network, contingencies, monitors);

        PreContingencyResult preContingencyResult = result.getPreContingencyResult();
        List<BusResult> busResults = preContingencyResult.getNetworkResult().getBusResults();
        BusResult expectedBus = new BusResult("VLLOAD", "NLOAD", 147.6, -9.6);
        assertEquals(1, busResults.size());
        assertAlmostEquals(expectedBus, busResults.get(0), 0.1);

        assertEquals(2, preContingencyResult.getNetworkResult().getBranchResults().size());
        assertAlmostEquals(new BranchResult("NHV1_NHV2_1", 302, 99, 457, -300, -137.2, 489),
                           preContingencyResult.getNetworkResult().getBranchResult("NHV1_NHV2_1"), 1);
        assertAlmostEquals(new BranchResult("NGEN_NHV1", 606, 225, 15226, -605, -198, 914),
                           preContingencyResult.getNetworkResult().getBranchResult("NGEN_NHV1"), 1);

        //No result when the branch itself is disconnected
        assertNull(result.getPostContingencyResults().get(0).getNetworkResult().getBranchResult("NHV1_NHV2_1"));

        assertAlmostEquals(new BranchResult("NHV1_NHV2_1", 611, 334, 1009, -601, -285, 1048),
                result.getPostContingencyResults().get(1).getNetworkResult().getBranchResult("NHV1_NHV2_1"), 1);
        assertAlmostEquals(new BranchResult("NGEN_NHV1", 611, 368, 16815, -611, -334, 1009),
                           result.getPostContingencyResults().get(1).getNetworkResult().getBranchResult("NGEN_NHV1"), 1);
    }

    @Test
    void testSaWithStateMonitorNotExistingBranchBus() {
        Network network = DistributedSlackNetworkFactory.create();

        List<StateMonitor> monitors = List.of(
            new StateMonitor(ContingencyContext.all(), Collections.singleton("l1"), Collections.singleton("bus"), Collections.singleton("three windings"))
        );

        SecurityAnalysisResult result = runSecurityAnalysis(network, createAllBranchesContingencies(network), monitors);

        assertEquals(0, result.getPreContingencyResult().getNetworkResult().getBusResults().size());
        assertEquals(0, result.getPreContingencyResult().getNetworkResult().getBranchResults().size());
    }

    @Test
    void testSaWithStateMonitorDisconnectBranch() {
        Network network = DistributedSlackNetworkFactory.create();
        network.getBranch("l24").getTerminal1().disconnect();

        List<StateMonitor> monitors = new ArrayList<>();
        monitors.add(new StateMonitor(ContingencyContext.all(), Collections.singleton("l24"), Collections.singleton("b1_vl"), emptySet()));

        SecurityAnalysisResult result = runSecurityAnalysis(network, createAllBranchesContingencies(network), monitors);

        assertEquals(1, result.getPreContingencyResult().getNetworkResult().getBusResults().size());

        assertEquals(new BusResult("b1_vl", "b1", 400, 0.003581299841270782), result.getPreContingencyResult().getNetworkResult().getBusResults().get(0));
        assertEquals(1, result.getPreContingencyResult().getNetworkResult().getBranchResults().size());
        assertEquals(new BranchResult("l24", NaN, NaN, NaN, 0.0, -0.0, 0.0),
                     result.getPreContingencyResult().getNetworkResult().getBranchResults().get(0));

        network = DistributedSlackNetworkFactory.create();
        network.getBranch("l24").getTerminal2().disconnect();

        result = runSecurityAnalysis(network, createAllBranchesContingencies(network), monitors);

        assertEquals(0, result.getPreContingencyResult().getNetworkResult().getBranchResults().size());

        network = DistributedSlackNetworkFactory.create();
        network.getBranch("l24").getTerminal2().disconnect();
        network.getBranch("l24").getTerminal1().disconnect();

        result = runSecurityAnalysis(network, createAllBranchesContingencies(network), monitors);

        assertEquals(0, result.getPreContingencyResult().getNetworkResult().getBranchResults().size());
    }

    @Test
    void testSaWithStateMonitorDanglingLine() {
        Network network = BoundaryFactory.create();

        List<StateMonitor> monitors = new ArrayList<>();
        monitors.add(new StateMonitor(ContingencyContext.all(), Collections.singleton("dl1"), Collections.singleton("vl1"), emptySet()));

        List<Contingency> contingencies = createAllBranchesContingencies(network);
        CompletionException exception = assertThrows(CompletionException.class, () -> runSecurityAnalysis(network, contingencies, monitors));
        assertEquals("Unsupported type of branch for branch result: dl1", exception.getCause().getMessage());
    }

    @Test
    void testSaWithStateMonitorLfLeg() {
        Network network = T3wtFactory.create();

        // Testing all contingencies at once
        List<StateMonitor> monitors = List.of(
            new StateMonitor(ContingencyContext.all(), emptySet(), emptySet(), Collections.singleton("3wt"))
        );

        SecurityAnalysisResult result = runSecurityAnalysis(network, createAllBranchesContingencies(network), monitors);

        assertEquals(1, result.getPreContingencyResult().getNetworkResult().getThreeWindingsTransformerResults().size());
        assertAlmostEquals(new ThreeWindingsTransformerResult("3wt", 161, 82, 258,
                                                              -161, -74, 435, 0, 0, 0),
                result.getPreContingencyResult().getNetworkResult().getThreeWindingsTransformerResults().get(0), 1);
    }

    @Test
    void testSaDcMode() {
        Network fourBusNetwork = FourBusNetworkFactory.create();
        SecurityAnalysisParameters securityAnalysisParameters = new SecurityAnalysisParameters();
        LoadFlowParameters lfParameters = new LoadFlowParameters()
                .setDc(true);
        setSlackBusId(lfParameters, "b1_vl");
        securityAnalysisParameters.setLoadFlowParameters(lfParameters);

        List<Contingency> contingencies = createAllBranchesContingencies(fourBusNetwork);

        fourBusNetwork.getLine("l14").newActivePowerLimits1().setPermanentLimit(0.1).add();
        fourBusNetwork.getLine("l12").newActivePowerLimits1().setPermanentLimit(0.2).add();
        fourBusNetwork.getLine("l23").newActivePowerLimits1().setPermanentLimit(0.25).add();
        fourBusNetwork.getLine("l34").newActivePowerLimits1().setPermanentLimit(0.15).add();
        fourBusNetwork.getLine("l13").newActivePowerLimits1().setPermanentLimit(0.1).add();

        List<StateMonitor> monitors = List.of(new StateMonitor(ContingencyContext.all(), Set.of("l14", "l12", "l23", "l34", "l13"), Collections.emptySet(), Collections.emptySet()));

        SecurityAnalysisResult result = runSecurityAnalysis(fourBusNetwork, contingencies, monitors, securityAnalysisParameters);

        assertSame(LoadFlowResult.ComponentResult.Status.CONVERGED, result.getPreContingencyResult().getStatus());
        assertEquals(5, result.getPreContingencyResult().getLimitViolationsResult().getLimitViolations().size());
        assertEquals(5, result.getPostContingencyResults().size());
        assertEquals(2, result.getPostContingencyResults().get(0).getLimitViolationsResult().getLimitViolations().size());
        assertEquals(2, result.getPostContingencyResults().get(1).getLimitViolationsResult().getLimitViolations().size());
        assertEquals(4, result.getPostContingencyResults().get(2).getLimitViolationsResult().getLimitViolations().size());
        assertEquals(4, result.getPostContingencyResults().get(3).getLimitViolationsResult().getLimitViolations().size());
        assertEquals(4, result.getPostContingencyResults().get(4).getLimitViolationsResult().getLimitViolations().size());

        //Branch result for first contingency
        assertEquals(5, result.getPostContingencyResults().get(0).getNetworkResult().getBranchResults().size());

        //Check branch results for flowTransfer computation for contingency on l14
        PostContingencyResult postContl14 = getPostContingencyResult(result, "l14");
        assertEquals("l14", postContl14.getContingency().getId());

        BranchResult brl14l12 = postContl14.getNetworkResult().getBranchResult("l12");
        assertEquals(0.333, brl14l12.getP1(), LoadFlowAssert.DELTA_POWER);
        assertEquals(0.333, brl14l12.getFlowTransfer(), LoadFlowAssert.DELTA_POWER);

        BranchResult brl14l14 = postContl14.getNetworkResult().getBranchResult("l14");
        assertEquals(NaN, brl14l14.getP1(), LoadFlowAssert.DELTA_POWER);
        assertEquals(NaN, brl14l14.getFlowTransfer(), LoadFlowAssert.DELTA_POWER);

        BranchResult brl14l23 = postContl14.getNetworkResult().getBranchResult("l23");
        assertEquals(1.333, brl14l23.getP1(), LoadFlowAssert.DELTA_POWER);
        assertEquals(0.333, brl14l23.getFlowTransfer(), LoadFlowAssert.DELTA_POWER);

        BranchResult brl14l34 = postContl14.getNetworkResult().getBranchResult("l34");
        assertEquals(-1.0, brl14l34.getP1(), LoadFlowAssert.DELTA_POWER);
        assertEquals(1.0, brl14l34.getFlowTransfer(), LoadFlowAssert.DELTA_POWER);

        BranchResult brl14l13 = postContl14.getNetworkResult().getBranchResult("l13");
        assertEquals(1.666, brl14l13.getP1(), LoadFlowAssert.DELTA_POWER);
        assertEquals(0.666, brl14l13.getFlowTransfer(), LoadFlowAssert.DELTA_POWER);
    }

    @Test
    void testSaDcModeSpecificContingencies() {
        Network fourBusNetwork = FourBusNetworkFactory.create();
        SecurityAnalysisParameters securityAnalysisParameters = new SecurityAnalysisParameters();
        LoadFlowParameters lfParameters = new LoadFlowParameters()
                .setDc(true);
        setSlackBusId(lfParameters, "b1_vl");
        securityAnalysisParameters.setLoadFlowParameters(lfParameters);

        List<Contingency> contingencies = createAllBranchesContingencies(fourBusNetwork);

        List<StateMonitor> monitors = List.of(
                new StateMonitor(ContingencyContext.all(), Set.of("l14", "l12"), Collections.emptySet(), Collections.emptySet()),
                new StateMonitor(ContingencyContext.specificContingency("l14"), Set.of("l14", "l12", "l23", "l34", "l13"), Collections.emptySet(), Collections.emptySet()));

        SecurityAnalysisResult result = runSecurityAnalysis(fourBusNetwork, contingencies, monitors, securityAnalysisParameters);

        assertEquals(2, result.getPreContingencyResult().getNetworkResult().getBranchResults().size());
        assertEquals("l12", result.getPreContingencyResult().getNetworkResult().getBranchResults().get(0).getBranchId());
        assertEquals("l14", result.getPreContingencyResult().getNetworkResult().getBranchResults().get(1).getBranchId());

        assertEquals(5, result.getPostContingencyResults().size());
        for (PostContingencyResult pcResult : result.getPostContingencyResults()) {
            if (pcResult.getContingency().getId().equals("l14")) {
                assertEquals(5, pcResult.getNetworkResult().getBranchResults().size());
            } else {
                assertEquals(2, pcResult.getNetworkResult().getBranchResults().size());
            }
        }
    }

    @Test
    void testSaDcModeWithIncreasedParameters() {
        Network fourBusNetwork = FourBusNetworkFactory.create();
        SecurityAnalysisParameters securityAnalysisParameters = new SecurityAnalysisParameters();
        LoadFlowParameters lfParameters = new LoadFlowParameters()
                .setDc(true);
        setSlackBusId(lfParameters, "b1_vl");
        securityAnalysisParameters.setLoadFlowParameters(lfParameters);
        SecurityAnalysisParameters.IncreasedViolationsParameters increasedViolationsParameters = new SecurityAnalysisParameters.IncreasedViolationsParameters();
        increasedViolationsParameters.setFlowProportionalThreshold(0);
        securityAnalysisParameters.setIncreasedViolationsParameters(increasedViolationsParameters);

        List<Contingency> contingencies = createAllBranchesContingencies(fourBusNetwork);

        fourBusNetwork.getLine("l14").newActivePowerLimits1().setPermanentLimit(0.1).add();
        fourBusNetwork.getLine("l12").newActivePowerLimits1().setPermanentLimit(0.2).add();
        fourBusNetwork.getLine("l23").newActivePowerLimits1().setPermanentLimit(0.25).add();
        fourBusNetwork.getLine("l34").newActivePowerLimits1().setPermanentLimit(0.15).add();
        fourBusNetwork.getLine("l13").newActivePowerLimits1().setPermanentLimit(0.1).add();

        List<StateMonitor> monitors = List.of(new StateMonitor(ContingencyContext.all(), Set.of("l14", "l12", "l23", "l34", "l13"), Collections.emptySet(), Collections.emptySet()));

        SecurityAnalysisResult result = runSecurityAnalysis(fourBusNetwork, contingencies, monitors, securityAnalysisParameters);

        assertSame(LoadFlowResult.ComponentResult.Status.CONVERGED, result.getPreContingencyResult().getStatus());
        assertEquals(5, result.getPreContingencyResult().getLimitViolationsResult().getLimitViolations().size());
        assertEquals(5, result.getPostContingencyResults().size());
        assertEquals(3, result.getPostContingencyResults().get(0).getLimitViolationsResult().getLimitViolations().size());
        assertEquals(3, result.getPostContingencyResults().get(1).getLimitViolationsResult().getLimitViolations().size());
        assertEquals(4, result.getPostContingencyResults().get(2).getLimitViolationsResult().getLimitViolations().size());
        assertEquals(4, result.getPostContingencyResults().get(3).getLimitViolationsResult().getLimitViolations().size());
        assertEquals(4, result.getPostContingencyResults().get(4).getLimitViolationsResult().getLimitViolations().size());

        //Branch result for first contingency
        assertEquals(5, result.getPostContingencyResults().get(0).getNetworkResult().getBranchResults().size());

        //Check branch results for flowTransfer computation for contingency on l14
        PostContingencyResult postContl14 = getPostContingencyResult(result, "l14");
        assertEquals("l14", postContl14.getContingency().getId());

        BranchResult brl14l12 = postContl14.getNetworkResult().getBranchResult("l12");
        assertEquals(0.333, brl14l12.getP1(), LoadFlowAssert.DELTA_POWER);
        assertEquals(0.333, brl14l12.getFlowTransfer(), LoadFlowAssert.DELTA_POWER);

        BranchResult brl14l14 = postContl14.getNetworkResult().getBranchResult("l14");
        assertEquals(NaN, brl14l14.getP1(), LoadFlowAssert.DELTA_POWER);
        assertEquals(NaN, brl14l14.getFlowTransfer(), LoadFlowAssert.DELTA_POWER);

        BranchResult brl14l23 = postContl14.getNetworkResult().getBranchResult("l23");
        assertEquals(1.333, brl14l23.getP1(), LoadFlowAssert.DELTA_POWER);
        assertEquals(0.333, brl14l23.getFlowTransfer(), LoadFlowAssert.DELTA_POWER);

        BranchResult brl14l34 = postContl14.getNetworkResult().getBranchResult("l34");
        assertEquals(-1.0, brl14l34.getP1(), LoadFlowAssert.DELTA_POWER);
        assertEquals(1.0, brl14l34.getFlowTransfer(), LoadFlowAssert.DELTA_POWER);

        BranchResult brl14l13 = postContl14.getNetworkResult().getBranchResult("l13");
        assertEquals(1.666, brl14l13.getP1(), LoadFlowAssert.DELTA_POWER);
        assertEquals(0.666, brl14l13.getFlowTransfer(), LoadFlowAssert.DELTA_POWER);
    }

    @Test
    void testSaModeAcAllBranchMonitoredFlowTransfer() {
        Network network = FourBusNetworkFactory.create();

        List<Contingency> contingencies = createAllBranchesContingencies(network);

        List<StateMonitor> monitors = createAllBranchesMonitors(network);

        SecurityAnalysisResult result = runSecurityAnalysis(network, contingencies, monitors);

        assertEquals(5, result.getPostContingencyResults().size());

        for (PostContingencyResult r : result.getPostContingencyResults()) {
            assertEquals(4, r.getNetworkResult().getBranchResults().size());
        }

        //Check branch results for flowTransfer computation for contingency on l14
        PostContingencyResult postContl14 = getPostContingencyResult(result, "l14");
        assertEquals("l14", postContl14.getContingency().getId());

        BranchResult brl14l12 = postContl14.getNetworkResult().getBranchResult("l12");
        assertEquals(0.335, brl14l12.getP1(), LoadFlowAssert.DELTA_POWER);
        assertEquals(0.336, brl14l12.getFlowTransfer(), LoadFlowAssert.DELTA_POWER);

        BranchResult brl14l23 = postContl14.getNetworkResult().getBranchResult("l23");
        assertEquals(1.335, brl14l23.getP1(), LoadFlowAssert.DELTA_POWER);
        assertEquals(0.336, brl14l23.getFlowTransfer(), LoadFlowAssert.DELTA_POWER);

        BranchResult brl14l34 = postContl14.getNetworkResult().getBranchResult("l34");
        assertEquals(-1.0, brl14l34.getP1(), LoadFlowAssert.DELTA_POWER);
        assertEquals(1.0, brl14l34.getFlowTransfer(), LoadFlowAssert.DELTA_POWER);

        BranchResult brl14l13 = postContl14.getNetworkResult().getBranchResult("l13");
        assertEquals(1.664, brl14l13.getP1(), LoadFlowAssert.DELTA_POWER);
        assertEquals(0.663, brl14l13.getFlowTransfer(), LoadFlowAssert.DELTA_POWER);
    }

    @Test
    void testSaWithRemoteSharedControl() {
        Network network = VoltageControlNetworkFactory.createWithIdenticalTransformers();

        List<Contingency> contingencies = createAllBranchesContingencies(network);

        List<StateMonitor> monitors = createAllBranchesMonitors(network);

        SecurityAnalysisResult result = runSecurityAnalysis(network, contingencies, monitors);

        // pre-contingency tests
        PreContingencyResult preContingencyResult = result.getPreContingencyResult();
        assertEquals(-66.667, preContingencyResult.getNetworkResult().getBranchResult("tr1").getQ2(), LoadFlowAssert.DELTA_POWER);
        assertEquals(-66.667, preContingencyResult.getNetworkResult().getBranchResult("tr2").getQ2(), LoadFlowAssert.DELTA_POWER);
        assertEquals(-66.667, preContingencyResult.getNetworkResult().getBranchResult("tr3").getQ2(), LoadFlowAssert.DELTA_POWER);

        // post-contingency tests
        PostContingencyResult postContingencyResult = getPostContingencyResult(result, "tr1");
        assertEquals(-99.999, postContingencyResult.getNetworkResult().getBranchResult("tr2").getQ2(), LoadFlowAssert.DELTA_POWER);
        assertEquals(-99.999, postContingencyResult.getNetworkResult().getBranchResult("tr3").getQ2(), LoadFlowAssert.DELTA_POWER);
    }

    @Test
    void testSaWithTransformerRemoteSharedControl() {
        Network network = VoltageControlNetworkFactory.createWithTransformerSharedRemoteControl();

        SecurityAnalysisParameters saParameters = new SecurityAnalysisParameters();
        saParameters.getLoadFlowParameters()
                .setTransformerVoltageControlOn(true);
        saParameters.addExtension(OpenSecurityAnalysisParameters.class, new OpenSecurityAnalysisParameters()
                .setCreateResultExtension(true));

        List<Contingency> contingencies = createAllBranchesContingencies(network);

        List<StateMonitor> monitors = createAllBranchesMonitors(network);

        SecurityAnalysisResult result = runSecurityAnalysis(network, contingencies, monitors, saParameters);

        // pre-contingency tests
        PreContingencyResult preContingencyResult = result.getPreContingencyResult();
        assertEquals(-0.659, preContingencyResult.getNetworkResult().getBranchResult("T2wT2").getQ1(), LoadFlowAssert.DELTA_POWER);
        assertEquals(-0.659, preContingencyResult.getNetworkResult().getBranchResult("T2wT").getQ1(), LoadFlowAssert.DELTA_POWER);
        assertEquals(1.05, preContingencyResult.getNetworkResult().getBranchResult("T2wT2").getExtension(OlfBranchResult.class).getR1(), 0d);
        assertEquals(1.050302, preContingencyResult.getNetworkResult().getBranchResult("T2wT2").getExtension(OlfBranchResult.class).getContinuousR1(), LoadFlowAssert.DELTA_RHO);
        assertEquals(1.05, preContingencyResult.getNetworkResult().getBranchResult("T2wT").getExtension(OlfBranchResult.class).getR1(), 0d);
        assertEquals(1.050302, preContingencyResult.getNetworkResult().getBranchResult("T2wT").getExtension(OlfBranchResult.class).getContinuousR1(), LoadFlowAssert.DELTA_RHO);

        // post-contingency tests
        PostContingencyResult postContingencyResult = getPostContingencyResult(result, "T2wT2");
        assertEquals(-0.577, postContingencyResult.getNetworkResult().getBranchResult("T2wT").getQ1(), LoadFlowAssert.DELTA_POWER); // this assertion is not so relevant. It is more relevant to look at the logs.
        assertEquals(1.1, postContingencyResult.getNetworkResult().getBranchResult("T2wT").getExtension(OlfBranchResult.class).getR1(), 0d);
        assertEquals(1.088228, postContingencyResult.getNetworkResult().getBranchResult("T2wT").getExtension(OlfBranchResult.class).getContinuousR1(), LoadFlowAssert.DELTA_RHO);
    }

    @Test
    void testSaWithTransformerRemoteSharedControl2() {
        Network network = VoltageControlNetworkFactory.createWithTransformerSharedRemoteControl();

        LoadFlowParameters lfParameters = new LoadFlowParameters()
                .setTransformerVoltageControlOn(true);

        List<Contingency> contingencies = List.of(new Contingency("N-2", List.of(new BranchContingency("T2wT"), new BranchContingency("T2wT2"))));

        List<StateMonitor> monitors = createAllBranchesMonitors(network);

        SecurityAnalysisResult result = runSecurityAnalysis(network, contingencies, monitors, lfParameters);

        // pre-contingency tests
        PreContingencyResult preContingencyResult = result.getPreContingencyResult();
        assertEquals(-6.181, preContingencyResult.getNetworkResult().getBranchResult("LINE_12").getQ2(), LoadFlowAssert.DELTA_POWER);

        // post-contingency tests
        PostContingencyResult postContingencyResult = getPostContingencyResult(result, "N-2");
        assertEquals(-7.499, postContingencyResult.getNetworkResult().getBranchResult("LINE_12").getQ2(), LoadFlowAssert.DELTA_POWER);
    }

    @Test
    void testSaWithShuntRemoteSharedControl() {
        Network network = VoltageControlNetworkFactory.createWithShuntSharedRemoteControl();

        LoadFlowParameters lfParameters = new LoadFlowParameters()
                .setShuntCompensatorVoltageControlOn(true);

        List<Contingency> contingencies = createAllBranchesContingencies(network);

        List<StateMonitor> monitors = createAllBranchesMonitors(network);

        SecurityAnalysisResult result = runSecurityAnalysis(network, contingencies, monitors, lfParameters);

        // pre-contingency tests
        PreContingencyResult preContingencyResult = result.getPreContingencyResult();
        assertEquals(-108.596, preContingencyResult.getNetworkResult().getBranchResult("tr1").getQ2(), LoadFlowAssert.DELTA_POWER);
        assertEquals(54.298, preContingencyResult.getNetworkResult().getBranchResult("tr2").getQ2(), LoadFlowAssert.DELTA_POWER);
        assertEquals(54.298, preContingencyResult.getNetworkResult().getBranchResult("tr3").getQ2(), LoadFlowAssert.DELTA_POWER);

        // post-contingency tests
        PostContingencyResult tr2ContingencyResult = getPostContingencyResult(result, "tr2");
        assertEquals(-107.543, tr2ContingencyResult.getNetworkResult().getBranchResult("tr1").getQ2(), LoadFlowAssert.DELTA_POWER);
        assertEquals(107.543, tr2ContingencyResult.getNetworkResult().getBranchResult("tr3").getQ2(), LoadFlowAssert.DELTA_POWER);
    }

    @Test
    void testWithPhaseControl() {
        Network network = PhaseControlFactory.createNetworkWithT2wt();

        network.newLine().setId("L3")
                .setConnectableBus1("B1")
                .setBus1("B1")
                .setConnectableBus2("B2")
                .setBus2("B2")
                .setR(4.0)
                .setX(200.0)
                .add();

        network.newLine().setId("L4")
                .setConnectableBus1("B3")
                .setBus1("B3")
                .setConnectableBus2("B2")
                .setBus2("B2")
                .setR(4.0)
                .setX(200.0)
                .add();

        TwoWindingsTransformer ps1 = network.getTwoWindingsTransformer("PS1");
        ps1.getPhaseTapChanger()
                .setRegulationMode(PhaseTapChanger.RegulationMode.ACTIVE_POWER_CONTROL)
                .setTargetDeadband(1)
                .setRegulating(true)
                .setTapPosition(1)
                .setRegulationTerminal(ps1.getTerminal1())
                .setRegulationValue(83);

        LoadFlowParameters lfParameters = new LoadFlowParameters()
                .setPhaseShifterRegulationOn(true);

        List<Contingency> contingencies = List.of(new Contingency("PS1", List.of(new BranchContingency("PS1")))); // allBranches(network);

        List<StateMonitor> monitors = createAllBranchesMonitors(network);

        SecurityAnalysisResult result = runSecurityAnalysis(network, contingencies, monitors, lfParameters);

        // pre-contingency tests
        PreContingencyResult preContingencyResult = result.getPreContingencyResult();
        assertEquals(5.682, preContingencyResult.getNetworkResult().getBranchResult("L1").getP1(), LoadFlowAssert.DELTA_POWER);
        assertEquals(59.019, preContingencyResult.getNetworkResult().getBranchResult("L2").getP1(), LoadFlowAssert.DELTA_POWER);
        assertEquals(5.682, preContingencyResult.getNetworkResult().getBranchResult("L3").getP1(), LoadFlowAssert.DELTA_POWER);
        assertEquals(29.509, preContingencyResult.getNetworkResult().getBranchResult("L4").getP1(), LoadFlowAssert.DELTA_POWER);
        assertEquals(88.634, preContingencyResult.getNetworkResult().getBranchResult("PS1").getP1(), LoadFlowAssert.DELTA_POWER);

        // post-contingency tests
        PostContingencyResult ps1ContingencyResult = getPostContingencyResult(result, "PS1");
        assertEquals(50, ps1ContingencyResult.getNetworkResult().getBranchResult("L1").getP1(), LoadFlowAssert.DELTA_POWER);
        assertEquals(0, ps1ContingencyResult.getNetworkResult().getBranchResult("L2").getP1(), LoadFlowAssert.DELTA_POWER); // because no load on B3
        assertEquals(50, ps1ContingencyResult.getNetworkResult().getBranchResult("L3").getP1(), LoadFlowAssert.DELTA_POWER);
        assertEquals(0, ps1ContingencyResult.getNetworkResult().getBranchResult("L4").getP1(), LoadFlowAssert.DELTA_POWER); // because no load on B3
    }

    @Test
    void testSaWithShuntContingency() {
        Network network = VoltageControlNetworkFactory.createWithShuntSharedRemoteControl();
        network.getShuntCompensatorStream().forEach(shuntCompensator -> {
            shuntCompensator.setSectionCount(10);
        });

        List<Contingency> contingencies = List.of(new Contingency("SHUNT2", new ShuntCompensatorContingency("SHUNT2")),
                                                  new Contingency("tr3", new BranchContingency("tr3")));

        List<StateMonitor> monitors = createAllBranchesMonitors(network);

        SecurityAnalysisResult result = runSecurityAnalysis(network, contingencies, monitors);

        // pre-contingency tests
        PreContingencyResult preContingencyResult = result.getPreContingencyResult();
        assertEquals(42.342, preContingencyResult.getNetworkResult().getBranchResult("tr2").getQ2(), LoadFlowAssert.DELTA_POWER);
        assertEquals(42.342, preContingencyResult.getNetworkResult().getBranchResult("tr3").getQ2(), LoadFlowAssert.DELTA_POWER);

        // post-contingency tests
        PostContingencyResult contingencyResult = getPostContingencyResult(result, "SHUNT2");
        assertEquals(0.0, contingencyResult.getNetworkResult().getBranchResult("tr2").getQ2(), LoadFlowAssert.DELTA_POWER);
        assertEquals(42.914, contingencyResult.getNetworkResult().getBranchResult("tr3").getQ2(), LoadFlowAssert.DELTA_POWER);

        // post-contingency tests
        PostContingencyResult tr3ContingencyResult = getPostContingencyResult(result, "tr3");
        assertEquals(42.914, tr3ContingencyResult.getNetworkResult().getBranchResult("tr2").getQ2(), LoadFlowAssert.DELTA_POWER);
    }

    @Test
    void testSaWithShuntContingency2() {
        Network network = VoltageControlNetworkFactory.createWithShuntSharedRemoteControl();
        network.getShuntCompensatorStream().forEach(shuntCompensator -> {
            shuntCompensator.setSectionCount(10);
        });

        LoadFlowParameters lfParameters = new LoadFlowParameters()
                .setShuntCompensatorVoltageControlOn(true);

        List<Contingency> contingencies = List.of(new Contingency("SHUNT2", new ShuntCompensatorContingency("SHUNT2")),
                                                  new Contingency("tr3", new BranchContingency("tr3")));

        List<StateMonitor> monitors = createAllBranchesMonitors(network);

        CompletionException exception = assertThrows(CompletionException.class, () -> runSecurityAnalysis(network, contingencies, monitors, lfParameters));
        assertEquals("Shunt compensator 'SHUNT2' with voltage control on: not supported yet", exception.getCause().getMessage());
    }

    @Test
    void testSaWithShuntContingency3() {
        Network network = VoltageControlNetworkFactory.createWithShuntSharedRemoteControl();
        network.getBusBreakerView().getBus("b2").getVoltageLevel().newShuntCompensator()
                .setId("SHUNT4")
                .setBus("b2")
                .setConnectableBus("b2")
                .setSectionCount(0)
                .newLinearModel()
                .setMaximumSectionCount(50)
                .setBPerSection(-1E-2)
                .setGPerSection(0.0)
                .add()
                .add();
        network.getShuntCompensatorStream().forEach(shuntCompensator -> {
            shuntCompensator.setSectionCount(10);
        });
        network.getGenerator("g1").setMaxP(1000);

        List<Contingency> contingencies = List.of(new Contingency("SHUNT2", new ShuntCompensatorContingency("SHUNT2")),
                new Contingency("SHUNTS", List.of(new ShuntCompensatorContingency("SHUNT2"), new ShuntCompensatorContingency("SHUNT4"))));

        List<StateMonitor> monitors = createAllBranchesMonitors(network);

        SecurityAnalysisResult result = runSecurityAnalysis(network, contingencies, monitors);

        // pre-contingency tests
        PreContingencyResult preContingencyResult = result.getPreContingencyResult();
        assertEquals(82.342, preContingencyResult.getNetworkResult().getBranchResult("tr2").getQ2(), LoadFlowAssert.DELTA_POWER);
        assertEquals(41.495, preContingencyResult.getNetworkResult().getBranchResult("tr3").getQ2(), LoadFlowAssert.DELTA_POWER);

        // post-contingency tests
        PostContingencyResult contingencyResult = getPostContingencyResult(result, "SHUNT2");
        assertEquals(42.131, contingencyResult.getNetworkResult().getBranchResult("tr2").getQ2(), LoadFlowAssert.DELTA_POWER);
        assertEquals(42.131, contingencyResult.getNetworkResult().getBranchResult("tr3").getQ2(), LoadFlowAssert.DELTA_POWER);

        // post-contingency tests
        PostContingencyResult contingencyResult2 = getPostContingencyResult(result, "SHUNTS");
        assertEquals(-0.0027, contingencyResult2.getNetworkResult().getBranchResult("tr2").getQ2(), LoadFlowAssert.DELTA_POWER);
        assertEquals(42.792, contingencyResult2.getNetworkResult().getBranchResult("tr3").getQ2(), LoadFlowAssert.DELTA_POWER);
    }

    @Test
    void testSaWithShuntContingency4() {
        Network network = VoltageControlNetworkFactory.createWithShuntSharedRemoteControl();
        network.getShuntCompensatorStream().forEach(shuntCompensator -> {
            shuntCompensator.setSectionCount(10);
        });

        LoadFlowParameters lfParameters = new LoadFlowParameters()
                .setShuntCompensatorVoltageControlOn(true);

        List<Contingency> contingencies = List.of(new Contingency("SHUNT4", new ShuntCompensatorContingency("SHUNT4")),
                new Contingency("tr3", new BranchContingency("tr3")));

        List<StateMonitor> monitors = createAllBranchesMonitors(network);

        CompletionException exception = assertThrows(CompletionException.class, () -> runSecurityAnalysis(network, contingencies, monitors, lfParameters));
        assertEquals("Shunt compensator 'SHUNT4' not found in the network", exception.getCause().getMessage());
    }

    @Test
    void testDcSaWithLoadContingency() {
        Network network = DistributedSlackNetworkFactory.createNetworkWithLoads();

        LoadFlowParameters parameters = new LoadFlowParameters();
        parameters.setDc(true);
        parameters.setBalanceType(LoadFlowParameters.BalanceType.PROPORTIONAL_TO_LOAD);

        List<Contingency> contingencies = List.of(new Contingency("l2", new LoadContingency("l2")),
                new Contingency("l34", new BranchContingency("l34")),
                new Contingency("l4", new LoadContingency("l4")));

        List<StateMonitor> monitors = createAllBranchesMonitors(network);

        SecurityAnalysisResult result = runSecurityAnalysis(network, contingencies, monitors, parameters);

        // pre-contingency tests
        PreContingencyResult preContingencyResult = result.getPreContingencyResult();
        assertEquals(129.411, preContingencyResult.getNetworkResult().getBranchResult("l24").getP1(), LoadFlowAssert.DELTA_POWER);
        assertEquals(64.706, preContingencyResult.getNetworkResult().getBranchResult("l14").getP1(), LoadFlowAssert.DELTA_POWER);
        assertEquals(-58.823, preContingencyResult.getNetworkResult().getBranchResult("l34").getP1(), LoadFlowAssert.DELTA_POWER);

        // post-contingency tests
        PostContingencyResult l2ContingencyResult = getPostContingencyResult(result, "l2");
        assertEquals(200.0, l2ContingencyResult.getNetworkResult().getBranchResult("l24").getP1(), LoadFlowAssert.DELTA_POWER);
        assertEquals(57.143, l2ContingencyResult.getNetworkResult().getBranchResult("l14").getP1(), LoadFlowAssert.DELTA_POWER);
        assertEquals(-71.428, l2ContingencyResult.getNetworkResult().getBranchResult("l34").getP1(), LoadFlowAssert.DELTA_POWER);

        // post-contingency tests
        PostContingencyResult l4ContingencyResult = getPostContingencyResult(result, "l4");
        assertEquals(80.0, l4ContingencyResult.getNetworkResult().getBranchResult("l24").getP1(), LoadFlowAssert.DELTA_POWER);
        assertEquals(40.0, l4ContingencyResult.getNetworkResult().getBranchResult("l14").getP1(), LoadFlowAssert.DELTA_POWER);
        assertEquals(-100.0, l4ContingencyResult.getNetworkResult().getBranchResult("l34").getP1(), LoadFlowAssert.DELTA_POWER);
    }

    @Test
    void testDcSaWithGeneratorContingency() {
        Network network = DistributedSlackNetworkFactory.createNetworkWithLoads();
        network.getGenerator("g2").setTargetV(400).setVoltageRegulatorOn(true);

        LoadFlowParameters parameters = new LoadFlowParameters();
        parameters.setBalanceType(LoadFlowParameters.BalanceType.PROPORTIONAL_TO_GENERATION_P_MAX);
        parameters.setDc(true);

        List<Contingency> contingencies = List.of(new Contingency("g1", new GeneratorContingency("g1")),
                new Contingency("l34", new BranchContingency("l34")),
                new Contingency("g2", new GeneratorContingency("g2")));

        List<StateMonitor> monitors = createAllBranchesMonitors(network);

        SecurityAnalysisResult result = runSecurityAnalysis(network, contingencies, monitors, parameters);

        // pre-contingency tests
        PreContingencyResult preContingencyResult = result.getPreContingencyResult();
        assertEquals(110.0, preContingencyResult.getNetworkResult().getBranchResult("l24").getP1(), LoadFlowAssert.DELTA_POWER);
        assertEquals(40.0, preContingencyResult.getNetworkResult().getBranchResult("l14").getP1(), LoadFlowAssert.DELTA_POWER);
        assertEquals(-50.0, preContingencyResult.getNetworkResult().getBranchResult("l34").getP1(), LoadFlowAssert.DELTA_POWER);

        // post-contingency tests
        PostContingencyResult g1ContingencyResult = getPostContingencyResult(result, "g1");
        assertEquals(180.00, g1ContingencyResult.getNetworkResult().getBranchResult("l24").getP1(), LoadFlowAssert.DELTA_POWER);
        assertEquals(-30.0, g1ContingencyResult.getNetworkResult().getBranchResult("l14").getP1(), LoadFlowAssert.DELTA_POWER);
        assertEquals(-50.0, g1ContingencyResult.getNetworkResult().getBranchResult("l34").getP1(), LoadFlowAssert.DELTA_POWER);

        // post-contingency tests
        PostContingencyResult g2ContingencyResult = getPostContingencyResult(result, "g2");
        assertEquals(-60.000, g2ContingencyResult.getNetworkResult().getBranchResult("l24").getP1(), LoadFlowAssert.DELTA_POWER);
        assertEquals(210.0, g2ContingencyResult.getNetworkResult().getBranchResult("l14").getP1(), LoadFlowAssert.DELTA_POWER);
        assertEquals(-50.0, g2ContingencyResult.getNetworkResult().getBranchResult("l34").getP1(), LoadFlowAssert.DELTA_POWER);
    }

    @Test
    void testSaWithLoadContingency() {
        Network network = DistributedSlackNetworkFactory.createNetworkWithLoads();

        LoadFlowParameters parameters = new LoadFlowParameters();
        parameters.setBalanceType(LoadFlowParameters.BalanceType.PROPORTIONAL_TO_LOAD);

        List<Contingency> contingencies = List.of(new Contingency("l2", new LoadContingency("l2")),
                new Contingency("l34", new BranchContingency("l34")),
                new Contingency("l4", new LoadContingency("l4")));

        List<StateMonitor> monitors = createAllBranchesMonitors(network);

        SecurityAnalysisResult result = runSecurityAnalysis(network, contingencies, monitors, parameters);

        // pre-contingency tests
        PreContingencyResult preContingencyResult = result.getPreContingencyResult();
        assertEquals(129.412, preContingencyResult.getNetworkResult().getBranchResult("l24").getP1(), LoadFlowAssert.DELTA_POWER);
        assertEquals(-64.706, preContingencyResult.getNetworkResult().getBranchResult("l14").getP2(), LoadFlowAssert.DELTA_POWER);
        assertEquals(58.823, preContingencyResult.getNetworkResult().getBranchResult("l34").getP2(), LoadFlowAssert.DELTA_POWER);

        // post-contingency tests
        PostContingencyResult l2ContingencyResult = getPostContingencyResult(result, "l2");
        assertEquals(200.000, l2ContingencyResult.getNetworkResult().getBranchResult("l24").getP1(), LoadFlowAssert.DELTA_POWER);
        assertEquals(-57.142, l2ContingencyResult.getNetworkResult().getBranchResult("l14").getP2(), LoadFlowAssert.DELTA_POWER);
        assertEquals(71.429, l2ContingencyResult.getNetworkResult().getBranchResult("l34").getP2(), LoadFlowAssert.DELTA_POWER);

        // post-contingency tests
        PostContingencyResult l4ContingencyResult = getPostContingencyResult(result, "l4");
        assertEquals(80.003, l4ContingencyResult.getNetworkResult().getBranchResult("l24").getP1(), LoadFlowAssert.DELTA_POWER);
        assertEquals(-40.002, l4ContingencyResult.getNetworkResult().getBranchResult("l14").getP2(), LoadFlowAssert.DELTA_POWER);
        assertEquals(99.997, l4ContingencyResult.getNetworkResult().getBranchResult("l34").getP2(), LoadFlowAssert.DELTA_POWER);
    }

    @Test
    void testSaWithDisconnectedLoadContingency() {
        Network network = DistributedSlackNetworkFactory.createNetworkWithLoads();
        network.getLoad("l2").getTerminal().disconnect();

        List<Contingency> contingencies = List.of(new Contingency("l2", new LoadContingency("l2")));

        SecurityAnalysisResult result = runSecurityAnalysis(network, contingencies);

        // load is disconnected, contingency is skipped
        assertFalse(getOptionalPostContingencyResult(result, "l2").isPresent());
    }

    @Test
    void testSaWithLoadDetailContingency() {
        Network network = DistributedSlackNetworkFactory.createNetworkWithLoads();
        network.getLoad("l2").newExtension(LoadDetailAdder.class).withVariableActivePower(40).withFixedActivePower(20).withVariableReactivePower(40).withFixedActivePower(0).add();
        network.getLoad("l4").newExtension(LoadDetailAdder.class).withVariableActivePower(100).withFixedActivePower(40).withVariableReactivePower(100).withFixedActivePower(0).add();

        LoadFlowParameters parameters = new LoadFlowParameters();
        parameters.setBalanceType(LoadFlowParameters.BalanceType.PROPORTIONAL_TO_CONFORM_LOAD);

        List<Contingency> contingencies = List.of(new Contingency("l2", new LoadContingency("l2")),
                new Contingency("l34", new BranchContingency("l34")),
                new Contingency("l4", new LoadContingency("l4")));

        List<StateMonitor> monitors = createAllBranchesMonitors(network);

        SecurityAnalysisResult result = runSecurityAnalysis(network, contingencies, monitors, parameters);

        // pre-contingency tests
        PreContingencyResult preContingencyResult = result.getPreContingencyResult();
        assertEquals(122.857, preContingencyResult.getNetworkResult().getBranchResult("l24").getP1(), LoadFlowAssert.DELTA_POWER);
        assertEquals(-69.999, preContingencyResult.getNetworkResult().getBranchResult("l14").getP2(), LoadFlowAssert.DELTA_POWER);
        assertEquals(50.0, preContingencyResult.getNetworkResult().getBranchResult("l34").getP2(), LoadFlowAssert.DELTA_POWER);

        // post-contingency tests
        PostContingencyResult l2ContingencyResult = getPostContingencyResult(result, "l2");
        assertEquals(200.000, l2ContingencyResult.getNetworkResult().getBranchResult("l24").getP1(), LoadFlowAssert.DELTA_POWER);
        assertEquals(-70.0, l2ContingencyResult.getNetworkResult().getBranchResult("l14").getP2(), LoadFlowAssert.DELTA_POWER);
        assertEquals(49.999, l2ContingencyResult.getNetworkResult().getBranchResult("l34").getP2(), LoadFlowAssert.DELTA_POWER);

        // post-contingency tests
        PostContingencyResult l4ContingencyResult = getPostContingencyResult(result, "l4");
        assertEquals(-59.982, l4ContingencyResult.getNetworkResult().getBranchResult("l24").getP1(), LoadFlowAssert.DELTA_POWER);
        assertEquals(-69.999, l4ContingencyResult.getNetworkResult().getBranchResult("l14").getP2(), LoadFlowAssert.DELTA_POWER);
        assertEquals(49.999, l4ContingencyResult.getNetworkResult().getBranchResult("l34").getP2(), LoadFlowAssert.DELTA_POWER);
    }

    @Test
    void testSaWithGeneratorContingency() {
        Network network = DistributedSlackNetworkFactory.createNetworkWithLoads();
        network.getGenerator("g2").setTargetV(400).setVoltageRegulatorOn(true);

        LoadFlowParameters parameters = new LoadFlowParameters();
        parameters.setBalanceType(LoadFlowParameters.BalanceType.PROPORTIONAL_TO_GENERATION_P_MAX);
        parameters.setUseReactiveLimits(false);

        List<Contingency> contingencies = List.of(new Contingency("g1", new GeneratorContingency("g1")),
                new Contingency("l34", new BranchContingency("l34")),
                new Contingency("g2", new GeneratorContingency("g2")));

        List<StateMonitor> monitors = createNetworkMonitors(network);

        SecurityAnalysisResult result = runSecurityAnalysis(network, contingencies, monitors, parameters);

        // pre-contingency tests
        PreContingencyResult preContingencyResult = result.getPreContingencyResult();
        assertEquals(110, preContingencyResult.getNetworkResult().getBranchResult("l24").getP1(), LoadFlowAssert.DELTA_POWER);
        assertEquals(-40, preContingencyResult.getNetworkResult().getBranchResult("l14").getP2(), LoadFlowAssert.DELTA_POWER);
        assertEquals(50.0, preContingencyResult.getNetworkResult().getBranchResult("l34").getP2(), LoadFlowAssert.DELTA_POWER);

        // post-contingency tests
        PostContingencyResult g1ContingencyResult = getPostContingencyResult(result, "g1");
        assertEquals(180, g1ContingencyResult.getNetworkResult().getBranchResult("l24").getP1(), LoadFlowAssert.DELTA_POWER);
        assertEquals(30, g1ContingencyResult.getNetworkResult().getBranchResult("l14").getP2(), LoadFlowAssert.DELTA_POWER);
        assertEquals(50.0, g1ContingencyResult.getNetworkResult().getBranchResult("l34").getP2(), LoadFlowAssert.DELTA_POWER);
        assertEquals(399.855, g1ContingencyResult.getNetworkResult().getBusResult("b1").getV(), LoadFlowAssert.DELTA_V);
        assertEquals(400, g1ContingencyResult.getNetworkResult().getBusResult("b2").getV(), LoadFlowAssert.DELTA_V);

        // post-contingency tests
        PostContingencyResult g2ContingencyResult = getPostContingencyResult(result, "g2");
        assertEquals(-60.000, g2ContingencyResult.getNetworkResult().getBranchResult("l24").getP1(), LoadFlowAssert.DELTA_POWER);
        assertEquals(-210.000, g2ContingencyResult.getNetworkResult().getBranchResult("l14").getP2(), LoadFlowAssert.DELTA_POWER);
        assertEquals(50.0, g2ContingencyResult.getNetworkResult().getBranchResult("l34").getP2(), LoadFlowAssert.DELTA_POWER);
        assertEquals(400.0, g2ContingencyResult.getNetworkResult().getBusResult("b1").getV(), LoadFlowAssert.DELTA_V);
        assertEquals(399.891, g2ContingencyResult.getNetworkResult().getBusResult("b2").getV(), LoadFlowAssert.DELTA_V);
    }

    @Test
    void testSaWithTransformerContingency() {
        Network network = VoltageControlNetworkFactory.createNetworkWithT2wt();

        LoadFlowParameters parameters = new LoadFlowParameters();
        parameters.setBalanceType(LoadFlowParameters.BalanceType.PROPORTIONAL_TO_GENERATION_P_MAX);

        List<Contingency> contingencies = List.of(new Contingency("T2wT", new BranchContingency("T2wT")));

        List<StateMonitor> monitors = createAllBranchesMonitors(network);

        SecurityAnalysisResult result = runSecurityAnalysis(network, contingencies, monitors, parameters);

        // pre-contingency tests
        PreContingencyResult preContingencyResult = result.getPreContingencyResult();
        assertEquals(22.111, preContingencyResult.getNetworkResult().getBranchResult("LINE_12").getP1(), LoadFlowAssert.DELTA_POWER);

        // post-contingency tests
        PostContingencyResult contingencyResult = getPostContingencyResult(result, "T2wT");
        assertEquals(11.228, contingencyResult.getNetworkResult().getBranchResult("LINE_12").getP1(), LoadFlowAssert.DELTA_POWER);
    }

    @Test
    void testPostContingencyFiltering() {
        Network network = EurostagTutorialExample1Factory.createWithFixedCurrentLimits();
        network.getLine("NHV1_NHV2_2").newCurrentLimits1()
                .setPermanentLimit(300)
                .add();
        network.getVoltageLevel("VLHV1").setLowVoltageLimit(410);

        List<Contingency> contingencies = List.of(new Contingency("NHV1_NHV2_1", new BranchContingency("NHV1_NHV2_1")));
        SecurityAnalysisParameters parameters = new SecurityAnalysisParameters();
        parameters.getIncreasedViolationsParameters().setFlowProportionalThreshold(0.0);
        SecurityAnalysisResult result = runSecurityAnalysis(network, contingencies, Collections.emptyList(), parameters);

        List<LimitViolation> preContingencyLimitViolationsOnLine = result.getPreContingencyResult().getLimitViolationsResult()
                .getLimitViolations().stream().filter(violation -> violation.getSubjectId().equals("NHV1_NHV2_2") && violation.getSide().equals(Branch.Side.ONE)).collect(Collectors.toList());
        assertEquals(LimitViolationType.CURRENT, preContingencyLimitViolationsOnLine.get(0).getLimitType());
        assertEquals(459, preContingencyLimitViolationsOnLine.get(0).getValue(), LoadFlowAssert.DELTA_I);

        List<LimitViolation> postContingencyLimitViolationsOnLine = result.getPostContingencyResults().get(0).getLimitViolationsResult()
                .getLimitViolations().stream().filter(violation -> violation.getSubjectId().equals("NHV1_NHV2_2") && violation.getSide().equals(Branch.Side.ONE)).collect(Collectors.toList());
        assertEquals(LimitViolationType.CURRENT, postContingencyLimitViolationsOnLine.get(0).getLimitType());
        assertEquals(1014.989, postContingencyLimitViolationsOnLine.get(0).getValue(), LoadFlowAssert.DELTA_I);

        List<LimitViolation> preContingencyLimitViolationsOnVoltageLevel = result.getPreContingencyResult().getLimitViolationsResult()
                .getLimitViolations().stream().filter(violation -> violation.getSubjectId().equals("VLHV1")).collect(Collectors.toList());
        assertEquals(LimitViolationType.LOW_VOLTAGE, preContingencyLimitViolationsOnVoltageLevel.get(0).getLimitType());
        assertEquals(400.63, preContingencyLimitViolationsOnVoltageLevel.get(0).getValue(), LoadFlowAssert.DELTA_V);

        List<LimitViolation> postContingencyLimitViolationsOnVoltageLevel = result.getPostContingencyResults().get(0).getLimitViolationsResult()
                .getLimitViolations().stream().filter(violation -> violation.getSubjectId().equals("VLHV1")).collect(Collectors.toList());
        assertEquals(LimitViolationType.LOW_VOLTAGE, postContingencyLimitViolationsOnVoltageLevel.get(0).getLimitType());
        assertEquals(396.70, postContingencyLimitViolationsOnVoltageLevel.get(0).getValue(), LoadFlowAssert.DELTA_V);

        parameters.getIncreasedViolationsParameters().setFlowProportionalThreshold(1.5);
        parameters.getIncreasedViolationsParameters().setLowVoltageProportionalThreshold(0.1);
        parameters.getIncreasedViolationsParameters().setLowVoltageAbsoluteThreshold(5);
        SecurityAnalysisResult result2 = runSecurityAnalysis(network, contingencies, Collections.emptyList(), parameters);

        List<LimitViolation> postContingencyLimitViolationsOnLine2 = result2.getPostContingencyResults().get(0).getLimitViolationsResult()
                .getLimitViolations().stream().filter(violation -> violation.getSubjectId().equals("NHV1_NHV2_2") && violation.getSide().equals(Branch.Side.ONE)).collect(Collectors.toList());
        assertEquals(0, postContingencyLimitViolationsOnLine2.size());

        List<LimitViolation> postContingencyLimitViolationsOnVoltageLevel2 = result2.getPostContingencyResults().get(0).getLimitViolationsResult()
                .getLimitViolations().stream().filter(violation -> violation.getSubjectId().equals("VLHV1")).collect(Collectors.toList());
        assertEquals(0, postContingencyLimitViolationsOnVoltageLevel2.size());
    }

    @Test
    void testViolationsWeakenedOrEquivalent() {
        LimitViolation violation1 = new LimitViolation("voltageLevel1", LimitViolationType.HIGH_VOLTAGE, 420, 1, 421);
        LimitViolation violation2 = new LimitViolation("voltageLevel1", LimitViolationType.HIGH_VOLTAGE, 420, 1, 425.20);
        SecurityAnalysisParameters.IncreasedViolationsParameters violationsParameters = new SecurityAnalysisParameters.IncreasedViolationsParameters();
        violationsParameters.setFlowProportionalThreshold(1.5);
        violationsParameters.setHighVoltageProportionalThreshold(0.1);
        violationsParameters.setHighVoltageAbsoluteThreshold(3);
        assertFalse(LimitViolationManager.violationWeakenedOrEquivalent(violation1, violation2, violationsParameters));
        violationsParameters.setHighVoltageProportionalThreshold(0.01); // 4.21 kV
        violationsParameters.setHighVoltageAbsoluteThreshold(5);
        assertTrue(LimitViolationManager.violationWeakenedOrEquivalent(violation1, violation2, violationsParameters));

        LimitViolation violation3 = new LimitViolation("voltageLevel1", LimitViolationType.LOW_VOLTAGE, 380, 1, 375);
        LimitViolation violation4 = new LimitViolation("voltageLevel1", LimitViolationType.LOW_VOLTAGE, 380, 1, 371.26);
        violationsParameters.setFlowProportionalThreshold(1.5);
        violationsParameters.setLowVoltageProportionalThreshold(0.1);
        violationsParameters.setLowVoltageAbsoluteThreshold(3);
        assertFalse(LimitViolationManager.violationWeakenedOrEquivalent(violation3, violation4, violationsParameters));
        violationsParameters.setLowVoltageProportionalThreshold(0.01); // 3.75 kV
        violationsParameters.setLowVoltageAbsoluteThreshold(5);
        assertTrue(LimitViolationManager.violationWeakenedOrEquivalent(violation3, violation4, violationsParameters));

        assertFalse(LimitViolationManager.violationWeakenedOrEquivalent(violation1, violation4, violationsParameters));
    }

    @Test
    void testPhaseShifterNecessaryForConnectivity() {
        Network network = PhaseControlFactory.createNetworkWithT2wt();

        // switch PS1 to active power control
        var ps1 = network.getTwoWindingsTransformer("PS1");
        ps1.getPhaseTapChanger()
                .setRegulationMode(PhaseTapChanger.RegulationMode.ACTIVE_POWER_CONTROL)
                .setTargetDeadband(1)
                .setRegulating(true)
                .setRegulationValue(83);

        LoadFlowParameters parameters = new LoadFlowParameters()
                .setPhaseShifterRegulationOn(true);

        List<Contingency> contingencies = List.of(Contingency.line("L2"), Contingency.twoWindingsTransformer("PS1"), Contingency.line("L1")); // I added L2 and PS1 before to assert there is no impact on L1 contingency

        List<StateMonitor> monitors = createAllBranchesMonitors(network);

        SecurityAnalysisResult result = runSecurityAnalysis(network, contingencies, monitors, parameters);
        assertEquals(3, result.getPostContingencyResults().size());
        PostContingencyResult l1ContingencyResult = getPostContingencyResult(result, "L1");
        assertSame(PostContingencyComputationStatus.CONVERGED, l1ContingencyResult.getStatus());
        assertEquals(100.3689, l1ContingencyResult.getNetworkResult().getBranchResult("PS1").getP1(), LoadFlowAssert.DELTA_POWER);
        assertEquals(-100.1844, l1ContingencyResult.getNetworkResult().getBranchResult("PS1").getP2(), LoadFlowAssert.DELTA_POWER);
    }

    @Test
    void testWithNonImpedantLineConnectedToSlackBus() {
        Network network = IeeeCdfNetworkFactory.create14();
        network.getLine("L1-2-1").setR(0).setX(0);
        network.getLine("L4-5-1").setR(0).setX(0);

        List<Contingency> contingencies = createAllBranchesContingencies(network);

        List<StateMonitor> monitors = Collections.emptyList();

        SecurityAnalysisResult result = runSecurityAnalysis(network, contingencies, monitors);
        assertEquals(20, result.getPostContingencyResults().size()); // assert there is no contingency simulation failure
    }

    @Test
    void testHvdcAcEmulation() {
        Network network = HvdcNetworkFactory.createWithHvdcInAcEmulation();
        network.getHvdcLine("hvdc34").newExtension(HvdcAngleDroopActivePowerControlAdder.class)
                .withDroop(180)
                .withP0(0.f)
                .withEnabled(true)
                .add();

        LoadFlowParameters parameters = new LoadFlowParameters();
        parameters.setBalanceType(LoadFlowParameters.BalanceType.PROPORTIONAL_TO_GENERATION_P_MAX)
                .setHvdcAcEmulation(true);
        OpenLoadFlowParameters.create(parameters)
                .setSlackBusSelectionMode(SlackBusSelectionMode.MOST_MESHED);

        List<Contingency> contingencies = new ArrayList<>();
        contingencies.add(Contingency.line("l12"));
        contingencies.add(Contingency.line("l46"));
        contingencies.add(Contingency.generator("g1"));

        List<StateMonitor> monitors = createAllBranchesMonitors(network);

        SecurityAnalysisResult result = runSecurityAnalysis(network, contingencies, monitors, parameters);

        PreContingencyResult preContingencyResult = result.getPreContingencyResult();
        assertEquals(-0.883, preContingencyResult.getNetworkResult().getBranchResult("l25").getP1(), LoadFlowAssert.DELTA_POWER);

        // post-contingency tests
        PostContingencyResult g1ContingencyResult = getPostContingencyResult(result, "g1");
        assertEquals(-0.696, g1ContingencyResult.getNetworkResult().getBranchResult("l25").getP1(), LoadFlowAssert.DELTA_POWER);

        List<Contingency> contingencies2 = new ArrayList<>();
        contingencies2.add(Contingency.hvdcLine("hvdc34"));
        contingencies2.add(Contingency.generator("g1"));
        SecurityAnalysisResult result2 = runSecurityAnalysis(network, contingencies2, monitors, parameters);

        // post-contingency tests
        PostContingencyResult hvdcContingencyResult = getPostContingencyResult(result2, "hvdc34");
        assertEquals(-0.99999, hvdcContingencyResult.getNetworkResult().getBranchResult("l25").getP1(), LoadFlowAssert.DELTA_POWER);

        PostContingencyResult g1ContingencyResult2 = getPostContingencyResult(result, "g1");
        assertEquals(-0.696, g1ContingencyResult2.getNetworkResult().getBranchResult("l25").getP1(), LoadFlowAssert.DELTA_POWER);
    }

    @Test
    void testContingencyOnHvdcLcc() {
        Network network = HvdcNetworkFactory.createTwoCcLinkedByAHvdcWithGenerators();

        LoadFlowParameters parameters = new LoadFlowParameters();
        parameters.setBalanceType(LoadFlowParameters.BalanceType.PROPORTIONAL_TO_LOAD);
        OpenLoadFlowParameters openLoadFlowParameters = new OpenLoadFlowParameters();
        openLoadFlowParameters.setSlackBusPMaxMismatch(0.0001);
        parameters.addExtension(OpenLoadFlowParameters.class, openLoadFlowParameters);

        List<Contingency> contingencies = List.of(new Contingency("hvdc34", new HvdcLineContingency("hvdc34")));

        List<StateMonitor> monitors = createAllBranchesMonitors(network);

        SecurityAnalysisResult result = runSecurityAnalysis(network, contingencies, monitors, parameters);

        network.getHvdcLine("hvdc34").getConverterStation1().getTerminal().disconnect();
        network.getHvdcLine("hvdc34").getConverterStation2().getTerminal().disconnect();
        runLoadFlow(network, parameters);

        PreContingencyResult preContingencyResult = result.getPreContingencyResult();
        assertEquals(1.360, preContingencyResult.getNetworkResult().getBranchResult("l12").getP1(), LoadFlowAssert.DELTA_POWER);
        assertEquals(-0.360, preContingencyResult.getNetworkResult().getBranchResult("l13").getP1(), LoadFlowAssert.DELTA_POWER);
        assertEquals(-1.596, preContingencyResult.getNetworkResult().getBranchResult("l23").getP1(), LoadFlowAssert.DELTA_POWER);

        PostContingencyResult postContingencyResult = getPostContingencyResult(result, "hvdc34");
        assertEquals(network.getLine("l12").getTerminal1().getP(), postContingencyResult.getNetworkResult().getBranchResult("l12").getP1(), LoadFlowAssert.DELTA_POWER);
        assertEquals(network.getLine("l12").getTerminal1().getQ(), postContingencyResult.getNetworkResult().getBranchResult("l12").getQ1(), LoadFlowAssert.DELTA_POWER);
        assertEquals(network.getLine("l13").getTerminal1().getP(), postContingencyResult.getNetworkResult().getBranchResult("l13").getP1(), LoadFlowAssert.DELTA_POWER);
        assertEquals(network.getLine("l13").getTerminal1().getQ(), postContingencyResult.getNetworkResult().getBranchResult("l13").getQ1(), LoadFlowAssert.DELTA_POWER);
        assertEquals(network.getLine("l23").getTerminal1().getP(), postContingencyResult.getNetworkResult().getBranchResult("l23").getP1(), LoadFlowAssert.DELTA_POWER);
        assertEquals(network.getLine("l23").getTerminal1().getQ(), postContingencyResult.getNetworkResult().getBranchResult("l23").getQ1(), LoadFlowAssert.DELTA_POWER);
    }

    @Test
    void testContingencyOnHvdcVsc() {
        Network network = HvdcNetworkFactory.createTwoCcLinkedByAHvdcVscWithGenerators();
        network.getGeneratorStream().forEach(gen -> gen.setMaxP(2 * gen.getMaxP()));

        LoadFlowParameters parameters = new LoadFlowParameters();
        parameters.setBalanceType(LoadFlowParameters.BalanceType.PROPORTIONAL_TO_GENERATION_P_MAX);
        OpenLoadFlowParameters openLoadFlowParameters = new OpenLoadFlowParameters();
        openLoadFlowParameters.setSlackBusPMaxMismatch(0.0001);
        parameters.addExtension(OpenLoadFlowParameters.class, openLoadFlowParameters);

        List<Contingency> contingencies = List.of(new Contingency("hvdc34", new HvdcLineContingency("hvdc34")));

        List<StateMonitor> monitors = createAllBranchesMonitors(network);

        SecurityAnalysisResult result = runSecurityAnalysis(network, contingencies, monitors, parameters);

        network.getHvdcLine("hvdc34").getConverterStation1().getTerminal().disconnect();
        network.getHvdcLine("hvdc34").getConverterStation2().getTerminal().disconnect();
        runLoadFlow(network, parameters);

        PreContingencyResult preContingencyResult = result.getPreContingencyResult();
        assertEquals(1.25, preContingencyResult.getNetworkResult().getBranchResult("l12").getP1(), LoadFlowAssert.DELTA_POWER);
        assertEquals(-0.228, preContingencyResult.getNetworkResult().getBranchResult("l13").getP1(), LoadFlowAssert.DELTA_POWER);
        assertEquals(-1.727, preContingencyResult.getNetworkResult().getBranchResult("l23").getP1(), LoadFlowAssert.DELTA_POWER);

        PostContingencyResult postContingencyResult = getPostContingencyResult(result, "hvdc34");
        assertEquals(network.getLine("l12").getTerminal1().getP(), postContingencyResult.getNetworkResult().getBranchResult("l12").getP1(), LoadFlowAssert.DELTA_POWER);
        assertEquals(network.getLine("l12").getTerminal1().getQ(), postContingencyResult.getNetworkResult().getBranchResult("l12").getQ1(), LoadFlowAssert.DELTA_POWER);
        assertEquals(network.getLine("l13").getTerminal1().getP(), postContingencyResult.getNetworkResult().getBranchResult("l13").getP1(), LoadFlowAssert.DELTA_POWER);
        assertEquals(network.getLine("l13").getTerminal1().getQ(), postContingencyResult.getNetworkResult().getBranchResult("l13").getQ1(), LoadFlowAssert.DELTA_POWER);
        assertEquals(network.getLine("l23").getTerminal1().getP(), postContingencyResult.getNetworkResult().getBranchResult("l23").getP1(), LoadFlowAssert.DELTA_POWER);
        assertEquals(network.getLine("l23").getTerminal1().getQ(), postContingencyResult.getNetworkResult().getBranchResult("l23").getQ1(), LoadFlowAssert.DELTA_POWER);
    }

    @Test
    void testEmptyNetwork() {
        Network network = Network.create("empty", "");
        SecurityAnalysisResult result = runSecurityAnalysis(network);
        assertNotSame(LoadFlowResult.ComponentResult.Status.CONVERGED, result.getPreContingencyResult().getStatus());
    }

    @Test
    void testDivergenceStatus() {
        Network network = EurostagTutorialExample1Factory.create();
        network.getLine("NHV1_NHV2_1").setR(100).setX(-999);
        network.getLine("NHV1_NHV2_2").setR(100).setX(-999);
        SecurityAnalysisResult result = runSecurityAnalysis(network);
        assertNotSame(LoadFlowResult.ComponentResult.Status.CONVERGED, result.getPreContingencyResult().getStatus());
    }

    @Test
    void testSwitchContingency() {
        Network network = createNodeBreakerNetwork();

        List<Contingency> contingencies = List.of(new Contingency("C", new SwitchContingency("C")));

        List<StateMonitor> monitors = createAllBranchesMonitors(network);

        SecurityAnalysisResult result = runSecurityAnalysis(network, contingencies, monitors);

        assertSame(LoadFlowResult.ComponentResult.Status.CONVERGED, result.getPreContingencyResult().getStatus());
        assertSame(PostContingencyComputationStatus.CONVERGED, result.getPostContingencyResults().get(0).getStatus());

        // pre-contingency tests
        PreContingencyResult preContingencyResult = result.getPreContingencyResult();
        assertEquals(301.884, preContingencyResult.getNetworkResult().getBranchResult("L1").getP1(), LoadFlowAssert.DELTA_POWER);
        assertEquals(-300, preContingencyResult.getNetworkResult().getBranchResult("L1").getP2(), LoadFlowAssert.DELTA_POWER);
        assertEquals(301.884, preContingencyResult.getNetworkResult().getBranchResult("L2").getP1(), LoadFlowAssert.DELTA_POWER);
        assertEquals(-300, preContingencyResult.getNetworkResult().getBranchResult("L2").getP2(), LoadFlowAssert.DELTA_POWER);

        // post-contingency tests
        PostContingencyResult postContingencyResult = getPostContingencyResult(result, "C");
        assertEquals(0.099, postContingencyResult.getNetworkResult().getBranchResult("L1").getP1(), LoadFlowAssert.DELTA_POWER);
        assertEquals(-0.083, postContingencyResult.getNetworkResult().getBranchResult("L1").getP2(), LoadFlowAssert.DELTA_POWER);
        assertEquals(607.682, postContingencyResult.getNetworkResult().getBranchResult("L2").getP1(), LoadFlowAssert.DELTA_POWER);
        assertEquals(-599.918, postContingencyResult.getNetworkResult().getBranchResult("L2").getP2(), LoadFlowAssert.DELTA_POWER);
    }

    @Test
    void testSwitchContingency2() {
        Network network = BusBreakerNetworkFactory.create();

        List<Contingency> contingencies = List.of(new Contingency("C", new SwitchContingency("C")),
                                                  new Contingency("C2", new LoadContingency("LD")));

        List<StateMonitor> monitors = createAllBranchesMonitors(network);

        SecurityAnalysisResult result = runSecurityAnalysis(network, contingencies, monitors);

        assertSame(LoadFlowResult.ComponentResult.Status.CONVERGED, result.getPreContingencyResult().getStatus());
        assertSame(PostContingencyComputationStatus.CONVERGED, result.getPostContingencyResults().get(0).getStatus());

        // post-contingency tests
        PostContingencyResult postContingencyResult = getPostContingencyResult(result, "C");
        assertEquals(607.782, postContingencyResult.getNetworkResult().getBranchResult("L1").getP1(), LoadFlowAssert.DELTA_POWER);
        assertEquals(-600.016, postContingencyResult.getNetworkResult().getBranchResult("L1").getP2(), LoadFlowAssert.DELTA_POWER);
        assertEquals(0.0, postContingencyResult.getNetworkResult().getBranchResult("L2").getP1(), LoadFlowAssert.DELTA_POWER);
        assertEquals(0.0163, postContingencyResult.getNetworkResult().getBranchResult("L2").getP2(), LoadFlowAssert.DELTA_POWER);

        PostContingencyResult postContingencyResult2 = getPostContingencyResult(result, "C2");
        assertEquals(0.0180, postContingencyResult2.getNetworkResult().getBranchResult("L1").getP1(), LoadFlowAssert.DELTA_POWER);
        assertEquals(0.0, postContingencyResult2.getNetworkResult().getBranchResult("L1").getP2(), LoadFlowAssert.DELTA_POWER);
        assertEquals(0.0180, postContingencyResult2.getNetworkResult().getBranchResult("L2").getP1(), LoadFlowAssert.DELTA_POWER);
        assertEquals(0.0, postContingencyResult2.getNetworkResult().getBranchResult("L2").getP2(), LoadFlowAssert.DELTA_POWER);
    }

    @Test
    void testSwitchContingencyNotFound() {
        Network network = createNodeBreakerNetwork();

        List<Contingency> contingencies = List.of(new Contingency("X", new SwitchContingency("X")));

        List<StateMonitor> monitors = createAllBranchesMonitors(network);

        var e = assertThrows(CompletionException.class, () -> runSecurityAnalysis(network, contingencies, monitors));
        assertTrue(e.getCause() instanceof PowsyblException);
        assertEquals("Switch 'X' not found in the network", e.getCause().getMessage());
    }

    @Test
    void testSwitchLoopIssue() {
        Network network = SwitchLoopIssueNetworkFactory.create();

        List<Contingency> contingencies = List.of(Contingency.line("L1"));

        List<StateMonitor> monitors = createAllBranchesMonitors(network);

        var result = runSecurityAnalysis(network, contingencies, monitors);

        PreContingencyResult preContingencyResult = result.getPreContingencyResult();
        assertEquals(-299.977, preContingencyResult.getNetworkResult().getBranchResult("L2").getP1(), LoadFlowAssert.DELTA_POWER);
        assertEquals(301.862, preContingencyResult.getNetworkResult().getBranchResult("L2").getP2(), LoadFlowAssert.DELTA_POWER);

        PostContingencyResult postContingencyResult = getPostContingencyResult(result, "L1");
        assertEquals(-599.882, postContingencyResult.getNetworkResult().getBranchResult("L2").getP1(), LoadFlowAssert.DELTA_POWER);
        assertEquals(608.214, postContingencyResult.getNetworkResult().getBranchResult("L2").getP2(), LoadFlowAssert.DELTA_POWER);
    }

    @Test
    void testDcPermanentCurrentLimitViolations() {
        Network network = FourBusNetworkFactory.create();
        SecurityAnalysisParameters securityAnalysisParameters = new SecurityAnalysisParameters();
        LoadFlowParameters lfParameters = new LoadFlowParameters()
                .setDc(true);
        setSlackBusId(lfParameters, "b1_vl");
        securityAnalysisParameters.setLoadFlowParameters(lfParameters);

        List<Contingency> contingencies = createAllBranchesContingencies(network);

        network.getLine("l14").newCurrentLimits1().setPermanentLimit(60.0).add();
        network.getLine("l12").newCurrentLimits1().setPermanentLimit(120.0).add();
        network.getLine("l23").newCurrentLimits2().setPermanentLimit(150.0).add();
        network.getLine("l34").newCurrentLimits1().setPermanentLimit(90.0).add();
        network.getLine("l13").newCurrentLimits2().setPermanentLimit(60.0).add();

        List<StateMonitor> monitors = List.of(new StateMonitor(ContingencyContext.all(), Set.of("l14", "l12", "l23", "l34", "l13"), Collections.emptySet(), Collections.emptySet()));

        SecurityAnalysisResult result = runSecurityAnalysis(network, contingencies, monitors, securityAnalysisParameters);

        assertSame(LoadFlowResult.ComponentResult.Status.CONVERGED, result.getPreContingencyResult().getStatus());
        assertEquals(5, result.getPreContingencyResult().getLimitViolationsResult().getLimitViolations().size());
        assertEquals(5, result.getPostContingencyResults().size());
        assertEquals(2, getPostContingencyResult(result, "l14").getLimitViolationsResult().getLimitViolations().size());
        assertEquals(192.450, getPostContingencyResult(result, "l14").getNetworkResult().getBranchResult("l12").getI1(), LoadFlowAssert.DELTA_I);
        assertEquals(962.250, getPostContingencyResult(result, "l14").getNetworkResult().getBranchResult("l13").getI1(), LoadFlowAssert.DELTA_I);
        assertEquals(2, getPostContingencyResult(result, "l12").getLimitViolationsResult().getLimitViolations().size());
        assertEquals(192.450, getPostContingencyResult(result, "l12").getNetworkResult().getBranchResult("l14").getI1(), LoadFlowAssert.DELTA_I);
        assertEquals(962.250, getPostContingencyResult(result, "l12").getNetworkResult().getBranchResult("l13").getI1(), LoadFlowAssert.DELTA_I);
        assertEquals(4, getPostContingencyResult(result, "l13").getLimitViolationsResult().getLimitViolations().size());
        assertEquals(577.350, getPostContingencyResult(result, "l13").getNetworkResult().getBranchResult("l12").getI1(), LoadFlowAssert.DELTA_I);
        assertEquals(577.350, getPostContingencyResult(result, "l13").getNetworkResult().getBranchResult("l14").getI1(), LoadFlowAssert.DELTA_I);
        assertEquals(1154.700, getPostContingencyResult(result, "l13").getNetworkResult().getBranchResult("l23").getI1(), LoadFlowAssert.DELTA_I);
        assertEquals(1154.700, getPostContingencyResult(result, "l13").getNetworkResult().getBranchResult("l34").getI1(), LoadFlowAssert.DELTA_I);
        assertEquals(4, getPostContingencyResult(result, "l23").getLimitViolationsResult().getLimitViolations().size());
        assertEquals(577.350, getPostContingencyResult(result, "l23").getNetworkResult().getBranchResult("l12").getI1(), LoadFlowAssert.DELTA_I);
        assertEquals(384.900, getPostContingencyResult(result, "l23").getNetworkResult().getBranchResult("l14").getI1(), LoadFlowAssert.DELTA_I);
        assertEquals(1347.150, getPostContingencyResult(result, "l23").getNetworkResult().getBranchResult("l13").getI1(), LoadFlowAssert.DELTA_I);
        assertEquals(962.250, getPostContingencyResult(result, "l23").getNetworkResult().getBranchResult("l34").getI1(), LoadFlowAssert.DELTA_I);
        assertEquals(4, getPostContingencyResult(result, "l34").getLimitViolationsResult().getLimitViolations().size());
        assertEquals(384.900, getPostContingencyResult(result, "l34").getNetworkResult().getBranchResult("l12").getI1(), LoadFlowAssert.DELTA_I);
        assertEquals(577.350, getPostContingencyResult(result, "l34").getNetworkResult().getBranchResult("l14").getI1(), LoadFlowAssert.DELTA_I);
        assertEquals(1347.150, getPostContingencyResult(result, "l34").getNetworkResult().getBranchResult("l13").getI1(), LoadFlowAssert.DELTA_I);
        assertEquals(962.250, getPostContingencyResult(result, "l34").getNetworkResult().getBranchResult("l23").getI1(), LoadFlowAssert.DELTA_I);
    }

    @Test
    void testDcTemporaryCurrentLimitViolations() {
        Network network = FourBusNetworkFactory.create();
        SecurityAnalysisParameters securityAnalysisParameters = new SecurityAnalysisParameters();
        LoadFlowParameters lfParameters = new LoadFlowParameters()
                .setDc(true)
                .setDcPowerFactor(Math.tan(0.4));
        setSlackBusId(lfParameters, "b1_vl");
        securityAnalysisParameters.setLoadFlowParameters(lfParameters);

        List<Contingency> contingencies = createAllBranchesContingencies(network);

        network.getLine("l14").newCurrentLimits1().setPermanentLimit(60.0)
                .beginTemporaryLimit().setName("60").setAcceptableDuration(Integer.MAX_VALUE).setValue(200.0).endTemporaryLimit()
                .beginTemporaryLimit().setName("0").setAcceptableDuration(60).setValue(Double.MAX_VALUE).endTemporaryLimit().add();
        network.getLine("l12").newCurrentLimits1().setPermanentLimit(120.0)
                .beginTemporaryLimit().setName("60").setAcceptableDuration(Integer.MAX_VALUE).setValue(300.0).endTemporaryLimit()
                .beginTemporaryLimit().setName("0").setAcceptableDuration(60).setValue(Double.MAX_VALUE).endTemporaryLimit().add();
        network.getLine("l23").newCurrentLimits2().setPermanentLimit(150.0)
                .beginTemporaryLimit().setName("60").setAcceptableDuration(Integer.MAX_VALUE).setValue(500.0).endTemporaryLimit()
                .beginTemporaryLimit().setName("0").setAcceptableDuration(60).setValue(Double.MAX_VALUE).endTemporaryLimit().add();
        network.getLine("l34").newCurrentLimits1().setPermanentLimit(90.0)
                .beginTemporaryLimit().setName("60").setAcceptableDuration(Integer.MAX_VALUE).setValue(300.0).endTemporaryLimit()
                .beginTemporaryLimit().setName("0").setAcceptableDuration(60).setValue(Double.MAX_VALUE).endTemporaryLimit().add();
        network.getLine("l13").newCurrentLimits2().setPermanentLimit(60.0)
                .beginTemporaryLimit().setName("60").setAcceptableDuration(Integer.MAX_VALUE).setValue(300.0).endTemporaryLimit()
                .beginTemporaryLimit().setName("0").setAcceptableDuration(60).setValue(Double.MAX_VALUE).endTemporaryLimit().add();

        List<StateMonitor> monitors = List.of(new StateMonitor(ContingencyContext.all(), Set.of("l14", "l12", "l23", "l34", "l13"), Collections.emptySet(), Collections.emptySet()));

        SecurityAnalysisResult result = runSecurityAnalysis(network, contingencies, monitors, securityAnalysisParameters);

        assertSame(LoadFlowResult.ComponentResult.Status.CONVERGED, result.getPreContingencyResult().getStatus());
        assertEquals(5, result.getPreContingencyResult().getLimitViolationsResult().getLimitViolations().size());
        assertEquals(5, result.getPostContingencyResults().size());
        assertEquals(2, result.getPostContingencyResults().get(0).getLimitViolationsResult().getLimitViolations().size());
        assertEquals(2, result.getPostContingencyResults().get(1).getLimitViolationsResult().getLimitViolations().size());
        assertEquals(4, result.getPostContingencyResults().get(2).getLimitViolationsResult().getLimitViolations().size());
        assertEquals(4, result.getPostContingencyResults().get(3).getLimitViolationsResult().getLimitViolations().size());
        assertEquals(4, result.getPostContingencyResults().get(4).getLimitViolationsResult().getLimitViolations().size());
    }

    @Test
    void testThreeWindingsTransformerContingency() {
        Network network = VoltageControlNetworkFactory.createNetworkWithT3wt();
        SecurityAnalysisParameters securityAnalysisParameters = new SecurityAnalysisParameters();
        LoadFlowParameters parameters = new LoadFlowParameters();
        parameters.setDistributedSlack(false);
        setSlackBusId(parameters, "VL_1");
        securityAnalysisParameters.setLoadFlowParameters(parameters);
        List<Contingency> contingencies = List.of(new Contingency("T3wT", new ThreeWindingsTransformerContingency("T3wT")));
        List<StateMonitor> monitors = createAllBranchesMonitors(network);
        SecurityAnalysisResult result = runSecurityAnalysis(network, contingencies, monitors, securityAnalysisParameters);

        network.getThreeWindingsTransformer("T3wT").getLeg1().getTerminal().disconnect();
        network.getThreeWindingsTransformer("T3wT").getLeg2().getTerminal().disconnect();
        network.getThreeWindingsTransformer("T3wT").getLeg3().getTerminal().disconnect();
        setSlackBusId(parameters, "VL_1");
        LoadFlow.run(network, parameters);

        PostContingencyResult contingencyResult = getPostContingencyResult(result, "T3wT");
        assertEquals(network.getLine("LINE_12").getTerminal2().getP(), contingencyResult.getNetworkResult().getBranchResult("LINE_12").getP2(), LoadFlowAssert.DELTA_POWER);
        assertEquals(network.getLine("LINE_12").getTerminal2().getQ(), contingencyResult.getNetworkResult().getBranchResult("LINE_12").getQ2(), LoadFlowAssert.DELTA_POWER);

        network.getThreeWindingsTransformer("T3wT").getLeg1().getTerminal().connect();
        network.getThreeWindingsTransformer("T3wT").getLeg2().getTerminal().connect();
        network.getThreeWindingsTransformer("T3wT").getLeg3().getTerminal().connect();
        List<Contingency> contingencies2 = List.of(new Contingency("T3wT2", new ThreeWindingsTransformerContingency("T3wT2")));
        var e = assertThrows(CompletionException.class, () -> runSecurityAnalysis(network, contingencies2, monitors, securityAnalysisParameters));
        assertTrue(e.getCause() instanceof PowsyblException);
        assertEquals("Three windings transformer 'T3wT2' not found in the network", e.getCause().getMessage());
    }

    @Test
    void testDanglingLineContingency() {
        Network network = BoundaryFactory.createWithLoad();
        SecurityAnalysisParameters securityAnalysisParameters = new SecurityAnalysisParameters();
        List<Contingency> contingencies = List.of(new Contingency("dl1", new DanglingLineContingency("dl1")));
        List<StateMonitor> monitors = createAllBranchesMonitors(network);
        SecurityAnalysisResult result = runSecurityAnalysis(network, contingencies, monitors, securityAnalysisParameters);
        assertEquals(75.18, result.getPreContingencyResult().getNetworkResult().getBranchResult("l1").getP1(), LoadFlowAssert.DELTA_POWER);
        assertEquals(3.333, getPostContingencyResult(result, "dl1").getNetworkResult().getBranchResult("l1").getP1(), LoadFlowAssert.DELTA_POWER);
    }

    @Test
    void reportTest() throws IOException {
        var network = EurostagTutorialExample1Factory.create();

        List<Contingency> contingencies = createAllBranchesContingencies(network);

        ReporterModel reporter = new ReporterModel("TestSecurityAnalysis", "Test security analysis report");

        runSecurityAnalysis(network, contingencies, Collections.emptyList(), new SecurityAnalysisParameters(), reporter);

        String refLogExport = normalizeLineSeparator(new String(ByteStreams.toByteArray(Objects.requireNonNull(getClass().getResourceAsStream("/saReport.txt"))), StandardCharsets.UTF_8));

        StringWriter writer = new StringWriter();
        reporter.export(writer);
        String logExport = normalizeLineSeparator(writer.toString());

        assertEquals(refLogExport, logExport);
    }

    @Test
    void testBranchOpenAtOneSideLoss() {
        var network = ConnectedComponentNetworkFactory.createTwoComponentWithGeneratorAndLoad();
        network.getLine("l46").getTerminal1().disconnect();
        List<Contingency> contingencies = List.of(new Contingency("line", new BranchContingency("l34")));
        SecurityAnalysisResult result = runSecurityAnalysis(network, contingencies, Collections.emptyList(), new SecurityAnalysisParameters(), Reporter.NO_OP);
        assertSame(LoadFlowResult.ComponentResult.Status.CONVERGED, result.getPreContingencyResult().getStatus());
        assertSame(PostContingencyComputationStatus.CONVERGED, result.getPostContingencyResults().get(0).getStatus());
    }

    @Test
    void testSecurityAnalysisWithOperatorStrategy() {
        GraphConnectivityFactory<LfBus, LfBranch> connectivityFactory = new NaiveGraphConnectivityFactory<>(LfBus::getNum);
        securityAnalysisProvider = new OpenSecurityAnalysisProvider(matrixFactory, connectivityFactory);

        Network network = NodeBreakerNetworkFactory.create3Bars();
        network.getSwitch("C1").setOpen(true);
        network.getSwitch("C2").setOpen(true);
        network.getLineStream().forEach(line -> {
            if (line.getCurrentLimits1().isPresent()) {
                line.getCurrentLimits1().orElseThrow().setPermanentLimit(310);
            }
            if (line.getCurrentLimits2().isPresent()) {
                line.getCurrentLimits2().orElseThrow().setPermanentLimit(310);
            }
        });

        List<Contingency> contingencies = Stream.of("L1", "L3", "L2")
                .map(id -> new Contingency(id, new BranchContingency(id)))
                .collect(Collectors.toList());

        List<Action> actions = List.of(new SwitchAction("action1", "C1", false),
                                       new SwitchAction("action3", "C2", false));

        List<OperatorStrategy> operatorStrategies = List.of(new OperatorStrategy("strategyL1", ContingencyContext.specificContingency("L1"), new TrueCondition(), List.of("action1")),
                                                            new OperatorStrategy("strategyL3", ContingencyContext.specificContingency("L3"), new TrueCondition(), List.of("action3")),
                                                            new OperatorStrategy("strategyL2", ContingencyContext.specificContingency("L2"), new TrueCondition(), List.of("action1", "action3")));

        List<StateMonitor> monitors = createAllBranchesMonitors(network);

        LoadFlowParameters parameters = new LoadFlowParameters();
        parameters.setDistributedSlack(false);
        setSlackBusId(parameters, "VL2_0");
        SecurityAnalysisParameters securityAnalysisParameters = new SecurityAnalysisParameters();
        securityAnalysisParameters.setLoadFlowParameters(parameters);

        SecurityAnalysisResult result = runSecurityAnalysis(network, contingencies, monitors, securityAnalysisParameters,
                operatorStrategies, actions, Reporter.NO_OP);
        assertEquals(578.740, result.getPreContingencyResult().getNetworkResult().getBranchResult("L1").getI1(), LoadFlowAssert.DELTA_I);
        assertEquals(0.0, result.getPreContingencyResult().getNetworkResult().getBranchResult("L2").getI1(), LoadFlowAssert.DELTA_I);
        assertEquals(292.708, result.getPreContingencyResult().getNetworkResult().getBranchResult("L3").getI1(), LoadFlowAssert.DELTA_I);
        assertEquals(0.002, getPostContingencyResult(result, "L1").getNetworkResult().getBranchResult("L2").getI1(), LoadFlowAssert.DELTA_I);
        assertEquals(318.294, getPostContingencyResult(result, "L1").getNetworkResult().getBranchResult("L3").getI1(), LoadFlowAssert.DELTA_I);
        assertEquals(583.624, getOperatorStrategyResult(result, "strategyL1").getNetworkResult().getBranchResult("L2").getI1(), LoadFlowAssert.DELTA_I);
        assertEquals(303.513, getOperatorStrategyResult(result, "strategyL1").getNetworkResult().getBranchResult("L3").getI1(), LoadFlowAssert.DELTA_I);
        assertEquals(0.0, getPostContingencyResult(result, "L3").getNetworkResult().getBranchResult("L2").getI1(), LoadFlowAssert.DELTA_I);
        assertEquals(602.965, getPostContingencyResult(result, "L3").getNetworkResult().getBranchResult("L1").getI1(), LoadFlowAssert.DELTA_I);
        assertEquals(303.513, getOperatorStrategyResult(result, "strategyL3").getNetworkResult().getBranchResult("L2").getI1(), LoadFlowAssert.DELTA_I);
        assertEquals(583.624, getOperatorStrategyResult(result, "strategyL3").getNetworkResult().getBranchResult("L1").getI1(), LoadFlowAssert.DELTA_I);
        assertEquals(583.624, getPostContingencyResult(result, "L2").getNetworkResult().getBranchResult("L1").getI1(), LoadFlowAssert.DELTA_I);
        assertEquals(303.513, getPostContingencyResult(result, "L2").getNetworkResult().getBranchResult("L3").getI1(), LoadFlowAssert.DELTA_I);
        assertEquals(441.539, getOperatorStrategyResult(result, "strategyL2").getNetworkResult().getBranchResult("L1").getI1(), LoadFlowAssert.DELTA_I);
        assertEquals(441.539, getOperatorStrategyResult(result, "strategyL2").getNetworkResult().getBranchResult("L3").getI1(), LoadFlowAssert.DELTA_I);

        // re-run with loadflows
        LoadFlow.run(network, parameters);
        assertEquals(578.740, network.getLine("L1").getTerminal1().getI(), LoadFlowAssert.DELTA_I);
        assertEquals(0.0, network.getLine("L2").getTerminal1().getI(), LoadFlowAssert.DELTA_I);
        assertEquals(292.708, network.getLine("L3").getTerminal1().getI(), LoadFlowAssert.DELTA_I);

        network.getLine("L1").getTerminal1().disconnect();
        network.getLine("L1").getTerminal2().disconnect();
        LoadFlow.run(network, parameters);
        assertEquals(0.002, network.getLine("L2").getTerminal1().getI(), LoadFlowAssert.DELTA_I);
        assertEquals(318.284, network.getLine("L3").getTerminal1().getI(), LoadFlowAssert.DELTA_I);

        network.getSwitch("C1").setOpen(false);
        LoadFlow.run(network, parameters);
        assertEquals(583.624, network.getLine("L2").getTerminal1().getI(), LoadFlowAssert.DELTA_I);
        assertEquals(303.513, network.getLine("L3").getTerminal1().getI(), LoadFlowAssert.DELTA_I);

        network.getLine("L1").getTerminal1().connect();
        network.getLine("L1").getTerminal2().connect();
        network.getLine("L3").getTerminal1().disconnect();
        network.getLine("L3").getTerminal2().disconnect();
        network.getSwitch("C1").setOpen(true);
        LoadFlow.run(network, parameters);
        assertEquals(602.965, network.getLine("L1").getTerminal1().getI(), LoadFlowAssert.DELTA_I);
        assertEquals(0.0, network.getLine("L2").getTerminal1().getI(), LoadFlowAssert.DELTA_I);

        network.getSwitch("C2").setOpen(false);
        LoadFlow.run(network, parameters);
        assertEquals(583.624, network.getLine("L1").getTerminal1().getI(), LoadFlowAssert.DELTA_I);
        assertEquals(303.513, network.getLine("L2").getTerminal1().getI(), LoadFlowAssert.DELTA_I);

        network.getLine("L3").getTerminal1().connect();
        network.getLine("L3").getTerminal2().connect();
        network.getLine("L2").getTerminal1().disconnect();
        network.getLine("L2").getTerminal2().disconnect();
        network.getSwitch("C2").setOpen(true);
        LoadFlow.run(network, parameters);
        assertEquals(583.624, network.getLine("L1").getTerminal1().getI(), LoadFlowAssert.DELTA_I);
        assertEquals(303.513, network.getLine("L3").getTerminal1().getI(), LoadFlowAssert.DELTA_I);

        network.getSwitch("C1").setOpen(false);
        network.getSwitch("C2").setOpen(false);
        LoadFlow.run(network, parameters);
        assertEquals(441.539, network.getLine("L1").getTerminal1().getI(), LoadFlowAssert.DELTA_I);
        assertEquals(89.429, network.getLine("L2").getTerminal1().getI(), LoadFlowAssert.DELTA_I);
        assertEquals(441.539, network.getLine("L3").getTerminal1().getI(), LoadFlowAssert.DELTA_I);
    }

    @Test
    void testSecurityAnalysisWithOperatorStrategy2() {
        GraphConnectivityFactory<LfBus, LfBranch> connectivityFactory = new NaiveGraphConnectivityFactory<>(LfBus::getNum);
        securityAnalysisProvider = new OpenSecurityAnalysisProvider(matrixFactory, connectivityFactory);

        Network network = NodeBreakerNetworkFactory.create3Bars();
        network.getSwitch("C1").setOpen(true);
        network.getSwitch("C2").setOpen(true);
        network.getLine("L1").getCurrentLimits1().orElseThrow().setPermanentLimit(580.0);
        network.getLine("L1").getCurrentLimits2().orElseThrow().setPermanentLimit(580.0);
        network.getLine("L2").getCurrentLimits1().orElseThrow().setPermanentLimit(500.0);
        network.getLine("L2").getCurrentLimits2().orElseThrow().setPermanentLimit(500.0);

        List<Contingency> contingencies = Stream.of("L1", "L3", "L2")
                .map(id -> new Contingency(id, new BranchContingency(id)))
                .collect(Collectors.toList());

        List<Action> actions = List.of(new SwitchAction("action1", "C1", false),
                                       new SwitchAction("action3", "C2", false));

        List<OperatorStrategy> operatorStrategies = List.of(new OperatorStrategy("strategyL1", ContingencyContext.specificContingency("L1"), new AnyViolationCondition(), List.of("action1")),
                                                            new OperatorStrategy("strategyL3", ContingencyContext.specificContingency("L3"), new AnyViolationCondition(), List.of("action3")),
                                                            new OperatorStrategy("strategyL2_1", ContingencyContext.specificContingency("L2"), new AtLeastOneViolationCondition(List.of("L1")), List.of("action1", "action3")),
                                                            new OperatorStrategy("strategyL2_2", ContingencyContext.specificContingency("L2"), new AllViolationCondition(List.of("L1")), List.of("action1", "action3")));

        List<StateMonitor> monitors = createAllBranchesMonitors(network);

        LoadFlowParameters parameters = new LoadFlowParameters();
        parameters.setDistributedSlack(false);
        setSlackBusId(parameters, "VL2_0");
        SecurityAnalysisParameters securityAnalysisParameters = new SecurityAnalysisParameters();
        securityAnalysisParameters.setLoadFlowParameters(parameters);

        SecurityAnalysisResult result = runSecurityAnalysis(network, contingencies, monitors, securityAnalysisParameters,
                operatorStrategies, actions, Reporter.NO_OP);
        assertEquals(578.740, result.getPreContingencyResult().getNetworkResult().getBranchResult("L1").getI1(), LoadFlowAssert.DELTA_I);
        assertEquals(0.0, result.getPreContingencyResult().getNetworkResult().getBranchResult("L2").getI1(), LoadFlowAssert.DELTA_I);
        assertEquals(292.708, result.getPreContingencyResult().getNetworkResult().getBranchResult("L3").getI1(), LoadFlowAssert.DELTA_I);
        // L1 contingency
        assertEquals(0.0, getPostContingencyResult(result, "L1").getNetworkResult().getBranchResult("L2").getI1(), LoadFlowAssert.DELTA_I);
        assertEquals(318.284, getPostContingencyResult(result, "L1").getNetworkResult().getBranchResult("L3").getI1(), LoadFlowAssert.DELTA_I);
        assertTrue(getPostContingencyResult(result, "L1").getLimitViolationsResult().getLimitViolations().isEmpty());
        assertTrue(getOptionalOperatorStrategyResult(result, "strategyL1").isEmpty());
        // L3 contingency
        assertEquals(0.0, getPostContingencyResult(result, "L3").getNetworkResult().getBranchResult("L2").getI1(), LoadFlowAssert.DELTA_I);
        assertEquals(602.965, getPostContingencyResult(result, "L3").getNetworkResult().getBranchResult("L1").getI1(), LoadFlowAssert.DELTA_I);
        assertFalse(getPostContingencyResult(result, "L3").getLimitViolationsResult().getLimitViolations().isEmpty()); // HIGH_VOLTAGE
        assertFalse(getOptionalOperatorStrategyResult(result, "strategyL3").isEmpty());
        // L2 contingency
        assertEquals(583.624, getPostContingencyResult(result, "L2").getNetworkResult().getBranchResult("L1").getI1(), LoadFlowAssert.DELTA_I);
        assertEquals(303.513, getPostContingencyResult(result, "L2").getNetworkResult().getBranchResult("L3").getI1(), LoadFlowAssert.DELTA_I);
        assertEquals(441.539, getOperatorStrategyResult(result, "strategyL2_1").getNetworkResult().getBranchResult("L1").getI1(), LoadFlowAssert.DELTA_I);
        assertEquals(441.539, getOperatorStrategyResult(result, "strategyL2_2").getNetworkResult().getBranchResult("L1").getI1(), LoadFlowAssert.DELTA_I);
    }

    @Test
    void testSecurityAnalysisWithOperatorStrategy3() {
        GraphConnectivityFactory<LfBus, LfBranch> connectivityFactory = new NaiveGraphConnectivityFactory<>(LfBus::getNum);
        securityAnalysisProvider = new OpenSecurityAnalysisProvider(matrixFactory, connectivityFactory);

        Network network = NodeBreakerNetworkFactory.create3Bars();
        network.getVoltageLevel("VL1").setLowVoltageLimit(390.0);
        network.getVoltageLevel("VL2").setLowVoltageLimit(390.0);
        network.getSwitch("C1").setOpen(true);
        network.getSwitch("C2").setOpen(true);
        network.getLine("L1").getCurrentLimits1().orElseThrow().setPermanentLimit(580.0);
        network.getLine("L1").getCurrentLimits2().orElseThrow().setPermanentLimit(580.0);
        network.getLine("L2").getCurrentLimits1().orElseThrow().setPermanentLimit(500.0);
        network.getLine("L2").getCurrentLimits2().orElseThrow().setPermanentLimit(500.0);

        List<Contingency> contingencies = Stream.of("L3", "L2")
                .map(id -> new Contingency(id, new BranchContingency(id)))
                .collect(Collectors.toList());

        List<Action> actions = List.of(new SwitchAction("action1", "C1", false),
                                       new SwitchAction("action3", "C2", false));

        List<OperatorStrategy> operatorStrategies = List.of(new OperatorStrategy("strategyL3", ContingencyContext.specificContingency("L3"), new AllViolationCondition(List.of("VL1", "VL2")), List.of("action3")),
                                                            new OperatorStrategy("strategyL2", ContingencyContext.specificContingency("L2"), new AtLeastOneViolationCondition(List.of("L1", "L3")), List.of("action1", "action3")));

        List<StateMonitor> monitors = createNetworkMonitors(network);

        LoadFlowParameters parameters = new LoadFlowParameters();
        parameters.setDistributedSlack(false);
        setSlackBusId(parameters, "VL2_0");
        SecurityAnalysisParameters securityAnalysisParameters = new SecurityAnalysisParameters();
        securityAnalysisParameters.setLoadFlowParameters(parameters);

        SecurityAnalysisResult result = runSecurityAnalysis(network, contingencies, monitors, securityAnalysisParameters,
                operatorStrategies, actions, Reporter.NO_OP);
        // L3 contingency
        assertFalse(getOptionalOperatorStrategyResult(result, "strategyL3").isEmpty());
        // L2 contingency
        assertFalse(getOptionalOperatorStrategyResult(result, "strategyL2").isEmpty());
    }

    @Test
    void testWithSeveralConnectedComponents() {
        GraphConnectivityFactory<LfBus, LfBranch> connectivityFactory = new NaiveGraphConnectivityFactory<>(LfBus::getNum);
        securityAnalysisProvider = new OpenSecurityAnalysisProvider(matrixFactory, connectivityFactory);

        Network network = ConnectedComponentNetworkFactory.createTwoCcLinkedBySwitches();

        List<Contingency> contingencies = Stream.of("s25")
                .map(id -> new Contingency(id, new SwitchContingency(id)))
                .collect(Collectors.toList());

        List<Action> actions = List.of(new SwitchAction("action1", "s34", true));

        List<OperatorStrategy> operatorStrategies = List.of(new OperatorStrategy("strategyS25", ContingencyContext.specificContingency("s25"), new TrueCondition(), List.of("action1")));

        List<StateMonitor> monitors = createAllBranchesMonitors(network);

        SecurityAnalysisResult result = runSecurityAnalysis(network, contingencies, monitors, new SecurityAnalysisParameters(),
                operatorStrategies, actions, Reporter.NO_OP);
        assertEquals(1.255, result.getPreContingencyResult().getNetworkResult().getBranchResult("l12").getP1(), LoadFlowAssert.DELTA_POWER);
        assertEquals(1.745, result.getPreContingencyResult().getNetworkResult().getBranchResult("l13").getP1(), LoadFlowAssert.DELTA_POWER);
        assertEquals(0.502, result.getPreContingencyResult().getNetworkResult().getBranchResult("l23").getP1(), LoadFlowAssert.DELTA_POWER);
        // s25 contingency
        assertEquals(1.332, getPostContingencyResult(result, "s25").getNetworkResult().getBranchResult("l12").getP1(), LoadFlowAssert.DELTA_POWER);
        assertEquals(1.667, getPostContingencyResult(result, "s25").getNetworkResult().getBranchResult("l13").getP1(), LoadFlowAssert.DELTA_POWER);
        assertEquals(0.335, getPostContingencyResult(result, "s25").getNetworkResult().getBranchResult("l23").getP1(), LoadFlowAssert.DELTA_POWER);
        // strategyS25 operator strategy
        assertEquals(0.666, getOperatorStrategyResult(result, "strategyS25").getNetworkResult().getBranchResult("l12").getP1(), LoadFlowAssert.DELTA_POWER);
        assertEquals(0.333, getOperatorStrategyResult(result, "strategyS25").getNetworkResult().getBranchResult("l13").getP1(), LoadFlowAssert.DELTA_POWER);
        assertEquals(-0.333, getOperatorStrategyResult(result, "strategyS25").getNetworkResult().getBranchResult("l23").getP1(), LoadFlowAssert.DELTA_POWER);
    }

    @Test
    void testMetrixTutorial() {
        GraphConnectivityFactory<LfBus, LfBranch> connectivityFactory = new NaiveGraphConnectivityFactory<>(LfBus::getNum);
        securityAnalysisProvider = new OpenSecurityAnalysisProvider(matrixFactory, connectivityFactory);

        Network network = MetrixTutorialSixBusesFactory.create();
        network.getGenerator("SO_G2").setTargetP(960);

        SecurityAnalysisParameters securityAnalysisParameters = new SecurityAnalysisParameters();
        LoadFlowParameters parameters = new LoadFlowParameters();
        parameters.setBalanceType(LoadFlowParameters.BalanceType.PROPORTIONAL_TO_LOAD);
        parameters.setHvdcAcEmulation(false);
        securityAnalysisParameters.setLoadFlowParameters(parameters);

        List<Contingency> contingencies = List.of(new Contingency("S_SO_1", new BranchContingency("S_SO_1")));

        List<StateMonitor> monitors = createAllBranchesMonitors(network);

        List<Action> actions = List.of(new SwitchAction("openSwitchS0", "SOO1_SOO1_DJ_OMN", true),
                                       new LineConnectionAction("openLineSSO2", "S_SO_2", true, true),
                                       new PhaseTapChangerTapPositionAction("pst", "NE_NO_1", false, 1), // PST at tap position 17.
                                       new PhaseTapChangerTapPositionAction("pst2", "NE_NO_1", true, -16));
        List<OperatorStrategy> operatorStrategies = List.of(new OperatorStrategy("strategy1", ContingencyContext.specificContingency("S_SO_1"), new AllViolationCondition(List.of("S_SO_2")), List.of("openSwitchS0")),
                                                            new OperatorStrategy("strategy2", ContingencyContext.specificContingency("S_SO_1"), new AllViolationCondition(List.of("S_SO_2")), List.of("openLineSSO2")),
                                                            new OperatorStrategy("strategy3", ContingencyContext.specificContingency("S_SO_1"), new TrueCondition(), List.of("pst")),
                                                            new OperatorStrategy("strategy4", ContingencyContext.specificContingency("S_SO_1"), new TrueCondition(), List.of("pst2")));

        SecurityAnalysisResult result = runSecurityAnalysis(network, contingencies, monitors, securityAnalysisParameters,
                operatorStrategies, actions, Reporter.NO_OP);
        assertEquals(346.296, result.getPreContingencyResult().getNetworkResult().getBranchResult("S_SO_2").getI1(), LoadFlowAssert.DELTA_I);
        assertEquals(642.805, getPostContingencyResult(result, "S_SO_1").getNetworkResult().getBranchResult("S_SO_2").getI1(), LoadFlowAssert.DELTA_I);
        assertEquals(240.523, getOperatorStrategyResult(result, "strategy1").getNetworkResult().getBranchResult("S_SO_2").getI1(), LoadFlowAssert.DELTA_I);
        assertEquals(599.161, getOperatorStrategyResult(result, "strategy2").getNetworkResult().getBranchResult("SO_NO_1").getI1(), LoadFlowAssert.DELTA_I);
        assertEquals(639.268, getOperatorStrategyResult(result, "strategy3").getNetworkResult().getBranchResult("S_SO_2").getI1(), LoadFlowAssert.DELTA_I);
        assertEquals(639.268, getOperatorStrategyResult(result, "strategy4").getNetworkResult().getBranchResult("S_SO_2").getI1(), LoadFlowAssert.DELTA_I);

        LoadFlow.run(network, parameters);
        assertEquals(346.296, network.getLine("S_SO_2").getTerminal1().getI(), LoadFlowAssert.DELTA_I);

        network.getLine("S_SO_1").getTerminal1().disconnect();
        network.getLine("S_SO_1").getTerminal2().disconnect();
        LoadFlow.run(network, parameters);
        assertEquals(642.805, network.getLine("S_SO_2").getTerminal1().getI(), LoadFlowAssert.DELTA_I);

        network.getSwitch("SOO1_SOO1_DJ_OMN").setOpen(true);
        LoadFlow.run(network, parameters);
        assertEquals(240.523, network.getLine("S_SO_2").getTerminal1().getI(), LoadFlowAssert.DELTA_I);

        network.getSwitch("SOO1_SOO1_DJ_OMN").setOpen(false);
        network.getTwoWindingsTransformer("NE_NO_1").getPhaseTapChanger().setTapPosition(1);
        LoadFlow.run(network, parameters);
        assertEquals(639.268, network.getLine("S_SO_2").getTerminal1().getI(), LoadFlowAssert.DELTA_I);
    }

    @Test
    void testBranchOpenAtOneSideRecovery() {
        GraphConnectivityFactory<LfBus, LfBranch> connectivityFactory = new NaiveGraphConnectivityFactory<>(LfBus::getNum);
        securityAnalysisProvider = new OpenSecurityAnalysisProvider(matrixFactory, connectivityFactory);

        var network = ConnectedComponentNetworkFactory.createTwoCcLinkedBySwitches();
        network.getLine("l46").getTerminal1().disconnect();
        network.getSwitch("s25").setOpen(true);
        network.getSwitch("s34").setOpen(true);
        List<Contingency> contingencies = List.of(new Contingency("line", new BranchContingency("l12")));
        List<Action> actions = List.of(new SwitchAction("closeSwitch", "s25", false));
        List<OperatorStrategy> operatorStrategies = List.of(new OperatorStrategy("strategy", ContingencyContext.specificContingency("line"), new TrueCondition(), List.of("closeSwitch")));
        List<StateMonitor> monitors = createAllBranchesMonitors(network);
        SecurityAnalysisResult result = runSecurityAnalysis(network, contingencies, monitors, new SecurityAnalysisParameters(),
                operatorStrategies, actions, Reporter.NO_OP);
        assertEquals(-2.996, getOperatorStrategyResult(result, "strategy").getNetworkResult().getBranchResult("l23").getP1(), LoadFlowAssert.DELTA_POWER);
        assertEquals(-3.000, getOperatorStrategyResult(result, "strategy").getNetworkResult().getBranchResult("l45").getP1(), LoadFlowAssert.DELTA_POWER);
    }

    @Test
    void testStatusConversion() {
        assertEquals(LoadFlowResult.ComponentResult.Status.CONVERGED,
                AbstractSecurityAnalysis.loadFlowResultStatusFromNRStatus(NewtonRaphsonStatus.CONVERGED));
        assertEquals(LoadFlowResult.ComponentResult.Status.MAX_ITERATION_REACHED,
                AbstractSecurityAnalysis.loadFlowResultStatusFromNRStatus(NewtonRaphsonStatus.MAX_ITERATION_REACHED));
        assertEquals(LoadFlowResult.ComponentResult.Status.SOLVER_FAILED,
                AbstractSecurityAnalysis.loadFlowResultStatusFromNRStatus(NewtonRaphsonStatus.SOLVER_FAILED));
        assertEquals(LoadFlowResult.ComponentResult.Status.FAILED,
                AbstractSecurityAnalysis.loadFlowResultStatusFromNRStatus(NewtonRaphsonStatus.NO_CALCULATION));
        assertEquals(LoadFlowResult.ComponentResult.Status.FAILED,
                AbstractSecurityAnalysis.loadFlowResultStatusFromNRStatus(NewtonRaphsonStatus.UNREALISTIC_STATE));

        assertEquals(PostContingencyComputationStatus.CONVERGED,
                AbstractSecurityAnalysis.postContingencyStatusFromNRStatus(NewtonRaphsonStatus.CONVERGED));
        assertEquals(PostContingencyComputationStatus.MAX_ITERATION_REACHED,
                AbstractSecurityAnalysis.postContingencyStatusFromNRStatus(NewtonRaphsonStatus.MAX_ITERATION_REACHED));
        assertEquals(PostContingencyComputationStatus.SOLVER_FAILED,
                AbstractSecurityAnalysis.postContingencyStatusFromNRStatus(NewtonRaphsonStatus.SOLVER_FAILED));
        assertEquals(PostContingencyComputationStatus.NO_IMPACT,
                AbstractSecurityAnalysis.postContingencyStatusFromNRStatus(NewtonRaphsonStatus.NO_CALCULATION));
        assertEquals(PostContingencyComputationStatus.FAILED,
                AbstractSecurityAnalysis.postContingencyStatusFromNRStatus(NewtonRaphsonStatus.UNREALISTIC_STATE));
    }

    @Test
    void testCheckActions() {
        Network network = MetrixTutorialSixBusesFactory.create();
        List<StateMonitor> monitors = createAllBranchesMonitors(network);
        SecurityAnalysisParameters securityAnalysisParameters = new SecurityAnalysisParameters();
        List<Contingency> contingencies = List.of(new Contingency("S_SO_1", new BranchContingency("S_SO_1")));

        List<Action> actions = List.of(new SwitchAction("openSwitch", "switch", true));
        List<OperatorStrategy> operatorStrategies = List.of(new OperatorStrategy("strategy", ContingencyContext.specificContingency("S_SO_1"), new AllViolationCondition(List.of("S_SO_2")), List.of("openSwitch")));
        CompletionException exception = assertThrows(CompletionException.class, () -> runSecurityAnalysis(network, contingencies, monitors, securityAnalysisParameters,
                operatorStrategies, actions, Reporter.NO_OP));
        assertEquals("Switch 'switch' not found", exception.getCause().getMessage());

        List<Action> actions2 = List.of(new LineConnectionAction("openLine", "line", true, true));
        List<OperatorStrategy> operatorStrategies2 = List.of(new OperatorStrategy("strategy2", ContingencyContext.specificContingency("S_SO_1"), new AllViolationCondition(List.of("S_SO_2")), List.of("openLine")));
        exception = assertThrows(CompletionException.class, () -> runSecurityAnalysis(network, contingencies, monitors, securityAnalysisParameters,
                operatorStrategies2, actions2, Reporter.NO_OP));
        assertEquals("Branch 'line' not found", exception.getCause().getMessage());

        List<Action> actions3 = List.of(new PhaseTapChangerTapPositionAction("pst", "pst1", false, 1));
        List<OperatorStrategy> operatorStrategies3 = List.of(new OperatorStrategy("strategy3", ContingencyContext.specificContingency("S_SO_1"), new TrueCondition(), List.of("pst")));
        exception = assertThrows(CompletionException.class, () -> runSecurityAnalysis(network, contingencies, monitors, securityAnalysisParameters,
                operatorStrategies3, actions3, Reporter.NO_OP));
        assertEquals("Branch 'pst1' not found", exception.getCause().getMessage());

        List<Action> actions4 = Collections.emptyList();
        List<OperatorStrategy> operatorStrategies4 = List.of(new OperatorStrategy("strategy4", ContingencyContext.specificContingency("S_SO_1"), new TrueCondition(), List.of("x")));
        exception = assertThrows(CompletionException.class, () -> runSecurityAnalysis(network, contingencies, monitors, securityAnalysisParameters,
                operatorStrategies4, actions4, Reporter.NO_OP));
        assertEquals("Operator strategy 'strategy4' is associated to action 'x' but this action is not present in the list", exception.getCause().getMessage());

        List<Action> actions5 = List.of(new SwitchAction("openSwitch", "NOD1_NOD1  NE1  1_SC5_0", true));
        List<OperatorStrategy> operatorStrategies5 = List.of(new OperatorStrategy("strategy5", ContingencyContext.specificContingency("y"), new TrueCondition(), List.of("openSwitch")));
        exception = assertThrows(CompletionException.class, () -> runSecurityAnalysis(network, contingencies, monitors, securityAnalysisParameters,
                operatorStrategies5, actions5, Reporter.NO_OP));
        assertEquals("Operator strategy 'strategy5' is associated to contingency 'y' but this contingency is not present in the list", exception.getCause().getMessage());
    }

    @Test
    void testDcSecurityAnalysisWithOperatorStrategy() {
        GraphConnectivityFactory<LfBus, LfBranch> connectivityFactory = new NaiveGraphConnectivityFactory<>(LfBus::getNum);
        securityAnalysisProvider = new OpenSecurityAnalysisProvider(matrixFactory, connectivityFactory);

        Network network = NodeBreakerNetworkFactory.create3Bars();
        network.getSwitch("C1").setOpen(true);
        network.getSwitch("C2").setOpen(true);
        network.getLineStream().forEach(line -> {
            if (line.getCurrentLimits1().isPresent()) {
                line.getCurrentLimits1().orElseThrow().setPermanentLimit(310);
            }
            if (line.getCurrentLimits2().isPresent()) {
                line.getCurrentLimits2().orElseThrow().setPermanentLimit(310);
            }
        });

        List<Contingency> contingencies = Stream.of("L1", "L3", "L2")
                .map(id -> new Contingency(id, new BranchContingency(id)))
                .collect(Collectors.toList());

        List<Action> actions = List.of(new SwitchAction("action1", "C1", false),
                new SwitchAction("action3", "C2", false));

        List<OperatorStrategy> operatorStrategies = List.of(new OperatorStrategy("strategyL1", ContingencyContext.specificContingency("L1"), new TrueCondition(), List.of("action1")),
                new OperatorStrategy("strategyL3", ContingencyContext.specificContingency("L3"), new TrueCondition(), List.of("action3")),
                new OperatorStrategy("strategyL2", ContingencyContext.specificContingency("L2"), new TrueCondition(), List.of("action1", "action3")));

        List<StateMonitor> monitors = createAllBranchesMonitors(network);

        LoadFlowParameters parameters = new LoadFlowParameters();
        parameters.setDistributedSlack(false);
        parameters.setDc(true);
        setSlackBusId(parameters, "VL2_0");
        SecurityAnalysisParameters securityAnalysisParameters = new SecurityAnalysisParameters();
        securityAnalysisParameters.setLoadFlowParameters(parameters);

        SecurityAnalysisResult result = runSecurityAnalysis(network, contingencies, monitors, securityAnalysisParameters,
                operatorStrategies, actions, Reporter.NO_OP);
        assertEquals(400.0, result.getPreContingencyResult().getNetworkResult().getBranchResult("L1").getP1(), LoadFlowAssert.DELTA_POWER);
        assertEquals(0.0, result.getPreContingencyResult().getNetworkResult().getBranchResult("L2").getP1(), LoadFlowAssert.DELTA_POWER);
        assertEquals(200.0, result.getPreContingencyResult().getNetworkResult().getBranchResult("L3").getP1(), LoadFlowAssert.DELTA_POWER);

        //L1 Contingency then close C1
        assertEquals(0.0, getPostContingencyResult(result, "L1").getNetworkResult().getBranchResult("L2").getP1(), LoadFlowAssert.DELTA_POWER);
        assertEquals(200.0, getPostContingencyResult(result, "L1").getNetworkResult().getBranchResult("L3").getP1(), LoadFlowAssert.DELTA_POWER);
        assertEquals(400.0, getOperatorStrategyResult(result, "strategyL1").getNetworkResult().getBranchResult("L2").getP1(), LoadFlowAssert.DELTA_POWER);
        assertEquals(200.0, getOperatorStrategyResult(result, "strategyL1").getNetworkResult().getBranchResult("L3").getP1(), LoadFlowAssert.DELTA_POWER);

        //L3 Contingency then close C2
        assertEquals(0.0, getPostContingencyResult(result, "L3").getNetworkResult().getBranchResult("L2").getP1(), LoadFlowAssert.DELTA_POWER);
        assertEquals(400.0, getPostContingencyResult(result, "L3").getNetworkResult().getBranchResult("L1").getP1(), LoadFlowAssert.DELTA_POWER);
        assertEquals(200.0, getOperatorStrategyResult(result, "strategyL3").getNetworkResult().getBranchResult("L2").getP1(), LoadFlowAssert.DELTA_POWER);
        assertEquals(400.0, getOperatorStrategyResult(result, "strategyL3").getNetworkResult().getBranchResult("L1").getP1(), LoadFlowAssert.DELTA_POWER);

        //L2 Contingency then close C1 and C2
        assertEquals(400.0, getPostContingencyResult(result, "L2").getNetworkResult().getBranchResult("L1").getP1(), LoadFlowAssert.DELTA_POWER);
        assertEquals(200.0, getPostContingencyResult(result, "L2").getNetworkResult().getBranchResult("L3").getP1(), LoadFlowAssert.DELTA_POWER);
        assertEquals(300.0, getOperatorStrategyResult(result, "strategyL2").getNetworkResult().getBranchResult("L1").getP1(), LoadFlowAssert.DELTA_POWER);
        assertEquals(300.0, getOperatorStrategyResult(result, "strategyL2").getNetworkResult().getBranchResult("L3").getP1(), LoadFlowAssert.DELTA_POWER);
    }

    @Test
    void testSaDcLineConnectionAction() {
        Network network = FourBusNetworkFactory.create();
        List<Contingency> contingencies = Stream.of("l14")
                .map(id -> new Contingency(id, new BranchContingency(id)))
                .collect(Collectors.toList());

        List<Action> actions = List.of(new LineConnectionAction("openLine", "l13", true, true));
        List<OperatorStrategy> operatorStrategies = List.of(new OperatorStrategy("strategyL1", ContingencyContext.specificContingency("l14"), new TrueCondition(), List.of("openLine")));
        List<StateMonitor> monitors = createAllBranchesMonitors(network);

        LoadFlowParameters parameters = new LoadFlowParameters();
        parameters.setDistributedSlack(false);
        parameters.setDc(true);
        SecurityAnalysisParameters securityAnalysisParameters = new SecurityAnalysisParameters();
        securityAnalysisParameters.setLoadFlowParameters(parameters);

        SecurityAnalysisResult result = runSecurityAnalysis(network, contingencies, monitors, securityAnalysisParameters,
                operatorStrategies, actions, Reporter.NO_OP);

        OperatorStrategyResult resultStratL1 = getOperatorStrategyResult(result, "strategyL1");
        BranchResult brl12 = resultStratL1.getNetworkResult().getBranchResult("l12");
        BranchResult brl23 = resultStratL1.getNetworkResult().getBranchResult("l23");
        BranchResult brl34 = resultStratL1.getNetworkResult().getBranchResult("l34");

        parameters.setDc(false);
        SecurityAnalysisParameters securityAnalysisParametersAc = new SecurityAnalysisParameters();
        securityAnalysisParametersAc.setLoadFlowParameters(parameters);
        SecurityAnalysisResult resultAc = runSecurityAnalysis(network, contingencies, monitors, securityAnalysisParametersAc,
                operatorStrategies, actions, Reporter.NO_OP);
        OperatorStrategyResult resultStratL1Ac = getOperatorStrategyResult(resultAc, "strategyL1");
        BranchResult brl12Ac = resultStratL1Ac.getNetworkResult().getBranchResult("l12");
        BranchResult brl23Ac = resultStratL1Ac.getNetworkResult().getBranchResult("l23");
        BranchResult brl34Ac = resultStratL1Ac.getNetworkResult().getBranchResult("l34");

        assertEquals(2.0, brl12.getP1(), LoadFlowAssert.DELTA_POWER);
        assertEquals(3.0, brl23.getP1(), LoadFlowAssert.DELTA_POWER);
        assertEquals(-1.0, brl34.getP1(), LoadFlowAssert.DELTA_POWER);
    }

    @Test
    void testSaDcPhaseTapChangerTapPositionAction() {
        Network network = MetrixTutorialSixBusesFactory.create();
        List<StateMonitor> monitors = createAllBranchesMonitors(network);
        SecurityAnalysisParameters securityAnalysisParameters = new SecurityAnalysisParameters();
        List<Contingency> contingencies = List.of(new Contingency("S_SO_1", new BranchContingency("S_SO_1")));
        List<Action> actions = List.of(new PhaseTapChangerTapPositionAction("pstAbsChange", "NE_NO_1", false, 1),
                new PhaseTapChangerTapPositionAction("pstRelChange", "NE_NO_1", true, -1));
        List<OperatorStrategy> operatorStrategies = List.of(new OperatorStrategy("strategyTapAbsChange", ContingencyContext.specificContingency("S_SO_1"), new TrueCondition(), List.of("pstAbsChange")),
                new OperatorStrategy("strategyTapRelChange", ContingencyContext.specificContingency("S_SO_1"), new TrueCondition(), List.of("pstRelChange")));

        LoadFlowParameters parameters = new LoadFlowParameters();
        parameters.setDistributedSlack(false);
        parameters.setDc(true);
        securityAnalysisParameters.setLoadFlowParameters(parameters);

        SecurityAnalysisResult result = runSecurityAnalysis(network, contingencies, monitors, securityAnalysisParameters,
                operatorStrategies, actions, Reporter.NO_OP);

        assertNotNull(result);

        OperatorStrategyResult resultAbs = getOperatorStrategyResult(result, "strategyTapAbsChange");
        BranchResult brAbs = resultAbs.getNetworkResult().getBranchResult("S_SO_2");
        OperatorStrategyResult resultRel = getOperatorStrategyResult(result, "strategyTapRelChange");
        BranchResult brRel = resultRel.getNetworkResult().getBranchResult("S_SO_2");

        // Apply contingency by hand
        network.getLine("S_SO_1").getTerminal1().disconnect();
        network.getLine("S_SO_1").getTerminal2().disconnect();
        // Apply remedial action
        int originalTapPosition = network.getTwoWindingsTransformer("NE_NO_1").getPhaseTapChanger().getTapPosition();
        network.getTwoWindingsTransformer("NE_NO_1").getPhaseTapChanger().setTapPosition(1);
        LoadFlow.run(network, parameters);
        // Compare results
        assertEquals(network.getLine("S_SO_2").getTerminal1().getP(), brAbs.getP1(), LoadFlowAssert.DELTA_POWER);
        assertEquals(network.getBranch("S_SO_2").getTerminal2().getP(), brAbs.getP2(), LoadFlowAssert.DELTA_POWER);

        // Check the second operator strategy: relative change
        network.getTwoWindingsTransformer("NE_NO_1").getPhaseTapChanger().setTapPosition(originalTapPosition - 1);
        LoadFlow.run(network, parameters);
        // Compare results
        assertEquals(network.getLine("S_SO_2").getTerminal1().getP(), brRel.getP1(), LoadFlowAssert.DELTA_POWER);
        assertEquals(network.getBranch("S_SO_2").getTerminal2().getP(), brRel.getP2(), LoadFlowAssert.DELTA_POWER);
    }

    private void testLoadAction(boolean dc) {
        GraphConnectivityFactory<LfBus, LfBranch> connectivityFactory = new NaiveGraphConnectivityFactory<>(LfBus::getNum);
        securityAnalysisProvider = new OpenSecurityAnalysisProvider(matrixFactory, connectivityFactory);

        Network network = DistributedSlackNetworkFactory.createNetworkWithLoads();
        network.getLine("l24").newActivePowerLimits1().setPermanentLimit(150).add();
        double initialL4 = network.getLoad("l4").getP0();

        List<Contingency> contingencies = Stream.of("l2")
                .map(id -> new Contingency(id, new LoadContingency(id)))
                .collect(Collectors.toList());

        List<Action> actions = List.of(new LoadActionBuilder().withId("action1").withLoadId("l4").withRelativeValue(false).withActivePowerValue(90).build(),
                new LoadActionBuilder().withId("action2").withLoadId("l1").withRelativeValue(true).withActivePowerValue(50).build(),
                new LoadActionBuilder().withId("action3").withLoadId("l2").withRelativeValue(true).withActivePowerValue(10).build());

        List<OperatorStrategy> operatorStrategies = List.of(new OperatorStrategy("strategy1", ContingencyContext.specificContingency("l2"), new AnyViolationCondition(), List.of("action1", "action2")),
                new OperatorStrategy("strategy2", ContingencyContext.specificContingency("l2"), new AnyViolationCondition(), List.of("action3")));

        List<StateMonitor> monitors = createAllBranchesMonitors(network);

        LoadFlowParameters parameters = new LoadFlowParameters();
        parameters.setDc(dc);
        parameters.setBalanceType(LoadFlowParameters.BalanceType.PROPORTIONAL_TO_LOAD);
        SecurityAnalysisParameters securityAnalysisParameters = new SecurityAnalysisParameters();
        securityAnalysisParameters.setLoadFlowParameters(parameters);

        SecurityAnalysisResult result = runSecurityAnalysis(network, contingencies, monitors, securityAnalysisParameters,
                operatorStrategies, actions, Reporter.NO_OP);

        network.getLoad("l2").getTerminal().disconnect();
        LoadFlow.run(network, parameters);

        PostContingencyResult postContingencyResult = getPostContingencyResult(result, "l2");
        assertEquals(network.getLine("l24").getTerminal1().getP(), postContingencyResult.getNetworkResult().getBranchResult("l24").getP1(), LoadFlowAssert.DELTA_POWER);
        assertEquals(network.getLine("l14").getTerminal1().getP(), postContingencyResult.getNetworkResult().getBranchResult("l14").getP1(), LoadFlowAssert.DELTA_POWER);
        assertEquals(network.getLine("l34").getTerminal1().getP(), postContingencyResult.getNetworkResult().getBranchResult("l34").getP1(), LoadFlowAssert.DELTA_POWER);

        network.getLoadStream().filter(load -> !load.getId().equals("l2")).forEach(load -> load.setP0(load.getTerminal().getP()));
        network.getLoad("l2").setP0(0);
        double postContingencyL1 = network.getLoad("l1").getP0();
        double postContingencyL2 = network.getLoad("l2").getP0();
        double postContingencyL4 = network.getLoad("l4").getP0();

        network.getLoad("l4").setP0(90 + postContingencyL4 - initialL4);
        network.getLoad("l1").setP0(postContingencyL1 + 50);
        LoadFlow.run(network, parameters);
        OperatorStrategyResult operatorStrategyResult = getOperatorStrategyResult(result, "strategy1");
        assertEquals(network.getLine("l24").getTerminal1().getP(), operatorStrategyResult.getNetworkResult().getBranchResult("l24").getP1(), LoadFlowAssert.DELTA_POWER);
        assertEquals(network.getLine("l14").getTerminal1().getP(), operatorStrategyResult.getNetworkResult().getBranchResult("l14").getP1(), LoadFlowAssert.DELTA_POWER);
        assertEquals(network.getLine("l34").getTerminal1().getP(), operatorStrategyResult.getNetworkResult().getBranchResult("l34").getP1(), LoadFlowAssert.DELTA_POWER);

        network.getLoad("l1").setP0(postContingencyL1);
        network.getLoad("l2").setP0(postContingencyL2); // because in contingency
        network.getLoad("l4").setP0(postContingencyL4);
        LoadFlow.run(network, parameters);
        OperatorStrategyResult operatorStrategyResult2 = getOperatorStrategyResult(result, "strategy2");
        assertEquals(network.getLine("l24").getTerminal1().getP(), operatorStrategyResult2.getNetworkResult().getBranchResult("l24").getP1(), LoadFlowAssert.DELTA_POWER);
        assertEquals(network.getLine("l14").getTerminal1().getP(), operatorStrategyResult2.getNetworkResult().getBranchResult("l14").getP1(), LoadFlowAssert.DELTA_POWER);
        assertEquals(network.getLine("l34").getTerminal1().getP(), operatorStrategyResult2.getNetworkResult().getBranchResult("l34").getP1(), LoadFlowAssert.DELTA_POWER);
    }

    @Test
    void testLoadAction() {
        testLoadAction(true);
        testLoadAction(false);
    }

    @Test
    void testDcEquationSystemUpdater() {
        Network network = VoltageControlNetworkFactory.createWithShuntSharedRemoteControl();

        LoadFlowParameters lfParameters = new LoadFlowParameters().setDc(true);
        SecurityAnalysisParameters securityAnalysisParameters = new SecurityAnalysisParameters();
        securityAnalysisParameters.setLoadFlowParameters(lfParameters);

        String id = network.getTwoWindingsTransformer("tr2").getId();
        List<Contingency> contingencies = List.of(new Contingency(id, new TwoWindingsTransformerContingency(id)));

        List<StateMonitor> monitors = createAllBranchesMonitors(network);

        List<Action> actions = List.of(new LoadActionBuilder().withId("action").withLoadId("l4").withRelativeValue(false).withActivePowerValue(260).build());
        List<OperatorStrategy> operatorStrategies = List.of(new OperatorStrategy("strategy", ContingencyContext.specificContingency("tr2"), new TrueCondition(), List.of("action")));

        SecurityAnalysisResult result = runSecurityAnalysis(network, contingencies, monitors, securityAnalysisParameters, operatorStrategies, actions, Reporter.NO_OP);
        assertFalse(result.getPostContingencyResults().isEmpty());
    }

    @Test
    void testConnectivityResultWhenNoSplit() {
        Network network = ConnectedComponentNetworkFactory.createTwoComponentWithGeneratorAndLoad();
        List<StateMonitor> monitors = createAllBranchesMonitors(network);
        List<Contingency> contingencies = List.of(new Contingency("line", new BranchContingency("l12")));
        SecurityAnalysisParameters parameters = new SecurityAnalysisParameters();

        //Test AC
        parameters.getLoadFlowParameters().setDc(false);
        SecurityAnalysisResult result = runSecurityAnalysis(network, contingencies, monitors, parameters, Reporter.NO_OP);
        var postContingencyResult = result.getPostContingencyResults().get(0);
        assertSame(PostContingencyComputationStatus.CONVERGED, postContingencyResult.getStatus());
        assertEquals(0, postContingencyResult.getConnectivityResult().getCreatedSynchronousComponentCount());

        //Test DC
        parameters.getLoadFlowParameters().setDc(true);
        result = runSecurityAnalysis(network, contingencies, monitors, parameters, Reporter.NO_OP);
        postContingencyResult = result.getPostContingencyResults().get(0);
        assertSame(PostContingencyComputationStatus.CONVERGED, postContingencyResult.getStatus());
        assertEquals(0, postContingencyResult.getConnectivityResult().getCreatedSynchronousComponentCount());
    }

    @Test
    void testConnectivityResultOnSplit() {
        Network network = ConnectedComponentNetworkFactory.createTwoComponentWithGeneratorAndLoad();
        List<StateMonitor> monitors = createAllBranchesMonitors(network);
        List<Contingency> contingencies = List.of(new Contingency("line", new BranchContingency("l34")));
        SecurityAnalysisParameters parameters = new SecurityAnalysisParameters();

        //Test AC
        parameters.getLoadFlowParameters().setDc(false);

        SecurityAnalysisResult result = runSecurityAnalysis(network, contingencies, monitors, new SecurityAnalysisParameters(), Reporter.NO_OP);
        PostContingencyResult postContingencyResult = result.getPostContingencyResults().get(0);
        assertSame(PostContingencyComputationStatus.CONVERGED, postContingencyResult.getStatus());
        assertEquals(1, postContingencyResult.getConnectivityResult().getCreatedSynchronousComponentCount());
        assertEquals(3.0, postContingencyResult.getConnectivityResult().getDisconnectedLoadActivePower());
        assertEquals(2.0, postContingencyResult.getConnectivityResult().getDisconnectedGenerationActivePower());
        assertTrue(postContingencyResult.getConnectivityResult().getDisconnectedElements().containsAll(
                List.of("d4", "d5", "g6", "l46", "l34", "l45", "l56")));

        //Test DC
        parameters.getLoadFlowParameters().setDc(true);

        result = runSecurityAnalysis(network, contingencies, monitors, parameters, Reporter.NO_OP);
        postContingencyResult = result.getPostContingencyResults().get(0);
        assertSame(PostContingencyComputationStatus.CONVERGED, postContingencyResult.getStatus());
        assertEquals(1, postContingencyResult.getConnectivityResult().getCreatedSynchronousComponentCount());
        assertEquals(3.0, postContingencyResult.getConnectivityResult().getDisconnectedLoadActivePower());
        assertEquals(2.0, postContingencyResult.getConnectivityResult().getDisconnectedGenerationActivePower());
        assertTrue(postContingencyResult.getConnectivityResult().getDisconnectedElements().containsAll(List.of("d4", "d5", "g6", "l46", "l34", "l45", "l56")));
    }

    @Test
    void testConnectivityResultOnSplitThreeCC() {
        Network network = ConnectedComponentNetworkFactory.createThreeCcLinkedByASingleBus();
        List<StateMonitor> monitors = createAllBranchesMonitors(network);
        List<Contingency> contingencies = List.of(new Contingency("line", new BranchContingency("l34"), new BranchContingency("l45")));
        SecurityAnalysisParameters parameters = new SecurityAnalysisParameters();

        //Test AC
        parameters.getLoadFlowParameters().setDc(false);
        SecurityAnalysisResult result = runSecurityAnalysis(network, contingencies, monitors, parameters, Reporter.NO_OP);
        PostContingencyResult postContingencyResult = result.getPostContingencyResults().get(0);
        assertSame(PostContingencyComputationStatus.CONVERGED, postContingencyResult.getStatus());
        assertEquals(2, postContingencyResult.getConnectivityResult().getCreatedSynchronousComponentCount());

        //Test DC
        parameters.getLoadFlowParameters().setDc(true);
        runSecurityAnalysis(network, contingencies, monitors, parameters, Reporter.NO_OP);
        postContingencyResult = result.getPostContingencyResults().get(0);
        assertSame(PostContingencyComputationStatus.CONVERGED, postContingencyResult.getStatus());
        assertEquals(2, postContingencyResult.getConnectivityResult().getCreatedSynchronousComponentCount());
    }

    private void testGeneratorAction(boolean dc, LoadFlowParameters.BalanceType balanceType, double deltaG1, double deltaG2,
                                     double targetPG4, double slackBusPMaxMismatch) {
        GraphConnectivityFactory<LfBus, LfBranch> connectivityFactory = new NaiveGraphConnectivityFactory<>(LfBus::getNum);
        securityAnalysisProvider = new OpenSecurityAnalysisProvider(matrixFactory, connectivityFactory);

        Network network = FourBusNetworkFactory.create();
        network.getGeneratorStream().forEach(gen -> gen.setMaxP(gen.getMaxP() + 1.0));
        network.getLoad("d2").setP0(2.3); // to unbalance the network.

        final String lineInContingencyId = "l13";
        List<Contingency> contingencies = Stream.of(lineInContingencyId)
                .map(id -> new Contingency(id, new BranchContingency(id)))
                .collect(Collectors.toList());

        final String g1 = "g1";
        final String g2 = "g2";
        final String g4 = "g4";
        List<Action> actions = List.of(new GeneratorActionBuilder().withId("genAction_" + g1).withGeneratorId(g1).withActivePowerRelativeValue(true).withActivePowerValue(deltaG1).build(),
                                       new GeneratorActionBuilder().withId("genAction_" + g2).withGeneratorId(g2).withActivePowerRelativeValue(true).withActivePowerValue(deltaG2).build(),
                                       new GeneratorActionBuilder().withId("genAction_" + g4).withGeneratorId(g4).withActivePowerRelativeValue(false).withActivePowerValue(targetPG4).build());

        List<OperatorStrategy> operatorStrategies = List.of(new OperatorStrategy("strategyG1", ContingencyContext.specificContingency(lineInContingencyId), new TrueCondition(), List.of("genAction_" + g1)),
                                                            new OperatorStrategy("strategyG2", ContingencyContext.specificContingency(lineInContingencyId), new TrueCondition(), List.of("genAction_" + g2)),
                                                            new OperatorStrategy("strategyG3", ContingencyContext.specificContingency(lineInContingencyId), new TrueCondition(), List.of("genAction_" + g4)),
                                                            new OperatorStrategy("strategyG4", ContingencyContext.specificContingency(lineInContingencyId), new TrueCondition(), List.of("genAction_" + g1, "genAction_" + g2, "genAction_" + g4)));

        List<StateMonitor> monitors = createAllBranchesMonitors(network);

        LoadFlowParameters parameters = new LoadFlowParameters();
        parameters.setDistributedSlack(true).setBalanceType(balanceType);
        parameters.setDc(dc);
        OpenLoadFlowParameters openLoadFlowParameters = new OpenLoadFlowParameters();
        openLoadFlowParameters.setSlackBusPMaxMismatch(slackBusPMaxMismatch);
        parameters.addExtension(OpenLoadFlowParameters.class, openLoadFlowParameters);
        SecurityAnalysisParameters securityAnalysisParameters = new SecurityAnalysisParameters();
        securityAnalysisParameters.setLoadFlowParameters(parameters);

        SecurityAnalysisResult result = runSecurityAnalysis(network, contingencies, monitors, securityAnalysisParameters,
                operatorStrategies, actions, Reporter.NO_OP);

        // verify security analysis result through load flows step by step
        // apply contingency
        network.getLine(lineInContingencyId).getTerminal1().disconnect();
        network.getLine(lineInContingencyId).getTerminal2().disconnect();
        LoadFlow.run(network, parameters);
        assertEquals(network.getLine("l12").getTerminal1().getP(), getPostContingencyResult(result, lineInContingencyId).getNetworkResult().getBranchResult("l12").getP1(), LoadFlowAssert.DELTA_POWER);
        assertEquals(network.getLine("l14").getTerminal1().getP(), getPostContingencyResult(result, lineInContingencyId).getNetworkResult().getBranchResult("l14").getP1(), LoadFlowAssert.DELTA_POWER);
        assertEquals(network.getLine("l23").getTerminal1().getP(), getPostContingencyResult(result, lineInContingencyId).getNetworkResult().getBranchResult("l23").getP1(), LoadFlowAssert.DELTA_POWER);
        assertEquals(network.getLine("l34").getTerminal1().getP(), getPostContingencyResult(result, lineInContingencyId).getNetworkResult().getBranchResult("l34").getP1(), LoadFlowAssert.DELTA_POWER);

        double g4InitialTargetP = network.getGenerator(g4).getTargetP();
        network.getGeneratorStream().forEach(gen -> gen.setTargetP(-gen.getTerminal().getP()));
        double g1PostContingencyTargetP = network.getGenerator(g1).getTargetP();
        double g2PostContingencyTargetP = network.getGenerator(g2).getTargetP();
        double g4PostContingencyTargetP = network.getGenerator(g4).getTargetP();

        // apply remedial action
        network.getGenerator(g1).setTargetP(g1PostContingencyTargetP + deltaG1);
        LoadFlow.run(network, parameters);
        assertEquals(network.getLine("l12").getTerminal1().getP(), getOperatorStrategyResult(result, "strategyG1").getNetworkResult().getBranchResult("l12").getP1(), LoadFlowAssert.DELTA_POWER);
        assertEquals(network.getLine("l14").getTerminal1().getP(), getOperatorStrategyResult(result, "strategyG1").getNetworkResult().getBranchResult("l14").getP1(), LoadFlowAssert.DELTA_POWER);
        assertEquals(network.getLine("l23").getTerminal1().getP(), getOperatorStrategyResult(result, "strategyG1").getNetworkResult().getBranchResult("l23").getP1(), LoadFlowAssert.DELTA_POWER);
        assertEquals(network.getLine("l34").getTerminal1().getP(), getOperatorStrategyResult(result, "strategyG1").getNetworkResult().getBranchResult("l34").getP1(), LoadFlowAssert.DELTA_POWER);

        // reverse action and apply second remedial action
        network.getGenerator(g1).setTargetP(g1PostContingencyTargetP);
        network.getGenerator(g2).setTargetP(g2PostContingencyTargetP + deltaG2);
        LoadFlow.run(network, parameters);
        assertEquals(network.getLine("l12").getTerminal1().getP(), getOperatorStrategyResult(result, "strategyG2").getNetworkResult().getBranchResult("l12").getP1(), LoadFlowAssert.DELTA_POWER);
        assertEquals(network.getLine("l14").getTerminal1().getP(), getOperatorStrategyResult(result, "strategyG2").getNetworkResult().getBranchResult("l14").getP1(), LoadFlowAssert.DELTA_POWER);
        assertEquals(network.getLine("l23").getTerminal1().getP(), getOperatorStrategyResult(result, "strategyG2").getNetworkResult().getBranchResult("l23").getP1(), LoadFlowAssert.DELTA_POWER);
        assertEquals(network.getLine("l34").getTerminal1().getP(), getOperatorStrategyResult(result, "strategyG2").getNetworkResult().getBranchResult("l34").getP1(), LoadFlowAssert.DELTA_POWER);

        // reverse action and apply third remedial action
        network.getGenerator(g2).setTargetP(g2PostContingencyTargetP);
        network.getGenerator(g4).setTargetP(targetPG4 + g4PostContingencyTargetP - g4InitialTargetP);
        LoadFlow.run(network, parameters);
        assertEquals(network.getLine("l12").getTerminal1().getP(), getOperatorStrategyResult(result, "strategyG3").getNetworkResult().getBranchResult("l12").getP1(), LoadFlowAssert.DELTA_POWER);
        assertEquals(network.getLine("l14").getTerminal1().getP(), getOperatorStrategyResult(result, "strategyG3").getNetworkResult().getBranchResult("l14").getP1(), LoadFlowAssert.DELTA_POWER);
        assertEquals(network.getLine("l23").getTerminal1().getP(), getOperatorStrategyResult(result, "strategyG3").getNetworkResult().getBranchResult("l23").getP1(), LoadFlowAssert.DELTA_POWER);
        assertEquals(network.getLine("l34").getTerminal1().getP(), getOperatorStrategyResult(result, "strategyG3").getNetworkResult().getBranchResult("l34").getP1(), LoadFlowAssert.DELTA_POWER);

        // reverse action and apply fourth remedial action
        network.getGenerator(g2).setTargetP(g2PostContingencyTargetP + deltaG2);
        network.getGenerator(g1).setTargetP(g1PostContingencyTargetP + deltaG1);
        LoadFlow.run(network, parameters);
        assertEquals(network.getLine("l12").getTerminal1().getP(), getOperatorStrategyResult(result, "strategyG4").getNetworkResult().getBranchResult("l12").getP1(), LoadFlowAssert.DELTA_POWER);
        assertEquals(network.getLine("l14").getTerminal1().getP(), getOperatorStrategyResult(result, "strategyG4").getNetworkResult().getBranchResult("l14").getP1(), LoadFlowAssert.DELTA_POWER);
        assertEquals(network.getLine("l23").getTerminal1().getP(), getOperatorStrategyResult(result, "strategyG4").getNetworkResult().getBranchResult("l23").getP1(), LoadFlowAssert.DELTA_POWER);
        assertEquals(network.getLine("l34").getTerminal1().getP(), getOperatorStrategyResult(result, "strategyG4").getNetworkResult().getBranchResult("l34").getP1(), LoadFlowAssert.DELTA_POWER);

    }

    @Test
    void testGeneratorAction() {
        testGeneratorAction(false, LoadFlowParameters.BalanceType.PROPORTIONAL_TO_LOAD, 2.0, -1.5, 2, 0.0001);
        testGeneratorAction(false, LoadFlowParameters.BalanceType.PROPORTIONAL_TO_LOAD, 1.0, -1.0, 4, 0.0001);
        testGeneratorAction(false, LoadFlowParameters.BalanceType.PROPORTIONAL_TO_GENERATION_P_MAX, 1.77, -1.0, 0.0, 0.0005);
        testGeneratorAction(false, LoadFlowParameters.BalanceType.PROPORTIONAL_TO_GENERATION_P_MAX, 1.0, -1.0, 2, 0.0005);
        testGeneratorAction(true, LoadFlowParameters.BalanceType.PROPORTIONAL_TO_LOAD, 2.0, -1.5, 0, 0.0001);
        testGeneratorAction(true, LoadFlowParameters.BalanceType.PROPORTIONAL_TO_GENERATION_P_MAX, 1.0, -1.0, 2, 0.0001);
    }

    @Test
    void testActionOnGeneratorInContingency() {
        GraphConnectivityFactory<LfBus, LfBranch> connectivityFactory = new NaiveGraphConnectivityFactory<>(LfBus::getNum);
        securityAnalysisProvider = new OpenSecurityAnalysisProvider(matrixFactory, connectivityFactory);

        Network network = DistributedSlackNetworkFactory.createNetworkWithLoads();
        network.getGenerator("g2").setTargetV(400).setVoltageRegulatorOn(true);

        List<Contingency> contingencies = Stream.of("g1")
                .map(id -> new Contingency(id, new GeneratorContingency(id)))
                .collect(Collectors.toList());

        List<Action> actions = List.of(new GeneratorActionBuilder().withId("action1").withGeneratorId("g1").withActivePowerRelativeValue(true).withActivePowerValue(100).build(),
                                       new GeneratorActionBuilder().withId("action2").withGeneratorId("g2").withActivePowerRelativeValue(false).withActivePowerValue(300).build());

        List<OperatorStrategy> operatorStrategies = List.of(new OperatorStrategy("strategy1", ContingencyContext.specificContingency("g1"), new TrueCondition(), List.of("action1")),
                                                            new OperatorStrategy("strategy2", ContingencyContext.specificContingency("g1"), new TrueCondition(), List.of("action2")));

        List<StateMonitor> monitors = createAllBranchesMonitors(network);

        LoadFlowParameters parameters = new LoadFlowParameters();
        parameters.setBalanceType(LoadFlowParameters.BalanceType.PROPORTIONAL_TO_LOAD);
        SecurityAnalysisParameters securityAnalysisParameters = new SecurityAnalysisParameters();
        securityAnalysisParameters.setLoadFlowParameters(parameters);

        SecurityAnalysisResult result = runSecurityAnalysis(network, contingencies, monitors, securityAnalysisParameters,
                operatorStrategies, actions, Reporter.NO_OP);

        PostContingencyResult postContingencyResult = getPostContingencyResult(result, "g1");
        assertEquals(147.059, postContingencyResult.getNetworkResult().getBranchResult("l24").getP1(), LoadFlowAssert.DELTA_POWER);
        assertEquals(-26.471, postContingencyResult.getNetworkResult().getBranchResult("l14").getP1(), LoadFlowAssert.DELTA_POWER);
        assertEquals(-44.118, postContingencyResult.getNetworkResult().getBranchResult("l34").getP1(), LoadFlowAssert.DELTA_POWER);

        OperatorStrategyResult operatorStrategyResult = getOperatorStrategyResult(result, "strategy1");
        assertEquals(147.059, operatorStrategyResult.getNetworkResult().getBranchResult("l24").getP1(), LoadFlowAssert.DELTA_POWER);
        assertEquals(-26.471, operatorStrategyResult.getNetworkResult().getBranchResult("l14").getP1(), LoadFlowAssert.DELTA_POWER);
        assertEquals(-44.118, operatorStrategyResult.getNetworkResult().getBranchResult("l34").getP1(), LoadFlowAssert.DELTA_POWER);

        OperatorStrategyResult operatorStrategyResult2 = getOperatorStrategyResult(result, "strategy2");
        assertEquals(229.412, operatorStrategyResult2.getNetworkResult().getBranchResult("l24").getP1(), LoadFlowAssert.DELTA_POWER);
        assertEquals(-35.294, operatorStrategyResult2.getNetworkResult().getBranchResult("l14").getP1(), LoadFlowAssert.DELTA_POWER);
        assertEquals(-58.824, operatorStrategyResult2.getNetworkResult().getBranchResult("l34").getP1(), LoadFlowAssert.DELTA_POWER);
    }

    @Test
    void testLineDisconnectedOnOneSideContingency() {
        Network network = DistributedSlackNetworkFactory.create();
        network.getBranch("l24").getTerminal1().disconnect();
        List<StateMonitor> monitors = createAllBranchesMonitors(network);
        SecurityAnalysisResult result = runSecurityAnalysis(network, List.of(new Contingency("l24", new BranchContingency("l24"))), monitors);
        PostContingencyResult postContingencyResult = getPostContingencyResult(result, "l24");
        assertEquals(200.000, postContingencyResult.getNetworkResult().getBranchResult("l14").getP1(), LoadFlowAssert.DELTA_POWER);
        assertEquals(140.141, postContingencyResult.getNetworkResult().getBranchResult("l14").getQ1(), LoadFlowAssert.DELTA_POWER);
        assertEquals(300.000, postContingencyResult.getNetworkResult().getBranchResult("l34").getP1(), LoadFlowAssert.DELTA_POWER);
        assertEquals(260.005, postContingencyResult.getNetworkResult().getBranchResult("l34").getQ1(), LoadFlowAssert.DELTA_POWER);
        assertEquals(1, result.getPostContingencyResults().size());
    }

    @Test
    void testStaticVarCompensatorContingency() {
        Network network = VoltageControlNetworkFactory.createWithStaticVarCompensator();
        network.getStaticVarCompensator("svc1").setVoltageSetpoint(385).setRegulationMode(StaticVarCompensator.RegulationMode.VOLTAGE);
        List<StateMonitor> monitors = createAllBranchesMonitors(network);
        List<Contingency> contingencies = List.of(new Contingency("svc1", new StaticVarCompensatorContingency("svc1")));
        SecurityAnalysisParameters parameters = new SecurityAnalysisParameters();

        // test AC
        SecurityAnalysisResult result = runSecurityAnalysis(network, contingencies, monitors, parameters, Reporter.NO_OP);

        // compare with a simple load low
        network.getStaticVarCompensator("svc1").getTerminal().disconnect();
        LoadFlow.run(network, parameters.getLoadFlowParameters());

        PostContingencyResult postContingencyResult = getPostContingencyResult(result, "svc1");
        assertEquals(network.getLine("l1").getTerminal1().getP(), postContingencyResult.getNetworkResult().getBranchResult("l1").getP1(), LoadFlowAssert.DELTA_POWER);
        assertEquals(network.getLine("l1").getTerminal2().getP(), postContingencyResult.getNetworkResult().getBranchResult("l1").getP2(), LoadFlowAssert.DELTA_POWER);
        assertEquals(network.getLine("l1").getTerminal1().getQ(), postContingencyResult.getNetworkResult().getBranchResult("l1").getQ1(), LoadFlowAssert.DELTA_POWER);
        assertEquals(network.getLine("l1").getTerminal2().getQ(), postContingencyResult.getNetworkResult().getBranchResult("l1").getQ2(), LoadFlowAssert.DELTA_POWER);
    }

    @Test
    void testStaticVarCompensatorContingencyWithStandByAutomaton() {
        Network network = VoltageControlNetworkFactory.createWithStaticVarCompensator();
        StaticVarCompensator svc1 = network.getStaticVarCompensator("svc1");
        svc1.setVoltageSetpoint(385).setRegulationMode(StaticVarCompensator.RegulationMode.VOLTAGE);
        svc1.newExtension(StandbyAutomatonAdder.class)
                .withHighVoltageThreshold(400)
                .withLowVoltageThreshold(380)
                .withLowVoltageSetpoint(385)
                .withHighVoltageSetpoint(395)
                .withB0(-0.001f)
                .withStandbyStatus(true)
                .add();
        List<StateMonitor> monitors = createAllBranchesMonitors(network);
        List<Contingency> contingencies = List.of(new Contingency("svc1", new StaticVarCompensatorContingency("svc1")),
                new Contingency("ld1", new LoadContingency("ld1")));
        SecurityAnalysisParameters parameters = new SecurityAnalysisParameters();

        // test AC
        SecurityAnalysisResult result = runSecurityAnalysis(network, contingencies, monitors, parameters, Reporter.NO_OP);

        // compare with a simple load low
        network.getStaticVarCompensator("svc1").getTerminal().disconnect();
        LoadFlow.run(network);

        PostContingencyResult postContingencyResult = getPostContingencyResult(result, "svc1");
        assertEquals(network.getLine("l1").getTerminal1().getP(), postContingencyResult.getNetworkResult().getBranchResult("l1").getP1(), LoadFlowAssert.DELTA_POWER);
        assertEquals(network.getLine("l1").getTerminal2().getP(), postContingencyResult.getNetworkResult().getBranchResult("l1").getP2(), LoadFlowAssert.DELTA_POWER);
        assertEquals(network.getLine("l1").getTerminal1().getQ(), postContingencyResult.getNetworkResult().getBranchResult("l1").getQ1(), LoadFlowAssert.DELTA_POWER);
        assertEquals(network.getLine("l1").getTerminal2().getQ(), postContingencyResult.getNetworkResult().getBranchResult("l1").getQ2(), LoadFlowAssert.DELTA_POWER);

        // test restore.
        network.getStaticVarCompensator("svc1").getTerminal().connect();
        network.getLoad("ld1").getTerminal().disconnect();
        LoadFlow.run(network);
        PostContingencyResult postContingencyResult2 = getPostContingencyResult(result, "ld1");
        assertEquals(network.getLine("l1").getTerminal1().getP(), postContingencyResult2.getNetworkResult().getBranchResult("l1").getP1(), LoadFlowAssert.DELTA_POWER);
        assertEquals(network.getLine("l1").getTerminal2().getP(), postContingencyResult2.getNetworkResult().getBranchResult("l1").getP2(), LoadFlowAssert.DELTA_POWER);
        assertEquals(network.getLine("l1").getTerminal1().getQ(), postContingencyResult2.getNetworkResult().getBranchResult("l1").getQ1(), LoadFlowAssert.DELTA_POWER);
        assertEquals(network.getLine("l1").getTerminal2().getQ(), postContingencyResult2.getNetworkResult().getBranchResult("l1").getQ2(), LoadFlowAssert.DELTA_POWER);
    }

    @Test
<<<<<<< HEAD
    void testBusContingency() {
        Network network = EurostagTutorialExample1Factory.createWithFixedCurrentLimits();
        network.getGenerator("GEN").setMaxP(900).setMinP(0);
        network.getGenerator("GEN2").setMaxP(900).setMinP(0);

        LoadFlowParameters lfParameters = new LoadFlowParameters();
        SecurityAnalysisParameters securityAnalysisParameters = new SecurityAnalysisParameters();
        securityAnalysisParameters.setLoadFlowParameters(lfParameters);

        List<Contingency> contingencies = network.getBusBreakerView().getBusStream()
                .filter(bus -> !bus.getId().equals("NGEN"))
                .map(bus -> new Contingency(bus.getId(), new BusContingency(bus.getId())))
=======
    void testNotFoundHvdcAction() {
        Network network = HvdcNetworkFactory.createWithHvdcInAcEmulation();
        List<Contingency> contingencies = new ArrayList<>();
        contingencies.add(Contingency.generator("g5"));
        List<StateMonitor> monitors = createAllBranchesMonitors(network);
        List<Action> actions = List.of(new HvdcActionBuilder().withId("action").withHvdcId("hvdc").withAcEmulationEnabled(false).build());
        List<OperatorStrategy> operatorStrategies = List.of(new OperatorStrategy("strategy", ContingencyContext.specificContingency("g5"), new TrueCondition(), List.of("action")));
        SecurityAnalysisParameters securityAnalysisParameters = new SecurityAnalysisParameters();
        CompletionException e = assertThrows(CompletionException.class, () -> runSecurityAnalysis(network, contingencies, monitors, securityAnalysisParameters, operatorStrategies, actions, Reporter.NO_OP));
        assertEquals("Hvdc line 'hvdc' not found", e.getCause().getMessage());
    }

    @Test
    void testHvdcAction() {
        Network network = HvdcNetworkFactory.createWithHvdcInAcEmulation();
        network.getHvdcLine("hvdc34").newExtension(HvdcAngleDroopActivePowerControlAdder.class)
                .withDroop(180)
                .withP0(0.f)
                .withEnabled(true)
                .add();

        List<Contingency> contingencies = new ArrayList<>();
        contingencies.add(Contingency.generator("g5"));

        List<StateMonitor> monitors = createAllBranchesMonitors(network);

        List<Action> actions = List.of(new HvdcActionBuilder().withId("action1").withHvdcId("hvdc34").withAcEmulationEnabled(false).build(),
                new LoadActionBuilder().withId("action2").withLoadId("d2").withRelativeValue(true).withActivePowerValue(-2).build());

        List<OperatorStrategy> operatorStrategies = List.of(new OperatorStrategy("strategy1", ContingencyContext.specificContingency("g5"), new TrueCondition(), List.of("action1")),
                new OperatorStrategy("strategy2", ContingencyContext.specificContingency("g5"), new TrueCondition(), List.of("action2")));

        LoadFlowParameters parameters = new LoadFlowParameters();
        parameters.setBalanceType(LoadFlowParameters.BalanceType.PROPORTIONAL_TO_LOAD);
        SecurityAnalysisParameters securityAnalysisParameters = new SecurityAnalysisParameters();
        securityAnalysisParameters.setLoadFlowParameters(parameters);

        SecurityAnalysisResult result = runSecurityAnalysis(network, contingencies, monitors, securityAnalysisParameters, operatorStrategies, actions, Reporter.NO_OP);

        // compare with a loadflow.
        network.getGenerator("g5").getTerminal().disconnect();
        LoadFlow.run(network, parameters);
        network.getHvdcLine("hvdc34").setActivePowerSetpoint(Math.abs(Math.abs(network.getVscConverterStation("cs3").getTerminal().getP())));
        network.getHvdcLine("hvdc34").setConvertersMode(HvdcLine.ConvertersMode.SIDE_1_RECTIFIER_SIDE_2_INVERTER);
        parameters.setHvdcAcEmulation(false);
        LoadFlow.run(network, parameters);

        OperatorStrategyResult operatorStrategyResult1 = getOperatorStrategyResult(result, "strategy1");
        assertEquals(network.getLine("l13").getTerminal1().getP(), operatorStrategyResult1.getNetworkResult().getBranchResult("l13").getP1(), LoadFlowAssert.DELTA_POWER);
        assertEquals(network.getLine("l12").getTerminal1().getP(), operatorStrategyResult1.getNetworkResult().getBranchResult("l12").getP1(), LoadFlowAssert.DELTA_POWER);
        assertEquals(network.getLine("l23").getTerminal1().getP(), operatorStrategyResult1.getNetworkResult().getBranchResult("l23").getP1(), LoadFlowAssert.DELTA_POWER);

        parameters.setHvdcAcEmulation(true);
        network.getLoad("d2").setP0(network.getLoad("d2").getP0() - 2);
        LoadFlow.run(network, parameters);

        OperatorStrategyResult operatorStrategyResult2 = getOperatorStrategyResult(result, "strategy2");
        assertEquals(network.getLine("l13").getTerminal1().getP(), operatorStrategyResult2.getNetworkResult().getBranchResult("l13").getP1(), LoadFlowAssert.DELTA_POWER);
        assertEquals(network.getLine("l12").getTerminal1().getP(), operatorStrategyResult2.getNetworkResult().getBranchResult("l12").getP1(), LoadFlowAssert.DELTA_POWER);
        assertEquals(network.getLine("l23").getTerminal1().getP(), operatorStrategyResult2.getNetworkResult().getBranchResult("l23").getP1(), LoadFlowAssert.DELTA_POWER);
    }

    @Test
    void testBusBarSectionContingency() {
        Network network = createNodeBreakerNetwork();

        LoadFlowParameters lfParameters = new LoadFlowParameters();
        setSlackBusId(lfParameters, "VL1_1");
        SecurityAnalysisParameters securityAnalysisParameters = new SecurityAnalysisParameters();
        securityAnalysisParameters.setLoadFlowParameters(lfParameters);

        List<Contingency> contingencies = Stream.of("BBS1")
                .map(id -> new Contingency(id, new BusbarSectionContingency(id)))
>>>>>>> fa01453c
                .collect(Collectors.toList());

        List<StateMonitor> monitors = createAllBranchesMonitors(network);

        SecurityAnalysisResult result = runSecurityAnalysis(network, contingencies, monitors, securityAnalysisParameters);

        NetworkResult preContingencyNetworkResult = result.getPreContingencyResult().getNetworkResult();
<<<<<<< HEAD
        assertEquals(456.769, preContingencyNetworkResult.getBranchResult("NHV1_NHV2_1").getI1(), LoadFlowAssert.DELTA_I);
        assertEquals(456.769, preContingencyNetworkResult.getBranchResult("NHV1_NHV2_2").getI1(), LoadFlowAssert.DELTA_I);

        assertEquals(91.606, getPostContingencyResult(result, "NLOAD").getNetworkResult().getBranchResult("NHV1_NHV2_1").getI1(), LoadFlowAssert.DELTA_I);
        assertEquals(91.606, getPostContingencyResult(result, "NLOAD").getNetworkResult().getBranchResult("NHV1_NHV2_2").getI1(), LoadFlowAssert.DELTA_I);
        assertEquals(0.024, getPostContingencyResult(result, "NHV2").getNetworkResult().getBranchResult("NGEN_NHV1").getI1(), LoadFlowAssert.DELTA_I);

        lfParameters.setDc(true);
        SecurityAnalysisResult result2 = runSecurityAnalysis(network, contingencies, monitors, securityAnalysisParameters);

        NetworkResult preContingencyNetworkResult2 = result2.getPreContingencyResult().getNetworkResult();
        assertEquals(455.803, preContingencyNetworkResult2.getBranchResult("NHV1_NHV2_1").getI1(), LoadFlowAssert.DELTA_I);
        assertEquals(455.803, preContingencyNetworkResult2.getBranchResult("NHV1_NHV2_2").getI1(), LoadFlowAssert.DELTA_I);

        assertEquals(0.0, getPostContingencyResult(result2, "NLOAD").getNetworkResult().getBranchResult("NHV1_NHV2_1").getI1(), LoadFlowAssert.DELTA_I);
        assertEquals(0.0, getPostContingencyResult(result2, "NLOAD").getNetworkResult().getBranchResult("NHV1_NHV2_2").getI1(), LoadFlowAssert.DELTA_I);
        assertEquals(0.0, getPostContingencyResult(result, "NHV2").getNetworkResult().getBranchResult("NGEN_NHV1").getI1(), LoadFlowAssert.DELTA_I);
=======
        assertEquals(446.765, preContingencyNetworkResult.getBranchResult("L1").getI1(), LoadFlowAssert.DELTA_I);
        assertEquals(446.765, preContingencyNetworkResult.getBranchResult("L2").getI1(), LoadFlowAssert.DELTA_I);

        assertEquals(945.514, getPostContingencyResult(result, "BBS1").getNetworkResult().getBranchResult("L2").getI1(), LoadFlowAssert.DELTA_I);
        assertNull(getPostContingencyResult(result, "BBS1").getNetworkResult().getBranchResult("L1"));

        OpenSecurityAnalysisParameters openSecurityAnalysisParameters = new OpenSecurityAnalysisParameters();
        openSecurityAnalysisParameters.setContingencyPropagation(false);
        securityAnalysisParameters.addExtension(OpenSecurityAnalysisParameters.class, openSecurityAnalysisParameters);

        SecurityAnalysisResult result2 = runSecurityAnalysis(network, contingencies, monitors, securityAnalysisParameters);

        NetworkResult preContingencyNetworkResult2 = result2.getPreContingencyResult().getNetworkResult();
        assertEquals(446.765, preContingencyNetworkResult2.getBranchResult("L1").getI1(), LoadFlowAssert.DELTA_I);
        assertEquals(446.765, preContingencyNetworkResult2.getBranchResult("L2").getI1(), LoadFlowAssert.DELTA_I);

        assertEquals(945.514, getPostContingencyResult(result2, "BBS1").getNetworkResult().getBranchResult("L2").getI1(), LoadFlowAssert.DELTA_I);
        assertNull(getPostContingencyResult(result2, "BBS1").getNetworkResult().getBranchResult("L1"));
    }

    @Test
    void testDcBusBarSectionContingency() {
        Network network = createNodeBreakerNetwork();

        LoadFlowParameters lfParameters = new LoadFlowParameters();
        lfParameters.setDc(true);
        setSlackBusId(lfParameters, "VL1_1");
        SecurityAnalysisParameters securityAnalysisParameters = new SecurityAnalysisParameters();
        securityAnalysisParameters.setLoadFlowParameters(lfParameters);

        List<Contingency> contingencies = Stream.of("BBS1")
                .map(id -> new Contingency(id, new BusbarSectionContingency(id)))
                .collect(Collectors.toList());

        List<StateMonitor> monitors = createAllBranchesMonitors(network);

        SecurityAnalysisResult result = runSecurityAnalysis(network, contingencies, monitors, securityAnalysisParameters);

        NetworkResult preContingencyNetworkResult = result.getPreContingencyResult().getNetworkResult();
        assertEquals(433.012, preContingencyNetworkResult.getBranchResult("L1").getI1(), LoadFlowAssert.DELTA_I);
        assertEquals(433.012, preContingencyNetworkResult.getBranchResult("L2").getI1(), LoadFlowAssert.DELTA_I);

        assertEquals(866.025, getPostContingencyResult(result, "BBS1").getNetworkResult().getBranchResult("L2").getI1(), LoadFlowAssert.DELTA_I);
        assertEquals(Double.NaN, getPostContingencyResult(result, "BBS1").getNetworkResult().getBranchResult("L1").getI1(), LoadFlowAssert.DELTA_I);
    }

    @Test
    void testBusBarSectionContingencyIssue() {
        Network network = NodeBreakerNetworkFactory.create3Bars();
        LoadFlowParameters lfParameters = new LoadFlowParameters();
        // setSlackBusId(lfParameters, "VL1_0"); // issue with slack bus to be disabled.
        SecurityAnalysisParameters securityAnalysisParameters = new SecurityAnalysisParameters();
        securityAnalysisParameters.setLoadFlowParameters(lfParameters);
        List<Contingency> contingencies = List.of(new Contingency("B1", new SwitchContingency("B1")));
        List<StateMonitor> monitors = createAllBranchesMonitors(network);
        SecurityAnalysisResult result = runSecurityAnalysis(network, contingencies, monitors, securityAnalysisParameters);
>>>>>>> fa01453c
    }
}<|MERGE_RESOLUTION|>--- conflicted
+++ resolved
@@ -2708,20 +2708,6 @@
     }
 
     @Test
-<<<<<<< HEAD
-    void testBusContingency() {
-        Network network = EurostagTutorialExample1Factory.createWithFixedCurrentLimits();
-        network.getGenerator("GEN").setMaxP(900).setMinP(0);
-        network.getGenerator("GEN2").setMaxP(900).setMinP(0);
-
-        LoadFlowParameters lfParameters = new LoadFlowParameters();
-        SecurityAnalysisParameters securityAnalysisParameters = new SecurityAnalysisParameters();
-        securityAnalysisParameters.setLoadFlowParameters(lfParameters);
-
-        List<Contingency> contingencies = network.getBusBreakerView().getBusStream()
-                .filter(bus -> !bus.getId().equals("NGEN"))
-                .map(bus -> new Contingency(bus.getId(), new BusContingency(bus.getId())))
-=======
     void testNotFoundHvdcAction() {
         Network network = HvdcNetworkFactory.createWithHvdcInAcEmulation();
         List<Contingency> contingencies = new ArrayList<>();
@@ -2795,7 +2781,6 @@
 
         List<Contingency> contingencies = Stream.of("BBS1")
                 .map(id -> new Contingency(id, new BusbarSectionContingency(id)))
->>>>>>> fa01453c
                 .collect(Collectors.toList());
 
         List<StateMonitor> monitors = createAllBranchesMonitors(network);
@@ -2803,25 +2788,6 @@
         SecurityAnalysisResult result = runSecurityAnalysis(network, contingencies, monitors, securityAnalysisParameters);
 
         NetworkResult preContingencyNetworkResult = result.getPreContingencyResult().getNetworkResult();
-<<<<<<< HEAD
-        assertEquals(456.769, preContingencyNetworkResult.getBranchResult("NHV1_NHV2_1").getI1(), LoadFlowAssert.DELTA_I);
-        assertEquals(456.769, preContingencyNetworkResult.getBranchResult("NHV1_NHV2_2").getI1(), LoadFlowAssert.DELTA_I);
-
-        assertEquals(91.606, getPostContingencyResult(result, "NLOAD").getNetworkResult().getBranchResult("NHV1_NHV2_1").getI1(), LoadFlowAssert.DELTA_I);
-        assertEquals(91.606, getPostContingencyResult(result, "NLOAD").getNetworkResult().getBranchResult("NHV1_NHV2_2").getI1(), LoadFlowAssert.DELTA_I);
-        assertEquals(0.024, getPostContingencyResult(result, "NHV2").getNetworkResult().getBranchResult("NGEN_NHV1").getI1(), LoadFlowAssert.DELTA_I);
-
-        lfParameters.setDc(true);
-        SecurityAnalysisResult result2 = runSecurityAnalysis(network, contingencies, monitors, securityAnalysisParameters);
-
-        NetworkResult preContingencyNetworkResult2 = result2.getPreContingencyResult().getNetworkResult();
-        assertEquals(455.803, preContingencyNetworkResult2.getBranchResult("NHV1_NHV2_1").getI1(), LoadFlowAssert.DELTA_I);
-        assertEquals(455.803, preContingencyNetworkResult2.getBranchResult("NHV1_NHV2_2").getI1(), LoadFlowAssert.DELTA_I);
-
-        assertEquals(0.0, getPostContingencyResult(result2, "NLOAD").getNetworkResult().getBranchResult("NHV1_NHV2_1").getI1(), LoadFlowAssert.DELTA_I);
-        assertEquals(0.0, getPostContingencyResult(result2, "NLOAD").getNetworkResult().getBranchResult("NHV1_NHV2_2").getI1(), LoadFlowAssert.DELTA_I);
-        assertEquals(0.0, getPostContingencyResult(result, "NHV2").getNetworkResult().getBranchResult("NGEN_NHV1").getI1(), LoadFlowAssert.DELTA_I);
-=======
         assertEquals(446.765, preContingencyNetworkResult.getBranchResult("L1").getI1(), LoadFlowAssert.DELTA_I);
         assertEquals(446.765, preContingencyNetworkResult.getBranchResult("L2").getI1(), LoadFlowAssert.DELTA_I);
 
@@ -2878,6 +2844,44 @@
         List<Contingency> contingencies = List.of(new Contingency("B1", new SwitchContingency("B1")));
         List<StateMonitor> monitors = createAllBranchesMonitors(network);
         SecurityAnalysisResult result = runSecurityAnalysis(network, contingencies, monitors, securityAnalysisParameters);
->>>>>>> fa01453c
+    }
+
+    @Test
+    void testBusContingency() {
+        Network network = EurostagTutorialExample1Factory.createWithFixedCurrentLimits();
+        network.getGenerator("GEN").setMaxP(900).setMinP(0);
+        network.getGenerator("GEN2").setMaxP(900).setMinP(0);
+
+        LoadFlowParameters lfParameters = new LoadFlowParameters();
+        SecurityAnalysisParameters securityAnalysisParameters = new SecurityAnalysisParameters();
+        securityAnalysisParameters.setLoadFlowParameters(lfParameters);
+
+        List<Contingency> contingencies = network.getBusBreakerView().getBusStream()
+                .filter(bus -> !bus.getId().equals("NGEN"))
+                .map(bus -> new Contingency(bus.getId(), new BusContingency(bus.getId())))
+                .collect(Collectors.toList());
+
+        List<StateMonitor> monitors = createAllBranchesMonitors(network);
+
+        SecurityAnalysisResult result = runSecurityAnalysis(network, contingencies, monitors, securityAnalysisParameters);
+
+        NetworkResult preContingencyNetworkResult = result.getPreContingencyResult().getNetworkResult();
+        assertEquals(456.769, preContingencyNetworkResult.getBranchResult("NHV1_NHV2_1").getI1(), LoadFlowAssert.DELTA_I);
+        assertEquals(456.769, preContingencyNetworkResult.getBranchResult("NHV1_NHV2_2").getI1(), LoadFlowAssert.DELTA_I);
+
+        assertEquals(91.606, getPostContingencyResult(result, "NLOAD").getNetworkResult().getBranchResult("NHV1_NHV2_1").getI1(), LoadFlowAssert.DELTA_I);
+        assertEquals(91.606, getPostContingencyResult(result, "NLOAD").getNetworkResult().getBranchResult("NHV1_NHV2_2").getI1(), LoadFlowAssert.DELTA_I);
+        assertEquals(0.024, getPostContingencyResult(result, "NHV2").getNetworkResult().getBranchResult("NGEN_NHV1").getI1(), LoadFlowAssert.DELTA_I);
+
+        lfParameters.setDc(true);
+        SecurityAnalysisResult result2 = runSecurityAnalysis(network, contingencies, monitors, securityAnalysisParameters);
+
+        NetworkResult preContingencyNetworkResult2 = result2.getPreContingencyResult().getNetworkResult();
+        assertEquals(455.803, preContingencyNetworkResult2.getBranchResult("NHV1_NHV2_1").getI1(), LoadFlowAssert.DELTA_I);
+        assertEquals(455.803, preContingencyNetworkResult2.getBranchResult("NHV1_NHV2_2").getI1(), LoadFlowAssert.DELTA_I);
+
+        assertEquals(0.0, getPostContingencyResult(result2, "NLOAD").getNetworkResult().getBranchResult("NHV1_NHV2_1").getI1(), LoadFlowAssert.DELTA_I);
+        assertEquals(0.0, getPostContingencyResult(result2, "NLOAD").getNetworkResult().getBranchResult("NHV1_NHV2_2").getI1(), LoadFlowAssert.DELTA_I);
+        assertEquals(0.0, getPostContingencyResult(result, "NHV2").getNetworkResult().getBranchResult("NGEN_NHV1").getI1(), LoadFlowAssert.DELTA_I);
     }
 }