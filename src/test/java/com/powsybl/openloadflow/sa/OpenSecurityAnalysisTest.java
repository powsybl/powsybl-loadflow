/**
 * Copyright (c) 2020, RTE (http://www.rte-france.com)
 * This Source Code Form is subject to the terms of the Mozilla Public
 * License, v. 2.0. If a copy of the MPL was not distributed with this
 * file, You can obtain one at http://mozilla.org/MPL/2.0/.
 */
package com.powsybl.openloadflow.sa;

import com.google.common.io.ByteStreams;
import com.powsybl.commons.PowsyblException;
import com.powsybl.commons.reporter.Reporter;
import com.powsybl.commons.reporter.ReporterModel;
import com.powsybl.computation.ComputationManager;
import com.powsybl.contingency.*;
import com.powsybl.ieeecdf.converter.IeeeCdfNetworkFactory;
import com.powsybl.iidm.network.*;
import com.powsybl.iidm.network.extensions.HvdcAngleDroopActivePowerControlAdder;
import com.powsybl.iidm.network.extensions.LoadDetailAdder;
import com.powsybl.iidm.network.test.EurostagTutorialExample1Factory;
import com.powsybl.iidm.network.test.FourSubstationsNodeBreakerFactory;
import com.powsybl.iidm.xml.test.MetrixTutorialSixBusesFactory;
import com.powsybl.loadflow.LoadFlow;
import com.powsybl.loadflow.LoadFlowParameters;
import com.powsybl.loadflow.LoadFlowResult;
import com.powsybl.math.matrix.DenseMatrixFactory;
import com.powsybl.math.matrix.MatrixFactory;
import com.powsybl.openloadflow.OpenLoadFlowParameters;
import com.powsybl.openloadflow.OpenLoadFlowProvider;
import com.powsybl.openloadflow.ac.nr.NewtonRaphsonStatus;
import com.powsybl.openloadflow.graph.EvenShiloachGraphDecrementalConnectivityFactory;
import com.powsybl.openloadflow.graph.GraphConnectivityFactory;
import com.powsybl.openloadflow.graph.NaiveGraphConnectivityFactory;
import com.powsybl.openloadflow.network.*;
import com.powsybl.openloadflow.network.impl.OlfBranchResult;
import com.powsybl.openloadflow.util.LoadFlowAssert;
import com.powsybl.security.*;
import com.powsybl.security.action.*;
import com.powsybl.security.condition.AllViolationCondition;
import com.powsybl.security.condition.AnyViolationCondition;
import com.powsybl.security.condition.AtLeastOneViolationCondition;
import com.powsybl.security.condition.TrueCondition;
import com.powsybl.security.detectors.DefaultLimitViolationDetector;
import com.powsybl.security.monitor.StateMonitor;
import com.powsybl.security.results.*;
import com.powsybl.security.strategy.OperatorStrategy;
import org.junit.jupiter.api.BeforeEach;
import org.junit.jupiter.api.Test;
import org.mockito.Mockito;

import java.io.IOException;
import java.io.StringWriter;
import java.nio.charset.StandardCharsets;
import java.util.*;
import java.util.concurrent.CompletionException;
import java.util.concurrent.ForkJoinPool;
import java.util.stream.Collectors;
import java.util.stream.Stream;

import static com.powsybl.commons.TestUtil.normalizeLineSeparator;
import static java.lang.Double.NaN;
import static java.util.Collections.emptySet;
import static org.junit.jupiter.api.Assertions.*;

/**
 * @author Geoffroy Jamgotchian <geoffroy.jamgotchian at rte-france.com>
 */
class OpenSecurityAnalysisTest {

    private ComputationManager computationManager;

    private OpenSecurityAnalysisProvider securityAnalysisProvider;

    private OpenLoadFlowProvider loadFlowProvider;

    @BeforeEach
    void setUp() {
        computationManager = Mockito.mock(ComputationManager.class);
        Mockito.when(computationManager.getExecutor()).thenReturn(ForkJoinPool.commonPool());
        MatrixFactory matrixFactory = new DenseMatrixFactory();
        GraphConnectivityFactory<LfBus, LfBranch> connectivityFactory = new EvenShiloachGraphDecrementalConnectivityFactory<>();
        securityAnalysisProvider = new OpenSecurityAnalysisProvider(matrixFactory, connectivityFactory);
        loadFlowProvider = new OpenLoadFlowProvider(matrixFactory, connectivityFactory);
    }

    private static Network createNodeBreakerNetwork() {
        Network network = NodeBreakerNetworkFactory.create();

        network.getLine("L1").newCurrentLimits1()
                .setPermanentLimit(940.0)
                .beginTemporaryLimit()
                .setName("60")
                .setAcceptableDuration(60)
                .setValue(1000)
                .endTemporaryLimit()
                .add();
        network.getLine("L1").newCurrentLimits2()
                .setPermanentLimit(940.0)
                .add();
        network.getLine("L2").newCurrentLimits1()
                .setPermanentLimit(940.0)
                .beginTemporaryLimit()
                .setName("60")
                .setAcceptableDuration(60)
                .setValue(950)
                .endTemporaryLimit()
                .add();
        network.getLine("L2").newCurrentLimits2()
                .setPermanentLimit(940.0)
                .beginTemporaryLimit()
                .setName("600")
                .setAcceptableDuration(600)
                .setValue(945)
                .endTemporaryLimit()
                .beginTemporaryLimit()
                .setName("60")
                .setAcceptableDuration(60)
                .setValue(970)
                .endTemporaryLimit()
                .add();

        return network;
    }

    private LoadFlowResult runLoadFlow(Network network, LoadFlowParameters parameters) {
        return loadFlowProvider.run(network, computationManager, network.getVariantManager().getWorkingVariantId(), parameters)
                .join();
    }

    /**
     * Runs a security analysis with default parameters + most meshed slack bus selection
     */
    private SecurityAnalysisResult runSecurityAnalysis(Network network, List<Contingency> contingencies, List<StateMonitor> monitors,
                                                       LoadFlowParameters lfParameters) {
        SecurityAnalysisParameters securityAnalysisParameters = new SecurityAnalysisParameters();
        securityAnalysisParameters.setLoadFlowParameters(lfParameters);
        return runSecurityAnalysis(network, contingencies, monitors, securityAnalysisParameters);
    }

    private SecurityAnalysisResult runSecurityAnalysis(Network network, List<Contingency> contingencies, List<StateMonitor> monitors,
                                                       SecurityAnalysisParameters saParameters) {
        return runSecurityAnalysis(network, contingencies, monitors, saParameters, Reporter.NO_OP);
    }

    private SecurityAnalysisResult runSecurityAnalysis(Network network, List<Contingency> contingencies, List<StateMonitor> monitors,
                                                       SecurityAnalysisParameters saParameters, Reporter reporter) {
        ContingenciesProvider provider = n -> contingencies;
        SecurityAnalysisReport report = securityAnalysisProvider.run(network,
                network.getVariantManager().getWorkingVariantId(),
                new DefaultLimitViolationDetector(),
                new LimitViolationFilter(),
                computationManager,
                saParameters,
                provider,
                Collections.emptyList(),
                Collections.emptyList(),
                Collections.emptyList(),
                monitors,
                reporter)
                .join();
        return report.getResult();
    }

    private SecurityAnalysisResult runSecurityAnalysis(Network network, List<Contingency> contingencies, List<StateMonitor> monitors,
                                                       SecurityAnalysisParameters saParameters, List<OperatorStrategy> operatorStrategies,
                                                       List<Action> actions, Reporter reporter) {
        ContingenciesProvider provider = n -> contingencies;
        SecurityAnalysisReport report = securityAnalysisProvider.run(network,
                network.getVariantManager().getWorkingVariantId(),
                new DefaultLimitViolationDetector(),
                new LimitViolationFilter(),
                computationManager,
                saParameters,
                provider,
                Collections.emptyList(),
                operatorStrategies,
                actions,
                monitors,
                reporter)
                .join();
        return report.getResult();
    }

    private SecurityAnalysisResult runSecurityAnalysis(Network network, List<Contingency> contingencies, List<StateMonitor> monitors) {
        return runSecurityAnalysis(network, contingencies, monitors, new LoadFlowParameters());
    }

    private SecurityAnalysisResult runSecurityAnalysis(Network network, List<Contingency> contingencies, LoadFlowParameters loadFlowParameters) {
        return runSecurityAnalysis(network, contingencies, Collections.emptyList(), loadFlowParameters);
    }

    private SecurityAnalysisResult runSecurityAnalysis(Network network, List<Contingency> contingencies) {
        return runSecurityAnalysis(network, contingencies, Collections.emptyList());
    }

    private SecurityAnalysisResult runSecurityAnalysis(Network network) {
        return runSecurityAnalysis(network, Collections.emptyList(), Collections.emptyList());
    }

    private static List<StateMonitor> createAllBranchesMonitors(Network network) {
        Set<String> allBranchIds = network.getBranchStream().map(Identifiable::getId).collect(Collectors.toSet());
        return List.of(new StateMonitor(ContingencyContext.all(), allBranchIds, Collections.emptySet(), Collections.emptySet()));
    }

    private static List<StateMonitor> createNetworkMonitors(Network network) {
        Set<String> allBranchIds = network.getBranchStream().map(Identifiable::getId).collect(Collectors.toSet());
        Set<String> allVoltageLevelIds = network.getVoltageLevelStream().map(Identifiable::getId).collect(Collectors.toSet());
        return List.of(new StateMonitor(ContingencyContext.all(), allBranchIds, allVoltageLevelIds, Collections.emptySet()));
    }

    private static List<Contingency> createAllBranchesContingencies(Network network) {
        return network.getBranchStream()
                .map(b -> new Contingency(b.getId(), new BranchContingency(b.getId())))
                .collect(Collectors.toList());
    }

    private static void setSlackBusId(LoadFlowParameters lfParameters, String slackBusId) {
        OpenLoadFlowParameters.create(lfParameters)
                .setSlackBusSelectionMode(SlackBusSelectionMode.NAME)
                .setSlackBusId(slackBusId);
    }

    private static Optional<PostContingencyResult> getOptionalPostContingencyResult(SecurityAnalysisResult result, String contingencyId) {
        return result.getPostContingencyResults().stream()
                .filter(r -> r.getContingency().getId().equals(contingencyId))
                .findFirst();
    }

    private static Optional<OperatorStrategyResult> getOptionalOperatorStrategyResult(SecurityAnalysisResult result, String operatorStrategyId) {
        return result.getOperatorStrategyResults().stream()
                .filter(r -> r.getOperatorStrategy().getId().equals(operatorStrategyId))
                .findFirst();
    }

    private static PostContingencyResult getPostContingencyResult(SecurityAnalysisResult result, String contingencyId) {
        return getOptionalPostContingencyResult(result, contingencyId)
                .orElseThrow();
    }

    private static OperatorStrategyResult getOperatorStrategyResult(SecurityAnalysisResult result, String operatorStrategyId) {
        return getOptionalOperatorStrategyResult(result, operatorStrategyId)
                .orElseThrow();
    }

    private static void assertAlmostEquals(BusResult expected, BusResult actual, double epsilon) {
        assertEquals(expected.getVoltageLevelId(), actual.getVoltageLevelId());
        assertEquals(expected.getBusId(), actual.getBusId());
        assertEquals(expected.getV(), actual.getV(), epsilon);
        assertEquals(expected.getAngle(), actual.getAngle(), epsilon);
    }

    private static void assertAlmostEquals(BranchResult expected, BranchResult actual, double epsilon) {
        assertEquals(expected.getBranchId(), actual.getBranchId());
        assertEquals(expected.getP1(), actual.getP1(), epsilon);
        assertEquals(expected.getQ1(), actual.getQ1(), epsilon);
        assertEquals(expected.getI1(), actual.getI1(), epsilon);
        assertEquals(expected.getP2(), actual.getP2(), epsilon);
        assertEquals(expected.getQ2(), actual.getQ2(), epsilon);
        assertEquals(expected.getI2(), actual.getI2(), epsilon);
    }

    private static void assertAlmostEquals(ThreeWindingsTransformerResult expected, ThreeWindingsTransformerResult actual, double epsilon) {
        assertEquals(expected.getThreeWindingsTransformerId(), actual.getThreeWindingsTransformerId());
        assertEquals(expected.getP1(), actual.getP1(), epsilon);
        assertEquals(expected.getQ1(), actual.getQ1(), epsilon);
        assertEquals(expected.getI1(), actual.getI1(), epsilon);
        assertEquals(expected.getP2(), actual.getP2(), epsilon);
        assertEquals(expected.getQ2(), actual.getQ2(), epsilon);
        assertEquals(expected.getI2(), actual.getI2(), epsilon);
        assertEquals(expected.getP3(), actual.getP3(), epsilon);
        assertEquals(expected.getQ3(), actual.getQ3(), epsilon);
        assertEquals(expected.getI3(), actual.getI3(), epsilon);
    }

    @Test
    void testCurrentLimitViolations() {
        Network network = createNodeBreakerNetwork();

        LoadFlowParameters lfParameters = new LoadFlowParameters();
        setSlackBusId(lfParameters, "VL1_1");
        SecurityAnalysisParameters securityAnalysisParameters = new SecurityAnalysisParameters();
        securityAnalysisParameters.setLoadFlowParameters(lfParameters);

        List<Contingency> contingencies = Stream.of("L1", "L2")
                .map(id -> new Contingency(id, new BranchContingency(id)))
                .collect(Collectors.toList());
        contingencies.add(new Contingency("LD", new LoadContingency("LD")));

        StateMonitor stateMonitor = new StateMonitor(ContingencyContext.all(), Collections.emptySet(),
                network.getVoltageLevelStream().map(Identifiable::getId).collect(Collectors.toSet()), Collections.emptySet());

        SecurityAnalysisResult result = runSecurityAnalysis(network, contingencies, List.of(stateMonitor), securityAnalysisParameters);

        assertSame(LoadFlowResult.ComponentResult.Status.CONVERGED, result.getPreContingencyResult().getStatus());
        assertEquals(0, result.getPreContingencyResult().getLimitViolationsResult().getLimitViolations().size());
        assertEquals(3, result.getPostContingencyResults().size());
        assertSame(PostContingencyComputationStatus.CONVERGED, result.getPostContingencyResults().get(0).getStatus());
        assertEquals(2, result.getPostContingencyResults().get(0).getLimitViolationsResult().getLimitViolations().size());
        assertSame(PostContingencyComputationStatus.CONVERGED, result.getPostContingencyResults().get(1).getStatus());
        assertEquals(2, result.getPostContingencyResults().get(1).getLimitViolationsResult().getLimitViolations().size());
        PostContingencyResult postContingencyResult = getPostContingencyResult(result, "LD");
        assertEquals(398.0, postContingencyResult.getNetworkResult().getBusResult("VL1_0").getV(), LoadFlowAssert.DELTA_V);
    }

    @Test
    void testCurrentLimitViolations2() {
        Network network = createNodeBreakerNetwork();
        network.getLine("L1").getCurrentLimits1().ifPresent(limits -> limits.setPermanentLimit(200));

        List<Contingency> contingencies = List.of(new Contingency("L2", new BranchContingency("L2")));

        SecurityAnalysisResult result = runSecurityAnalysis(network, contingencies);

        assertSame(LoadFlowResult.ComponentResult.Status.CONVERGED, result.getPreContingencyResult().getStatus());
        assertEquals(1, result.getPreContingencyResult().getLimitViolationsResult().getLimitViolations().size());
        assertEquals(1, result.getPostContingencyResults().size());
        assertSame(PostContingencyComputationStatus.CONVERGED, result.getPostContingencyResults().get(0).getStatus());
        assertEquals(2, result.getPostContingencyResults().get(0).getLimitViolationsResult().getLimitViolations().size());
    }

    @Test
    void testLowVoltageLimitViolations() {
        Network network = createNodeBreakerNetwork();
        network.getGenerator("G").setTargetV(393);

        LoadFlowParameters lfParameters = new LoadFlowParameters();
        setSlackBusId(lfParameters, "VL1_1");

        List<Contingency> contingencies = Stream.of("L1", "L2")
                .map(id -> new Contingency(id, new BranchContingency(id)))
                .collect(Collectors.toList());

        SecurityAnalysisResult result = runSecurityAnalysis(network, contingencies, lfParameters);

        assertSame(LoadFlowResult.ComponentResult.Status.CONVERGED, result.getPreContingencyResult().getStatus());
        assertEquals(0, result.getPreContingencyResult().getLimitViolationsResult().getLimitViolations().size());
        assertEquals(2, result.getPostContingencyResults().size());
        assertSame(PostContingencyComputationStatus.CONVERGED, result.getPostContingencyResults().get(0).getStatus());
        assertEquals(3, result.getPostContingencyResults().get(0).getLimitViolationsResult().getLimitViolations().size());

        List<LimitViolation> limitViolations = result.getPostContingencyResults().get(0).getLimitViolationsResult().getLimitViolations();
        Optional<LimitViolation> limitViolationL21 = limitViolations.stream().filter(limitViolation -> limitViolation.getSubjectId().equals("L2") && limitViolation.getSide() == Branch.Side.ONE).findFirst();
        assertTrue(limitViolationL21.isPresent());
        assertEquals(0, limitViolationL21.get().getAcceptableDuration());
        assertEquals(950, limitViolationL21.get().getLimit());
        Optional<LimitViolation> limitViolationL22 = limitViolations.stream().filter(limitViolation -> limitViolation.getSubjectId().equals("L2") && limitViolation.getSide() == Branch.Side.TWO).findFirst();
        assertTrue(limitViolationL22.isPresent());
        assertEquals(0, limitViolationL22.get().getAcceptableDuration());
        assertEquals(970, limitViolationL22.get().getLimit());

        assertSame(PostContingencyComputationStatus.CONVERGED, result.getPostContingencyResults().get(1).getStatus());
        assertEquals(3, result.getPostContingencyResults().get(1).getLimitViolationsResult().getLimitViolations().size());

        List<LimitViolation> limitViolations1 = result.getPostContingencyResults().get(1).getLimitViolationsResult().getLimitViolations();
        LimitViolation lowViolation = limitViolations1.get(2);
        assertEquals(LimitViolationType.LOW_VOLTAGE, lowViolation.getLimitType());
        assertEquals(370, lowViolation.getLimit());
    }

    @Test
    void testHighVoltageLimitViolations() {
        Network network = createNodeBreakerNetwork();
        network.getGenerator("G").setTargetV(421);

        LoadFlowParameters lfParameters = new LoadFlowParameters();
        setSlackBusId(lfParameters, "VL1_1");

        List<Contingency> contingencies = Stream.of("L1", "L2")
                .map(id -> new Contingency(id, new BranchContingency(id)))
                .collect(Collectors.toList());

        SecurityAnalysisResult result = runSecurityAnalysis(network, contingencies, lfParameters);

        assertSame(LoadFlowResult.ComponentResult.Status.CONVERGED, result.getPreContingencyResult().getStatus());
        assertEquals(1, result.getPreContingencyResult().getLimitViolationsResult().getLimitViolations().size());
        assertEquals(2, result.getPostContingencyResults().size());
        assertSame(PostContingencyComputationStatus.CONVERGED, result.getPostContingencyResults().get(0).getStatus());

        assertEquals(0, result.getPostContingencyResults().get(0).getLimitViolationsResult().getLimitViolations().size());
        assertSame(PostContingencyComputationStatus.CONVERGED, result.getPostContingencyResults().get(1).getStatus());
        assertEquals(0, result.getPostContingencyResults().get(1).getLimitViolationsResult().getLimitViolations().size());
    }

    @Test
    void testActivePowerLimitViolations() {
        Network network = createNodeBreakerNetwork();
        network.getLine("L1").newActivePowerLimits1()
               .setPermanentLimit(1.0)
               .beginTemporaryLimit()
               .setName("60")
               .setAcceptableDuration(60)
               .setValue(1.2)
               .endTemporaryLimit()
               .add();

        LoadFlowParameters lfParameters = new LoadFlowParameters();
        setSlackBusId(lfParameters, "VL1_1");

        List<Contingency> contingencies = Stream.of("L1", "L2")
                .map(id -> new Contingency(id, new BranchContingency(id)))
                .collect(Collectors.toList());

        SecurityAnalysisResult result = runSecurityAnalysis(network, contingencies, lfParameters);

        assertEquals(1, result.getPreContingencyResult().getLimitViolationsResult().getLimitViolations().size());
        assertEquals(2, result.getPostContingencyResults().size());
        assertEquals(2, result.getPostContingencyResults().get(1).getLimitViolationsResult().getLimitViolations().size());

        LimitViolation limitViolation0 = result.getPostContingencyResults().get(1).getLimitViolationsResult().getLimitViolations().get(0);
        assertEquals("L1", limitViolation0.getSubjectId());
        assertEquals(LimitViolationType.ACTIVE_POWER, limitViolation0.getLimitType());
        assertEquals(608.334, limitViolation0.getValue(), 10E-3);

        int activePowerLimitViolationsCount = 0;
        for (PostContingencyResult r : result.getPostContingencyResults()) {
            for (LimitViolation v : r.getLimitViolationsResult().getLimitViolations()) {
                if (v.getLimitType() == LimitViolationType.ACTIVE_POWER) {
                    activePowerLimitViolationsCount++;
                }
            }
        }
        assertEquals(1, activePowerLimitViolationsCount);
    }

    @Test
    void testApparentPowerLimitViolations() {
        Network network = createNodeBreakerNetwork();
        network.getLine("L1").newApparentPowerLimits1()
               .setPermanentLimit(1.0)
               .beginTemporaryLimit()
               .setName("60")
               .setAcceptableDuration(60)
               .setValue(1.2)
               .endTemporaryLimit()
               .add();

        LoadFlowParameters lfParameters = new LoadFlowParameters();
        setSlackBusId(lfParameters, "VL1_1");

        List<Contingency> contingencies = Stream.of("L1", "L2")
                .map(id -> new Contingency(id, new BranchContingency(id)))
                .collect(Collectors.toList());

        SecurityAnalysisResult result = runSecurityAnalysis(network, contingencies, lfParameters);

        assertEquals(1, result.getPreContingencyResult().getLimitViolationsResult().getLimitViolations().size());
        assertEquals(2, result.getPostContingencyResults().size());
        assertEquals(2, result.getPostContingencyResults().get(1).getLimitViolationsResult().getLimitViolations().size());

        LimitViolation limitViolation0 = result.getPostContingencyResults().get(1).getLimitViolationsResult().getLimitViolations().get(0);
        assertEquals("L1", limitViolation0.getSubjectId());
        assertEquals(LimitViolationType.APPARENT_POWER, limitViolation0.getLimitType());
        assertEquals(651.796, limitViolation0.getValue(), 10E-3);

        int apparentPowerLimitViolationsCount = 0;
        for (PostContingencyResult r : result.getPostContingencyResults()) {
            for (LimitViolation v : r.getLimitViolationsResult().getLimitViolations()) {
                if (v.getLimitType() == LimitViolationType.APPARENT_POWER) {
                    apparentPowerLimitViolationsCount++;
                }
            }
        }
        assertEquals(1, apparentPowerLimitViolationsCount);
    }

    @Test
    void testFourSubstations() {
        Network network = FourSubstationsNodeBreakerFactory.create();

        // Testing all contingencies at once
        List<Contingency> contingencies = createAllBranchesContingencies(network);

        SecurityAnalysisResult result = runSecurityAnalysis(network, contingencies);

        assertSame(LoadFlowResult.ComponentResult.Status.CONVERGED, result.getPreContingencyResult().getStatus());

        LoadFlowParameters loadFlowParameters = new LoadFlowParameters()
                .setBalanceType(LoadFlowParameters.BalanceType.PROPORTIONAL_TO_LOAD);

        result = runSecurityAnalysis(network, contingencies, loadFlowParameters);

        assertSame(LoadFlowResult.ComponentResult.Status.CONVERGED, result.getPreContingencyResult().getStatus());
    }

    @Test
    void testNoGenerator() {
        Network network = EurostagTutorialExample1Factory.create();
        network.getGenerator("GEN").getTerminal().disconnect();

        SecurityAnalysisResult result = runSecurityAnalysis(network);
        assertNotSame(LoadFlowResult.ComponentResult.Status.CONVERGED, result.getPreContingencyResult().getStatus());
    }

    @Test
    void testNoRemainingGenerator() {
        Network network = EurostagTutorialExample1Factory.create();

        List<Contingency> contingencies = List.of(new Contingency("NGEN_NHV1", new BranchContingency("NGEN_NHV1")));

        SecurityAnalysisResult result = runSecurityAnalysis(network, contingencies);

        assertNotSame(PostContingencyComputationStatus.CONVERGED, result.getPostContingencyResults().get(0).getStatus());
    }

    @Test
    void testNoRemainingLoad() {
        Network network = EurostagTutorialExample1Factory.create();

        LoadFlowParameters lfParameters = new LoadFlowParameters()
                .setDistributedSlack(true)
                .setBalanceType(LoadFlowParameters.BalanceType.PROPORTIONAL_TO_LOAD);

        List<Contingency> contingencies = List.of(new Contingency("NHV2_NLOAD", new BranchContingency("NHV2_NLOAD")));

        SecurityAnalysisResult result = runSecurityAnalysis(network, contingencies, lfParameters);

        assertSame(PostContingencyComputationStatus.CONVERGED, result.getPostContingencyResults().get(0).getStatus());
    }

    @Test
    void testSaWithSeveralConnectedComponents() {
        Network network = ConnectedComponentNetworkFactory.createTwoUnconnectedCC();

        // Testing all contingencies at once
        List<Contingency> contingencies = createAllBranchesContingencies(network);

        SecurityAnalysisResult result = runSecurityAnalysis(network, contingencies);

        assertSame(LoadFlowResult.ComponentResult.Status.CONVERGED, result.getPreContingencyResult().getStatus());
    }

    @Test
    void testSaWithStateMonitor() {
        Network network = EurostagFactory.fix(EurostagTutorialExample1Factory.create());

        // 2 N-1 on the 2 lines
        List<Contingency> contingencies = List.of(
            new Contingency("NHV1_NHV2_1", new BranchContingency("NHV1_NHV2_1")),
            new Contingency("NHV1_NHV2_2", new BranchContingency("NHV1_NHV2_2"))
        );

        // Monitor on branch and step-up transformer for all states
        List<StateMonitor> monitors = List.of(
            new StateMonitor(ContingencyContext.all(), Set.of("NHV1_NHV2_1", "NGEN_NHV1"), Set.of("VLLOAD"), emptySet())
        );

        SecurityAnalysisResult result = runSecurityAnalysis(network, contingencies, monitors);

        PreContingencyResult preContingencyResult = result.getPreContingencyResult();
        List<BusResult> busResults = preContingencyResult.getNetworkResult().getBusResults();
        BusResult expectedBus = new BusResult("VLLOAD", "NLOAD", 147.6, -9.6);
        assertEquals(1, busResults.size());
        assertAlmostEquals(expectedBus, busResults.get(0), 0.1);

        assertEquals(2, preContingencyResult.getNetworkResult().getBranchResults().size());
        assertAlmostEquals(new BranchResult("NHV1_NHV2_1", 302, 99, 457, -300, -137.2, 489),
                           preContingencyResult.getNetworkResult().getBranchResult("NHV1_NHV2_1"), 1);
        assertAlmostEquals(new BranchResult("NGEN_NHV1", 606, 225, 15226, -605, -198, 914),
                           preContingencyResult.getNetworkResult().getBranchResult("NGEN_NHV1"), 1);

        //No result when the branch itself is disconnected
        assertNull(result.getPostContingencyResults().get(0).getNetworkResult().getBranchResult("NHV1_NHV2_1"));

        assertAlmostEquals(new BranchResult("NHV1_NHV2_1", 611, 334, 1009, -601, -285, 1048),
                result.getPostContingencyResults().get(1).getNetworkResult().getBranchResult("NHV1_NHV2_1"), 1);
        assertAlmostEquals(new BranchResult("NGEN_NHV1", 611, 368, 16815, -611, -334, 1009),
                           result.getPostContingencyResults().get(1).getNetworkResult().getBranchResult("NGEN_NHV1"), 1);
    }

    @Test
    void testSaWithStateMonitorNotExistingBranchBus() {
        Network network = DistributedSlackNetworkFactory.create();

        List<StateMonitor> monitors = List.of(
            new StateMonitor(ContingencyContext.all(), Collections.singleton("l1"), Collections.singleton("bus"), Collections.singleton("three windings"))
        );

        SecurityAnalysisResult result = runSecurityAnalysis(network, createAllBranchesContingencies(network), monitors);

        assertEquals(0, result.getPreContingencyResult().getNetworkResult().getBusResults().size());
        assertEquals(0, result.getPreContingencyResult().getNetworkResult().getBranchResults().size());
    }

    @Test
    void testSaWithStateMonitorDisconnectBranch() {
        Network network = DistributedSlackNetworkFactory.create();
        network.getBranch("l24").getTerminal1().disconnect();

        List<StateMonitor> monitors = new ArrayList<>();
        monitors.add(new StateMonitor(ContingencyContext.all(), Collections.singleton("l24"), Collections.singleton("b1_vl"), emptySet()));

        SecurityAnalysisResult result = runSecurityAnalysis(network, createAllBranchesContingencies(network), monitors);

        assertEquals(1, result.getPreContingencyResult().getNetworkResult().getBusResults().size());

        assertEquals(new BusResult("b1_vl", "b1", 400, 0.003581299841270782), result.getPreContingencyResult().getNetworkResult().getBusResults().get(0));
        assertEquals(1, result.getPreContingencyResult().getNetworkResult().getBranchResults().size());
        assertEquals(new BranchResult("l24", NaN, NaN, NaN, 0.0, -0.0, 0.0),
                     result.getPreContingencyResult().getNetworkResult().getBranchResults().get(0));

        network = DistributedSlackNetworkFactory.create();
        network.getBranch("l24").getTerminal2().disconnect();

        result = runSecurityAnalysis(network, createAllBranchesContingencies(network), monitors);

        assertEquals(0, result.getPreContingencyResult().getNetworkResult().getBranchResults().size());

        network = DistributedSlackNetworkFactory.create();
        network.getBranch("l24").getTerminal2().disconnect();
        network.getBranch("l24").getTerminal1().disconnect();

        result = runSecurityAnalysis(network, createAllBranchesContingencies(network), monitors);

        assertEquals(0, result.getPreContingencyResult().getNetworkResult().getBranchResults().size());
    }

    @Test
    void testSaWithStateMonitorDanglingLine() {
        Network network = BoundaryFactory.create();

        List<StateMonitor> monitors = new ArrayList<>();
        monitors.add(new StateMonitor(ContingencyContext.all(), Collections.singleton("dl1"), Collections.singleton("vl1"), emptySet()));

        List<Contingency> contingencies = createAllBranchesContingencies(network);
        CompletionException exception = assertThrows(CompletionException.class, () -> runSecurityAnalysis(network, contingencies, monitors));
        assertEquals("Unsupported type of branch for branch result: dl1", exception.getCause().getMessage());
    }

    @Test
    void testSaWithStateMonitorLfLeg() {
        Network network = T3wtFactory.create();

        // Testing all contingencies at once
        List<StateMonitor> monitors = List.of(
            new StateMonitor(ContingencyContext.all(), emptySet(), emptySet(), Collections.singleton("3wt"))
        );

        SecurityAnalysisResult result = runSecurityAnalysis(network, createAllBranchesContingencies(network), monitors);

        assertEquals(1, result.getPreContingencyResult().getNetworkResult().getThreeWindingsTransformerResults().size());
        assertAlmostEquals(new ThreeWindingsTransformerResult("3wt", 161, 82, 258,
                                                              -161, -74, 435, 0, 0, 0),
                result.getPreContingencyResult().getNetworkResult().getThreeWindingsTransformerResults().get(0), 1);
    }

    @Test
    void testSaDcMode() {
        Network fourBusNetwork = FourBusNetworkFactory.create();
        SecurityAnalysisParameters securityAnalysisParameters = new SecurityAnalysisParameters();
        LoadFlowParameters lfParameters = new LoadFlowParameters()
                .setDc(true);
        setSlackBusId(lfParameters, "b1_vl");
        securityAnalysisParameters.setLoadFlowParameters(lfParameters);

        List<Contingency> contingencies = createAllBranchesContingencies(fourBusNetwork);

        fourBusNetwork.getLine("l14").newActivePowerLimits1().setPermanentLimit(0.1).add();
        fourBusNetwork.getLine("l12").newActivePowerLimits1().setPermanentLimit(0.2).add();
        fourBusNetwork.getLine("l23").newActivePowerLimits1().setPermanentLimit(0.25).add();
        fourBusNetwork.getLine("l34").newActivePowerLimits1().setPermanentLimit(0.15).add();
        fourBusNetwork.getLine("l13").newActivePowerLimits1().setPermanentLimit(0.1).add();

        List<StateMonitor> monitors = List.of(new StateMonitor(ContingencyContext.all(), Set.of("l14", "l12", "l23", "l34", "l13"), Collections.emptySet(), Collections.emptySet()));

        SecurityAnalysisResult result = runSecurityAnalysis(fourBusNetwork, contingencies, monitors, securityAnalysisParameters);

        assertSame(LoadFlowResult.ComponentResult.Status.CONVERGED, result.getPreContingencyResult().getStatus());
        assertEquals(5, result.getPreContingencyResult().getLimitViolationsResult().getLimitViolations().size());
        assertEquals(5, result.getPostContingencyResults().size());
        assertEquals(2, result.getPostContingencyResults().get(0).getLimitViolationsResult().getLimitViolations().size());
        assertEquals(2, result.getPostContingencyResults().get(1).getLimitViolationsResult().getLimitViolations().size());
        assertEquals(4, result.getPostContingencyResults().get(2).getLimitViolationsResult().getLimitViolations().size());
        assertEquals(4, result.getPostContingencyResults().get(3).getLimitViolationsResult().getLimitViolations().size());
        assertEquals(4, result.getPostContingencyResults().get(4).getLimitViolationsResult().getLimitViolations().size());

        //Branch result for first contingency
        assertEquals(5, result.getPostContingencyResults().get(0).getNetworkResult().getBranchResults().size());

        //Check branch results for flowTransfer computation for contingency on l14
        PostContingencyResult postContl14 = getPostContingencyResult(result, "l14");
        assertEquals("l14", postContl14.getContingency().getId());

        BranchResult brl14l12 = postContl14.getNetworkResult().getBranchResult("l12");
        assertEquals(0.333, brl14l12.getP1(), LoadFlowAssert.DELTA_POWER);
        assertEquals(0.333, brl14l12.getFlowTransfer(), LoadFlowAssert.DELTA_POWER);

        BranchResult brl14l14 = postContl14.getNetworkResult().getBranchResult("l14");
        assertEquals(NaN, brl14l14.getP1(), LoadFlowAssert.DELTA_POWER);
        assertEquals(NaN, brl14l14.getFlowTransfer(), LoadFlowAssert.DELTA_POWER);

        BranchResult brl14l23 = postContl14.getNetworkResult().getBranchResult("l23");
        assertEquals(1.333, brl14l23.getP1(), LoadFlowAssert.DELTA_POWER);
        assertEquals(0.333, brl14l23.getFlowTransfer(), LoadFlowAssert.DELTA_POWER);

        BranchResult brl14l34 = postContl14.getNetworkResult().getBranchResult("l34");
        assertEquals(-1.0, brl14l34.getP1(), LoadFlowAssert.DELTA_POWER);
        assertEquals(1.0, brl14l34.getFlowTransfer(), LoadFlowAssert.DELTA_POWER);

        BranchResult brl14l13 = postContl14.getNetworkResult().getBranchResult("l13");
        assertEquals(1.666, brl14l13.getP1(), LoadFlowAssert.DELTA_POWER);
        assertEquals(0.666, brl14l13.getFlowTransfer(), LoadFlowAssert.DELTA_POWER);
    }

    @Test
    void testSaDcModeSpecificContingencies() {
        Network fourBusNetwork = FourBusNetworkFactory.create();
        SecurityAnalysisParameters securityAnalysisParameters = new SecurityAnalysisParameters();
        LoadFlowParameters lfParameters = new LoadFlowParameters()
                .setDc(true);
        setSlackBusId(lfParameters, "b1_vl");
        securityAnalysisParameters.setLoadFlowParameters(lfParameters);

        List<Contingency> contingencies = createAllBranchesContingencies(fourBusNetwork);

        List<StateMonitor> monitors = List.of(
                new StateMonitor(ContingencyContext.all(), Set.of("l14", "l12"), Collections.emptySet(), Collections.emptySet()),
                new StateMonitor(ContingencyContext.specificContingency("l14"), Set.of("l14", "l12", "l23", "l34", "l13"), Collections.emptySet(), Collections.emptySet()));

        SecurityAnalysisResult result = runSecurityAnalysis(fourBusNetwork, contingencies, monitors, securityAnalysisParameters);

        assertEquals(2, result.getPreContingencyResult().getNetworkResult().getBranchResults().size());
        assertEquals("l14", result.getPreContingencyResult().getNetworkResult().getBranchResults().get(0).getBranchId());
        assertEquals("l12", result.getPreContingencyResult().getNetworkResult().getBranchResults().get(1).getBranchId());

        assertEquals(5, result.getPostContingencyResults().size());
        for (PostContingencyResult pcResult : result.getPostContingencyResults()) {
            if (pcResult.getContingency().getId().equals("l14")) {
                assertEquals(5, pcResult.getNetworkResult().getBranchResults().size());
            } else {
                assertEquals(2, pcResult.getNetworkResult().getBranchResults().size());
            }
        }
    }

    @Test
    void testSaDcModeWithIncreasedParameters() {
        Network fourBusNetwork = FourBusNetworkFactory.create();
        SecurityAnalysisParameters securityAnalysisParameters = new SecurityAnalysisParameters();
        LoadFlowParameters lfParameters = new LoadFlowParameters()
                .setDc(true);
        setSlackBusId(lfParameters, "b1_vl");
        securityAnalysisParameters.setLoadFlowParameters(lfParameters);
        SecurityAnalysisParameters.IncreasedViolationsParameters increasedViolationsParameters = new SecurityAnalysisParameters.IncreasedViolationsParameters();
        increasedViolationsParameters.setFlowProportionalThreshold(0);
        securityAnalysisParameters.setIncreasedViolationsParameters(increasedViolationsParameters);

        List<Contingency> contingencies = createAllBranchesContingencies(fourBusNetwork);

        fourBusNetwork.getLine("l14").newActivePowerLimits1().setPermanentLimit(0.1).add();
        fourBusNetwork.getLine("l12").newActivePowerLimits1().setPermanentLimit(0.2).add();
        fourBusNetwork.getLine("l23").newActivePowerLimits1().setPermanentLimit(0.25).add();
        fourBusNetwork.getLine("l34").newActivePowerLimits1().setPermanentLimit(0.15).add();
        fourBusNetwork.getLine("l13").newActivePowerLimits1().setPermanentLimit(0.1).add();

        List<StateMonitor> monitors = List.of(new StateMonitor(ContingencyContext.all(), Set.of("l14", "l12", "l23", "l34", "l13"), Collections.emptySet(), Collections.emptySet()));

        SecurityAnalysisResult result = runSecurityAnalysis(fourBusNetwork, contingencies, monitors, securityAnalysisParameters);

        assertSame(LoadFlowResult.ComponentResult.Status.CONVERGED, result.getPreContingencyResult().getStatus());
        assertEquals(5, result.getPreContingencyResult().getLimitViolationsResult().getLimitViolations().size());
        assertEquals(5, result.getPostContingencyResults().size());
        assertEquals(3, result.getPostContingencyResults().get(0).getLimitViolationsResult().getLimitViolations().size());
        assertEquals(3, result.getPostContingencyResults().get(1).getLimitViolationsResult().getLimitViolations().size());
        assertEquals(4, result.getPostContingencyResults().get(2).getLimitViolationsResult().getLimitViolations().size());
        assertEquals(4, result.getPostContingencyResults().get(3).getLimitViolationsResult().getLimitViolations().size());
        assertEquals(4, result.getPostContingencyResults().get(4).getLimitViolationsResult().getLimitViolations().size());

        //Branch result for first contingency
        assertEquals(5, result.getPostContingencyResults().get(0).getNetworkResult().getBranchResults().size());

        //Check branch results for flowTransfer computation for contingency on l14
        PostContingencyResult postContl14 = getPostContingencyResult(result, "l14");
        assertEquals("l14", postContl14.getContingency().getId());

        BranchResult brl14l12 = postContl14.getNetworkResult().getBranchResult("l12");
        assertEquals(0.333, brl14l12.getP1(), LoadFlowAssert.DELTA_POWER);
        assertEquals(0.333, brl14l12.getFlowTransfer(), LoadFlowAssert.DELTA_POWER);

        BranchResult brl14l14 = postContl14.getNetworkResult().getBranchResult("l14");
        assertEquals(NaN, brl14l14.getP1(), LoadFlowAssert.DELTA_POWER);
        assertEquals(NaN, brl14l14.getFlowTransfer(), LoadFlowAssert.DELTA_POWER);

        BranchResult brl14l23 = postContl14.getNetworkResult().getBranchResult("l23");
        assertEquals(1.333, brl14l23.getP1(), LoadFlowAssert.DELTA_POWER);
        assertEquals(0.333, brl14l23.getFlowTransfer(), LoadFlowAssert.DELTA_POWER);

        BranchResult brl14l34 = postContl14.getNetworkResult().getBranchResult("l34");
        assertEquals(-1.0, brl14l34.getP1(), LoadFlowAssert.DELTA_POWER);
        assertEquals(1.0, brl14l34.getFlowTransfer(), LoadFlowAssert.DELTA_POWER);

        BranchResult brl14l13 = postContl14.getNetworkResult().getBranchResult("l13");
        assertEquals(1.666, brl14l13.getP1(), LoadFlowAssert.DELTA_POWER);
        assertEquals(0.666, brl14l13.getFlowTransfer(), LoadFlowAssert.DELTA_POWER);
    }

    @Test
    void testSaModeAcAllBranchMonitoredFlowTransfer() {
        Network network = FourBusNetworkFactory.create();

        List<Contingency> contingencies = createAllBranchesContingencies(network);

        List<StateMonitor> monitors = createAllBranchesMonitors(network);

        SecurityAnalysisResult result = runSecurityAnalysis(network, contingencies, monitors);

        assertEquals(5, result.getPostContingencyResults().size());

        for (PostContingencyResult r : result.getPostContingencyResults()) {
            assertEquals(4, r.getNetworkResult().getBranchResults().size());
        }

        //Check branch results for flowTransfer computation for contingency on l14
        PostContingencyResult postContl14 = getPostContingencyResult(result, "l14");
        assertEquals("l14", postContl14.getContingency().getId());

        BranchResult brl14l12 = postContl14.getNetworkResult().getBranchResult("l12");
        assertEquals(0.335, brl14l12.getP1(), LoadFlowAssert.DELTA_POWER);
        assertEquals(0.336, brl14l12.getFlowTransfer(), LoadFlowAssert.DELTA_POWER);

        BranchResult brl14l23 = postContl14.getNetworkResult().getBranchResult("l23");
        assertEquals(1.335, brl14l23.getP1(), LoadFlowAssert.DELTA_POWER);
        assertEquals(0.336, brl14l23.getFlowTransfer(), LoadFlowAssert.DELTA_POWER);

        BranchResult brl14l34 = postContl14.getNetworkResult().getBranchResult("l34");
        assertEquals(-1.0, brl14l34.getP1(), LoadFlowAssert.DELTA_POWER);
        assertEquals(1.0, brl14l34.getFlowTransfer(), LoadFlowAssert.DELTA_POWER);

        BranchResult brl14l13 = postContl14.getNetworkResult().getBranchResult("l13");
        assertEquals(1.664, brl14l13.getP1(), LoadFlowAssert.DELTA_POWER);
        assertEquals(0.663, brl14l13.getFlowTransfer(), LoadFlowAssert.DELTA_POWER);
    }

    @Test
    void testSaWithRemoteSharedControl() {
        Network network = VoltageControlNetworkFactory.createWithIdenticalTransformers();

        List<Contingency> contingencies = createAllBranchesContingencies(network);

        List<StateMonitor> monitors = createAllBranchesMonitors(network);

        SecurityAnalysisResult result = runSecurityAnalysis(network, contingencies, monitors);

        // pre-contingency tests
        PreContingencyResult preContingencyResult = result.getPreContingencyResult();
        assertEquals(-66.667, preContingencyResult.getNetworkResult().getBranchResult("tr1").getQ2(), LoadFlowAssert.DELTA_POWER);
        assertEquals(-66.667, preContingencyResult.getNetworkResult().getBranchResult("tr2").getQ2(), LoadFlowAssert.DELTA_POWER);
        assertEquals(-66.667, preContingencyResult.getNetworkResult().getBranchResult("tr3").getQ2(), LoadFlowAssert.DELTA_POWER);

        // post-contingency tests
        PostContingencyResult postContingencyResult = getPostContingencyResult(result, "tr1");
        assertEquals(-99.999, postContingencyResult.getNetworkResult().getBranchResult("tr2").getQ2(), LoadFlowAssert.DELTA_POWER);
        assertEquals(-99.999, postContingencyResult.getNetworkResult().getBranchResult("tr3").getQ2(), LoadFlowAssert.DELTA_POWER);
    }

    @Test
    void testSaWithTransformerRemoteSharedControl() {
        Network network = VoltageControlNetworkFactory.createWithTransformerSharedRemoteControl();

        SecurityAnalysisParameters saParameters = new SecurityAnalysisParameters();
        saParameters.getLoadFlowParameters()
                .setTransformerVoltageControlOn(true);
        saParameters.addExtension(OpenSecurityAnalysisParameters.class, new OpenSecurityAnalysisParameters()
                .setCreateResultExtension(true));

        List<Contingency> contingencies = createAllBranchesContingencies(network);

        List<StateMonitor> monitors = createAllBranchesMonitors(network);

        SecurityAnalysisResult result = runSecurityAnalysis(network, contingencies, monitors, saParameters);

        // pre-contingency tests
        PreContingencyResult preContingencyResult = result.getPreContingencyResult();
        assertEquals(-0.659, preContingencyResult.getNetworkResult().getBranchResult("T2wT2").getQ1(), LoadFlowAssert.DELTA_POWER);
        assertEquals(-0.659, preContingencyResult.getNetworkResult().getBranchResult("T2wT").getQ1(), LoadFlowAssert.DELTA_POWER);
        assertEquals(1.05, preContingencyResult.getNetworkResult().getBranchResult("T2wT2").getExtension(OlfBranchResult.class).getR1(), 0d);
        assertEquals(1.050302, preContingencyResult.getNetworkResult().getBranchResult("T2wT2").getExtension(OlfBranchResult.class).getContinuousR1(), LoadFlowAssert.DELTA_RHO);
        assertEquals(1.05, preContingencyResult.getNetworkResult().getBranchResult("T2wT").getExtension(OlfBranchResult.class).getR1(), 0d);
        assertEquals(1.050302, preContingencyResult.getNetworkResult().getBranchResult("T2wT").getExtension(OlfBranchResult.class).getContinuousR1(), LoadFlowAssert.DELTA_RHO);

        // post-contingency tests
        PostContingencyResult postContingencyResult = getPostContingencyResult(result, "T2wT2");
        assertEquals(-0.577, postContingencyResult.getNetworkResult().getBranchResult("T2wT").getQ1(), LoadFlowAssert.DELTA_POWER); // this assertion is not so relevant. It is more relevant to look at the logs.
        assertEquals(1.1, postContingencyResult.getNetworkResult().getBranchResult("T2wT").getExtension(OlfBranchResult.class).getR1(), 0d);
        assertEquals(1.088228, postContingencyResult.getNetworkResult().getBranchResult("T2wT").getExtension(OlfBranchResult.class).getContinuousR1(), LoadFlowAssert.DELTA_RHO);
    }

    @Test
    void testSaWithTransformerRemoteSharedControl2() {
        Network network = VoltageControlNetworkFactory.createWithTransformerSharedRemoteControl();

        LoadFlowParameters lfParameters = new LoadFlowParameters()
                .setTransformerVoltageControlOn(true);

        List<Contingency> contingencies = List.of(new Contingency("N-2", List.of(new BranchContingency("T2wT"), new BranchContingency("T2wT2"))));

        List<StateMonitor> monitors = createAllBranchesMonitors(network);

        SecurityAnalysisResult result = runSecurityAnalysis(network, contingencies, monitors, lfParameters);

        // pre-contingency tests
        PreContingencyResult preContingencyResult = result.getPreContingencyResult();
        assertEquals(-6.181, preContingencyResult.getNetworkResult().getBranchResult("LINE_12").getQ2(), LoadFlowAssert.DELTA_POWER);

        // post-contingency tests
        PostContingencyResult postContingencyResult = getPostContingencyResult(result, "N-2");
        assertEquals(-7.499, postContingencyResult.getNetworkResult().getBranchResult("LINE_12").getQ2(), LoadFlowAssert.DELTA_POWER);
    }

    @Test
    void testSaWithShuntRemoteSharedControl() {
        Network network = VoltageControlNetworkFactory.createWithShuntSharedRemoteControl();

        LoadFlowParameters lfParameters = new LoadFlowParameters()
                .setShuntCompensatorVoltageControlOn(true);

        List<Contingency> contingencies = createAllBranchesContingencies(network);

        List<StateMonitor> monitors = createAllBranchesMonitors(network);

        SecurityAnalysisResult result = runSecurityAnalysis(network, contingencies, monitors, lfParameters);

        // pre-contingency tests
        PreContingencyResult preContingencyResult = result.getPreContingencyResult();
        assertEquals(-108.596, preContingencyResult.getNetworkResult().getBranchResult("tr1").getQ2(), LoadFlowAssert.DELTA_POWER);
        assertEquals(54.298, preContingencyResult.getNetworkResult().getBranchResult("tr2").getQ2(), LoadFlowAssert.DELTA_POWER);
        assertEquals(54.298, preContingencyResult.getNetworkResult().getBranchResult("tr3").getQ2(), LoadFlowAssert.DELTA_POWER);

        // post-contingency tests
        PostContingencyResult tr2ContingencyResult = getPostContingencyResult(result, "tr2");
        assertEquals(-107.543, tr2ContingencyResult.getNetworkResult().getBranchResult("tr1").getQ2(), LoadFlowAssert.DELTA_POWER);
        assertEquals(107.543, tr2ContingencyResult.getNetworkResult().getBranchResult("tr3").getQ2(), LoadFlowAssert.DELTA_POWER);
    }

    @Test
    void testWithPhaseControl() {
        Network network = PhaseControlFactory.createNetworkWithT2wt();

        network.newLine().setId("L3")
                .setVoltageLevel1("VL1")
                .setConnectableBus1("B1")
                .setBus1("B1")
                .setVoltageLevel2("VL2")
                .setConnectableBus2("B2")
                .setBus2("B2")
                .setR(4.0)
                .setX(200.0)
                .setG1(0.0)
                .setB1(0.0)
                .setG2(0.0)
                .setB2(0.0)
                .add();

        network.newLine().setId("L4")
                .setVoltageLevel1("VL3")
                .setConnectableBus1("B3")
                .setBus1("B3")
                .setVoltageLevel2("VL2")
                .setConnectableBus2("B2")
                .setBus2("B2")
                .setR(4.0)
                .setX(200.0)
                .setG1(0.0)
                .setB1(0.0)
                .setG2(0.0)
                .setB2(0.0)
                .add();

        TwoWindingsTransformer ps1 = network.getTwoWindingsTransformer("PS1");
        ps1.getPhaseTapChanger()
                .setRegulationMode(PhaseTapChanger.RegulationMode.ACTIVE_POWER_CONTROL)
                .setTargetDeadband(1)
                .setRegulating(true)
                .setTapPosition(1)
                .setRegulationTerminal(ps1.getTerminal1())
                .setRegulationValue(83);

        LoadFlowParameters lfParameters = new LoadFlowParameters()
                .setPhaseShifterRegulationOn(true);

        List<Contingency> contingencies = List.of(new Contingency("PS1", List.of(new BranchContingency("PS1")))); // allBranches(network);

        List<StateMonitor> monitors = createAllBranchesMonitors(network);

        SecurityAnalysisResult result = runSecurityAnalysis(network, contingencies, monitors, lfParameters);

        // pre-contingency tests
        PreContingencyResult preContingencyResult = result.getPreContingencyResult();
        assertEquals(5.682, preContingencyResult.getNetworkResult().getBranchResult("L1").getP1(), LoadFlowAssert.DELTA_POWER);
        assertEquals(59.019, preContingencyResult.getNetworkResult().getBranchResult("L2").getP1(), LoadFlowAssert.DELTA_POWER);
        assertEquals(5.682, preContingencyResult.getNetworkResult().getBranchResult("L3").getP1(), LoadFlowAssert.DELTA_POWER);
        assertEquals(29.509, preContingencyResult.getNetworkResult().getBranchResult("L4").getP1(), LoadFlowAssert.DELTA_POWER);
        assertEquals(88.634, preContingencyResult.getNetworkResult().getBranchResult("PS1").getP1(), LoadFlowAssert.DELTA_POWER);

        // post-contingency tests
        PostContingencyResult ps1ContingencyResult = getPostContingencyResult(result, "PS1");
        assertEquals(50, ps1ContingencyResult.getNetworkResult().getBranchResult("L1").getP1(), LoadFlowAssert.DELTA_POWER);
        assertEquals(0, ps1ContingencyResult.getNetworkResult().getBranchResult("L2").getP1(), LoadFlowAssert.DELTA_POWER); // because no load on B3
        assertEquals(50, ps1ContingencyResult.getNetworkResult().getBranchResult("L3").getP1(), LoadFlowAssert.DELTA_POWER);
        assertEquals(0, ps1ContingencyResult.getNetworkResult().getBranchResult("L4").getP1(), LoadFlowAssert.DELTA_POWER); // because no load on B3
    }

    @Test
    void testSaWithShuntContingency() {
        Network network = VoltageControlNetworkFactory.createWithShuntSharedRemoteControl();
        network.getShuntCompensatorStream().forEach(shuntCompensator -> {
            shuntCompensator.setSectionCount(10);
        });

        List<Contingency> contingencies = List.of(new Contingency("SHUNT2", new ShuntCompensatorContingency("SHUNT2")),
                                                  new Contingency("tr3", new BranchContingency("tr3")));

        List<StateMonitor> monitors = createAllBranchesMonitors(network);

        SecurityAnalysisResult result = runSecurityAnalysis(network, contingencies, monitors);

        // pre-contingency tests
        PreContingencyResult preContingencyResult = result.getPreContingencyResult();
        assertEquals(42.342, preContingencyResult.getNetworkResult().getBranchResult("tr2").getQ2(), LoadFlowAssert.DELTA_POWER);
        assertEquals(42.342, preContingencyResult.getNetworkResult().getBranchResult("tr3").getQ2(), LoadFlowAssert.DELTA_POWER);

        // post-contingency tests
        PostContingencyResult contingencyResult = getPostContingencyResult(result, "SHUNT2");
        assertEquals(0.0, contingencyResult.getNetworkResult().getBranchResult("tr2").getQ2(), LoadFlowAssert.DELTA_POWER);
        assertEquals(42.914, contingencyResult.getNetworkResult().getBranchResult("tr3").getQ2(), LoadFlowAssert.DELTA_POWER);

        // post-contingency tests
        PostContingencyResult tr3ContingencyResult = getPostContingencyResult(result, "tr3");
        assertEquals(42.914, tr3ContingencyResult.getNetworkResult().getBranchResult("tr2").getQ2(), LoadFlowAssert.DELTA_POWER);
    }

    @Test
    void testSaWithShuntContingency2() {
        Network network = VoltageControlNetworkFactory.createWithShuntSharedRemoteControl();
        network.getShuntCompensatorStream().forEach(shuntCompensator -> {
            shuntCompensator.setSectionCount(10);
        });

        LoadFlowParameters lfParameters = new LoadFlowParameters()
                .setShuntCompensatorVoltageControlOn(true);

        List<Contingency> contingencies = List.of(new Contingency("SHUNT2", new ShuntCompensatorContingency("SHUNT2")),
                                                  new Contingency("tr3", new BranchContingency("tr3")));

        List<StateMonitor> monitors = createAllBranchesMonitors(network);

        CompletionException exception = assertThrows(CompletionException.class, () -> runSecurityAnalysis(network, contingencies, monitors, lfParameters));
        assertEquals("Shunt compensator 'SHUNT2' with voltage control on: not supported yet", exception.getCause().getMessage());
    }

    @Test
    void testSaWithShuntContingency3() {
        Network network = VoltageControlNetworkFactory.createWithShuntSharedRemoteControl();
        network.getBusBreakerView().getBus("b2").getVoltageLevel().newShuntCompensator()
                .setId("SHUNT4")
                .setBus("b2")
                .setConnectableBus("b2")
                .setSectionCount(0)
                .newLinearModel()
                .setMaximumSectionCount(50)
                .setBPerSection(-1E-2)
                .setGPerSection(0.0)
                .add()
                .add();
        network.getShuntCompensatorStream().forEach(shuntCompensator -> {
            shuntCompensator.setSectionCount(10);
        });
        network.getGenerator("g1").setMaxP(1000);

        List<Contingency> contingencies = List.of(new Contingency("SHUNT2", new ShuntCompensatorContingency("SHUNT2")),
                new Contingency("SHUNTS", List.of(new ShuntCompensatorContingency("SHUNT2"), new ShuntCompensatorContingency("SHUNT4"))));

        List<StateMonitor> monitors = createAllBranchesMonitors(network);

        SecurityAnalysisResult result = runSecurityAnalysis(network, contingencies, monitors);

        // pre-contingency tests
        PreContingencyResult preContingencyResult = result.getPreContingencyResult();
        assertEquals(82.342, preContingencyResult.getNetworkResult().getBranchResult("tr2").getQ2(), LoadFlowAssert.DELTA_POWER);
        assertEquals(41.495, preContingencyResult.getNetworkResult().getBranchResult("tr3").getQ2(), LoadFlowAssert.DELTA_POWER);

        // post-contingency tests
        PostContingencyResult contingencyResult = getPostContingencyResult(result, "SHUNT2");
        assertEquals(42.131, contingencyResult.getNetworkResult().getBranchResult("tr2").getQ2(), LoadFlowAssert.DELTA_POWER);
        assertEquals(42.131, contingencyResult.getNetworkResult().getBranchResult("tr3").getQ2(), LoadFlowAssert.DELTA_POWER);

        // post-contingency tests
        PostContingencyResult contingencyResult2 = getPostContingencyResult(result, "SHUNTS");
        assertEquals(-0.0027, contingencyResult2.getNetworkResult().getBranchResult("tr2").getQ2(), LoadFlowAssert.DELTA_POWER);
        assertEquals(42.792, contingencyResult2.getNetworkResult().getBranchResult("tr3").getQ2(), LoadFlowAssert.DELTA_POWER);
    }

    @Test
    void testSaWithShuntContingency4() {
        Network network = VoltageControlNetworkFactory.createWithShuntSharedRemoteControl();
        network.getShuntCompensatorStream().forEach(shuntCompensator -> {
            shuntCompensator.setSectionCount(10);
        });

        LoadFlowParameters lfParameters = new LoadFlowParameters()
                .setShuntCompensatorVoltageControlOn(true);

        List<Contingency> contingencies = List.of(new Contingency("SHUNT4", new ShuntCompensatorContingency("SHUNT4")),
                new Contingency("tr3", new BranchContingency("tr3")));

        List<StateMonitor> monitors = createAllBranchesMonitors(network);

        CompletionException exception = assertThrows(CompletionException.class, () -> runSecurityAnalysis(network, contingencies, monitors, lfParameters));
        assertEquals("Shunt compensator 'SHUNT4' not found in the network", exception.getCause().getMessage());
    }

    @Test
    void testDcSaWithLoadContingency() {
        Network network = DistributedSlackNetworkFactory.createNetworkWithLoads();

        LoadFlowParameters parameters = new LoadFlowParameters();
        parameters.setDc(true);
        parameters.setBalanceType(LoadFlowParameters.BalanceType.PROPORTIONAL_TO_LOAD);

        List<Contingency> contingencies = List.of(new Contingency("l2", new LoadContingency("l2")),
                new Contingency("l34", new BranchContingency("l34")),
                new Contingency("l4", new LoadContingency("l4")));

        List<StateMonitor> monitors = createAllBranchesMonitors(network);

        SecurityAnalysisResult result = runSecurityAnalysis(network, contingencies, monitors, parameters);

        // pre-contingency tests
        PreContingencyResult preContingencyResult = result.getPreContingencyResult();
        assertEquals(129.411, preContingencyResult.getNetworkResult().getBranchResult("l24").getP1(), LoadFlowAssert.DELTA_POWER);
        assertEquals(64.706, preContingencyResult.getNetworkResult().getBranchResult("l14").getP1(), LoadFlowAssert.DELTA_POWER);
        assertEquals(-58.823, preContingencyResult.getNetworkResult().getBranchResult("l34").getP1(), LoadFlowAssert.DELTA_POWER);

        // post-contingency tests
        PostContingencyResult l2ContingencyResult = getPostContingencyResult(result, "l2");
        assertEquals(200.0, l2ContingencyResult.getNetworkResult().getBranchResult("l24").getP1(), LoadFlowAssert.DELTA_POWER);
        assertEquals(57.143, l2ContingencyResult.getNetworkResult().getBranchResult("l14").getP1(), LoadFlowAssert.DELTA_POWER);
        assertEquals(-71.428, l2ContingencyResult.getNetworkResult().getBranchResult("l34").getP1(), LoadFlowAssert.DELTA_POWER);

        // post-contingency tests
        PostContingencyResult l4ContingencyResult = getPostContingencyResult(result, "l4");
        assertEquals(80.0, l4ContingencyResult.getNetworkResult().getBranchResult("l24").getP1(), LoadFlowAssert.DELTA_POWER);
        assertEquals(40.0, l4ContingencyResult.getNetworkResult().getBranchResult("l14").getP1(), LoadFlowAssert.DELTA_POWER);
        assertEquals(-100.0, l4ContingencyResult.getNetworkResult().getBranchResult("l34").getP1(), LoadFlowAssert.DELTA_POWER);
    }

    @Test
    void testDcSaWithGeneratorContingency() {
        Network network = DistributedSlackNetworkFactory.createNetworkWithLoads();
        network.getGenerator("g2").setTargetV(400).setVoltageRegulatorOn(true);

        LoadFlowParameters parameters = new LoadFlowParameters();
        parameters.setBalanceType(LoadFlowParameters.BalanceType.PROPORTIONAL_TO_GENERATION_P_MAX);
        parameters.setDc(true);

        List<Contingency> contingencies = List.of(new Contingency("g1", new GeneratorContingency("g1")),
                new Contingency("l34", new BranchContingency("l34")),
                new Contingency("g2", new GeneratorContingency("g2")));

        List<StateMonitor> monitors = createAllBranchesMonitors(network);

        SecurityAnalysisResult result = runSecurityAnalysis(network, contingencies, monitors, parameters);

        // pre-contingency tests
        PreContingencyResult preContingencyResult = result.getPreContingencyResult();
        assertEquals(110.0, preContingencyResult.getNetworkResult().getBranchResult("l24").getP1(), LoadFlowAssert.DELTA_POWER);
        assertEquals(40.0, preContingencyResult.getNetworkResult().getBranchResult("l14").getP1(), LoadFlowAssert.DELTA_POWER);
        assertEquals(-50.0, preContingencyResult.getNetworkResult().getBranchResult("l34").getP1(), LoadFlowAssert.DELTA_POWER);

        // post-contingency tests
        PostContingencyResult g1ContingencyResult = getPostContingencyResult(result, "g1");
        assertEquals(180.00, g1ContingencyResult.getNetworkResult().getBranchResult("l24").getP1(), LoadFlowAssert.DELTA_POWER);
        assertEquals(-30.0, g1ContingencyResult.getNetworkResult().getBranchResult("l14").getP1(), LoadFlowAssert.DELTA_POWER);
        assertEquals(-50.0, g1ContingencyResult.getNetworkResult().getBranchResult("l34").getP1(), LoadFlowAssert.DELTA_POWER);

        // post-contingency tests
        PostContingencyResult g2ContingencyResult = getPostContingencyResult(result, "g2");
        assertEquals(-60.000, g2ContingencyResult.getNetworkResult().getBranchResult("l24").getP1(), LoadFlowAssert.DELTA_POWER);
        assertEquals(210.0, g2ContingencyResult.getNetworkResult().getBranchResult("l14").getP1(), LoadFlowAssert.DELTA_POWER);
        assertEquals(-50.0, g2ContingencyResult.getNetworkResult().getBranchResult("l34").getP1(), LoadFlowAssert.DELTA_POWER);
    }

    @Test
    void testSaWithLoadContingency() {
        Network network = DistributedSlackNetworkFactory.createNetworkWithLoads();

        LoadFlowParameters parameters = new LoadFlowParameters();
        parameters.setBalanceType(LoadFlowParameters.BalanceType.PROPORTIONAL_TO_LOAD);

        List<Contingency> contingencies = List.of(new Contingency("l2", new LoadContingency("l2")),
                new Contingency("l34", new BranchContingency("l34")),
                new Contingency("l4", new LoadContingency("l4")));

        List<StateMonitor> monitors = createAllBranchesMonitors(network);

        SecurityAnalysisResult result = runSecurityAnalysis(network, contingencies, monitors, parameters);

        // pre-contingency tests
        PreContingencyResult preContingencyResult = result.getPreContingencyResult();
        assertEquals(129.412, preContingencyResult.getNetworkResult().getBranchResult("l24").getP1(), LoadFlowAssert.DELTA_POWER);
        assertEquals(-64.706, preContingencyResult.getNetworkResult().getBranchResult("l14").getP2(), LoadFlowAssert.DELTA_POWER);
        assertEquals(58.823, preContingencyResult.getNetworkResult().getBranchResult("l34").getP2(), LoadFlowAssert.DELTA_POWER);

        // post-contingency tests
        PostContingencyResult l2ContingencyResult = getPostContingencyResult(result, "l2");
        assertEquals(200.000, l2ContingencyResult.getNetworkResult().getBranchResult("l24").getP1(), LoadFlowAssert.DELTA_POWER);
        assertEquals(-57.142, l2ContingencyResult.getNetworkResult().getBranchResult("l14").getP2(), LoadFlowAssert.DELTA_POWER);
        assertEquals(71.429, l2ContingencyResult.getNetworkResult().getBranchResult("l34").getP2(), LoadFlowAssert.DELTA_POWER);

        // post-contingency tests
        PostContingencyResult l4ContingencyResult = getPostContingencyResult(result, "l4");
        assertEquals(80.003, l4ContingencyResult.getNetworkResult().getBranchResult("l24").getP1(), LoadFlowAssert.DELTA_POWER);
        assertEquals(-40.002, l4ContingencyResult.getNetworkResult().getBranchResult("l14").getP2(), LoadFlowAssert.DELTA_POWER);
        assertEquals(99.997, l4ContingencyResult.getNetworkResult().getBranchResult("l34").getP2(), LoadFlowAssert.DELTA_POWER);
    }

    @Test
    void testSaWithDisconnectedLoadContingency() {
        Network network = DistributedSlackNetworkFactory.createNetworkWithLoads();
        network.getLoad("l2").getTerminal().disconnect();

        List<Contingency> contingencies = List.of(new Contingency("l2", new LoadContingency("l2")));

        SecurityAnalysisResult result = runSecurityAnalysis(network, contingencies);

        // load is disconnected, contingency is skipped
        assertFalse(getOptionalPostContingencyResult(result, "l2").isPresent());
    }

    @Test
    void testSaWithLoadDetailContingency() {
        Network network = DistributedSlackNetworkFactory.createNetworkWithLoads();
        network.getLoad("l2").newExtension(LoadDetailAdder.class).withVariableActivePower(40).withFixedActivePower(20).withVariableReactivePower(40).withFixedActivePower(0).add();
        network.getLoad("l4").newExtension(LoadDetailAdder.class).withVariableActivePower(100).withFixedActivePower(40).withVariableReactivePower(100).withFixedActivePower(0).add();

        LoadFlowParameters parameters = new LoadFlowParameters();
        parameters.setBalanceType(LoadFlowParameters.BalanceType.PROPORTIONAL_TO_CONFORM_LOAD);

        List<Contingency> contingencies = List.of(new Contingency("l2", new LoadContingency("l2")),
                new Contingency("l34", new BranchContingency("l34")),
                new Contingency("l4", new LoadContingency("l4")));

        List<StateMonitor> monitors = createAllBranchesMonitors(network);

        SecurityAnalysisResult result = runSecurityAnalysis(network, contingencies, monitors, parameters);

        // pre-contingency tests
        PreContingencyResult preContingencyResult = result.getPreContingencyResult();
        assertEquals(122.857, preContingencyResult.getNetworkResult().getBranchResult("l24").getP1(), LoadFlowAssert.DELTA_POWER);
        assertEquals(-69.999, preContingencyResult.getNetworkResult().getBranchResult("l14").getP2(), LoadFlowAssert.DELTA_POWER);
        assertEquals(50.0, preContingencyResult.getNetworkResult().getBranchResult("l34").getP2(), LoadFlowAssert.DELTA_POWER);

        // post-contingency tests
        PostContingencyResult l2ContingencyResult = getPostContingencyResult(result, "l2");
        assertEquals(200.000, l2ContingencyResult.getNetworkResult().getBranchResult("l24").getP1(), LoadFlowAssert.DELTA_POWER);
        assertEquals(-70.0, l2ContingencyResult.getNetworkResult().getBranchResult("l14").getP2(), LoadFlowAssert.DELTA_POWER);
        assertEquals(49.999, l2ContingencyResult.getNetworkResult().getBranchResult("l34").getP2(), LoadFlowAssert.DELTA_POWER);

        // post-contingency tests
        PostContingencyResult l4ContingencyResult = getPostContingencyResult(result, "l4");
        assertEquals(-59.982, l4ContingencyResult.getNetworkResult().getBranchResult("l24").getP1(), LoadFlowAssert.DELTA_POWER);
        assertEquals(-69.999, l4ContingencyResult.getNetworkResult().getBranchResult("l14").getP2(), LoadFlowAssert.DELTA_POWER);
        assertEquals(49.999, l4ContingencyResult.getNetworkResult().getBranchResult("l34").getP2(), LoadFlowAssert.DELTA_POWER);
    }

    @Test
    void testSaWithGeneratorContingency() {
        Network network = DistributedSlackNetworkFactory.createNetworkWithLoads();
        network.getGenerator("g2").setTargetV(400).setVoltageRegulatorOn(true);

        LoadFlowParameters parameters = new LoadFlowParameters();
        parameters.setBalanceType(LoadFlowParameters.BalanceType.PROPORTIONAL_TO_GENERATION_P_MAX);
        parameters.setNoGeneratorReactiveLimits(true);

        List<Contingency> contingencies = List.of(new Contingency("g1", new GeneratorContingency("g1")),
                new Contingency("l34", new BranchContingency("l34")),
                new Contingency("g2", new GeneratorContingency("g2")));

        List<StateMonitor> monitors = createNetworkMonitors(network);

        SecurityAnalysisResult result = runSecurityAnalysis(network, contingencies, monitors, parameters);

        // pre-contingency tests
        PreContingencyResult preContingencyResult = result.getPreContingencyResult();
        assertEquals(110, preContingencyResult.getNetworkResult().getBranchResult("l24").getP1(), LoadFlowAssert.DELTA_POWER);
        assertEquals(-40, preContingencyResult.getNetworkResult().getBranchResult("l14").getP2(), LoadFlowAssert.DELTA_POWER);
        assertEquals(50.0, preContingencyResult.getNetworkResult().getBranchResult("l34").getP2(), LoadFlowAssert.DELTA_POWER);

        // post-contingency tests
        PostContingencyResult g1ContingencyResult = getPostContingencyResult(result, "g1");
        assertEquals(180, g1ContingencyResult.getNetworkResult().getBranchResult("l24").getP1(), LoadFlowAssert.DELTA_POWER);
        assertEquals(30, g1ContingencyResult.getNetworkResult().getBranchResult("l14").getP2(), LoadFlowAssert.DELTA_POWER);
        assertEquals(50.0, g1ContingencyResult.getNetworkResult().getBranchResult("l34").getP2(), LoadFlowAssert.DELTA_POWER);
        assertEquals(399.855, g1ContingencyResult.getNetworkResult().getBusResult("b1").getV(), LoadFlowAssert.DELTA_V);
        assertEquals(400, g1ContingencyResult.getNetworkResult().getBusResult("b2").getV(), LoadFlowAssert.DELTA_V);

        // post-contingency tests
        PostContingencyResult g2ContingencyResult = getPostContingencyResult(result, "g2");
        assertEquals(-60.000, g2ContingencyResult.getNetworkResult().getBranchResult("l24").getP1(), LoadFlowAssert.DELTA_POWER);
        assertEquals(-210.000, g2ContingencyResult.getNetworkResult().getBranchResult("l14").getP2(), LoadFlowAssert.DELTA_POWER);
        assertEquals(50.0, g2ContingencyResult.getNetworkResult().getBranchResult("l34").getP2(), LoadFlowAssert.DELTA_POWER);
        assertEquals(400.0, g2ContingencyResult.getNetworkResult().getBusResult("b1").getV(), LoadFlowAssert.DELTA_V);
        assertEquals(399.891, g2ContingencyResult.getNetworkResult().getBusResult("b2").getV(), LoadFlowAssert.DELTA_V);
    }

    @Test
    void testSaWithTransformerContingency() {
        Network network = VoltageControlNetworkFactory.createNetworkWithT2wt();

        LoadFlowParameters parameters = new LoadFlowParameters();
        parameters.setBalanceType(LoadFlowParameters.BalanceType.PROPORTIONAL_TO_GENERATION_P_MAX);

        List<Contingency> contingencies = List.of(new Contingency("T2wT", new BranchContingency("T2wT")));

        List<StateMonitor> monitors = createAllBranchesMonitors(network);

        SecurityAnalysisResult result = runSecurityAnalysis(network, contingencies, monitors, parameters);

        // pre-contingency tests
        PreContingencyResult preContingencyResult = result.getPreContingencyResult();
        assertEquals(22.111, preContingencyResult.getNetworkResult().getBranchResult("LINE_12").getP1(), LoadFlowAssert.DELTA_POWER);

        // post-contingency tests
        PostContingencyResult contingencyResult = getPostContingencyResult(result, "T2wT");
        assertEquals(11.228, contingencyResult.getNetworkResult().getBranchResult("LINE_12").getP1(), LoadFlowAssert.DELTA_POWER);
    }

    @Test
    void testPostContingencyFiltering() {
        Network network = EurostagTutorialExample1Factory.createWithFixedCurrentLimits();
        network.getLine("NHV1_NHV2_2").newCurrentLimits1()
                .setPermanentLimit(300)
                .add();
        network.getVoltageLevel("VLHV1").setLowVoltageLimit(410);

        List<Contingency> contingencies = List.of(new Contingency("NHV1_NHV2_1", new BranchContingency("NHV1_NHV2_1")));
        SecurityAnalysisParameters parameters = new SecurityAnalysisParameters();
        parameters.getIncreasedViolationsParameters().setFlowProportionalThreshold(0.0);
        SecurityAnalysisResult result = runSecurityAnalysis(network, contingencies, Collections.emptyList(), parameters);

        List<LimitViolation> preContingencyLimitViolationsOnLine = result.getPreContingencyResult().getLimitViolationsResult()
                .getLimitViolations().stream().filter(violation -> violation.getSubjectId().equals("NHV1_NHV2_2") && violation.getSide().equals(Branch.Side.ONE)).collect(Collectors.toList());
        assertEquals(LimitViolationType.CURRENT, preContingencyLimitViolationsOnLine.get(0).getLimitType());
        assertEquals(459, preContingencyLimitViolationsOnLine.get(0).getValue(), LoadFlowAssert.DELTA_I);

        List<LimitViolation> postContingencyLimitViolationsOnLine = result.getPostContingencyResults().get(0).getLimitViolationsResult()
                .getLimitViolations().stream().filter(violation -> violation.getSubjectId().equals("NHV1_NHV2_2") && violation.getSide().equals(Branch.Side.ONE)).collect(Collectors.toList());
        assertEquals(LimitViolationType.CURRENT, postContingencyLimitViolationsOnLine.get(0).getLimitType());
        assertEquals(1014.989, postContingencyLimitViolationsOnLine.get(0).getValue(), LoadFlowAssert.DELTA_I);

        List<LimitViolation> preContingencyLimitViolationsOnVoltageLevel = result.getPreContingencyResult().getLimitViolationsResult()
                .getLimitViolations().stream().filter(violation -> violation.getSubjectId().equals("VLHV1")).collect(Collectors.toList());
        assertEquals(LimitViolationType.LOW_VOLTAGE, preContingencyLimitViolationsOnVoltageLevel.get(0).getLimitType());
        assertEquals(400.63, preContingencyLimitViolationsOnVoltageLevel.get(0).getValue(), LoadFlowAssert.DELTA_V);

        List<LimitViolation> postContingencyLimitViolationsOnVoltageLevel = result.getPostContingencyResults().get(0).getLimitViolationsResult()
                .getLimitViolations().stream().filter(violation -> violation.getSubjectId().equals("VLHV1")).collect(Collectors.toList());
        assertEquals(LimitViolationType.LOW_VOLTAGE, postContingencyLimitViolationsOnVoltageLevel.get(0).getLimitType());
        assertEquals(396.70, postContingencyLimitViolationsOnVoltageLevel.get(0).getValue(), LoadFlowAssert.DELTA_V);

        parameters.getIncreasedViolationsParameters().setFlowProportionalThreshold(1.5);
        parameters.getIncreasedViolationsParameters().setLowVoltageProportionalThreshold(0.1);
        parameters.getIncreasedViolationsParameters().setLowVoltageAbsoluteThreshold(5);
        SecurityAnalysisResult result2 = runSecurityAnalysis(network, contingencies, Collections.emptyList(), parameters);

        List<LimitViolation> postContingencyLimitViolationsOnLine2 = result2.getPostContingencyResults().get(0).getLimitViolationsResult()
                .getLimitViolations().stream().filter(violation -> violation.getSubjectId().equals("NHV1_NHV2_2") && violation.getSide().equals(Branch.Side.ONE)).collect(Collectors.toList());
        assertEquals(0, postContingencyLimitViolationsOnLine2.size());

        List<LimitViolation> postContingencyLimitViolationsOnVoltageLevel2 = result2.getPostContingencyResults().get(0).getLimitViolationsResult()
                .getLimitViolations().stream().filter(violation -> violation.getSubjectId().equals("VLHV1")).collect(Collectors.toList());
        assertEquals(0, postContingencyLimitViolationsOnVoltageLevel2.size());
    }

    @Test
    void testViolationsWeakenedOrEquivalent() {
        LimitViolation violation1 = new LimitViolation("voltageLevel1", LimitViolationType.HIGH_VOLTAGE, 420, 1, 421);
        LimitViolation violation2 = new LimitViolation("voltageLevel1", LimitViolationType.HIGH_VOLTAGE, 420, 1, 425.20);
        SecurityAnalysisParameters.IncreasedViolationsParameters violationsParameters = new SecurityAnalysisParameters.IncreasedViolationsParameters();
        violationsParameters.setFlowProportionalThreshold(1.5);
        violationsParameters.setHighVoltageProportionalThreshold(0.1);
        violationsParameters.setHighVoltageAbsoluteThreshold(3);
        assertFalse(LimitViolationManager.violationWeakenedOrEquivalent(violation1, violation2, violationsParameters));
        violationsParameters.setHighVoltageProportionalThreshold(0.01); // 4.21 kV
        violationsParameters.setHighVoltageAbsoluteThreshold(5);
        assertTrue(LimitViolationManager.violationWeakenedOrEquivalent(violation1, violation2, violationsParameters));

        LimitViolation violation3 = new LimitViolation("voltageLevel1", LimitViolationType.LOW_VOLTAGE, 380, 1, 375);
        LimitViolation violation4 = new LimitViolation("voltageLevel1", LimitViolationType.LOW_VOLTAGE, 380, 1, 371.26);
        violationsParameters.setFlowProportionalThreshold(1.5);
        violationsParameters.setLowVoltageProportionalThreshold(0.1);
        violationsParameters.setLowVoltageAbsoluteThreshold(3);
        assertFalse(LimitViolationManager.violationWeakenedOrEquivalent(violation3, violation4, violationsParameters));
        violationsParameters.setLowVoltageProportionalThreshold(0.01); // 3.75 kV
        violationsParameters.setLowVoltageAbsoluteThreshold(5);
        assertTrue(LimitViolationManager.violationWeakenedOrEquivalent(violation3, violation4, violationsParameters));

        assertFalse(LimitViolationManager.violationWeakenedOrEquivalent(violation1, violation4, violationsParameters));
    }

    @Test
    void testPhaseShifterNecessaryForConnectivity() {
        Network network = PhaseControlFactory.createNetworkWithT2wt();

        // switch PS1 to active power control
        var ps1 = network.getTwoWindingsTransformer("PS1");
        ps1.getPhaseTapChanger()
                .setRegulationMode(PhaseTapChanger.RegulationMode.ACTIVE_POWER_CONTROL)
                .setTargetDeadband(1)
                .setRegulating(true)
                .setRegulationValue(83);

        LoadFlowParameters parameters = new LoadFlowParameters()
                .setPhaseShifterRegulationOn(true);

        List<Contingency> contingencies = List.of(Contingency.line("L2"), Contingency.twoWindingsTransformer("PS1"), Contingency.line("L1")); // I added L2 and PS1 before to assert there is no impact on L1 contingency

        List<StateMonitor> monitors = createAllBranchesMonitors(network);

        SecurityAnalysisResult result = runSecurityAnalysis(network, contingencies, monitors, parameters);
        assertEquals(3, result.getPostContingencyResults().size());
        PostContingencyResult l1ContingencyResult = getPostContingencyResult(result, "L1");
        assertSame(PostContingencyComputationStatus.CONVERGED, l1ContingencyResult.getStatus());
        assertEquals(100.3689, l1ContingencyResult.getNetworkResult().getBranchResult("PS1").getP1(), LoadFlowAssert.DELTA_POWER);
        assertEquals(-100.1844, l1ContingencyResult.getNetworkResult().getBranchResult("PS1").getP2(), LoadFlowAssert.DELTA_POWER);
    }

    @Test
    void testWithNonImpedantLineConnectedToSlackBus() {
        Network network = IeeeCdfNetworkFactory.create14();
        network.getLine("L1-2-1").setR(0).setX(0);
        network.getLine("L4-5-1").setR(0).setX(0);

        List<Contingency> contingencies = createAllBranchesContingencies(network);

        List<StateMonitor> monitors = Collections.emptyList();

        SecurityAnalysisResult result = runSecurityAnalysis(network, contingencies, monitors);
        assertEquals(20, result.getPostContingencyResults().size()); // assert there is no contingency simulation failure
    }

    @Test
    void testHvdcAcEmulation() {
        Network network = HvdcNetworkFactory.createWithHvdcInAcEmulation();
        network.getHvdcLine("hvdc34").newExtension(HvdcAngleDroopActivePowerControlAdder.class)
                .withDroop(180)
                .withP0(0.f)
                .withEnabled(true)
                .add();

        LoadFlowParameters parameters = new LoadFlowParameters();
        parameters.setBalanceType(LoadFlowParameters.BalanceType.PROPORTIONAL_TO_GENERATION_P_MAX)
                .setHvdcAcEmulation(true);
        OpenLoadFlowParameters.create(parameters)
                .setSlackBusSelectionMode(SlackBusSelectionMode.MOST_MESHED);

        List<Contingency> contingencies = new ArrayList<>();
        contingencies.add(Contingency.line("l12"));
        contingencies.add(Contingency.line("l46"));
        contingencies.add(Contingency.generator("g1"));

        List<StateMonitor> monitors = createAllBranchesMonitors(network);

        SecurityAnalysisResult result = runSecurityAnalysis(network, contingencies, monitors, parameters);

        PreContingencyResult preContingencyResult = result.getPreContingencyResult();
        assertEquals(-0.883, preContingencyResult.getNetworkResult().getBranchResult("l25").getP1(), LoadFlowAssert.DELTA_POWER);

        // post-contingency tests
        PostContingencyResult g1ContingencyResult = getPostContingencyResult(result, "g1");
        assertEquals(-0.696, g1ContingencyResult.getNetworkResult().getBranchResult("l25").getP1(), LoadFlowAssert.DELTA_POWER);

        List<Contingency> contingencies2 = new ArrayList<>();
        contingencies2.add(Contingency.hvdcLine("hvdc34"));
        contingencies2.add(Contingency.generator("g1"));
        SecurityAnalysisResult result2 = runSecurityAnalysis(network, contingencies2, monitors, parameters);

        // post-contingency tests
        PostContingencyResult hvdcContingencyResult = getPostContingencyResult(result2, "hvdc34");
        assertEquals(-0.99999, hvdcContingencyResult.getNetworkResult().getBranchResult("l25").getP1(), LoadFlowAssert.DELTA_POWER);

        PostContingencyResult g1ContingencyResult2 = getPostContingencyResult(result, "g1");
        assertEquals(-0.696, g1ContingencyResult2.getNetworkResult().getBranchResult("l25").getP1(), LoadFlowAssert.DELTA_POWER);
    }

    @Test
    void testContingencyOnHvdcLcc() {
        Network network = HvdcNetworkFactory.createTwoCcLinkedByAHvdcWithGenerators();

        LoadFlowParameters parameters = new LoadFlowParameters();
        parameters.setBalanceType(LoadFlowParameters.BalanceType.PROPORTIONAL_TO_LOAD);
        OpenLoadFlowParameters openLoadFlowParameters = new OpenLoadFlowParameters();
        openLoadFlowParameters.setSlackBusPMaxMismatch(0.0001);
        parameters.addExtension(OpenLoadFlowParameters.class, openLoadFlowParameters);

        List<Contingency> contingencies = List.of(new Contingency("hvdc34", new HvdcLineContingency("hvdc34")));

        List<StateMonitor> monitors = createAllBranchesMonitors(network);

        SecurityAnalysisResult result = runSecurityAnalysis(network, contingencies, monitors, parameters);

        network.getHvdcLine("hvdc34").getConverterStation1().getTerminal().disconnect();
        network.getHvdcLine("hvdc34").getConverterStation2().getTerminal().disconnect();
        runLoadFlow(network, parameters);

        PreContingencyResult preContingencyResult = result.getPreContingencyResult();
        assertEquals(1.360, preContingencyResult.getNetworkResult().getBranchResult("l12").getP1(), LoadFlowAssert.DELTA_POWER);
        assertEquals(-0.360, preContingencyResult.getNetworkResult().getBranchResult("l13").getP1(), LoadFlowAssert.DELTA_POWER);
        assertEquals(-1.596, preContingencyResult.getNetworkResult().getBranchResult("l23").getP1(), LoadFlowAssert.DELTA_POWER);

        PostContingencyResult postContingencyResult = getPostContingencyResult(result, "hvdc34");
        assertEquals(network.getLine("l12").getTerminal1().getP(), postContingencyResult.getNetworkResult().getBranchResult("l12").getP1(), LoadFlowAssert.DELTA_POWER);
        assertEquals(network.getLine("l12").getTerminal1().getQ(), postContingencyResult.getNetworkResult().getBranchResult("l12").getQ1(), LoadFlowAssert.DELTA_POWER);
        assertEquals(network.getLine("l13").getTerminal1().getP(), postContingencyResult.getNetworkResult().getBranchResult("l13").getP1(), LoadFlowAssert.DELTA_POWER);
        assertEquals(network.getLine("l13").getTerminal1().getQ(), postContingencyResult.getNetworkResult().getBranchResult("l13").getQ1(), LoadFlowAssert.DELTA_POWER);
        assertEquals(network.getLine("l23").getTerminal1().getP(), postContingencyResult.getNetworkResult().getBranchResult("l23").getP1(), LoadFlowAssert.DELTA_POWER);
        assertEquals(network.getLine("l23").getTerminal1().getQ(), postContingencyResult.getNetworkResult().getBranchResult("l23").getQ1(), LoadFlowAssert.DELTA_POWER);
    }

    @Test
    void testContingencyOnHvdcVsc() {
        Network network = HvdcNetworkFactory.createTwoCcLinkedByAHvdcVscWithGenerators();
        network.getGeneratorStream().forEach(gen -> gen.setMaxP(2 * gen.getMaxP()));

        LoadFlowParameters parameters = new LoadFlowParameters();
        parameters.setBalanceType(LoadFlowParameters.BalanceType.PROPORTIONAL_TO_GENERATION_P_MAX);
        OpenLoadFlowParameters openLoadFlowParameters = new OpenLoadFlowParameters();
        openLoadFlowParameters.setSlackBusPMaxMismatch(0.0001);
        parameters.addExtension(OpenLoadFlowParameters.class, openLoadFlowParameters);

        List<Contingency> contingencies = List.of(new Contingency("hvdc34", new HvdcLineContingency("hvdc34")));

        List<StateMonitor> monitors = createAllBranchesMonitors(network);

        SecurityAnalysisResult result = runSecurityAnalysis(network, contingencies, monitors, parameters);

        network.getHvdcLine("hvdc34").getConverterStation1().getTerminal().disconnect();
        network.getHvdcLine("hvdc34").getConverterStation2().getTerminal().disconnect();
        runLoadFlow(network, parameters);

        PreContingencyResult preContingencyResult = result.getPreContingencyResult();
        assertEquals(1.25, preContingencyResult.getNetworkResult().getBranchResult("l12").getP1(), LoadFlowAssert.DELTA_POWER);
        assertEquals(-0.228, preContingencyResult.getNetworkResult().getBranchResult("l13").getP1(), LoadFlowAssert.DELTA_POWER);
        assertEquals(-1.727, preContingencyResult.getNetworkResult().getBranchResult("l23").getP1(), LoadFlowAssert.DELTA_POWER);

        PostContingencyResult postContingencyResult = getPostContingencyResult(result, "hvdc34");
        assertEquals(network.getLine("l12").getTerminal1().getP(), postContingencyResult.getNetworkResult().getBranchResult("l12").getP1(), LoadFlowAssert.DELTA_POWER);
        assertEquals(network.getLine("l12").getTerminal1().getQ(), postContingencyResult.getNetworkResult().getBranchResult("l12").getQ1(), LoadFlowAssert.DELTA_POWER);
        assertEquals(network.getLine("l13").getTerminal1().getP(), postContingencyResult.getNetworkResult().getBranchResult("l13").getP1(), LoadFlowAssert.DELTA_POWER);
        assertEquals(network.getLine("l13").getTerminal1().getQ(), postContingencyResult.getNetworkResult().getBranchResult("l13").getQ1(), LoadFlowAssert.DELTA_POWER);
        assertEquals(network.getLine("l23").getTerminal1().getP(), postContingencyResult.getNetworkResult().getBranchResult("l23").getP1(), LoadFlowAssert.DELTA_POWER);
        assertEquals(network.getLine("l23").getTerminal1().getQ(), postContingencyResult.getNetworkResult().getBranchResult("l23").getQ1(), LoadFlowAssert.DELTA_POWER);
    }

    @Test
    void testEmptyNetwork() {
        Network network = Network.create("empty", "");
        SecurityAnalysisResult result = runSecurityAnalysis(network);
        assertNotSame(LoadFlowResult.ComponentResult.Status.CONVERGED, result.getPreContingencyResult().getStatus());
    }

    @Test
    void testDivergenceStatus() {
        Network network = EurostagTutorialExample1Factory.create();
        network.getLine("NHV1_NHV2_1").setR(100).setX(-999);
        network.getLine("NHV1_NHV2_2").setR(100).setX(-999);
        SecurityAnalysisResult result = runSecurityAnalysis(network);
        assertNotSame(LoadFlowResult.ComponentResult.Status.CONVERGED, result.getPreContingencyResult().getStatus());
    }

    @Test
    void testSwitchContingency() {
        Network network = createNodeBreakerNetwork();

        List<Contingency> contingencies = List.of(new Contingency("C", new SwitchContingency("C")));

        List<StateMonitor> monitors = createAllBranchesMonitors(network);

        SecurityAnalysisResult result = runSecurityAnalysis(network, contingencies, monitors);

        assertSame(LoadFlowResult.ComponentResult.Status.CONVERGED, result.getPreContingencyResult().getStatus());
        assertSame(PostContingencyComputationStatus.CONVERGED, result.getPostContingencyResults().get(0).getStatus());

        // pre-contingency tests
        PreContingencyResult preContingencyResult = result.getPreContingencyResult();
        assertEquals(301.884, preContingencyResult.getNetworkResult().getBranchResult("L1").getP1(), LoadFlowAssert.DELTA_POWER);
        assertEquals(-300, preContingencyResult.getNetworkResult().getBranchResult("L1").getP2(), LoadFlowAssert.DELTA_POWER);
        assertEquals(301.884, preContingencyResult.getNetworkResult().getBranchResult("L2").getP1(), LoadFlowAssert.DELTA_POWER);
        assertEquals(-300, preContingencyResult.getNetworkResult().getBranchResult("L2").getP2(), LoadFlowAssert.DELTA_POWER);

        // post-contingency tests
        PostContingencyResult postContingencyResult = getPostContingencyResult(result, "C");
        assertEquals(0.099, postContingencyResult.getNetworkResult().getBranchResult("L1").getP1(), LoadFlowAssert.DELTA_POWER);
        assertEquals(-0.083, postContingencyResult.getNetworkResult().getBranchResult("L1").getP2(), LoadFlowAssert.DELTA_POWER);
        assertEquals(607.682, postContingencyResult.getNetworkResult().getBranchResult("L2").getP1(), LoadFlowAssert.DELTA_POWER);
        assertEquals(-599.918, postContingencyResult.getNetworkResult().getBranchResult("L2").getP2(), LoadFlowAssert.DELTA_POWER);
    }

    @Test
    void testSwitchContingencyNotFound() {
        Network network = createNodeBreakerNetwork();

        List<Contingency> contingencies = List.of(new Contingency("X", new SwitchContingency("X")));

        List<StateMonitor> monitors = createAllBranchesMonitors(network);

        var e = assertThrows(CompletionException.class, () -> runSecurityAnalysis(network, contingencies, monitors));
        assertTrue(e.getCause() instanceof PowsyblException);
        assertEquals("Switch 'X' not found in the network", e.getCause().getMessage());
    }

    @Test
    void testSwitchLoopIssue() {
        Network network = SwitchLoopIssueNetworkFactory.create();

        List<Contingency> contingencies = List.of(Contingency.line("L1"));

        List<StateMonitor> monitors = createAllBranchesMonitors(network);

        var result = runSecurityAnalysis(network, contingencies, monitors);

        PreContingencyResult preContingencyResult = result.getPreContingencyResult();
        assertEquals(-299.977, preContingencyResult.getNetworkResult().getBranchResult("L2").getP1(), LoadFlowAssert.DELTA_POWER);
        assertEquals(301.862, preContingencyResult.getNetworkResult().getBranchResult("L2").getP2(), LoadFlowAssert.DELTA_POWER);

        PostContingencyResult postContingencyResult = getPostContingencyResult(result, "L1");
        assertEquals(-599.882, postContingencyResult.getNetworkResult().getBranchResult("L2").getP1(), LoadFlowAssert.DELTA_POWER);
        assertEquals(608.214, postContingencyResult.getNetworkResult().getBranchResult("L2").getP2(), LoadFlowAssert.DELTA_POWER);
    }

    @Test
    void testDcPermanentCurrentLimitViolations() {
        Network network = FourBusNetworkFactory.create();
        SecurityAnalysisParameters securityAnalysisParameters = new SecurityAnalysisParameters();
        LoadFlowParameters lfParameters = new LoadFlowParameters()
                .setDc(true);
        setSlackBusId(lfParameters, "b1_vl");
        securityAnalysisParameters.setLoadFlowParameters(lfParameters);

        List<Contingency> contingencies = createAllBranchesContingencies(network);

        network.getLine("l14").newCurrentLimits1().setPermanentLimit(60.0).add();
        network.getLine("l12").newCurrentLimits1().setPermanentLimit(120.0).add();
        network.getLine("l23").newCurrentLimits2().setPermanentLimit(150.0).add();
        network.getLine("l34").newCurrentLimits1().setPermanentLimit(90.0).add();
        network.getLine("l13").newCurrentLimits2().setPermanentLimit(60.0).add();

        List<StateMonitor> monitors = List.of(new StateMonitor(ContingencyContext.all(), Set.of("l14", "l12", "l23", "l34", "l13"), Collections.emptySet(), Collections.emptySet()));

        SecurityAnalysisResult result = runSecurityAnalysis(network, contingencies, monitors, securityAnalysisParameters);

        assertSame(LoadFlowResult.ComponentResult.Status.CONVERGED, result.getPreContingencyResult().getStatus());
        assertEquals(5, result.getPreContingencyResult().getLimitViolationsResult().getLimitViolations().size());
        assertEquals(5, result.getPostContingencyResults().size());
        assertEquals(2, getPostContingencyResult(result, "l14").getLimitViolationsResult().getLimitViolations().size());
        assertEquals(192.450, getPostContingencyResult(result, "l14").getNetworkResult().getBranchResult("l12").getI1(), LoadFlowAssert.DELTA_I);
        assertEquals(962.250, getPostContingencyResult(result, "l14").getNetworkResult().getBranchResult("l13").getI1(), LoadFlowAssert.DELTA_I);
        assertEquals(2, getPostContingencyResult(result, "l12").getLimitViolationsResult().getLimitViolations().size());
        assertEquals(192.450, getPostContingencyResult(result, "l12").getNetworkResult().getBranchResult("l14").getI1(), LoadFlowAssert.DELTA_I);
        assertEquals(962.250, getPostContingencyResult(result, "l12").getNetworkResult().getBranchResult("l13").getI1(), LoadFlowAssert.DELTA_I);
        assertEquals(4, getPostContingencyResult(result, "l13").getLimitViolationsResult().getLimitViolations().size());
        assertEquals(577.350, getPostContingencyResult(result, "l13").getNetworkResult().getBranchResult("l12").getI1(), LoadFlowAssert.DELTA_I);
        assertEquals(577.350, getPostContingencyResult(result, "l13").getNetworkResult().getBranchResult("l14").getI1(), LoadFlowAssert.DELTA_I);
        assertEquals(1154.700, getPostContingencyResult(result, "l13").getNetworkResult().getBranchResult("l23").getI1(), LoadFlowAssert.DELTA_I);
        assertEquals(1154.700, getPostContingencyResult(result, "l13").getNetworkResult().getBranchResult("l34").getI1(), LoadFlowAssert.DELTA_I);
        assertEquals(4, getPostContingencyResult(result, "l23").getLimitViolationsResult().getLimitViolations().size());
        assertEquals(577.350, getPostContingencyResult(result, "l23").getNetworkResult().getBranchResult("l12").getI1(), LoadFlowAssert.DELTA_I);
        assertEquals(384.900, getPostContingencyResult(result, "l23").getNetworkResult().getBranchResult("l14").getI1(), LoadFlowAssert.DELTA_I);
        assertEquals(1347.150, getPostContingencyResult(result, "l23").getNetworkResult().getBranchResult("l13").getI1(), LoadFlowAssert.DELTA_I);
        assertEquals(962.250, getPostContingencyResult(result, "l23").getNetworkResult().getBranchResult("l34").getI1(), LoadFlowAssert.DELTA_I);
        assertEquals(4, getPostContingencyResult(result, "l34").getLimitViolationsResult().getLimitViolations().size());
        assertEquals(384.900, getPostContingencyResult(result, "l34").getNetworkResult().getBranchResult("l12").getI1(), LoadFlowAssert.DELTA_I);
        assertEquals(577.350, getPostContingencyResult(result, "l34").getNetworkResult().getBranchResult("l14").getI1(), LoadFlowAssert.DELTA_I);
        assertEquals(1347.150, getPostContingencyResult(result, "l34").getNetworkResult().getBranchResult("l13").getI1(), LoadFlowAssert.DELTA_I);
        assertEquals(962.250, getPostContingencyResult(result, "l34").getNetworkResult().getBranchResult("l23").getI1(), LoadFlowAssert.DELTA_I);
    }

    @Test
    void testDcTemporaryCurrentLimitViolations() {
        Network network = FourBusNetworkFactory.create();
        SecurityAnalysisParameters securityAnalysisParameters = new SecurityAnalysisParameters();
        LoadFlowParameters lfParameters = new LoadFlowParameters()
                .setDc(true);
        OpenLoadFlowParameters lfParametersExt = new OpenLoadFlowParameters().setDcPowerFactor(Math.tan(0.4));
        lfParameters.addExtension(OpenLoadFlowParameters.class, lfParametersExt);
        setSlackBusId(lfParameters, "b1_vl");
        securityAnalysisParameters.setLoadFlowParameters(lfParameters);

        List<Contingency> contingencies = createAllBranchesContingencies(network);

        network.getLine("l14").newCurrentLimits1().setPermanentLimit(60.0)
                .beginTemporaryLimit().setName("60").setAcceptableDuration(Integer.MAX_VALUE).setValue(200.0).endTemporaryLimit()
                .beginTemporaryLimit().setName("0").setAcceptableDuration(60).setValue(Double.MAX_VALUE).endTemporaryLimit().add();
        network.getLine("l12").newCurrentLimits1().setPermanentLimit(120.0)
                .beginTemporaryLimit().setName("60").setAcceptableDuration(Integer.MAX_VALUE).setValue(300.0).endTemporaryLimit()
                .beginTemporaryLimit().setName("0").setAcceptableDuration(60).setValue(Double.MAX_VALUE).endTemporaryLimit().add();
        network.getLine("l23").newCurrentLimits2().setPermanentLimit(150.0)
                .beginTemporaryLimit().setName("60").setAcceptableDuration(Integer.MAX_VALUE).setValue(500.0).endTemporaryLimit()
                .beginTemporaryLimit().setName("0").setAcceptableDuration(60).setValue(Double.MAX_VALUE).endTemporaryLimit().add();
        network.getLine("l34").newCurrentLimits1().setPermanentLimit(90.0)
                .beginTemporaryLimit().setName("60").setAcceptableDuration(Integer.MAX_VALUE).setValue(300.0).endTemporaryLimit()
                .beginTemporaryLimit().setName("0").setAcceptableDuration(60).setValue(Double.MAX_VALUE).endTemporaryLimit().add();
        network.getLine("l13").newCurrentLimits2().setPermanentLimit(60.0)
                .beginTemporaryLimit().setName("60").setAcceptableDuration(Integer.MAX_VALUE).setValue(300.0).endTemporaryLimit()
                .beginTemporaryLimit().setName("0").setAcceptableDuration(60).setValue(Double.MAX_VALUE).endTemporaryLimit().add();

        List<StateMonitor> monitors = List.of(new StateMonitor(ContingencyContext.all(), Set.of("l14", "l12", "l23", "l34", "l13"), Collections.emptySet(), Collections.emptySet()));

        SecurityAnalysisResult result = runSecurityAnalysis(network, contingencies, monitors, securityAnalysisParameters);

        assertSame(LoadFlowResult.ComponentResult.Status.CONVERGED, result.getPreContingencyResult().getStatus());
        assertEquals(5, result.getPreContingencyResult().getLimitViolationsResult().getLimitViolations().size());
        assertEquals(5, result.getPostContingencyResults().size());
        assertEquals(2, result.getPostContingencyResults().get(0).getLimitViolationsResult().getLimitViolations().size());
        assertEquals(2, result.getPostContingencyResults().get(1).getLimitViolationsResult().getLimitViolations().size());
        assertEquals(4, result.getPostContingencyResults().get(2).getLimitViolationsResult().getLimitViolations().size());
        assertEquals(4, result.getPostContingencyResults().get(3).getLimitViolationsResult().getLimitViolations().size());
        assertEquals(4, result.getPostContingencyResults().get(4).getLimitViolationsResult().getLimitViolations().size());
    }

    @Test
    void testThreeWindingsTransformerContingency() {
        Network network = VoltageControlNetworkFactory.createNetworkWithT3wt();
        SecurityAnalysisParameters securityAnalysisParameters = new SecurityAnalysisParameters();
        LoadFlowParameters parameters = new LoadFlowParameters();
        parameters.setDistributedSlack(false);
        setSlackBusId(parameters, "VL_1");
        securityAnalysisParameters.setLoadFlowParameters(parameters);
        List<Contingency> contingencies = List.of(new Contingency("T3wT", new ThreeWindingsTransformerContingency("T3wT")));
        List<StateMonitor> monitors = createAllBranchesMonitors(network);
        SecurityAnalysisResult result = runSecurityAnalysis(network, contingencies, monitors, securityAnalysisParameters);

        network.getThreeWindingsTransformer("T3wT").getLeg1().getTerminal().disconnect();
        network.getThreeWindingsTransformer("T3wT").getLeg2().getTerminal().disconnect();
        network.getThreeWindingsTransformer("T3wT").getLeg3().getTerminal().disconnect();
        setSlackBusId(parameters, "VL_1");
        LoadFlow.run(network, parameters);

        PostContingencyResult contingencyResult = getPostContingencyResult(result, "T3wT");
        assertEquals(network.getLine("LINE_12").getTerminal2().getP(), contingencyResult.getNetworkResult().getBranchResult("LINE_12").getP2(), LoadFlowAssert.DELTA_POWER);
        assertEquals(network.getLine("LINE_12").getTerminal2().getQ(), contingencyResult.getNetworkResult().getBranchResult("LINE_12").getQ2(), LoadFlowAssert.DELTA_POWER);

        network.getThreeWindingsTransformer("T3wT").getLeg1().getTerminal().connect();
        network.getThreeWindingsTransformer("T3wT").getLeg2().getTerminal().connect();
        network.getThreeWindingsTransformer("T3wT").getLeg3().getTerminal().connect();
        List<Contingency> contingencies2 = List.of(new Contingency("T3wT2", new ThreeWindingsTransformerContingency("T3wT2")));
        var e = assertThrows(CompletionException.class, () -> runSecurityAnalysis(network, contingencies2, monitors, securityAnalysisParameters));
        assertTrue(e.getCause() instanceof PowsyblException);
        assertEquals("Three windings transformer 'T3wT2' not found in the network", e.getCause().getMessage());
    }

    @Test
    void testDanglingLineContingency() {
        Network network = BoundaryFactory.createWithLoad();
        SecurityAnalysisParameters securityAnalysisParameters = new SecurityAnalysisParameters();
        List<Contingency> contingencies = List.of(new Contingency("dl1", new DanglingLineContingency("dl1")));
        List<StateMonitor> monitors = createAllBranchesMonitors(network);
        SecurityAnalysisResult result = runSecurityAnalysis(network, contingencies, monitors, securityAnalysisParameters);
        assertEquals(75.18, result.getPreContingencyResult().getNetworkResult().getBranchResult("l1").getP1(), LoadFlowAssert.DELTA_POWER);
        assertEquals(3.333, getPostContingencyResult(result, "dl1").getNetworkResult().getBranchResult("l1").getP1(), LoadFlowAssert.DELTA_POWER);
    }

    @Test
    void reportTest() throws IOException {
        var network = EurostagTutorialExample1Factory.create();

        List<Contingency> contingencies = createAllBranchesContingencies(network);

        ReporterModel reporter = new ReporterModel("TestSecurityAnalysis", "Test security analysis report");

        runSecurityAnalysis(network, contingencies, Collections.emptyList(), new SecurityAnalysisParameters(), reporter);

        String refLogExport = normalizeLineSeparator(new String(ByteStreams.toByteArray(Objects.requireNonNull(getClass().getResourceAsStream("/saReport.txt"))), StandardCharsets.UTF_8));

        StringWriter writer = new StringWriter();
        reporter.export(writer);
        String logExport = normalizeLineSeparator(writer.toString());

        assertEquals(refLogExport, logExport);
    }

    @Test
    void testBranchOpenAtOneSideLoss() {
        var network = ConnectedComponentNetworkFactory.createTwoComponentWithGeneratorAndLoad();
        network.getLine("l46").getTerminal1().disconnect();
        List<Contingency> contingencies = List.of(new Contingency("line", new BranchContingency("l34")));
        SecurityAnalysisResult result = runSecurityAnalysis(network, contingencies, Collections.emptyList(), new SecurityAnalysisParameters(), Reporter.NO_OP);
        assertSame(LoadFlowResult.ComponentResult.Status.CONVERGED, result.getPreContingencyResult().getStatus());
        assertSame(PostContingencyComputationStatus.CONVERGED, result.getPostContingencyResults().get(0).getStatus());
    }

    @Test
    void testSecurityAnalysisWithOperatorStrategy() {
        MatrixFactory matrixFactory = new DenseMatrixFactory();
        GraphConnectivityFactory<LfBus, LfBranch> connectivityFactory = new NaiveGraphConnectivityFactory<>(LfBus::getNum);
        securityAnalysisProvider = new OpenSecurityAnalysisProvider(matrixFactory, connectivityFactory);

        Network network = NodeBreakerNetworkFactory.create3Bars();
        network.getSwitch("C1").setOpen(true);
        network.getSwitch("C2").setOpen(true);
        network.getLineStream().forEach(line -> {
            if (line.getCurrentLimits1().isPresent()) {
                line.getCurrentLimits1().orElseThrow().setPermanentLimit(310);
            }
            if (line.getCurrentLimits2().isPresent()) {
                line.getCurrentLimits2().orElseThrow().setPermanentLimit(310);
            }
        });

        List<Contingency> contingencies = Stream.of("L1", "L3", "L2")
                .map(id -> new Contingency(id, new BranchContingency(id)))
                .collect(Collectors.toList());

        List<Action> actions = List.of(new SwitchAction("action1", "C1", false),
                                       new SwitchAction("action3", "C2", false));

        List<OperatorStrategy> operatorStrategies = List.of(new OperatorStrategy("strategyL1", "L1", new TrueCondition(), List.of("action1")),
                                                            new OperatorStrategy("strategyL3", "L3", new TrueCondition(), List.of("action3")),
                                                            new OperatorStrategy("strategyL2", "L2", new TrueCondition(), List.of("action1", "action3")));

        List<StateMonitor> monitors = createAllBranchesMonitors(network);

        LoadFlowParameters parameters = new LoadFlowParameters();
        parameters.setDistributedSlack(false);
        setSlackBusId(parameters, "VL2_0");
        SecurityAnalysisParameters securityAnalysisParameters = new SecurityAnalysisParameters();
        securityAnalysisParameters.setLoadFlowParameters(parameters);

        SecurityAnalysisResult result = runSecurityAnalysis(network, contingencies, monitors, securityAnalysisParameters,
                operatorStrategies, actions, Reporter.NO_OP);
        assertEquals(578.3, result.getPreContingencyResult().getNetworkResult().getBranchResult("L1").getI1(), LoadFlowAssert.DELTA_I);
        assertEquals(0.0, result.getPreContingencyResult().getNetworkResult().getBranchResult("L2").getI1(), LoadFlowAssert.DELTA_I);
        assertEquals(292.0, result.getPreContingencyResult().getNetworkResult().getBranchResult("L3").getI1(), LoadFlowAssert.DELTA_I);
        assertEquals(0.0, getPostContingencyResult(result, "L1").getNetworkResult().getBranchResult("L2").getI1(), LoadFlowAssert.DELTA_I);
        assertEquals(318.3, getPostContingencyResult(result, "L1").getNetworkResult().getBranchResult("L3").getI1(), LoadFlowAssert.DELTA_I);
        assertEquals(583.5, getOperatorStrategyResult(result, "strategyL1").getNetworkResult().getBranchResult("L2").getI1(), LoadFlowAssert.DELTA_I);
        assertEquals(302.0, getOperatorStrategyResult(result, "strategyL1").getNetworkResult().getBranchResult("L3").getI1(), LoadFlowAssert.DELTA_I);
        assertEquals(0.0, getPostContingencyResult(result, "L3").getNetworkResult().getBranchResult("L2").getI1(), LoadFlowAssert.DELTA_I);
        assertEquals(431.0, getPostContingencyResult(result, "L3").getNetworkResult().getBranchResult("L1").getI1(), LoadFlowAssert.DELTA_I);
        assertEquals(302.2, getOperatorStrategyResult(result, "strategyL3").getNetworkResult().getBranchResult("L2").getI1(), LoadFlowAssert.DELTA_I);
        assertEquals(583.5, getOperatorStrategyResult(result, "strategyL3").getNetworkResult().getBranchResult("L1").getI1(), LoadFlowAssert.DELTA_I);
        assertEquals(583.5, getPostContingencyResult(result, "L2").getNetworkResult().getBranchResult("L1").getI1(), LoadFlowAssert.DELTA_I);
        assertEquals(302.2, getPostContingencyResult(result, "L2").getNetworkResult().getBranchResult("L3").getI1(), LoadFlowAssert.DELTA_I);
        assertEquals(441.5, getOperatorStrategyResult(result, "strategyL2").getNetworkResult().getBranchResult("L1").getI1(), LoadFlowAssert.DELTA_I);
        assertEquals(441.5, getOperatorStrategyResult(result, "strategyL2").getNetworkResult().getBranchResult("L3").getI1(), LoadFlowAssert.DELTA_I);
    }

    @Test
    void testSecurityAnalysisWithOperatorStrategy2() {
        MatrixFactory matrixFactory = new DenseMatrixFactory();
        GraphConnectivityFactory<LfBus, LfBranch> connectivityFactory = new NaiveGraphConnectivityFactory<>(LfBus::getNum);
        securityAnalysisProvider = new OpenSecurityAnalysisProvider(matrixFactory, connectivityFactory);

        Network network = NodeBreakerNetworkFactory.create3Bars();
        network.getSwitch("C1").setOpen(true);
        network.getSwitch("C2").setOpen(true);
        network.getLine("L1").getCurrentLimits1().orElseThrow().setPermanentLimit(580.0);
        network.getLine("L1").getCurrentLimits2().orElseThrow().setPermanentLimit(580.0);
        network.getLine("L2").getCurrentLimits1().orElseThrow().setPermanentLimit(500.0);
        network.getLine("L2").getCurrentLimits2().orElseThrow().setPermanentLimit(500.0);

        List<Contingency> contingencies = Stream.of("L1", "L3", "L2")
                .map(id -> new Contingency(id, new BranchContingency(id)))
                .collect(Collectors.toList());

        List<Action> actions = List.of(new SwitchAction("action1", "C1", false),
                                       new SwitchAction("action3", "C2", false));

        List<OperatorStrategy> operatorStrategies = List.of(new OperatorStrategy("strategyL1", "L1", new AnyViolationCondition(), List.of("action1")),
                                                            new OperatorStrategy("strategyL3", "L3", new AnyViolationCondition(), List.of("action3")),
                                                            new OperatorStrategy("strategyL2_1", "L2", new AtLeastOneViolationCondition(List.of("L1")), List.of("action1", "action3")),
                                                            new OperatorStrategy("strategyL2_2", "L2", new AllViolationCondition(List.of("L1")), List.of("action1", "action3")));

        List<StateMonitor> monitors = createAllBranchesMonitors(network);

        LoadFlowParameters parameters = new LoadFlowParameters();
        parameters.setDistributedSlack(false);
        setSlackBusId(parameters, "VL2_0");
        SecurityAnalysisParameters securityAnalysisParameters = new SecurityAnalysisParameters();
        securityAnalysisParameters.setLoadFlowParameters(parameters);

        SecurityAnalysisResult result = runSecurityAnalysis(network, contingencies, monitors, securityAnalysisParameters,
                operatorStrategies, actions, Reporter.NO_OP);
        assertEquals(578.3, result.getPreContingencyResult().getNetworkResult().getBranchResult("L1").getI1(), LoadFlowAssert.DELTA_I);
        assertEquals(0.0, result.getPreContingencyResult().getNetworkResult().getBranchResult("L2").getI1(), LoadFlowAssert.DELTA_I);
        assertEquals(292.0, result.getPreContingencyResult().getNetworkResult().getBranchResult("L3").getI1(), LoadFlowAssert.DELTA_I);
        // L1 contingency
        assertEquals(0.0, getPostContingencyResult(result, "L1").getNetworkResult().getBranchResult("L2").getI1(), LoadFlowAssert.DELTA_I);
        assertEquals(318.3, getPostContingencyResult(result, "L1").getNetworkResult().getBranchResult("L3").getI1(), LoadFlowAssert.DELTA_I);
        assertTrue(getPostContingencyResult(result, "L1").getLimitViolationsResult().getLimitViolations().isEmpty());
        assertTrue(getOptionalOperatorStrategyResult(result, "strategyL1").isEmpty());
        // L3 contingency
        assertEquals(0.0, getPostContingencyResult(result, "L3").getNetworkResult().getBranchResult("L2").getI1(), LoadFlowAssert.DELTA_I);
        assertEquals(431.0, getPostContingencyResult(result, "L3").getNetworkResult().getBranchResult("L1").getI1(), LoadFlowAssert.DELTA_I);
        assertFalse(getPostContingencyResult(result, "L3").getLimitViolationsResult().getLimitViolations().isEmpty()); // HIGH_VOLTAGE
        assertFalse(getOptionalOperatorStrategyResult(result, "strategyL3").isEmpty());
        // L2 contingency
        assertEquals(583.5, getPostContingencyResult(result, "L2").getNetworkResult().getBranchResult("L1").getI1(), LoadFlowAssert.DELTA_I);
        assertEquals(302.2, getPostContingencyResult(result, "L2").getNetworkResult().getBranchResult("L3").getI1(), LoadFlowAssert.DELTA_I);
        assertEquals(441.5, getOperatorStrategyResult(result, "strategyL2_1").getNetworkResult().getBranchResult("L1").getI1(), LoadFlowAssert.DELTA_I);
        assertEquals(441.5, getOperatorStrategyResult(result, "strategyL2_2").getNetworkResult().getBranchResult("L1").getI1(), LoadFlowAssert.DELTA_I);
    }

    @Test
    void testSecurityAnalysisWithOperatorStrategy3() {
        MatrixFactory matrixFactory = new DenseMatrixFactory();
        GraphConnectivityFactory<LfBus, LfBranch> connectivityFactory = new NaiveGraphConnectivityFactory<>(LfBus::getNum);
        securityAnalysisProvider = new OpenSecurityAnalysisProvider(matrixFactory, connectivityFactory);

        Network network = NodeBreakerNetworkFactory.create3Bars();
        network.getSwitch("C1").setOpen(true);
        network.getSwitch("C2").setOpen(true);
        network.getLine("L1").getCurrentLimits1().orElseThrow().setPermanentLimit(580.0);
        network.getLine("L1").getCurrentLimits2().orElseThrow().setPermanentLimit(580.0);
        network.getLine("L2").getCurrentLimits1().orElseThrow().setPermanentLimit(500.0);
        network.getLine("L2").getCurrentLimits2().orElseThrow().setPermanentLimit(500.0);

        List<Contingency> contingencies = Stream.of("L3", "L2")
                .map(id -> new Contingency(id, new BranchContingency(id)))
                .collect(Collectors.toList());

        List<Action> actions = List.of(new SwitchAction("action1", "C1", false),
                new SwitchAction("action3", "C2", false));

        List<OperatorStrategy> operatorStrategies = List.of(new OperatorStrategy("strategyL3", "L3", new AllViolationCondition(List.of("VL1", "VL2")), List.of("action3")),
                new OperatorStrategy("strategyL2", "L2", new AtLeastOneViolationCondition(List.of("L1", "L3")), List.of("action1", "action3")));

        List<StateMonitor> monitors = createAllBranchesMonitors(network);

        LoadFlowParameters parameters = new LoadFlowParameters();
        parameters.setDistributedSlack(false);
        setSlackBusId(parameters, "VL2_0");
        SecurityAnalysisParameters securityAnalysisParameters = new SecurityAnalysisParameters();
        securityAnalysisParameters.setLoadFlowParameters(parameters);

        SecurityAnalysisResult result = runSecurityAnalysis(network, contingencies, monitors, securityAnalysisParameters,
                operatorStrategies, actions, Reporter.NO_OP);
        // L3 contingency
        assertFalse(getOptionalOperatorStrategyResult(result, "strategyL3").isEmpty());
        // L2 contingency
        assertFalse(getOptionalOperatorStrategyResult(result, "strategyL2").isEmpty());
    }

    @Test
    void testWithSeveralConnectedComponents() {
        MatrixFactory matrixFactory = new DenseMatrixFactory();
        GraphConnectivityFactory<LfBus, LfBranch> connectivityFactory = new NaiveGraphConnectivityFactory<>(LfBus::getNum);
        securityAnalysisProvider = new OpenSecurityAnalysisProvider(matrixFactory, connectivityFactory);

        Network network = ConnectedComponentNetworkFactory.createTwoCcLinkedBySwitches();

        List<Contingency> contingencies = Stream.of("s25")
                .map(id -> new Contingency(id, new SwitchContingency(id)))
                .collect(Collectors.toList());

        List<Action> actions = List.of(new SwitchAction("action1", "s34", true));

        List<OperatorStrategy> operatorStrategies = List.of(new OperatorStrategy("strategyS25", "s25", new TrueCondition(), List.of("action1")));

        List<StateMonitor> monitors = createAllBranchesMonitors(network);

        SecurityAnalysisResult result = runSecurityAnalysis(network, contingencies, monitors, new SecurityAnalysisParameters(),
                operatorStrategies, actions, Reporter.NO_OP);
        assertEquals(1.255, result.getPreContingencyResult().getNetworkResult().getBranchResult("l12").getP1(), LoadFlowAssert.DELTA_POWER);
        assertEquals(1.745, result.getPreContingencyResult().getNetworkResult().getBranchResult("l13").getP1(), LoadFlowAssert.DELTA_POWER);
        assertEquals(0.502, result.getPreContingencyResult().getNetworkResult().getBranchResult("l23").getP1(), LoadFlowAssert.DELTA_POWER);
        // s25 contingency
        assertEquals(1.332, getPostContingencyResult(result, "s25").getNetworkResult().getBranchResult("l12").getP1(), LoadFlowAssert.DELTA_POWER);
        assertEquals(1.667, getPostContingencyResult(result, "s25").getNetworkResult().getBranchResult("l13").getP1(), LoadFlowAssert.DELTA_POWER);
        assertEquals(0.335, getPostContingencyResult(result, "s25").getNetworkResult().getBranchResult("l23").getP1(), LoadFlowAssert.DELTA_POWER);
        // strategyS25 operator strategy
        assertEquals(0.666, getOperatorStrategyResult(result, "strategyS25").getNetworkResult().getBranchResult("l12").getP1(), LoadFlowAssert.DELTA_POWER);
        assertEquals(0.333, getOperatorStrategyResult(result, "strategyS25").getNetworkResult().getBranchResult("l13").getP1(), LoadFlowAssert.DELTA_POWER);
        assertEquals(-0.333, getOperatorStrategyResult(result, "strategyS25").getNetworkResult().getBranchResult("l23").getP1(), LoadFlowAssert.DELTA_POWER);
    }

    @Test
    void testMetrixTutorial() {
        MatrixFactory matrixFactory = new DenseMatrixFactory();
        GraphConnectivityFactory<LfBus, LfBranch> connectivityFactory = new NaiveGraphConnectivityFactory<>(LfBus::getNum);
        securityAnalysisProvider = new OpenSecurityAnalysisProvider(matrixFactory, connectivityFactory);

        Network network = MetrixTutorialSixBusesFactory.create();
        network.getGenerator("SO_G2").setTargetP(628);

        SecurityAnalysisParameters securityAnalysisParameters = new SecurityAnalysisParameters();
        LoadFlowParameters parameters = new LoadFlowParameters();
        parameters.setBalanceType(LoadFlowParameters.BalanceType.PROPORTIONAL_TO_LOAD);
        parameters.setHvdcAcEmulation(false);
        securityAnalysisParameters.setLoadFlowParameters(parameters);

        List<Contingency> contingencies = List.of(new Contingency("S_SO_1", new BranchContingency("S_SO_1")));

        List<StateMonitor> monitors = createAllBranchesMonitors(network);

        List<Action> actions = List.of(new SwitchAction("openSwitchS0", "SOO1_SOO1_DJ_OMN", true),
                                       new LineConnectionAction("openLineSSO2", "S_SO_2", true, true),
                                       new PhaseTapChangerTapPositionAction("pst", "NE_NO_1", false, 1), // PST at tap position 17.
                                       new PhaseTapChangerTapPositionAction("pst2", "NE_NO_1", true, -16));
        List<OperatorStrategy> operatorStrategies = List.of(new OperatorStrategy("strategy1", "S_SO_1", new AllViolationCondition(List.of("S_SO_2")), List.of("openSwitchS0")),
                                                            new OperatorStrategy("strategy2", "S_SO_1", new AllViolationCondition(List.of("S_SO_2")), List.of("openLineSSO2")),
                                                            new OperatorStrategy("strategy3", "S_SO_1", new TrueCondition(), List.of("pst")),
                                                            new OperatorStrategy("strategy4", "S_SO_1", new TrueCondition(), List.of("pst2")));

        SecurityAnalysisResult result = runSecurityAnalysis(network, contingencies, monitors, securityAnalysisParameters,
                operatorStrategies, actions, Reporter.NO_OP);
        assertEquals(271.99, result.getPreContingencyResult().getNetworkResult().getBranchResult("S_SO_2").getI1(), LoadFlowAssert.DELTA_I);
        assertEquals(504.40, getPostContingencyResult(result, "S_SO_1").getNetworkResult().getBranchResult("S_SO_2").getI1(), LoadFlowAssert.DELTA_I);
        assertEquals(301.69, getOperatorStrategyResult(result, "strategy1").getNetworkResult().getBranchResult("S_SO_2").getI1(), LoadFlowAssert.DELTA_I);
        assertEquals(488.99, getOperatorStrategyResult(result, "strategy2").getNetworkResult().getBranchResult("SO_NO_1").getI1(), LoadFlowAssert.DELTA_I);
        assertEquals(499.984, getOperatorStrategyResult(result, "strategy3").getNetworkResult().getBranchResult("S_SO_2").getI1(), LoadFlowAssert.DELTA_I);
        assertEquals(499.984, getOperatorStrategyResult(result, "strategy4").getNetworkResult().getBranchResult("S_SO_2").getI1(), LoadFlowAssert.DELTA_I);

        network.getGenerator("SO_G2").setTargetP(628);
        network.getLine("S_SO_1").getTerminal1().disconnect();
        network.getLine("S_SO_1").getTerminal2().disconnect();

        LoadFlowParameters parameters2 = new LoadFlowParameters();
        parameters2.setBalanceType(LoadFlowParameters.BalanceType.PROPORTIONAL_TO_LOAD);
        parameters2.setHvdcAcEmulation(false);

        LoadFlow.run(network, parameters);
        assertEquals(504.40, network.getLine("S_SO_2").getTerminal1().getI(), LoadFlowAssert.DELTA_I);

        network.getTwoWindingsTransformer("NE_NO_1").getPhaseTapChanger().setTapPosition(1);
        LoadFlow.run(network, parameters);
        assertEquals(499.989, network.getLine("S_SO_2").getTerminal1().getI(), LoadFlowAssert.DELTA_I);
    }

    @Test
    void testBranchOpenAtOneSideRecovery() {
        MatrixFactory matrixFactory = new DenseMatrixFactory();
        GraphConnectivityFactory<LfBus, LfBranch> connectivityFactory = new NaiveGraphConnectivityFactory<>(LfBus::getNum);
        securityAnalysisProvider = new OpenSecurityAnalysisProvider(matrixFactory, connectivityFactory);

        var network = ConnectedComponentNetworkFactory.createTwoCcLinkedBySwitches();
        network.getLine("l46").getTerminal1().disconnect();
        network.getSwitch("s25").setOpen(true);
        network.getSwitch("s34").setOpen(true);
        List<Contingency> contingencies = List.of(new Contingency("line", new BranchContingency("l12")));
        List<Action> actions = List.of(new SwitchAction("closeSwitch", "s25", false));
        List<OperatorStrategy> operatorStrategies = List.of(new OperatorStrategy("strategy", "line", new TrueCondition(), List.of("closeSwitch")));
        List<StateMonitor> monitors = createAllBranchesMonitors(network);
        SecurityAnalysisResult result = runSecurityAnalysis(network, contingencies, monitors, new SecurityAnalysisParameters(),
                operatorStrategies, actions, Reporter.NO_OP);
        assertEquals(-2.996, getOperatorStrategyResult(result, "strategy").getNetworkResult().getBranchResult("l23").getP1(), LoadFlowAssert.DELTA_POWER);
        assertEquals(-3.000, getOperatorStrategyResult(result, "strategy").getNetworkResult().getBranchResult("l45").getP1(), LoadFlowAssert.DELTA_POWER);
    }

    @Test
    void testStatusConversion() {
        assertEquals(LoadFlowResult.ComponentResult.Status.CONVERGED,
                AbstractSecurityAnalysis.loadFlowResultStatusFromNRStatus(NewtonRaphsonStatus.CONVERGED));
        assertEquals(LoadFlowResult.ComponentResult.Status.MAX_ITERATION_REACHED,
                AbstractSecurityAnalysis.loadFlowResultStatusFromNRStatus(NewtonRaphsonStatus.MAX_ITERATION_REACHED));
        assertEquals(LoadFlowResult.ComponentResult.Status.SOLVER_FAILED,
                AbstractSecurityAnalysis.loadFlowResultStatusFromNRStatus(NewtonRaphsonStatus.SOLVER_FAILED));
        assertEquals(LoadFlowResult.ComponentResult.Status.FAILED,
                AbstractSecurityAnalysis.loadFlowResultStatusFromNRStatus(NewtonRaphsonStatus.NO_CALCULATION));
        assertEquals(LoadFlowResult.ComponentResult.Status.FAILED,
                AbstractSecurityAnalysis.loadFlowResultStatusFromNRStatus(NewtonRaphsonStatus.UNREALISTIC_STATE));

        assertEquals(PostContingencyComputationStatus.CONVERGED,
                AbstractSecurityAnalysis.postContingencyStatusFromNRStatus(NewtonRaphsonStatus.CONVERGED));
        assertEquals(PostContingencyComputationStatus.MAX_ITERATION_REACHED,
                AbstractSecurityAnalysis.postContingencyStatusFromNRStatus(NewtonRaphsonStatus.MAX_ITERATION_REACHED));
        assertEquals(PostContingencyComputationStatus.SOLVER_FAILED,
                AbstractSecurityAnalysis.postContingencyStatusFromNRStatus(NewtonRaphsonStatus.SOLVER_FAILED));
        assertEquals(PostContingencyComputationStatus.NO_IMPACT,
                AbstractSecurityAnalysis.postContingencyStatusFromNRStatus(NewtonRaphsonStatus.NO_CALCULATION));
        assertEquals(PostContingencyComputationStatus.FAILED,
                AbstractSecurityAnalysis.postContingencyStatusFromNRStatus(NewtonRaphsonStatus.UNREALISTIC_STATE));
    }

    @Test
    void testCheckActions() {
        Network network = MetrixTutorialSixBusesFactory.create();
        List<StateMonitor> monitors = createAllBranchesMonitors(network);
        SecurityAnalysisParameters securityAnalysisParameters = new SecurityAnalysisParameters();
        List<Contingency> contingencies = List.of(new Contingency("S_SO_1", new BranchContingency("S_SO_1")));

        List<Action> actions = List.of(new SwitchAction("openSwitch", "switch", true));
        List<OperatorStrategy> operatorStrategies = List.of(new OperatorStrategy("strategy", "S_SO_1", new AllViolationCondition(List.of("S_SO_2")), List.of("openSwitch")));
        CompletionException exception = assertThrows(CompletionException.class, () -> runSecurityAnalysis(network, contingencies, monitors, securityAnalysisParameters,
                operatorStrategies, actions, Reporter.NO_OP));
        assertEquals("Switch 'switch' not found", exception.getCause().getMessage());

        List<Action> actions2 = List.of(new LineConnectionAction("openLine", "line", true, true));
        List<OperatorStrategy> operatorStrategies2 = List.of(new OperatorStrategy("strategy2", "S_SO_1", new AllViolationCondition(List.of("S_SO_2")), List.of("openLine")));
        exception = assertThrows(CompletionException.class, () -> runSecurityAnalysis(network, contingencies, monitors, securityAnalysisParameters,
                operatorStrategies2, actions2, Reporter.NO_OP));
        assertEquals("Branch 'line' not found", exception.getCause().getMessage());

        List<Action> actions3 = List.of(new PhaseTapChangerTapPositionAction("pst", "pst1", false, 1));
        List<OperatorStrategy> operatorStrategies3 = List.of(new OperatorStrategy("strategy3", "S_SO_1", new TrueCondition(), List.of("pst")));
        exception = assertThrows(CompletionException.class, () -> runSecurityAnalysis(network, contingencies, monitors, securityAnalysisParameters,
                operatorStrategies3, actions3, Reporter.NO_OP));
        assertEquals("Branch 'pst1' not found", exception.getCause().getMessage());

        List<Action> actions4 = Collections.emptyList();
        List<OperatorStrategy> operatorStrategies4 = List.of(new OperatorStrategy("strategy4", "S_SO_1", new TrueCondition(), List.of("x")));
        exception = assertThrows(CompletionException.class, () -> runSecurityAnalysis(network, contingencies, monitors, securityAnalysisParameters,
                operatorStrategies4, actions4, Reporter.NO_OP));
        assertEquals("Operator strategy 'strategy4' is associated to action 'x' but this action is not present in the list", exception.getCause().getMessage());

        List<Action> actions5 = List.of(new SwitchAction("openSwitch", "NOD1_NOD1  NE1  1_SC5_0", true));
        List<OperatorStrategy> operatorStrategies5 = List.of(new OperatorStrategy("strategy5", "y", new TrueCondition(), List.of("openSwitch")));
        exception = assertThrows(CompletionException.class, () -> runSecurityAnalysis(network, contingencies, monitors, securityAnalysisParameters,
                operatorStrategies5, actions5, Reporter.NO_OP));
        assertEquals("Operator strategy 'strategy5' is associated to contingency 'y' but this contingency is not present in the list", exception.getCause().getMessage());
    }

    @Test
    void testDcSecurityAnalysisWithOperatorStrategy() {
        MatrixFactory matrixFactory = new DenseMatrixFactory();
        GraphConnectivityFactory<LfBus, LfBranch> connectivityFactory = new NaiveGraphConnectivityFactory<>(LfBus::getNum);
        securityAnalysisProvider = new OpenSecurityAnalysisProvider(matrixFactory, connectivityFactory);

        Network network = NodeBreakerNetworkFactory.create3Bars();
        network.getSwitch("C1").setOpen(true);
        network.getSwitch("C2").setOpen(true);
        network.getLineStream().forEach(line -> {
            if (line.getCurrentLimits1().isPresent()) {
                line.getCurrentLimits1().orElseThrow().setPermanentLimit(310);
            }
            if (line.getCurrentLimits2().isPresent()) {
                line.getCurrentLimits2().orElseThrow().setPermanentLimit(310);
            }
        });

        List<Contingency> contingencies = Stream.of("L1", "L3", "L2")
                .map(id -> new Contingency(id, new BranchContingency(id)))
                .collect(Collectors.toList());

        List<Action> actions = List.of(new SwitchAction("action1", "C1", false),
                new SwitchAction("action3", "C2", false));

        List<OperatorStrategy> operatorStrategies = List.of(new OperatorStrategy("strategyL1", "L1", new TrueCondition(), List.of("action1")),
                new OperatorStrategy("strategyL3", "L3", new TrueCondition(), List.of("action3")),
                new OperatorStrategy("strategyL2", "L2", new TrueCondition(), List.of("action1", "action3")));

        List<StateMonitor> monitors = createAllBranchesMonitors(network);

        LoadFlowParameters parameters = new LoadFlowParameters();
        parameters.setDistributedSlack(false);
        parameters.setDc(true);
        setSlackBusId(parameters, "VL2_0");
        SecurityAnalysisParameters securityAnalysisParameters = new SecurityAnalysisParameters();
        securityAnalysisParameters.setLoadFlowParameters(parameters);

        SecurityAnalysisResult result = runSecurityAnalysis(network, contingencies, monitors, securityAnalysisParameters,
                operatorStrategies, actions, Reporter.NO_OP);
        assertEquals(400.0, result.getPreContingencyResult().getNetworkResult().getBranchResult("L1").getP1(), LoadFlowAssert.DELTA_POWER);
        assertEquals(0.0, result.getPreContingencyResult().getNetworkResult().getBranchResult("L2").getP1(), LoadFlowAssert.DELTA_POWER);
        assertEquals(200.0, result.getPreContingencyResult().getNetworkResult().getBranchResult("L3").getP1(), LoadFlowAssert.DELTA_POWER);

        //L1 Contingency then close C1
        assertEquals(0.0, getPostContingencyResult(result, "L1").getNetworkResult().getBranchResult("L2").getP1(), LoadFlowAssert.DELTA_POWER);
        assertEquals(200.0, getPostContingencyResult(result, "L1").getNetworkResult().getBranchResult("L3").getP1(), LoadFlowAssert.DELTA_POWER);
        assertEquals(400.0, getOperatorStrategyResult(result, "strategyL1").getNetworkResult().getBranchResult("L2").getP1(), LoadFlowAssert.DELTA_POWER);
        assertEquals(200.0, getOperatorStrategyResult(result, "strategyL1").getNetworkResult().getBranchResult("L3").getP1(), LoadFlowAssert.DELTA_POWER);

        //L3 Contingency then close C2
        assertEquals(0.0, getPostContingencyResult(result, "L3").getNetworkResult().getBranchResult("L2").getP1(), LoadFlowAssert.DELTA_POWER);
        assertEquals(400.0, getPostContingencyResult(result, "L3").getNetworkResult().getBranchResult("L1").getP1(), LoadFlowAssert.DELTA_POWER);
        assertEquals(200.0, getOperatorStrategyResult(result, "strategyL3").getNetworkResult().getBranchResult("L2").getP1(), LoadFlowAssert.DELTA_POWER);
        assertEquals(400.0, getOperatorStrategyResult(result, "strategyL3").getNetworkResult().getBranchResult("L1").getP1(), LoadFlowAssert.DELTA_POWER);

        //L2 Contingency then close C1 and C2
        assertEquals(400.0, getPostContingencyResult(result, "L2").getNetworkResult().getBranchResult("L1").getP1(), LoadFlowAssert.DELTA_POWER);
        assertEquals(200.0, getPostContingencyResult(result, "L2").getNetworkResult().getBranchResult("L3").getP1(), LoadFlowAssert.DELTA_POWER);
        assertEquals(300.0, getOperatorStrategyResult(result, "strategyL2").getNetworkResult().getBranchResult("L1").getP1(), LoadFlowAssert.DELTA_POWER);
        assertEquals(300.0, getOperatorStrategyResult(result, "strategyL2").getNetworkResult().getBranchResult("L3").getP1(), LoadFlowAssert.DELTA_POWER);
    }

    @Test
    void testSaDcLineConnectionAction() {
        Network network = FourBusNetworkFactory.create();
        List<Contingency> contingencies = Stream.of("l14")
                .map(id -> new Contingency(id, new BranchContingency(id)))
                .collect(Collectors.toList());

        List<Action> actions = List.of(new LineConnectionAction("openLine", "l13", true, true));
        List<OperatorStrategy> operatorStrategies = List.of(new OperatorStrategy("strategyL1", "l14", new TrueCondition(), List.of("openLine")));
        List<StateMonitor> monitors = createAllBranchesMonitors(network);

        LoadFlowParameters parameters = new LoadFlowParameters();
        parameters.setDistributedSlack(false);
        parameters.setDc(true);
        SecurityAnalysisParameters securityAnalysisParameters = new SecurityAnalysisParameters();
        securityAnalysisParameters.setLoadFlowParameters(parameters);

        SecurityAnalysisResult result = runSecurityAnalysis(network, contingencies, monitors, securityAnalysisParameters,
                operatorStrategies, actions, Reporter.NO_OP);

        OperatorStrategyResult resultStratL1 = getOperatorStrategyResult(result, "strategyL1");
        BranchResult brl12 = resultStratL1.getNetworkResult().getBranchResult("l12");
        BranchResult brl23 = resultStratL1.getNetworkResult().getBranchResult("l23");
        BranchResult brl34 = resultStratL1.getNetworkResult().getBranchResult("l34");

        parameters.setDc(false);
        SecurityAnalysisParameters securityAnalysisParametersAc = new SecurityAnalysisParameters();
        securityAnalysisParametersAc.setLoadFlowParameters(parameters);
        SecurityAnalysisResult resultAc = runSecurityAnalysis(network, contingencies, monitors, securityAnalysisParametersAc,
                operatorStrategies, actions, Reporter.NO_OP);
        OperatorStrategyResult resultStratL1Ac = getOperatorStrategyResult(resultAc, "strategyL1");
        BranchResult brl12Ac = resultStratL1Ac.getNetworkResult().getBranchResult("l12");
        BranchResult brl23Ac = resultStratL1Ac.getNetworkResult().getBranchResult("l23");
        BranchResult brl34Ac = resultStratL1Ac.getNetworkResult().getBranchResult("l34");

        assertEquals(2.0, brl12.getP1(), LoadFlowAssert.DELTA_POWER);
        assertEquals(3.0, brl23.getP1(), LoadFlowAssert.DELTA_POWER);
        assertEquals(-1.0, brl34.getP1(), LoadFlowAssert.DELTA_POWER);
    }

    @Test
    void testSaDcPhaseTapChangerTapPositionAction() {
        Network network = MetrixTutorialSixBusesFactory.create();
        List<StateMonitor> monitors = createAllBranchesMonitors(network);
        SecurityAnalysisParameters securityAnalysisParameters = new SecurityAnalysisParameters();
        List<Contingency> contingencies = List.of(new Contingency("S_SO_1", new BranchContingency("S_SO_1")));
        List<Action> actions = List.of(new PhaseTapChangerTapPositionAction("pstAbsChange", "NE_NO_1", false, 1),
                new PhaseTapChangerTapPositionAction("pstRelChange", "NE_NO_1", true, -1));
        List<OperatorStrategy> operatorStrategies = List.of(new OperatorStrategy("strategyTapAbsChange", "S_SO_1", new TrueCondition(), List.of("pstAbsChange")),
                new OperatorStrategy("strategyTapRelChange", "S_SO_1", new TrueCondition(), List.of("pstRelChange")));

        LoadFlowParameters parameters = new LoadFlowParameters();
        parameters.setDistributedSlack(false);
        parameters.setDc(true);
        securityAnalysisParameters.setLoadFlowParameters(parameters);

        SecurityAnalysisResult result = runSecurityAnalysis(network, contingencies, monitors, securityAnalysisParameters,
                operatorStrategies, actions, Reporter.NO_OP);

        assertNotNull(result);

        OperatorStrategyResult resultAbs = getOperatorStrategyResult(result, "strategyTapAbsChange");
        BranchResult brAbs = resultAbs.getNetworkResult().getBranchResult("S_SO_2");
        OperatorStrategyResult resultRel = getOperatorStrategyResult(result, "strategyTapRelChange");
        BranchResult brRel = resultRel.getNetworkResult().getBranchResult("S_SO_2");

        // Apply contingency by hand
        network.getLine("S_SO_1").getTerminal1().disconnect();
        network.getLine("S_SO_1").getTerminal2().disconnect();
        // Apply remedial action
        int originalTapPosition = network.getTwoWindingsTransformer("NE_NO_1").getPhaseTapChanger().getTapPosition();
        network.getTwoWindingsTransformer("NE_NO_1").getPhaseTapChanger().setTapPosition(1);
        LoadFlow.run(network, parameters);
        // Compare results
        assertEquals(network.getLine("S_SO_2").getTerminal1().getP(), brAbs.getP1(), LoadFlowAssert.DELTA_POWER);
        assertEquals(network.getBranch("S_SO_2").getTerminal2().getP(), brAbs.getP2(), LoadFlowAssert.DELTA_POWER);

        // Check the second operator strategy: relative change
        network.getTwoWindingsTransformer("NE_NO_1").getPhaseTapChanger().setTapPosition(originalTapPosition - 1);
        LoadFlow.run(network, parameters);
        // Compare results
        assertEquals(network.getLine("S_SO_2").getTerminal1().getP(), brRel.getP1(), LoadFlowAssert.DELTA_POWER);
        assertEquals(network.getBranch("S_SO_2").getTerminal2().getP(), brRel.getP2(), LoadFlowAssert.DELTA_POWER);
    }

    @Test
<<<<<<< HEAD
    void testBusBarSectionContingency() {
        Network network = createNodeBreakerNetwork();

        LoadFlowParameters lfParameters = new LoadFlowParameters();
        setSlackBusId(lfParameters, "VL1_1");
        SecurityAnalysisParameters securityAnalysisParameters = new SecurityAnalysisParameters();
        securityAnalysisParameters.setLoadFlowParameters(lfParameters);

        List<Contingency> contingencies = Stream.of("BBS1")
                .map(id -> new Contingency(id, new BusbarSectionContingency(id)))
                .collect(Collectors.toList());

        List<StateMonitor> monitors = createAllBranchesMonitors(network);

        SecurityAnalysisResult result = runSecurityAnalysis(network, contingencies, monitors, securityAnalysisParameters);

        NetworkResult preContingencyNetworkResult = result.getPreContingencyResult().getNetworkResult();
        assertEquals(446.765, preContingencyNetworkResult.getBranchResult("L1").getI1(), LoadFlowAssert.DELTA_I);
        assertEquals(446.765, preContingencyNetworkResult.getBranchResult("L2").getI1(), LoadFlowAssert.DELTA_I);

        assertEquals(945.514, getPostContingencyResult(result, "BBS1").getNetworkResult().getBranchResult("L2").getI1(), LoadFlowAssert.DELTA_I);
        assertNull(getPostContingencyResult(result, "BBS1").getNetworkResult().getBranchResult("L1"));

        OpenSecurityAnalysisParameters openSecurityAnalysisParameters = new OpenSecurityAnalysisParameters();
        openSecurityAnalysisParameters.setContingencyPropagation(false);
        securityAnalysisParameters.addExtension(OpenSecurityAnalysisParameters.class, openSecurityAnalysisParameters);

        SecurityAnalysisResult result2 = runSecurityAnalysis(network, contingencies, monitors, securityAnalysisParameters);

        NetworkResult preContingencyNetworkResult2 = result2.getPreContingencyResult().getNetworkResult();
        assertEquals(446.765, preContingencyNetworkResult2.getBranchResult("L1").getI1(), LoadFlowAssert.DELTA_I);
        assertEquals(446.765, preContingencyNetworkResult2.getBranchResult("L2").getI1(), LoadFlowAssert.DELTA_I);

        assertEquals(945.514, getPostContingencyResult(result2, "BBS1").getNetworkResult().getBranchResult("L2").getI1(), LoadFlowAssert.DELTA_I);
        assertNull(getPostContingencyResult(result2, "BBS1").getNetworkResult().getBranchResult("L1"));
    }

    @Test
    void testDcBusBarSectionContingency() {
        Network network = createNodeBreakerNetwork();

        LoadFlowParameters lfParameters = new LoadFlowParameters();
        lfParameters.setDc(true);
        setSlackBusId(lfParameters, "VL1_1");
        SecurityAnalysisParameters securityAnalysisParameters = new SecurityAnalysisParameters();
        securityAnalysisParameters.setLoadFlowParameters(lfParameters);

        List<Contingency> contingencies = Stream.of("BBS1")
                .map(id -> new Contingency(id, new BusbarSectionContingency(id)))
                .collect(Collectors.toList());

        List<StateMonitor> monitors = createAllBranchesMonitors(network);

        SecurityAnalysisResult result = runSecurityAnalysis(network, contingencies, monitors, securityAnalysisParameters);

        NetworkResult preContingencyNetworkResult = result.getPreContingencyResult().getNetworkResult();
        assertEquals(433.012, preContingencyNetworkResult.getBranchResult("L1").getI1(), LoadFlowAssert.DELTA_I);
        assertEquals(433.012, preContingencyNetworkResult.getBranchResult("L2").getI1(), LoadFlowAssert.DELTA_I);

        assertEquals(866.025, getPostContingencyResult(result, "BBS1").getNetworkResult().getBranchResult("L2").getI1(), LoadFlowAssert.DELTA_I);
        assertEquals(Double.NaN, getPostContingencyResult(result, "BBS1").getNetworkResult().getBranchResult("L1").getI1(), LoadFlowAssert.DELTA_I);
=======
    void testLoadAction() {
        MatrixFactory matrixFactory = new DenseMatrixFactory();
        GraphConnectivityFactory<LfBus, LfBranch> connectivityFactory = new NaiveGraphConnectivityFactory<>(LfBus::getNum);
        securityAnalysisProvider = new OpenSecurityAnalysisProvider(matrixFactory, connectivityFactory);

        Network network = DistributedSlackNetworkFactory.createNetworkWithLoads();
        network.getLine("l24").newActivePowerLimits1().setPermanentLimit(150).add();

        List<Contingency> contingencies = Stream.of("l2")
                .map(id -> new Contingency(id, new LoadContingency(id)))
                .collect(Collectors.toList());

        List<Action> actions = List.of(new LoadActionBuilder().withId("action1").withLoadId("l4").withRelativeValue(false).withActivePowerValue(90).build(),
                                       new LoadActionBuilder().withId("action2").withLoadId("l1").withRelativeValue(true).withActivePowerValue(50).build(),
                                       new LoadActionBuilder().withId("action3").withLoadId("l2").withRelativeValue(true).withActivePowerValue(10).build());

        List<OperatorStrategy> operatorStrategies = List.of(new OperatorStrategy("strategy1", "l2", new AnyViolationCondition(), List.of("action1", "action2")),
                                                            new OperatorStrategy("strategy2", "l2", new AnyViolationCondition(), List.of("action3")));

        List<StateMonitor> monitors = createAllBranchesMonitors(network);

        LoadFlowParameters parameters = new LoadFlowParameters();
        parameters.setBalanceType(LoadFlowParameters.BalanceType.PROPORTIONAL_TO_LOAD);
        SecurityAnalysisParameters securityAnalysisParameters = new SecurityAnalysisParameters();
        securityAnalysisParameters.setLoadFlowParameters(parameters);

        SecurityAnalysisResult result = runSecurityAnalysis(network, contingencies, monitors, securityAnalysisParameters,
                operatorStrategies, actions, Reporter.NO_OP);

        PostContingencyResult postContingencyResult = getPostContingencyResult(result, "l2");
        assertEquals(200.0, postContingencyResult.getNetworkResult().getBranchResult("l24").getP1(), LoadFlowAssert.DELTA_POWER);
        assertEquals(57.142, postContingencyResult.getNetworkResult().getBranchResult("l14").getP1(), LoadFlowAssert.DELTA_POWER);
        assertEquals(-71.43, postContingencyResult.getNetworkResult().getBranchResult("l34").getP1(), LoadFlowAssert.DELTA_POWER);

        OperatorStrategyResult operatorStrategyResult = getOperatorStrategyResult(result, "strategy1");
        assertEquals(200.0, operatorStrategyResult.getNetworkResult().getBranchResult("l24").getP1(), LoadFlowAssert.DELTA_POWER);
        assertEquals(-14.287, operatorStrategyResult.getNetworkResult().getBranchResult("l14").getP1(), LoadFlowAssert.DELTA_POWER);
        assertEquals(-71.43, operatorStrategyResult.getNetworkResult().getBranchResult("l34").getP1(), LoadFlowAssert.DELTA_POWER);

        OperatorStrategyResult operatorStrategyResult2 = getOperatorStrategyResult(result, "strategy2");
        assertEquals(200.0, operatorStrategyResult2.getNetworkResult().getBranchResult("l24").getP1(), LoadFlowAssert.DELTA_POWER);
        assertEquals(57.142, operatorStrategyResult2.getNetworkResult().getBranchResult("l14").getP1(), LoadFlowAssert.DELTA_POWER);
        assertEquals(-71.43, operatorStrategyResult2.getNetworkResult().getBranchResult("l34").getP1(), LoadFlowAssert.DELTA_POWER);

        parameters.setDc(true);

        SecurityAnalysisResult dcResult = runSecurityAnalysis(network, contingencies, monitors, securityAnalysisParameters,
                operatorStrategies, actions, Reporter.NO_OP);

        PostContingencyResult dcPostContingencyResult = getPostContingencyResult(dcResult, "l2");
        assertEquals(200.0, dcPostContingencyResult.getNetworkResult().getBranchResult("l24").getP1(), LoadFlowAssert.DELTA_POWER);
        assertEquals(57.142, dcPostContingencyResult.getNetworkResult().getBranchResult("l14").getP1(), LoadFlowAssert.DELTA_POWER);
        assertEquals(-71.428, dcPostContingencyResult.getNetworkResult().getBranchResult("l34").getP1(), LoadFlowAssert.DELTA_POWER);

        OperatorStrategyResult dcOperatorStrategyResult = getOperatorStrategyResult(dcResult, "strategy1");
        assertEquals(200.0, dcOperatorStrategyResult.getNetworkResult().getBranchResult("l24").getP1(), LoadFlowAssert.DELTA_POWER);
        assertEquals(-14.286, dcOperatorStrategyResult.getNetworkResult().getBranchResult("l14").getP1(), LoadFlowAssert.DELTA_POWER);
        assertEquals(-71.428, dcOperatorStrategyResult.getNetworkResult().getBranchResult("l34").getP1(), LoadFlowAssert.DELTA_POWER);

        OperatorStrategyResult dcOperatorStrategyResult2 = getOperatorStrategyResult(dcResult, "strategy2");
        assertEquals(200.0, dcOperatorStrategyResult2.getNetworkResult().getBranchResult("l24").getP1(), LoadFlowAssert.DELTA_POWER);
        assertEquals(57.142, dcOperatorStrategyResult2.getNetworkResult().getBranchResult("l14").getP1(), LoadFlowAssert.DELTA_POWER);
        assertEquals(-71.428, dcOperatorStrategyResult2.getNetworkResult().getBranchResult("l34").getP1(), LoadFlowAssert.DELTA_POWER);
>>>>>>> 358fef1a
    }
}<|MERGE_RESOLUTION|>--- conflicted
+++ resolved
@@ -2257,7 +2257,72 @@
     }
 
     @Test
-<<<<<<< HEAD
+    void testLoadAction() {
+        MatrixFactory matrixFactory = new DenseMatrixFactory();
+        GraphConnectivityFactory<LfBus, LfBranch> connectivityFactory = new NaiveGraphConnectivityFactory<>(LfBus::getNum);
+        securityAnalysisProvider = new OpenSecurityAnalysisProvider(matrixFactory, connectivityFactory);
+
+        Network network = DistributedSlackNetworkFactory.createNetworkWithLoads();
+        network.getLine("l24").newActivePowerLimits1().setPermanentLimit(150).add();
+
+        List<Contingency> contingencies = Stream.of("l2")
+                .map(id -> new Contingency(id, new LoadContingency(id)))
+                .collect(Collectors.toList());
+
+        List<Action> actions = List.of(new LoadActionBuilder().withId("action1").withLoadId("l4").withRelativeValue(false).withActivePowerValue(90).build(),
+                                       new LoadActionBuilder().withId("action2").withLoadId("l1").withRelativeValue(true).withActivePowerValue(50).build(),
+                                       new LoadActionBuilder().withId("action3").withLoadId("l2").withRelativeValue(true).withActivePowerValue(10).build());
+
+        List<OperatorStrategy> operatorStrategies = List.of(new OperatorStrategy("strategy1", "l2", new AnyViolationCondition(), List.of("action1", "action2")),
+                                                            new OperatorStrategy("strategy2", "l2", new AnyViolationCondition(), List.of("action3")));
+
+        List<StateMonitor> monitors = createAllBranchesMonitors(network);
+
+        LoadFlowParameters parameters = new LoadFlowParameters();
+        parameters.setBalanceType(LoadFlowParameters.BalanceType.PROPORTIONAL_TO_LOAD);
+        SecurityAnalysisParameters securityAnalysisParameters = new SecurityAnalysisParameters();
+        securityAnalysisParameters.setLoadFlowParameters(parameters);
+
+        SecurityAnalysisResult result = runSecurityAnalysis(network, contingencies, monitors, securityAnalysisParameters,
+                operatorStrategies, actions, Reporter.NO_OP);
+
+        PostContingencyResult postContingencyResult = getPostContingencyResult(result, "l2");
+        assertEquals(200.0, postContingencyResult.getNetworkResult().getBranchResult("l24").getP1(), LoadFlowAssert.DELTA_POWER);
+        assertEquals(57.142, postContingencyResult.getNetworkResult().getBranchResult("l14").getP1(), LoadFlowAssert.DELTA_POWER);
+        assertEquals(-71.43, postContingencyResult.getNetworkResult().getBranchResult("l34").getP1(), LoadFlowAssert.DELTA_POWER);
+
+        OperatorStrategyResult operatorStrategyResult = getOperatorStrategyResult(result, "strategy1");
+        assertEquals(200.0, operatorStrategyResult.getNetworkResult().getBranchResult("l24").getP1(), LoadFlowAssert.DELTA_POWER);
+        assertEquals(-14.287, operatorStrategyResult.getNetworkResult().getBranchResult("l14").getP1(), LoadFlowAssert.DELTA_POWER);
+        assertEquals(-71.43, operatorStrategyResult.getNetworkResult().getBranchResult("l34").getP1(), LoadFlowAssert.DELTA_POWER);
+
+        OperatorStrategyResult operatorStrategyResult2 = getOperatorStrategyResult(result, "strategy2");
+        assertEquals(200.0, operatorStrategyResult2.getNetworkResult().getBranchResult("l24").getP1(), LoadFlowAssert.DELTA_POWER);
+        assertEquals(57.142, operatorStrategyResult2.getNetworkResult().getBranchResult("l14").getP1(), LoadFlowAssert.DELTA_POWER);
+        assertEquals(-71.43, operatorStrategyResult2.getNetworkResult().getBranchResult("l34").getP1(), LoadFlowAssert.DELTA_POWER);
+
+        parameters.setDc(true);
+
+        SecurityAnalysisResult dcResult = runSecurityAnalysis(network, contingencies, monitors, securityAnalysisParameters,
+                operatorStrategies, actions, Reporter.NO_OP);
+
+        PostContingencyResult dcPostContingencyResult = getPostContingencyResult(dcResult, "l2");
+        assertEquals(200.0, dcPostContingencyResult.getNetworkResult().getBranchResult("l24").getP1(), LoadFlowAssert.DELTA_POWER);
+        assertEquals(57.142, dcPostContingencyResult.getNetworkResult().getBranchResult("l14").getP1(), LoadFlowAssert.DELTA_POWER);
+        assertEquals(-71.428, dcPostContingencyResult.getNetworkResult().getBranchResult("l34").getP1(), LoadFlowAssert.DELTA_POWER);
+
+        OperatorStrategyResult dcOperatorStrategyResult = getOperatorStrategyResult(dcResult, "strategy1");
+        assertEquals(200.0, dcOperatorStrategyResult.getNetworkResult().getBranchResult("l24").getP1(), LoadFlowAssert.DELTA_POWER);
+        assertEquals(-14.286, dcOperatorStrategyResult.getNetworkResult().getBranchResult("l14").getP1(), LoadFlowAssert.DELTA_POWER);
+        assertEquals(-71.428, dcOperatorStrategyResult.getNetworkResult().getBranchResult("l34").getP1(), LoadFlowAssert.DELTA_POWER);
+
+        OperatorStrategyResult dcOperatorStrategyResult2 = getOperatorStrategyResult(dcResult, "strategy2");
+        assertEquals(200.0, dcOperatorStrategyResult2.getNetworkResult().getBranchResult("l24").getP1(), LoadFlowAssert.DELTA_POWER);
+        assertEquals(57.142, dcOperatorStrategyResult2.getNetworkResult().getBranchResult("l14").getP1(), LoadFlowAssert.DELTA_POWER);
+        assertEquals(-71.428, dcOperatorStrategyResult2.getNetworkResult().getBranchResult("l34").getP1(), LoadFlowAssert.DELTA_POWER);
+    }
+
+    @Test
     void testBusBarSectionContingency() {
         Network network = createNodeBreakerNetwork();
 
@@ -2319,70 +2384,5 @@
 
         assertEquals(866.025, getPostContingencyResult(result, "BBS1").getNetworkResult().getBranchResult("L2").getI1(), LoadFlowAssert.DELTA_I);
         assertEquals(Double.NaN, getPostContingencyResult(result, "BBS1").getNetworkResult().getBranchResult("L1").getI1(), LoadFlowAssert.DELTA_I);
-=======
-    void testLoadAction() {
-        MatrixFactory matrixFactory = new DenseMatrixFactory();
-        GraphConnectivityFactory<LfBus, LfBranch> connectivityFactory = new NaiveGraphConnectivityFactory<>(LfBus::getNum);
-        securityAnalysisProvider = new OpenSecurityAnalysisProvider(matrixFactory, connectivityFactory);
-
-        Network network = DistributedSlackNetworkFactory.createNetworkWithLoads();
-        network.getLine("l24").newActivePowerLimits1().setPermanentLimit(150).add();
-
-        List<Contingency> contingencies = Stream.of("l2")
-                .map(id -> new Contingency(id, new LoadContingency(id)))
-                .collect(Collectors.toList());
-
-        List<Action> actions = List.of(new LoadActionBuilder().withId("action1").withLoadId("l4").withRelativeValue(false).withActivePowerValue(90).build(),
-                                       new LoadActionBuilder().withId("action2").withLoadId("l1").withRelativeValue(true).withActivePowerValue(50).build(),
-                                       new LoadActionBuilder().withId("action3").withLoadId("l2").withRelativeValue(true).withActivePowerValue(10).build());
-
-        List<OperatorStrategy> operatorStrategies = List.of(new OperatorStrategy("strategy1", "l2", new AnyViolationCondition(), List.of("action1", "action2")),
-                                                            new OperatorStrategy("strategy2", "l2", new AnyViolationCondition(), List.of("action3")));
-
-        List<StateMonitor> monitors = createAllBranchesMonitors(network);
-
-        LoadFlowParameters parameters = new LoadFlowParameters();
-        parameters.setBalanceType(LoadFlowParameters.BalanceType.PROPORTIONAL_TO_LOAD);
-        SecurityAnalysisParameters securityAnalysisParameters = new SecurityAnalysisParameters();
-        securityAnalysisParameters.setLoadFlowParameters(parameters);
-
-        SecurityAnalysisResult result = runSecurityAnalysis(network, contingencies, monitors, securityAnalysisParameters,
-                operatorStrategies, actions, Reporter.NO_OP);
-
-        PostContingencyResult postContingencyResult = getPostContingencyResult(result, "l2");
-        assertEquals(200.0, postContingencyResult.getNetworkResult().getBranchResult("l24").getP1(), LoadFlowAssert.DELTA_POWER);
-        assertEquals(57.142, postContingencyResult.getNetworkResult().getBranchResult("l14").getP1(), LoadFlowAssert.DELTA_POWER);
-        assertEquals(-71.43, postContingencyResult.getNetworkResult().getBranchResult("l34").getP1(), LoadFlowAssert.DELTA_POWER);
-
-        OperatorStrategyResult operatorStrategyResult = getOperatorStrategyResult(result, "strategy1");
-        assertEquals(200.0, operatorStrategyResult.getNetworkResult().getBranchResult("l24").getP1(), LoadFlowAssert.DELTA_POWER);
-        assertEquals(-14.287, operatorStrategyResult.getNetworkResult().getBranchResult("l14").getP1(), LoadFlowAssert.DELTA_POWER);
-        assertEquals(-71.43, operatorStrategyResult.getNetworkResult().getBranchResult("l34").getP1(), LoadFlowAssert.DELTA_POWER);
-
-        OperatorStrategyResult operatorStrategyResult2 = getOperatorStrategyResult(result, "strategy2");
-        assertEquals(200.0, operatorStrategyResult2.getNetworkResult().getBranchResult("l24").getP1(), LoadFlowAssert.DELTA_POWER);
-        assertEquals(57.142, operatorStrategyResult2.getNetworkResult().getBranchResult("l14").getP1(), LoadFlowAssert.DELTA_POWER);
-        assertEquals(-71.43, operatorStrategyResult2.getNetworkResult().getBranchResult("l34").getP1(), LoadFlowAssert.DELTA_POWER);
-
-        parameters.setDc(true);
-
-        SecurityAnalysisResult dcResult = runSecurityAnalysis(network, contingencies, monitors, securityAnalysisParameters,
-                operatorStrategies, actions, Reporter.NO_OP);
-
-        PostContingencyResult dcPostContingencyResult = getPostContingencyResult(dcResult, "l2");
-        assertEquals(200.0, dcPostContingencyResult.getNetworkResult().getBranchResult("l24").getP1(), LoadFlowAssert.DELTA_POWER);
-        assertEquals(57.142, dcPostContingencyResult.getNetworkResult().getBranchResult("l14").getP1(), LoadFlowAssert.DELTA_POWER);
-        assertEquals(-71.428, dcPostContingencyResult.getNetworkResult().getBranchResult("l34").getP1(), LoadFlowAssert.DELTA_POWER);
-
-        OperatorStrategyResult dcOperatorStrategyResult = getOperatorStrategyResult(dcResult, "strategy1");
-        assertEquals(200.0, dcOperatorStrategyResult.getNetworkResult().getBranchResult("l24").getP1(), LoadFlowAssert.DELTA_POWER);
-        assertEquals(-14.286, dcOperatorStrategyResult.getNetworkResult().getBranchResult("l14").getP1(), LoadFlowAssert.DELTA_POWER);
-        assertEquals(-71.428, dcOperatorStrategyResult.getNetworkResult().getBranchResult("l34").getP1(), LoadFlowAssert.DELTA_POWER);
-
-        OperatorStrategyResult dcOperatorStrategyResult2 = getOperatorStrategyResult(dcResult, "strategy2");
-        assertEquals(200.0, dcOperatorStrategyResult2.getNetworkResult().getBranchResult("l24").getP1(), LoadFlowAssert.DELTA_POWER);
-        assertEquals(57.142, dcOperatorStrategyResult2.getNetworkResult().getBranchResult("l14").getP1(), LoadFlowAssert.DELTA_POWER);
-        assertEquals(-71.428, dcOperatorStrategyResult2.getNetworkResult().getBranchResult("l34").getP1(), LoadFlowAssert.DELTA_POWER);
->>>>>>> 358fef1a
     }
 }