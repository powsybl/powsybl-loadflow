--- conflicted
+++ resolved
@@ -3772,11 +3772,7 @@
 
     @ParameterizedTest
     @ValueSource(ints = {1, 2})
-<<<<<<< HEAD
     void multiComponentSaTestContingencyBothComponentsAndOperatorStrategy(int threadCount) throws IOException {
-=======
-    void multiComponentSaTestContingencyBothComponentsAndOperatorStrategy(int threadCount) {
->>>>>>> fad85287
 
         Network network = FourBusNetworkFactory.createWithTwoScs();
         // Add a load on small component
@@ -3852,7 +3848,6 @@
         assertEquals(0.499, operatorStrategyResult.getBranchResult("lc12").getP1(), LoadFlowAssert.DELTA_POWER);
         assertEquals(0.499, operatorStrategyResult.getBranchResult("lc12Bis").getP1(), LoadFlowAssert.DELTA_POWER);
 
-<<<<<<< HEAD
         StringWriter sw = new StringWriter();
         reportNode.print(sw);
         // Remove Windows EOL
@@ -3860,8 +3855,6 @@
         // The purpose of this test is to check that the report have the same size with one or two threadd
         // The content should be the same, but not the order...
         assertEquals(14292, reportString.length());
-=======
->>>>>>> fad85287
     }
 
 
