--- conflicted
+++ resolved
@@ -2744,20 +2744,6 @@
     }
 
     @Test
-<<<<<<< HEAD
-    void testSlackBusRelocation() {
-        Network network = createNodeBreakerNetworkForTestingLineOpenOneSide();
-
-        LoadFlowParameters lfParameters = new LoadFlowParameters();
-        setSlackBusId(lfParameters, "VL1_1");
-
-        List<Contingency> contingencies = network.getBusbarSectionStream()
-                .map(bbs -> Contingency.busbarSection(bbs.getId()))
-                .toList();
-
-        SecurityAnalysisResult result = runSecurityAnalysis(network, contingencies, lfParameters);
-        assertEquals(contingencies.size(), result.getPostContingencyResults().size());
-=======
     void testLineOpenOneSideContingencyBusBreaker() {
         Network network = IeeeCdfNetworkFactory.create14();
 
@@ -2815,6 +2801,20 @@
         assertEquals(l34q1, l34Result.getQ1(), DELTA_POWER);
         assertEquals(l34p2, l34Result.getP2(), DELTA_POWER);
         assertEquals(-1.334, l34Result.getQ2(), DELTA_POWER); // ????
->>>>>>> bb52be8d
+    }
+
+    @Test
+    void testSlackBusRelocation() {
+        Network network = createNodeBreakerNetworkForTestingLineOpenOneSide();
+
+        LoadFlowParameters lfParameters = new LoadFlowParameters();
+        setSlackBusId(lfParameters, "VL1_1");
+
+        List<Contingency> contingencies = network.getBusbarSectionStream()
+                .map(bbs -> Contingency.busbarSection(bbs.getId()))
+                .toList();
+
+        SecurityAnalysisResult result = runSecurityAnalysis(network, contingencies, lfParameters);
+        assertEquals(contingencies.size(), result.getPostContingencyResults().size());
     }
 }