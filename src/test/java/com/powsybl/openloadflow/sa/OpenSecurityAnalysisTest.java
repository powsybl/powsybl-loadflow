--- conflicted
+++ resolved
@@ -2881,25 +2881,6 @@
     }
 
     @Test
-<<<<<<< HEAD
-    void testSlackBusRelocation() {
-        Network network = createNodeBreakerNetwork();
-
-        LoadFlowParameters lfParameters = new LoadFlowParameters();
-        setSlackBusId(lfParameters, "VL1_0");
-
-        List<Contingency> contingencies = List.of(
-            Contingency.busbarSection("BBS1"),
-            Contingency.busbarSection("BBS3"),
-            Contingency.line("L1")
-        );
-
-        SecurityAnalysisResult result = runSecurityAnalysis(network, contingencies, lfParameters);
-        assertEquals(3, result.getPostContingencyResults().size());
-        assertSame(PostContingencyComputationStatus.CONVERGED, result.getPostContingencyResults().get(0).getStatus());
-        assertSame(PostContingencyComputationStatus.CONVERGED, result.getPostContingencyResults().get(1).getStatus());
-        assertSame(PostContingencyComputationStatus.CONVERGED, result.getPostContingencyResults().get(2).getStatus());
-=======
     void testIssueWithReactiveTerms() {
         Network network = FourBusNetworkFactory.createWithAdditionalReactiveTerms();
         LoadFlowParameters lfParameters = new LoadFlowParameters();
@@ -3101,6 +3082,25 @@
         assertEquals(1.0, operatorStrategyResult.getNetworkResult().getBusResult("b3").getV(), DELTA_V); // g0 is controlling voltage of b3
         assertEquals(1.0, operatorStrategyResult.getNetworkResult().getBusResult("b1").getV(), DELTA_V); // ... also b1 through zero impedance network
         assertEquals(0.9066748, operatorStrategyResult.getNetworkResult().getBranchResult("tr34").getExtension(OlfBranchResult.class).getContinuousR1(), DELTA_RHO);
->>>>>>> 752732b7
+    }
+
+    @Test
+    void testSlackBusRelocation() {
+        Network network = createNodeBreakerNetwork();
+
+        LoadFlowParameters lfParameters = new LoadFlowParameters();
+        setSlackBusId(lfParameters, "VL1_0");
+
+        List<Contingency> contingencies = List.of(
+            Contingency.busbarSection("BBS1"),
+            Contingency.busbarSection("BBS3"),
+            Contingency.line("L1")
+        );
+
+        SecurityAnalysisResult result = runSecurityAnalysis(network, contingencies, lfParameters);
+        assertEquals(3, result.getPostContingencyResults().size());
+        assertSame(PostContingencyComputationStatus.CONVERGED, result.getPostContingencyResults().get(0).getStatus());
+        assertSame(PostContingencyComputationStatus.CONVERGED, result.getPostContingencyResults().get(1).getStatus());
+        assertSame(PostContingencyComputationStatus.CONVERGED, result.getPostContingencyResults().get(2).getStatus());
     }
 }