--- conflicted
+++ resolved
@@ -62,11 +62,7 @@
         AcLoadFlowParameters acParameters = OpenLoadFlowParameters.createAcParameters(network,
                 new LoadFlowParameters(), new OpenLoadFlowParameters(), matrixFactory, new NaiveGraphConnectivityFactory<>(LfBus::getNum), Reporter.NO_OP, true, false);
         try (LfNetworkList lfNetworks = Networks.load(network, acParameters.getNetworkParameters(), Set.of(network.getSwitch("C")), Collections.emptySet(), Reporter.NO_OP)) {
-<<<<<<< HEAD
-            LfNetwork lfNetwork = lfNetworks.getList().get(0);
-=======
             LfNetwork lfNetwork = lfNetworks.getLargest().orElseThrow();
->>>>>>> 3ac06b0d
             LfAction lfAction = new LfAction(switchAction, lfNetwork);
             String loadId = "LOAD";
             Contingency contingency = new Contingency(loadId, new LoadContingency("LD"));
