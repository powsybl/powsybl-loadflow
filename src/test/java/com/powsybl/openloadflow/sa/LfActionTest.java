/**
 * Copyright (c) 2022, RTE (http://www.rte-france.com)
 * This Source Code Form is subject to the terms of the Mozilla Public
 * License, v. 2.0. If a copy of the MPL was not distributed with this
 * file, You can obtain one at http://mozilla.org/MPL/2.0/.
 */
package com.powsybl.openloadflow.sa;

import com.powsybl.commons.reporter.Reporter;
import com.powsybl.commons.test.AbstractConverterTest;
import com.powsybl.contingency.Contingency;
import com.powsybl.contingency.LoadContingency;
import com.powsybl.iidm.network.Generator;
import com.powsybl.iidm.network.Network;
import com.powsybl.iidm.network.extensions.HvdcAngleDroopActivePowerControlAdder;
import com.powsybl.loadflow.LoadFlowParameters;
import com.powsybl.math.matrix.DenseMatrixFactory;
import com.powsybl.openloadflow.OpenLoadFlowParameters;
import com.powsybl.openloadflow.ac.AcLoadFlowParameters;
import com.powsybl.openloadflow.graph.NaiveGraphConnectivityFactory;
import com.powsybl.openloadflow.network.*;
import com.powsybl.openloadflow.network.impl.LfNetworkList;
import com.powsybl.openloadflow.network.impl.Networks;
import com.powsybl.openloadflow.network.impl.PropagatedContingency;
import com.powsybl.openloadflow.network.impl.PropagatedContingencyCreationParameters;
import com.powsybl.openloadflow.util.PerUnit;
import com.powsybl.security.action.*;
import org.junit.jupiter.api.AfterEach;
import org.junit.jupiter.api.BeforeEach;
import org.junit.jupiter.api.Test;

import java.io.IOException;
import java.util.*;

import static org.junit.jupiter.api.Assertions.*;

/**
 * @author Anne Tilloy {@literal <anne.tilloy at rte-france.com>}
 * @author Jean-Luc Bouchot {@literal <jlbouchot at gmail.com>}
 */
class LfActionTest extends AbstractConverterTest {

    @Override
    @BeforeEach
    public void setUp() throws IOException {
        super.setUp();
    }

    @Override
    @AfterEach
    public void tearDown() throws IOException {
        super.tearDown();
    }

    @Test
    void test() {
        Network network = NodeBreakerNetworkFactory.create();
        SwitchAction switchAction = new SwitchAction("switchAction", "C", true);
        var matrixFactory = new DenseMatrixFactory();
        LoadFlowParameters loadFlowParameters = new LoadFlowParameters();
        AcLoadFlowParameters acParameters = OpenLoadFlowParameters.createAcParameters(network,
                loadFlowParameters, new OpenLoadFlowParameters(), matrixFactory, new NaiveGraphConnectivityFactory<>(LfBus::getNum), true, false);
        LfTopoConfig topoConfig = new LfTopoConfig();
        topoConfig.getSwitchesToOpen().add(network.getSwitch("C"));
        try (LfNetworkList lfNetworks = Networks.load(network, acParameters.getNetworkParameters(), topoConfig, Reporter.NO_OP)) {
            LfNetwork lfNetwork = lfNetworks.getLargest().orElseThrow();
            LfAction lfAction = LfAction.create(switchAction, lfNetwork, network, acParameters.getNetworkParameters().isBreakers()).orElseThrow();
            String loadId = "LOAD";
            Contingency contingency = new Contingency(loadId, new LoadContingency("LD"));
            PropagatedContingencyCreationParameters creationParameters = new PropagatedContingencyCreationParameters()
                    .setHvdcAcEmulation(false);
            PropagatedContingency propagatedContingency = PropagatedContingency.createList(network,
<<<<<<< HEAD
                    Collections.singletonList(contingency), new LfTopoConfig(), true, loadFlowParameters).get(0);
=======
                    Collections.singletonList(contingency), new LfTopoConfig(), creationParameters).get(0);
>>>>>>> b170839a
            propagatedContingency.toLfContingency(lfNetwork).ifPresent(lfContingency -> {
                LfAction.apply(List.of(lfAction), lfNetwork, lfContingency, acParameters.getNetworkParameters());
                assertTrue(lfNetwork.getBranchById("C").isDisabled());
                assertEquals("C", lfAction.getDisabledBranch().getId());
                assertNull(lfAction.getEnabledBranch());
            });

            assertTrue(LfAction.create(new SwitchAction("switchAction", "S", true), lfNetwork, network, acParameters.getNetworkParameters().isBreakers()).isEmpty());
            assertTrue(LfAction.create(new LineConnectionAction("A line action", "x", true), lfNetwork, network, acParameters.getNetworkParameters().isBreakers()).isEmpty());
            assertTrue(LfAction.create(new PhaseTapChangerTapPositionAction("A phase tap change action", "y", false, 3), lfNetwork, network, acParameters.getNetworkParameters().isBreakers()).isEmpty());
            var lineAction = new LineConnectionAction("A line action", "L1", true, false);
            assertEquals("Line connection action: only open line at both sides is supported yet.", assertThrows(UnsupportedOperationException.class, () -> LfAction.create(lineAction, lfNetwork, network, acParameters.getNetworkParameters().isBreakers())).getMessage());
        }
    }

    @Test
    void testUnsupportedGeneratorAction() {
        Network network = NodeBreakerNetworkFactory.create();
        String genId = "G";
        GeneratorAction generatorAction = new GeneratorActionBuilder()
                .withId("genAction" + genId)
                .withGeneratorId(genId)
                .withTargetQ(100) // to be done soon
                .build();
        var matrixFactory = new DenseMatrixFactory();
        AcLoadFlowParameters acParameters = OpenLoadFlowParameters.createAcParameters(network,
                new LoadFlowParameters(), new OpenLoadFlowParameters(), matrixFactory, new NaiveGraphConnectivityFactory<>(LfBus::getNum), true, false);
        try (LfNetworkList lfNetworks = Networks.load(network, acParameters.getNetworkParameters(), new LfTopoConfig(), Reporter.NO_OP)) {
            LfNetwork lfNetwork = lfNetworks.getLargest().orElseThrow();
            UnsupportedOperationException e = assertThrows(UnsupportedOperationException.class, () -> LfAction.create(generatorAction, lfNetwork, network, acParameters.getNetworkParameters().isBreakers()));
            assertEquals("Generator action: configuration not supported yet.", e.getMessage());
        }
    }

    @Test
    void testGeneratorActionWithRelativeActivePowerValue() {
        Network network = NodeBreakerNetworkFactory.create();
        String genId = "G";
        Generator generator = network.getGenerator(genId);
        final double deltaTargetP = 2d;
        final double oldTargetP = generator.getTargetP();
        final double newTargetP = oldTargetP + deltaTargetP;
        GeneratorAction generatorAction = new GeneratorActionBuilder()
                .withId("genAction_" + genId)
                .withGeneratorId(genId)
                .withActivePowerRelativeValue(true)
                .withActivePowerValue(deltaTargetP)
                .build();
        var matrixFactory = new DenseMatrixFactory();
        AcLoadFlowParameters acParameters = OpenLoadFlowParameters.createAcParameters(network,
                new LoadFlowParameters(), new OpenLoadFlowParameters(), matrixFactory, new NaiveGraphConnectivityFactory<>(LfBus::getNum), true, false);
        try (LfNetworkList lfNetworks = Networks.load(network, acParameters.getNetworkParameters(), new LfTopoConfig(), Reporter.NO_OP)) {
            LfNetwork lfNetwork = lfNetworks.getLargest().orElseThrow();
            LfAction lfAction = LfAction.create(generatorAction, lfNetwork, network, acParameters.getNetworkParameters().isBreakers()).orElseThrow();
            lfAction.apply(acParameters.getNetworkParameters());
            assertEquals(newTargetP / PerUnit.SB, lfNetwork.getGeneratorById(genId).getTargetP());
            assertEquals(genId, generatorAction.getGeneratorId());
            assertEquals(oldTargetP, network.getGenerator(genId).getTargetP());
        }
    }

    @Test
    void testHvdcAction() {
        // the hvc line is operated in AC emulation before applying the action. A change in P0 and droop is not supported yet.
        Network network = HvdcNetworkFactory.createWithHvdcInAcEmulation();
        network.getHvdcLine("hvdc34").newExtension(HvdcAngleDroopActivePowerControlAdder.class)
                .withDroop(180)
                .withP0(0.f)
                .withEnabled(true)
                .add();
        HvdcAction hvdcAction = new HvdcActionBuilder()
                .withId("action")
                .withHvdcId("hvdc34")
                .withAcEmulationEnabled(true)
                .withP0(200.0)
                .withDroop(90.0)
                .build();
        var matrixFactory = new DenseMatrixFactory();
        AcLoadFlowParameters acParameters = OpenLoadFlowParameters.createAcParameters(network,
                new LoadFlowParameters(), new OpenLoadFlowParameters(), matrixFactory, new NaiveGraphConnectivityFactory<>(LfBus::getNum), true, false);
        try (LfNetworkList lfNetworks = Networks.load(network, acParameters.getNetworkParameters(), new LfTopoConfig(), Reporter.NO_OP)) {
            LfNetwork lfNetwork = lfNetworks.getLargest().orElseThrow();
            UnsupportedOperationException e = assertThrows(UnsupportedOperationException.class, () -> LfAction.create(hvdcAction, lfNetwork, network, acParameters.getNetworkParameters().isBreakers()));
            assertEquals("Hvdc action: line is already in AC emulation, not supported yet.", e.getMessage());
        }
    }

    @Test
    void testHvdcAction2() {
        // the hvc line is in active power setpoint mode before applying the action. Not supported yet.
        Network network = HvdcNetworkFactory.createVsc();
        HvdcAction hvdcAction = new HvdcActionBuilder()
                .withId("action")
                .withHvdcId("hvdc23")
                .withAcEmulationEnabled(true)
                .withP0(200.0)
                .withDroop(90.0)
                .build();
        var matrixFactory = new DenseMatrixFactory();
        AcLoadFlowParameters acParameters = OpenLoadFlowParameters.createAcParameters(network,
                new LoadFlowParameters(), new OpenLoadFlowParameters(), matrixFactory, new NaiveGraphConnectivityFactory<>(LfBus::getNum), true, false);
        try (LfNetworkList lfNetworks = Networks.load(network, acParameters.getNetworkParameters(), new LfTopoConfig(), Reporter.NO_OP)) {
            LfNetwork lfNetwork = lfNetworks.getLargest().orElseThrow();
            assertTrue(LfAction.create(hvdcAction, lfNetwork, network, acParameters.getNetworkParameters().isBreakers()).isEmpty());
        }
    }
}<|MERGE_RESOLUTION|>--- conflicted
+++ resolved
@@ -70,11 +70,7 @@
             PropagatedContingencyCreationParameters creationParameters = new PropagatedContingencyCreationParameters()
                     .setHvdcAcEmulation(false);
             PropagatedContingency propagatedContingency = PropagatedContingency.createList(network,
-<<<<<<< HEAD
-                    Collections.singletonList(contingency), new LfTopoConfig(), true, loadFlowParameters).get(0);
-=======
                     Collections.singletonList(contingency), new LfTopoConfig(), creationParameters).get(0);
->>>>>>> b170839a
             propagatedContingency.toLfContingency(lfNetwork).ifPresent(lfContingency -> {
                 LfAction.apply(List.of(lfAction), lfNetwork, lfContingency, acParameters.getNetworkParameters());
                 assertTrue(lfNetwork.getBranchById("C").isDisabled());
