--- conflicted
+++ resolved
@@ -74,11 +74,7 @@
         String branchId = "LINE_S3S4";
         Contingency contingency = new Contingency(branchId, new BranchContingency(branchId));
         List<PropagatedContingency> propagatedContingencies =
-<<<<<<< HEAD
-            PropagatedContingency.createList(network, Collections.singletonList(contingency), new HashSet<>(), false, false, false, true, SimpleNominalVoltageMapping.NONE);
-=======
-            PropagatedContingency.createList(network, Collections.singletonList(contingency), new HashSet<>(), new HashSet<>(), true, false, false, false);
->>>>>>> 84d98584
+            PropagatedContingency.createList(network, Collections.singletonList(contingency), new HashSet<>(), new HashSet<>(), true, false, false, false, SimpleNominalVoltageMapping.NONE);
 
         List<LfContingency> lfContingencies = propagatedContingencies.stream()
                 .flatMap(propagatedContingency -> propagatedContingency.toLfContingency(mainNetwork).stream())
@@ -107,11 +103,7 @@
         String generatorId = "GEN";
         Contingency contingency = new Contingency(generatorId, new GeneratorContingency(generatorId));
         assertThrows(PowsyblException.class, () ->
-<<<<<<< HEAD
-                        PropagatedContingency.createList(network, Collections.singletonList(contingency), new HashSet<>(), false, false, false, true, SimpleNominalVoltageMapping.NONE),
-=======
-                        PropagatedContingency.createList(network, Collections.singletonList(contingency), new HashSet<>(), new HashSet<>(), true, false, false, false),
->>>>>>> 84d98584
+                        PropagatedContingency.createList(network, Collections.singletonList(contingency), new HashSet<>(), new HashSet<>(), true, false, false, false, SimpleNominalVoltageMapping.NONE),
                 "Generator 'GEN' not found in the network");
     }
 
@@ -127,11 +119,7 @@
         String loadId = "LOAD";
         Contingency contingency = new Contingency(loadId, new LoadContingency(loadId));
         assertThrows(PowsyblException.class, () ->
-<<<<<<< HEAD
-                        PropagatedContingency.createList(network, Collections.singletonList(contingency), new HashSet<>(), false, false, false, true, SimpleNominalVoltageMapping.NONE),
-=======
-                        PropagatedContingency.createList(network, Collections.singletonList(contingency), new HashSet<>(), new HashSet<>(), true, false, false, false),
->>>>>>> 84d98584
+                        PropagatedContingency.createList(network, Collections.singletonList(contingency), new HashSet<>(), new HashSet<>(), true, false, false, false, SimpleNominalVoltageMapping.NONE),
                 "Load 'LOAD' not found in the network");
     }
 }