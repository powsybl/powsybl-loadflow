/**
 * Copyright (c) 2020, RTE (http://www.rte-france.com)
 * This Source Code Form is subject to the terms of the Mozilla Public
 * License, v. 2.0. If a copy of the MPL was not distributed with this
 * file, You can obtain one at http://mozilla.org/MPL/2.0/.
 */
package com.powsybl.openloadflow.sa;

import com.powsybl.commons.reporter.Reporter;
import com.powsybl.contingency.BranchContingency;
import com.powsybl.contingency.ContingenciesProvider;
import com.powsybl.contingency.Contingency;
import com.powsybl.iidm.network.Network;
import com.powsybl.iidm.network.Switch;
import com.powsybl.openloadflow.graph.EvenShiloachGraphDecrementalConnectivityFactory;
import com.powsybl.openloadflow.graph.GraphConnectivityFactory;
import com.powsybl.openloadflow.graph.MinimumSpanningTreeGraphConnectivityFactory;
import com.powsybl.openloadflow.graph.NaiveGraphConnectivityFactory;
import com.powsybl.openloadflow.network.*;
import com.powsybl.openloadflow.network.impl.LfNetworkList;
import com.powsybl.openloadflow.network.impl.Networks;
import com.powsybl.openloadflow.network.impl.PropagatedContingency;
import org.junit.jupiter.api.BeforeEach;
import org.junit.jupiter.api.Test;
import org.slf4j.Logger;
import org.slf4j.LoggerFactory;

import java.util.*;
import java.util.stream.Collectors;

import static org.junit.jupiter.api.Assertions.assertEquals;
import static org.junit.jupiter.api.Assertions.assertTrue;

/**
 * @author Florian Dupuy <florian.dupuy at rte-france.com>
 */
class OpenSecurityAnalysisGraphTest {

    private static final Logger LOGGER = LoggerFactory.getLogger(OpenSecurityAnalysisGraphTest.class);

    private Network network;
    private ContingenciesProvider contingenciesProvider;

    @BeforeEach
    void setUp() {
        network = NodeBreakerNetworkFactory.create();

        // Testing all contingencies at once
        contingenciesProvider = network -> network.getBranchStream()
            .map(b -> new Contingency(b.getId(), new BranchContingency(b.getId())))
            .collect(Collectors.toList());
    }

    private TestData computeReferenceLfContingencies() {
        var testData = computeLfContingencies(new NaiveGraphConnectivityFactory<>(LfBus::getNum));
        LOGGER.info("Reference established (naive connectivity calculation) on test network containing {} branches", network.getBranchCount());
        return testData;
    }

    @Test
    void testEvenShiloach() {
        LOGGER.info("Test Even-Shiloach on test network containing {} branches", network.getBranchCount());
        try (var testDataRef = computeReferenceLfContingencies();
             var testData = computeLfContingencies(new EvenShiloachGraphDecrementalConnectivityFactory<>())) {
            printResult(testData.getListLfContingencies());
            checkResult(testData.getListLfContingencies(), testDataRef.getListLfContingencies());
        }
    }

    @Test
    void testMst() {
        LOGGER.info("Test Minimum Spanning Tree on test network containing {} branches", network.getBranchCount());
        try (var testDataRef = computeReferenceLfContingencies();
             var testData = computeLfContingencies(new MinimumSpanningTreeGraphConnectivityFactory<>())) {
            printResult(testData.getListLfContingencies());
            checkResult(testData.getListLfContingencies(), testDataRef.getListLfContingencies());
        }
    }

    @Test
    void testNullVertices() {
        network.getSwitch("B3").setOpen(true);
        contingenciesProvider = n -> Collections.singletonList(new Contingency("L1", new BranchContingency("L1")));
        try (var testDataRef = computeReferenceLfContingencies();
             var testData1 = computeLfContingencies(new MinimumSpanningTreeGraphConnectivityFactory<>());
             var testData2 = computeLfContingencies(new EvenShiloachGraphDecrementalConnectivityFactory<>())) {
            checkResult(testData1.getListLfContingencies(), testDataRef.getListLfContingencies());
            checkResult(testData2.getListLfContingencies(), testDataRef.getListLfContingencies());
        }

        contingenciesProvider = n -> Collections.singletonList(new Contingency("L2", new BranchContingency("L2")));
        network.getSwitch("B3").setOpen(false);
        network.getSwitch("B1").setOpen(true);
        try (var testDataRef = computeReferenceLfContingencies();
             var testData1 = computeLfContingencies(new MinimumSpanningTreeGraphConnectivityFactory<>());
             var testData2 = computeLfContingencies(new EvenShiloachGraphDecrementalConnectivityFactory<>())) {
            checkResult(testData1.getListLfContingencies(), testDataRef.getListLfContingencies());
            checkResult(testData2.getListLfContingencies(), testDataRef.getListLfContingencies());
        }
    }

    private static void checkResult(List<List<LfContingency>> result, List<List<LfContingency>> reference) {
        assertEquals(reference.size(), result.size());
        for (int iNetwork = 0; iNetwork < result.size(); iNetwork++) {
            assertEquals(reference.get(iNetwork).size(), result.get(iNetwork).size());
            for (int iContingency = 0; iContingency < result.get(iNetwork).size(); iContingency++) {
                LfContingency contingencyReference = reference.get(iNetwork).get(iContingency);
                LfContingency contingencyResult = result.get(iNetwork).get(iContingency);
                assertEquals(contingencyReference.getId(), contingencyResult.getId());

                Set<LfBranch> branchesReference = contingencyReference.getDisabledBranches();
                Set<LfBranch> branchesResult = contingencyResult.getDisabledBranches();
                assertEquals(branchesReference.size(), branchesResult.size());
                branchesReference.forEach(b -> assertTrue(branchesResult.stream().anyMatch(b1 -> b1.getId().equals(b.getId()))));

                Set<LfBus> busesReference = contingencyReference.getDisabledBuses();
                Set<LfBus> busesResult = contingencyResult.getDisabledBuses();
                assertEquals(busesReference.size(), busesResult.size());
                busesReference.forEach(b -> assertTrue(busesResult.stream().anyMatch(b1 -> b1.getId().equals(b.getId()))));
            }
        }
    }

    private void printResult(List<List<LfContingency>> result) {
        for (List<LfContingency> networkResult : result) {
            for (LfContingency contingency : networkResult) {
                LOGGER.info("Contingency {} containing {} branches - {} buses (branches: {}, buses: {})",
                    contingency.getId(), contingency.getDisabledBranches().size(), contingency.getDisabledBuses().size(),
                    contingency.getDisabledBranches().stream().map(LfBranch::getId).collect(Collectors.joining(",")),
                    contingency.getDisabledBuses().stream().map(LfBus::getId).collect(Collectors.joining(",")));
            }
        }
    }

    private static class TestData implements AutoCloseable {

        private final LfNetworkList lfNetworks;
        private final List<List<LfContingency>> listLfContingencies;

        public TestData(LfNetworkList lfNetworks, List<List<LfContingency>> listLfContingencies) {
            this.lfNetworks = lfNetworks;
            this.listLfContingencies = listLfContingencies;
        }

        public LfNetworkList getLfNetworks() {
            return lfNetworks;
        }

        public List<List<LfContingency>> getListLfContingencies() {
            return listLfContingencies;
        }

        @Override
        public void close() {
            lfNetworks.close();
        }
    }

    private TestData computeLfContingencies(GraphConnectivityFactory<LfBus, LfBranch> connectivityFactory) {
        // load contingencies
        List<Contingency> contingencies = contingenciesProvider.getContingencies(network);

        // try to find all switches impacted by at least one contingency
        Set<Switch> allSwitchesToOpen = new HashSet<>();
<<<<<<< HEAD
        List<PropagatedContingency> propagatedContingencies = PropagatedContingency.createList(network, contingencies, allSwitchesToOpen,
                lfParameters.isShuntCompensatorVoltageControlOn(), lfParameters.getBalanceType() == LoadFlowParameters.BalanceType.PROPORTIONAL_TO_CONFORM_LOAD,
                lfParameters.isHvdcAcEmulation() && !lfParameters.isDc(), true, new HashSet<>());
        LOGGER.info("Contingencies contexts calculated from contingencies in {} ms", System.currentTimeMillis() - start);
=======
        List<PropagatedContingency> propagatedContingencies = PropagatedContingency.createList(network, contingencies, allSwitchesToOpen, false, false, false, true);
>>>>>>> a2b471b6

        LfNetworkParameters networkParameters = new LfNetworkParameters()
                .setConnectivityFactory(connectivityFactory)
                .setBreakers(true);

        // create networks including all necessary switches
        LfNetworkList lfNetworks = Networks.load(network, networkParameters, allSwitchesToOpen, Collections.emptySet(), Reporter.NO_OP);

        // run simulation on each network
        List<List<LfContingency>> listLfContingencies = new ArrayList<>();
        for (LfNetwork lfNetwork : lfNetworks.getList()) {
            listLfContingencies.add(propagatedContingencies.stream()
                    .flatMap(propagatedContingency -> propagatedContingency.toLfContingency(lfNetwork).stream())
                    .collect(Collectors.toList()));
        }

        return new TestData(lfNetworks, listLfContingencies);
    }
}<|MERGE_RESOLUTION|>--- conflicted
+++ resolved
@@ -162,14 +162,7 @@
 
         // try to find all switches impacted by at least one contingency
         Set<Switch> allSwitchesToOpen = new HashSet<>();
-<<<<<<< HEAD
-        List<PropagatedContingency> propagatedContingencies = PropagatedContingency.createList(network, contingencies, allSwitchesToOpen,
-                lfParameters.isShuntCompensatorVoltageControlOn(), lfParameters.getBalanceType() == LoadFlowParameters.BalanceType.PROPORTIONAL_TO_CONFORM_LOAD,
-                lfParameters.isHvdcAcEmulation() && !lfParameters.isDc(), true, new HashSet<>());
-        LOGGER.info("Contingencies contexts calculated from contingencies in {} ms", System.currentTimeMillis() - start);
-=======
-        List<PropagatedContingency> propagatedContingencies = PropagatedContingency.createList(network, contingencies, allSwitchesToOpen, false, false, false, true);
->>>>>>> a2b471b6
+        List<PropagatedContingency> propagatedContingencies = PropagatedContingency.createList(network, contingencies, allSwitchesToOpen, false, false, false, true, new HashSet<>());
 
         LfNetworkParameters networkParameters = new LfNetworkParameters()
                 .setConnectivityFactory(connectivityFactory)
