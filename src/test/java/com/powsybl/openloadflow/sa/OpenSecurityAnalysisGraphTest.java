--- conflicted
+++ resolved
@@ -151,12 +151,8 @@
         // try to find all switches impacted by at least one contingency
         long start = System.currentTimeMillis();
         Set<Switch> allSwitchesToOpen = new HashSet<>();
-<<<<<<< HEAD
-        List<PropagatedContingency> propagatedContingencies = PropagatedContingency.createListForSecurityAnalysis(network, contingencies, allSwitchesToOpen, lfParameters.isShuntCompensatorVoltageControlOn());
-=======
-        List<PropagatedContingency> propagatedContingencies = PropagatedContingency.createListForSecurityAnalysis(network, contingencies, allSwitchesToOpen, lfParameters.isSimulShunt(),
-                lfParameters.getBalanceType() == LoadFlowParameters.BalanceType.PROPORTIONAL_TO_CONFORM_LOAD);
->>>>>>> ccb24615
+        List<PropagatedContingency> propagatedContingencies = PropagatedContingency.createListForSecurityAnalysis(network, contingencies, allSwitchesToOpen,
+                lfParameters.isShuntCompensatorVoltageControlOn(), lfParameters.getBalanceType() == LoadFlowParameters.BalanceType.PROPORTIONAL_TO_CONFORM_LOAD);
         LOGGER.info("Contingencies contexts calculated from contingencies in {} ms", System.currentTimeMillis() - start);
 
         AcLoadFlowParameters acParameters = OpenLoadFlowParameters.createAcParameters(network,
