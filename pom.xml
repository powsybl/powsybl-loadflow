--- conflicted
+++ resolved
@@ -48,11 +48,7 @@
         <junit-jupiter.version>5.5.2</junit-jupiter.version>
         <slf4jtoys.version>1.6.2</slf4jtoys.version>
 
-<<<<<<< HEAD
-        <powsybl-core.version>4.9.0-SNAPSHOT</powsybl-core.version>
-=======
         <powsybl-core.version>4.8.0-RC2</powsybl-core.version>
->>>>>>> 4f2da7e3
     </properties>
 
     <build>
