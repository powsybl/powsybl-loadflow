name: CI

on:
  push:
    branches:
      - 'main'
      - 'release-v**'
      - 'full-sonar-analysis-**'
  pull_request:

jobs:
  build:
    name: Build OS ${{ matrix.os }}
    runs-on: ${{ matrix.os }}
    strategy:
      matrix:
        os: [ubuntu-latest, windows-latest, macos-latest]

    steps:
      - name: Checkout sources
        uses: actions/checkout@v4

      - name: Set up JDK 17
        uses: actions/setup-java@v4
        with:
<<<<<<< HEAD
          java-version: 17
# delete/revert me begin
      - name: Checkout powsybl-core sources
        uses: actions/checkout@v1
        with:
          repository: powsybl/powsybl-core
          ref: refs/heads/automation_systems
=======
          distribution: 'temurin'
          java-version: '17'
>>>>>>> 60ee00ea

      - name: Build and install powsybl-core with Maven
        run: mvn --batch-mode -DskipTests=true --file ../powsybl-core/pom.xml install
# delete/revert me end
      - name: Build with Maven (Ubuntu / MacOS)
        if: matrix.os != 'windows-latest'
        run: ./mvnw --batch-mode -Pjacoco install

      - name: Build with Maven (Windows)
        if: matrix.os == 'windows-latest'
        run: mvnw.cmd --batch-mode install
        shell: cmd

      - name: Run SonarCloud analysis
        if: matrix.os == 'ubuntu-latest'
        run: >
          ./mvnw --batch-mode -DskipTests sonar:sonar
          -Dsonar.host.url=https://sonarcloud.io
          -Dsonar.organization=powsybl-ci-github
          -Dsonar.projectKey=com.powsybl:powsybl-open-loadflow
        env:
          GITHUB_TOKEN: ${{ secrets.GITHUB_TOKEN }}
          SONAR_TOKEN: ${{ secrets.SONAR_TOKEN }}<|MERGE_RESOLUTION|>--- conflicted
+++ resolved
@@ -23,22 +23,9 @@
       - name: Set up JDK 17
         uses: actions/setup-java@v4
         with:
-<<<<<<< HEAD
-          java-version: 17
-# delete/revert me begin
-      - name: Checkout powsybl-core sources
-        uses: actions/checkout@v1
-        with:
-          repository: powsybl/powsybl-core
-          ref: refs/heads/automation_systems
-=======
           distribution: 'temurin'
           java-version: '17'
->>>>>>> 60ee00ea
 
-      - name: Build and install powsybl-core with Maven
-        run: mvn --batch-mode -DskipTests=true --file ../powsybl-core/pom.xml install
-# delete/revert me end
       - name: Build with Maven (Ubuntu / MacOS)
         if: matrix.os != 'windows-latest'
         run: ./mvnw --batch-mode -Pjacoco install
