name: Native build CI

on:
  push:

jobs:
  linux_macos_build:
    name: Build native binary OS (${{ matrix.config.name }})
    runs-on: ${{ matrix.config.os }}
    strategy:
      matrix:
        config:
          - {
            name: linux,
            os: ubuntu-latest,
          }
          - {
            name: darwin,
            os: macos-latest,
          }

    steps:
      - name: Checkout sources
        uses: actions/checkout@v1

      - name: Download GraalVM JDK 11
        run: wget -nv https://github.com/graalvm/graalvm-ce-builds/releases/download/vm-20.0.0/graalvm-ce-java11-${{ matrix.config.name }}-amd64-20.0.0.tar.gz

      - name: Set up GraalVM JDK 11
        uses: actions/setup-java@v1
        with:
          java-version: 11
          architecture: x64
          jdkFile: graalvm-ce-java11-${{ matrix.config.name }}-amd64-20.0.0.tar.gz
<<<<<<< HEAD

      - name: Fix JAVA_HOME on MacOS
        if: matrix.config.os == 'macos-latest'
        run: mv $JAVA_HOME/Contents/Home/* $JAVA_HOME/
=======

      - name: Fix JAVA_HOME on MacOS
        if: matrix.config.os == 'macos-latest'
        run: mv $JAVA_HOME/Contents/Home/* $JAVA_HOME/

      - name: Install GraalVM Native Image
        run: gu install --no-progress native-image
>>>>>>> 0076f838

      - name: Install GraalVM Native Image and build with Maven
        run: |
          gu install --no-progress native-image
          mvn --batch-mode -DskipTests=true -Pnative-image package

      - name: Upload artifact
        uses: actions/upload-artifact@v1
        with:
          name: olf
          path: target/olf

  windows_build:
    name: Build native binary OS (windows)
    runs-on: windows-latest
    env:
      VCVARS_BAT: C:\Program Files (x86)\Microsoft Visual Studio\2019\Enterprise\VC\Auxiliary\Build\vcvars64.bat

    steps:
      - name: Checkout sources
        uses: actions/checkout@v1

      - name: Install GraalVM JDK 11
        run: choco install graalvm --version=20.0.0 --no-progress

      - name: Install GraalVM Native Image and build with Maven
        shell: cmd
        env:
          JAVA_HOME: C:\Program Files\GraalVM\graalvm-ce-java11-20.0.0
        run: |
          call "%JAVA_HOME%\bin\gu" install --no-progress native-image
          mklink "%JAVA_HOME%\bin\native-image.exe" "%JAVA_HOME%\bin\native-image.cmd"
          call "%VCVARS_BAT%"
          call mvn --batch-mode -DskipTests=true -Pnative-image package

      - name: Upload artifact
        uses: actions/upload-artifact@v1
        with:
          name: olf-${{ matrix.config.name }}
          path: target/olf<|MERGE_RESOLUTION|>--- conflicted
+++ resolved
@@ -32,12 +32,6 @@
           java-version: 11
           architecture: x64
           jdkFile: graalvm-ce-java11-${{ matrix.config.name }}-amd64-20.0.0.tar.gz
-<<<<<<< HEAD
-
-      - name: Fix JAVA_HOME on MacOS
-        if: matrix.config.os == 'macos-latest'
-        run: mv $JAVA_HOME/Contents/Home/* $JAVA_HOME/
-=======
 
       - name: Fix JAVA_HOME on MacOS
         if: matrix.config.os == 'macos-latest'
@@ -45,17 +39,14 @@
 
       - name: Install GraalVM Native Image
         run: gu install --no-progress native-image
->>>>>>> 0076f838
 
-      - name: Install GraalVM Native Image and build with Maven
-        run: |
-          gu install --no-progress native-image
-          mvn --batch-mode -DskipTests=true -Pnative-image package
+      - name: Build with Maven
+        run: mvn --batch-mode -DskipTests=true -Pnative-image package
 
       - name: Upload artifact
         uses: actions/upload-artifact@v1
         with:
-          name: olf
+          name: olf-${{ matrix.config.name }}
           path: target/olf
 
   windows_build:
@@ -84,5 +75,5 @@
       - name: Upload artifact
         uses: actions/upload-artifact@v1
         with:
-          name: olf-${{ matrix.config.name }}
+          name: olf
           path: target/olf